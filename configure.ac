# SU2 autoconf file
# Stanford University Aerospace Design Lab
#
# Created: 		10/26/12
# Last updated:         03/24/14
#
# Created by: 		M. Colonno  10/26/12
# Updated by: 		T. Economon 	3/24/14
#
# Major Changes/Contributions:
# METIS & TECIO integration added by Ben Kirk, 3/24/2014
# LAPACK connection added by Teus van der Stelt, 11/13/2014
#
##########################

AC_INIT([SU2], [3.2.4], [susquared-dev@lists.stanford.edu],
        [SU2], [http://su2.stanford.edu])
AC_PREREQ([2.59])
AC_CONFIG_MACRO_DIR([m4])
AC_CANONICAL_TARGET
AM_INIT_AUTOMAKE([subdir-objects foreign])
m4_ifdef([AM_SILENT_RULES], [AM_SILENT_RULES(yes)])


# AC_CONFIG_HEADERS([config.h])
AC_PROG_CXX
AC_PROG_CC
AM_PROG_CC_C_O
AC_PROG_RANLIB
AC_PROG_MKDIR_P

# --------------------------------------------------------------
# Check for important type sizes
# --------------------------------------------------------------
AC_CHECK_SIZEOF(short int)
AC_CHECK_SIZEOF(int)
AC_CHECK_SIZEOF(unsigned int)
AC_CHECK_SIZEOF(long int)
AC_CHECK_SIZEOF(float)
AC_CHECK_SIZEOF(double)
AC_CHECK_SIZEOF(void *)



# --------------------------------------------------------------
# Build up contributed packages that we will build from source
# --------------------------------------------------------------
su2_externals_INCLUDES=""
su2_externals_LIBS=""

# Tecplot
CONFIGURE_TECIO
if (test $enabletecio = yes); then
  su2_externals_INCLUDES="-DHAVE_TECIO $TECIO_INCLUDE $su2_externals_INCLUDES"
  su2_externals_LIBS="$TECIO_LIB $su2_externals_LIBS"
else
  su2_externals_INCLUDES="$su2_externals_INCLUDES"
fi
AM_CONDITIONAL(BUILD_TECIO, test x$enabletecio = xyes)
AC_CONFIG_FILES([externals/tecio/Makefile])

# Metis
CONFIGURE_METIS
if (test $enablemetis = yes); then
su2_externals_INCLUDES="-DHAVE_METIS $METIS_INCLUDE $su2_externals_INCLUDES"
su2_externals_LIBS="$METIS_LIB $su2_externals_LIBS"
else
su2_externals_INCLUDES="$su2_externals_INCLUDES"
fi
AM_CONDITIONAL(BUILD_METIS, test x$enablemetis = xyes)
AC_CONFIG_FILES([externals/metis/Makefile])

AC_SUBST([su2_externals_INCLUDES])
AC_SUBST([su2_externals_LIBS])


# optional bindings
AC_ARG_WITH(MPI,
    	AS_HELP_STRING([--with-MPI[=ARG]], [Build parallel version with MPI tools, ARG = MPI C++ compiler]),
	[with_MPI=$withval], [with_MPI="no"])
AC_ARG_WITH(CGNS-lib,
    	AS_HELP_STRING([--with-CGNS-lib[=ARG]], [CGNS library directory, ARG = path to libcgns.a]),
	[with_CGNS_lib=$withval], [with_CGNS_lib="no"])
AC_ARG_WITH(CGNS-include,
    	AS_HELP_STRING([--with-CGNS-include[=ARG]], [CGNS include directory, ARG = path to cgnslib.h]),
	[with_CGNS_include=$withval], [with_CGNS_include="no"])
AC_ARG_WITH(FluidProp-lib,
    AS_HELP_STRING([--with-FluidProp-lib[=ARG]], [FluidProp library directory, ARG = path to libcFPapi.a]),
    [with_FluidProp_lib=$withval], [with_FluidProp_lib="no"])
AC_ARG_WITH(FluidProp-include,
    AS_HELP_STRING([--with-FluidProp-include[=ARG]], [FluidProp include directory, ARG = path to fluidprop.h]),
    [with_FluidProp_include=$withval], [with_FluidProp_include="no"])
AC_ARG_WITH(Mutationpp-lib,
   	AS_HELP_STRING([--with-Mutationpp-lib[=ARG]], [Mutation++ library directory, ARG = path to libmutation++.dylib]),
	[with_Mutationpp_lib=$withval], [with_Mutationpp_lib="no"])
AC_ARG_WITH(Mutationpp-include,
   	AS_HELP_STRING([--with-Mutationpp-include[=ARG]], [Mutation++ include directory, ARG = path to mutation++.h]),
	[with_Mutationpp_include=$withval], [with_Mutationpp_include="no"])
AC_ARG_WITH(Jsoncpp-lib,
   	AS_HELP_STRING([--with-Jsoncpp-lib[=ARG]], [Jsoncpp library directory, ARG = path to jsoncpp_SYS.a]),
	[with_Jsoncpp_lib=$withval], [with_Jsoncpp_lib="no"])
AC_ARG_WITH(Jsoncpp-include,
   	AS_HELP_STRING([--with-Jsoncpp-include[=ARG]], [Jsoncpp include directory, ARG = path to json.h]),
	[with_Jsoncpp_include=$withval], [with_Jsoncpp_include="no"])
AC_ARG_WITH(LAPACK-lib,
    AS_HELP_STRING([--with-LAPACK-lib[=ARG]], [LAPACK library directory, ARG = path to liblapacke.a]),
    [with_LAPACK_lib=$withval], [with_LAPACK_lib="no"])
AC_ARG_WITH(LAPACK-include,
    AS_HELP_STRING([--with-LAPACK-include[=ARG]], [LAPACK include directory, ARG = path to lapacke.h]),
    [with_LAPACK_include=$withval], [with_LAPACK_include="no"])
AC_ARG_ENABLE(CFD,
   	AS_HELP_STRING([--disable-CFD], [build the SU2_CFD executable (default = yes)]),
	[build_CFD=$enableval], [build_CFD="yes"])
AC_ARG_ENABLE(PRT,
   	AS_HELP_STRING([--disable-PRT], [build the SU2_PRT executable (default = yes)]),
	[build_PRT=$enableval], [build_PRT="yes"])
AC_ARG_ENABLE(DOT,
   	AS_HELP_STRING([--disable-DOT], [build the SU2_DOT executable (default = yes)]),
	[build_DOT=$enableval], [build_DOT="yes"])
AC_ARG_ENABLE(MSH,
   	AS_HELP_STRING([--disable-MSH], [build the SU2_MSH executable (default = yes)]),
	[build_MSH=$enableval], [build_MSH="yes"])
AC_ARG_ENABLE(DEF,
   	AS_HELP_STRING([--disable-DEF], [build the SU2_DEF executable (default = yes)]),
	[build_DEF=$enableval], [build_DEF="yes"])
AC_ARG_ENABLE(SOL,
   	AS_HELP_STRING([--disable-SOL], [build the SU2_SOL executable (default = yes)]),
	[build_SOL=$enableval], [build_SOL="yes"])
AC_ARG_ENABLE(GEO,
   	AS_HELP_STRING([--disable-GEO], [build the SU2_GEO executable (default = yes)]),
	[build_GEO=$enableval], [build_GEO="yes"])

##########################

# check for lib
CGNSlib=libcgns.a
CGNSheader=cgnslib.h
have_CGNS="no"

if test "$with_CGNS_lib" != "no"
then
  	AC_CHECK_FILE([$with_CGNS_lib/$CGNSlib],[have_CGNS="yes"],[have_CGNS="no"])
	if test "$have_CGNS" == "no"
	then
		AC_MSG_ERROR([CGNS requested but library file not found.])
	fi
fi

# check for header
if test "$have_CGNS" != "no"
then
	if test "$with_CGNS_include" != "no"
	then
		AC_CHECK_FILE([$with_CGNS_include/$CGNSheader],[have_CGNS='yes'],[have_CGNS='no'])
		if test "$have_CGNS" == "no"
		then
			AC_MSG_ERROR([CGNS requested but header file not found.])
		fi
	else
		have_CGNS="no"
	fi
fi

if test "$have_CGNS" != "no"
then
  	AM_CONDITIONAL(BUILD_CGNS,true)
	CGNS_CXX="-DHAVE_CGNS -I"$with_CGNS_include""
	CGNS_LD="$with_CGNS_lib"/$CGNSlib
else
	AM_CONDITIONAL(BUILD_CGNS,false)
	CGNS_CXX=
	CGNS_LD=
fi
AC_SUBST([CGNS_CXX])
AC_SUBST([CGNS_LD])

##########################

# check for lib
Mutationpplib=libmutation++.dylib
Mutationppheader=mutation++.h
have_Mutationpp="no"

if test "$with_Mutationpp_lib" != "no"
then
  	AC_CHECK_FILE([$with_Mutationpp_lib/$Mutationpplib],[have_Mutationpp="yes"],[have_Mutationpp="no"])
	if test "$have_Mutationpp" == "no"
	then
		AC_MSG_ERROR([Mutation++ requested but library file not found.])
	fi
fi

# check for header
if test "$have_Mutationpp" != "no"
then
	if test "$with_Mutationpp_include" != "no"
	then
		AC_CHECK_FILE([$with_Mutationpp_include/$Mutationppheader],[have_Mutationpp='yes'],[have_Mutationpp='no'])
		if test "$have_Mutationpp" == "no"
		then
			AC_MSG_ERROR([Mutation++ requested but header file not found.])
		fi
	else
		have_Mutationpp="no"
	fi
fi

if test "$have_Mutationpp" != "no"
then
  	AM_CONDITIONAL(BUILD_MUTATIONPP,true)
	MUTATIONPP_CXX="-DHAVE_MUTATIONPP -I"$with_Mutationpp_include""
	MUTATIONPP_LD="$with_Mutationpp_lib"/$Mutationpplib
else
	AM_CONDITIONAL(BUILD_MUTATIONPP,false)
	MUTATIONPP_CXX=
	MUTATION_LD=
fi
AC_SUBST([MUTATIONPP_CXX])
AC_SUBST([MUTATIONPP_LD])

##########################

# check for lib
Jsoncpplib=libjson.a
Jsoncppheader=json/json.h
have_Jsoncpp="no"

if test "$with_Jsoncpp_lib" != "no"
then
  	AC_CHECK_FILE([$with_Jsoncpp_lib/$Jsoncpplib],[have_Jsoncpp="yes"],[have_Jsoncpp="no"])
	if test "$have_Jsoncpp" == "no"
	then
		AC_MSG_ERROR([Jsoncpp requested but library file not found.])
	fi
fi

# check for header
if test "$have_Jsoncpp" != "no"
then
	if test "$with_Jsoncpp_include" != "no"
	then
		AC_CHECK_FILE([$with_Jsoncpp_include/$Jsoncppheader],[have_Jsoncpp='yes'],[have_Jsoncpp='no'])
		if test "$have_Jsoncpp" == "no"
		then
			AC_MSG_ERROR([Jsoncpp requested but header file not found.])
		fi
	else
		have_Jsoncpp="no"
	fi 
fi

if test "$have_Jsoncpp" != "no"
then
  	AM_CONDITIONAL(BUILD_JSONCPP,true)
	JSONCPP_CXX="-DHAVE_JSONCPP -I"$with_Jsoncpp_include""
	JSONCPP_LD="$with_Jsoncpp_lib"/$Jsoncpplib
else
	AM_CONDITIONAL(BUILD_JSONCPP,false)
	JSONCPP_CXX=
	JSONCPP_LD=
fi
AC_SUBST([JSONCPP_CXX])
AC_SUBST([JSONCPP_LD])

##########################

# check for lib
LAPACKlib=liblapacke.a
LAPACKheader=lapacke.h
have_LAPACK="no"

if test "$with_LAPACK_lib" != "no"
then
AC_CHECK_FILE([$with_LAPACK_lib/$LAPACKlib],[have_LAPACK="yes"],[have_LAPACK="no"])
if test "$have_LAPACK" == "no"
then
AC_MSG_ERROR([LAPACK requested but library file not found.])
fi
fi

# check for header
if test "$have_LAPACK" != "no"
then
if test "$with_LAPACK_include" != "no"
then
AC_CHECK_FILE([$with_LAPACK_include/$LAPACKheader],[have_LAPACK='yes'],[have_LAPACK='no'])
if test "$have_LAPACK" == "no"
then
AC_MSG_ERROR([LAPACK requested but header file not found.])
fi
else
have_LAPACK="no"
fi
fi

if test "$have_LAPACK" != "no"
then
AM_CONDITIONAL(BUILD_LAPACK,true)
LAPACK_CXX="-DHAVE_LAPACK -I"$with_LAPACK_include""
LAPACK_LD="$with_LAPACK_lib"/$LAPACKlib
else
AM_CONDITIONAL(BUILD_LAPACK,false)
LAPACK_CXX=
LAPACK_LD=
fi
AC_SUBST([LAPACK_CXX])
AC_SUBST([LAPACK_LD])

##########################

# check for lib
FluidProplib=libcfpapi.so
FluidPropheader=fluidprop.h
have_FluidProp="no"

if test "$with_FluidProp_lib" != "no"
then
AC_CHECK_FILE([$with_FluidProp_lib/$FluidProplib],[have_FluidProp="yes"],[have_FluidProp="no"])
if test "$have_FluidProp" == "no"
then
AC_MSG_ERROR([FluidProp requested but library file $FluidProplib not found.])
fi
fi

# check for header
if test "$have_FluidProp" != "no"
then
if test "$with_FluidProp_include" != "no"
then
AC_CHECK_FILE([$with_FluidProp_include/$FluidPropheader],[have_FluidProp='yes'],[have_FluidProp='no'])
if test "$have_FluidProp" == "no"
then
AC_MSG_ERROR([FluidProp requested but header file $FluidPropheader not found.])
fi
else
have_FluidProp="no"
fi
fi

if test "$have_FluidProp" != "no"
then
AM_CONDITIONAL(BUILD_FluidProp,true)
FluidProp_CXX="-DHAVE_FluidProp -I"$with_FluidProp_include""
FluidProp_LD="$with_FluidProp_lib"/$FluidProplib
else
AM_CONDITIONAL(BUILD_FluidProp,false)
FluidProp_CXX=
FluidProp_LD=
fi
AC_SUBST([FluidProp_CXX])
AC_SUBST([FluidProp_LD])

########################### MPI

have_MPI="no"
if test "$with_MPI" != "no"
then
	CXX="$with_MPI"
	CXXFLAGS="-DHAVE_MPI "$CXXFLAGS""
	have_MPI="yes"
fi

###########################

AM_CONDITIONAL([BUILD_CFD],[test $build_CFD != "no"])
AM_CONDITIONAL([BUILD_PRT],[test $build_PRT != "no"])
AM_CONDITIONAL([BUILD_DOT],[test $build_DOT != "no"])
AM_CONDITIONAL([BUILD_MSH],[test $build_MSH != "no"])
AM_CONDITIONAL([BUILD_DEF],[test $build_DEF != "no"])
AM_CONDITIONAL([BUILD_SOL],[test $build_SOL != "no"])
AM_CONDITIONAL([BUILD_GEO],[test $build_GEO != "no"])

###########################

AC_OUTPUT(Makefile \
        externals/Makefile \
	Common/lib/Makefile \
	SU2_CFD/obj/Makefile \
	SU2_PRT/obj/Makefile \
	SU2_DOT/obj/Makefile \
	SU2_MSH/obj/Makefile \
	SU2_DEF/obj/Makefile \
	SU2_SOL/obj/Makefile \
	SU2_GEO/obj/Makefile \
	SU2_PY/Makefile)

abs_srcdir=`(cd $srcdir && pwd)`
abs_prefix=$prefix #`(cd $prefix && pwd)`


AC_MSG_RESULT([

Build Configuration Summary:

    Source code location: ${abs_srcdir}
    Install location: 	  ${abs_prefix}
    Version:              ${VERSION}
    Compiler:             ${CXX}
    Preprocessor flags:   ${CPPFLAGS}
    Compiler flags:       ${CXXFLAGS}
    Linker flags:         ${LDFLAGS}
    CGNS support:         $have_CGNS
    MPI support:          $have_MPI
    Metis support:        $enablemetis
    TecIO support:        $enabletecio
    Mutation++ support:   $have_Mutationpp
    Jsoncpp support: 	  $have_Jsoncpp
<<<<<<< HEAD
    FluidProp support: 	  $have_FluidProp
=======
    LAPACK support:       $have_LAPACK
>>>>>>> 138a6c9f

    External includes:    $su2_externals_INCLUDES
    External libs:        $su2_externals_LIBS

    Build SU2_CFD:        $build_CFD
    Build SU2_PRT:        $build_PRT
    Build SU2_DOT:        $build_DOT
    Build SU2_MSH:        $build_MSH
    Build SU2_DEF:        $build_DEF
    Build SU2_SOL:        $build_SOL
    Build SU2_GEO:        $build_GEO

Please be sure to add the [\$]SU2_HOME and [\$]SU2_RUN environment variables,
and update your [\$]PATH (and [\$]PYTHONPATH if applicable) with [\$]SU2_RUN.

Based on the input to this configuration, add these lines to your .bashrc file:

export SU2_RUN="${abs_prefix}/bin"
export SU2_HOME="${abs_srcdir}"
export PATH=[\$]PATH:[\$]SU2_RUN
export PYTHONPATH=[\$]PYTHONPATH:[\$]SU2_RUN

])<|MERGE_RESOLUTION|>--- conflicted
+++ resolved
@@ -405,11 +405,9 @@
     TecIO support:        $enabletecio
     Mutation++ support:   $have_Mutationpp
     Jsoncpp support: 	  $have_Jsoncpp
-<<<<<<< HEAD
-    FluidProp support: 	  $have_FluidProp
-=======
-    LAPACK support:       $have_LAPACK
->>>>>>> 138a6c9f
+	FluidProp support: 	  $have_FluidProp
+	LAPACK support:       $have_LAPACK
+
 
     External includes:    $su2_externals_INCLUDES
     External libs:        $su2_externals_LIBS
