################################################################################
#
# \file Makefile.am
# \brief Makefile for SU2_CFD
# \author M. Colonno, T. Economon, F. Palacios
# \version 6.2.0 "Falcon"
#
# The current SU2 release has been coordinated by the
# SU2 International Developers Society <www.su2devsociety.org>
# with selected contributions from the open-source community.
#
# The main research teams contributing to the current release are:
#  - Prof. Juan J. Alonso's group at Stanford University.
#  - Prof. Piero Colonna's group at Delft University of Technology.
#  - Prof. Nicolas R. Gauger's group at Kaiserslautern University of Technology.
#  - Prof. Alberto Guardone's group at Polytechnic University of Milan.
#  - Prof. Rafael Palacios' group at Imperial College London.
#  - Prof. Vincent Terrapon's group at the University of Liege.
#  - Prof. Edwin van der Weide's group at the University of Twente.
#  - Lab. of New Concepts in Aeronautics at Tech. Institute of Aeronautics.
#
# Copyright 2012-2019, Francisco D. Palacios, Thomas D. Economon,
#                      Tim Albring, and the SU2 contributors.
#
# SU2 is free software; you can redistribute it and/or
# modify it under the terms of the GNU Lesser General Public
# License as published by the Free Software Foundation; either
# version 2.1 of the License, or (at your option) any later version.
#
# SU2 is distributed in the hope that it will be useful,
# but WITHOUT ANY WARRANTY; without even the implied warranty of
# MERCHANTABILITY or FITNESS FOR A PARTICULAR PURPOSE. See the GNU
# Lesser General Public License for more details.
#
# You should have received a copy of the GNU Lesser General Public
# License along with SU2. If not, see <http://www.gnu.org/licenses/>.
#
################################################################################

AUTOMAKE_OPTIONS = subdir-objects
ACLOCAL_AMFLAGS = ${ACLOCAL_FLAGS}

bin_PROGRAMS =
noinst_LIBRARIES =

if BUILD_NORMAL
bin_PROGRAMS += ../bin/SU2_CFD
noinst_LIBRARIES+= libSU2Core.a
endif

if BUILD_DIRECTDIFF
bin_PROGRAMS += ../bin/SU2_CFD_DIRECTDIFF
noinst_LIBRARIES+= libSU2Core_DIRECTDIFF.a
endif

if BUILD_REVERSE
bin_PROGRAMS += ../bin/SU2_CFD_AD
noinst_LIBRARIES+= libSU2Core_AD.a
endif

libSU2Core_sources = \
  ../include/definition_structure.hpp \
  ../include/fluid_model.hpp \
  ../include/fluid_model.inl \
  ../include/integration_structure.hpp \
  ../include/integration_structure.inl \
  ../include/driver_structure.hpp \
  ../include/iteration_structure.hpp \
  ../include/numerics_structure.hpp \
  ../include/numerics_structure.inl \
  ../include/output_structure.hpp \
  ../include/output_structure.inl \
  ../include/sgs_model.hpp \
  ../include/sgs_model.inl \
  ../include/solver_structure.hpp \
  ../include/solver_structure.inl \
  ../include/SU2_CFD.hpp \
  ../include/task_definition.hpp \
  ../include/task_definition.inl \
  ../include/transport_model.hpp \
  ../include/transport_model.inl \
  ../include/variable_structure.hpp \
  ../include/variable_structure.inl \
  ../include/transfer_structure.hpp \
  ../include/transfer_structure.inl \
<<<<<<< HEAD
  ../include/error_estimation_structure.hpp \
  ../src/data_manufactured_solutions.cpp \
=======
>>>>>>> 2cd2161d
  ../src/definition_structure.cpp \
  ../src/error_estimation_structure.cpp \
  ../src/fluid_model.cpp \
  ../src/fluid_model_pig.cpp \
  ../src/fluid_model_pvdw.cpp \
  ../src/fluid_model_ppr.cpp \
  ../src/fluid_model_inc.cpp \
  ../src/integration_structure.cpp \
  ../src/integration_time.cpp \
  ../src/driver_direct_multizone.cpp \
  ../src/driver_direct_singlezone.cpp \
  ../src/driver_adjoint_singlezone.cpp \
  ../src/driver_structure.cpp \
  ../src/iteration_structure.cpp \
  ../src/numerics_adjoint_mean.cpp \
  ../src/numerics_adjoint_turbulent.cpp \
  ../src/numerics_direct_heat.cpp \
  ../src/numerics_direct_mean.cpp \
  ../src/numerics_direct_mean_inc.cpp \
  ../src/numerics_direct_transition.cpp \
  ../src/numerics_direct_turbulent.cpp \
  ../src/numerics_direct_elasticity_nonlinear.cpp \
  ../src/numerics_direct_elasticity_linear.cpp \
  ../src/numerics_direct_elasticity.cpp \
  ../src/numerics_structure.cpp \
  ../src/numerics_template.cpp \
  ../src/output_cgns.cpp \
  ../src/output_structure.cpp \
  ../src/output_physics.cpp \
  ../src/output_tecplot.cpp \
  ../src/output_fieldview.cpp \
  ../src/output_inria.cpp \
  ../src/output_su2.cpp \
  ../src/output_paraview.cpp \
  ../src/python_wrapper_structure.cpp \
  ../src/solver_adjoint_mean.cpp \
  ../src/solver_adjoint_turbulent.cpp \
  ../src/solver_adjoint_discrete.cpp \
  ../src/solver_adjoint_elasticity.cpp \
  ../src/solver_direct_heat.cpp \
  ../src/solver_direct_mean.cpp \
  ../src/solver_direct_mean_fem.cpp \
  ../src/solver_direct_mean_inc.cpp \
  ../src/solver_direct_transition.cpp \
  ../src/solver_direct_turbulent.cpp \
  ../src/solver_direct_elasticity.cpp \
  ../src/solver_structure.cpp \
  ../src/solver_template.cpp \
  ../src/transfer_physics.cpp \
  ../src/transfer_structure.cpp \
  ../src/transport_model.cpp \
  ../src/variable_adjoint_mean.cpp \
  ../src/variable_adjoint_turbulent.cpp \
  ../src/variable_adjoint_discrete.cpp \
  ../src/variable_adjoint_elasticity.cpp \
  ../src/variable_direct_heat.cpp \
  ../src/variable_direct_mean.cpp \
  ../src/variable_direct_mean_inc.cpp \
  ../src/variable_direct_transition.cpp \
  ../src/variable_direct_turbulent.cpp \
  ../src/variable_direct_elasticity.cpp \
  ../src/variable_structure.cpp \
  ../src/variable_template.cpp

su2_cfd_sources = \
  ../include/SU2_CFD.hpp \
  ../src/SU2_CFD.cpp

libSU2Core_cxx_flags = -fPIC
libSU2Core_libadd = 

su2_cfd_cxx_flags =
su2_cfd_ldadd =

# always link to built dependencies from ./externals
su2_cfd_cxx_flags += @su2_externals_INCLUDES@
su2_cfd_ldadd += @su2_externals_LIBS@
su2_cfd_ldadd += @su2_externals_LIBPTHREAD@
libSU2Core_cxx_flags += @su2_externals_INCLUDES@

# if BUILD_MUTATIONPP
su2_cfd_cxx_flags += @MUTATIONPP_CXX@
su2_cfd_ldadd += @MUTATIONPP_LD@
# endif

if BUILD_NORMAL
libSU2Core_a_SOURCES = $(libSU2Core_sources)
libSU2Core_a_CXXFLAGS = $(libSU2Core_cxx_flags)
libSU2Core_a_LIBADD = $(libSU2Core_libadd)
___bin_SU2_CFD_SOURCES = $(su2_cfd_sources)
___bin_SU2_CFD_CXXFLAGS = ${su2_cfd_cxx_flags}
___bin_SU2_CFD_LDADD = libSU2Core.a ../../Common/lib/libSU2.a ${su2_cfd_ldadd}
endif

if BUILD_DIRECTDIFF
libSU2Core_DIRECTDIFF_a_SOURCES = $(libSU2Core_sources)
libSU2Core_DIRECTDIFF_a_CXXFLAGS = @DIRECTDIFF_CXX@ $(libSU2Core_cxx_flags)
libSU2Core_DIRECTDIFF_a_LIBADD = @DIRECTDIFF_LIBS@ $(libSU2Core_libadd)
___bin_SU2_CFD_DIRECTDIFF_SOURCES = $(su2_cfd_sources) 
___bin_SU2_CFD_DIRECTDIFF_CXXFLAGS = @DIRECTDIFF_CXX@ ${su2_cfd_cxx_flags}
___bin_SU2_CFD_DIRECTDIFF_LDADD = libSU2Core_DIRECTDIFF.a @DIRECTDIFF_LIBS@ ../../Common/lib/libSU2_DIRECTDIFF.a ${su2_cfd_ldadd}
endif

if BUILD_REVERSE
libSU2Core_AD_a_SOURCES = $(libSU2Core_sources)
libSU2Core_AD_a_CXXFLAGS = @REVERSE_CXX@ $(libSU2Core_cxx_flags)
libSU2Core_AD_a_LIBADD = @REVERSE_LIBS@ $(libSU2Core_libadd)
___bin_SU2_CFD_AD_SOURCES = $(su2_cfd_sources) 
___bin_SU2_CFD_AD_CXXFLAGS = @REVERSE_CXX@ ${su2_cfd_cxx_flags}
___bin_SU2_CFD_AD_LDADD = libSU2Core_AD.a @REVERSE_LIBS@ ../../Common/lib/libSU2_AD.a ${su2_cfd_ldadd}
endif<|MERGE_RESOLUTION|>--- conflicted
+++ resolved
@@ -60,6 +60,7 @@
 
 libSU2Core_sources = \
   ../include/definition_structure.hpp \
+  ../include/error_estimation_structure.hpp \
   ../include/fluid_model.hpp \
   ../include/fluid_model.inl \
   ../include/integration_structure.hpp \
@@ -83,11 +84,6 @@
   ../include/variable_structure.inl \
   ../include/transfer_structure.hpp \
   ../include/transfer_structure.inl \
-<<<<<<< HEAD
-  ../include/error_estimation_structure.hpp \
-  ../src/data_manufactured_solutions.cpp \
-=======
->>>>>>> 2cd2161d
   ../src/definition_structure.cpp \
   ../src/error_estimation_structure.cpp \
   ../src/fluid_model.cpp \
