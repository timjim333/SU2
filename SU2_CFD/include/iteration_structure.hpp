--- conflicted
+++ resolved
@@ -436,7 +436,6 @@
 
 };
 
-<<<<<<< HEAD
 /*!
  * \class CFEMFluidIteration
  * \brief Class for driving an iteration of the finite element flow system.
@@ -545,132 +544,6 @@
    */
   void Postprocess();
 };
-
-/*!
- * \class CWaveIteration
- * \brief Class for driving an iteration of the wave system.
- * \author T. Economon
- */
-class CWaveIteration : public CIteration {
-public:
-  
-  /*!
-   * \brief Constructor of the class.
-   * \param[in] config - Definition of the particular problem.
-   */
-  CWaveIteration(CConfig *config);
-  
-  /*!
-   * \brief Destructor of the class.
-   */
-  ~CWaveIteration(void);
-  
-  /*!
-   * \brief Preprocessing to prepare for an iteration of the physics.
-   * \param[in] output - Pointer to the COutput class.
-   * \param[in] integration_container - Container vector with all the integration methods.
-   * \param[in] geometry_container - Geometrical definition of the problem.
-   * \param[in] solver_container - Container vector with all the solutions.
-   * \param[in] numerics_container - Description of the numerical method (the way in which the equations are solved).
-   * \param[in] config_container - Definition of the particular problem.
-   * \param[in] surface_movement - Surface movement classes of the problem.
-   * \param[in] grid_movement - Volume grid movement classes of the problem.
-   * \param[in] FFDBox - FFD FFDBoxes of the problem.
-   * \param[in] val_iZone - zone of the problem.
-   */
-  void Preprocess(COutput *output,
-                  CIntegration ****integration_container,
-                  CGeometry ****geometry_container,
-                  CSolver *****solver_container,
-                  CNumerics ******numerics_container,
-                  CConfig **config_container,
-                  CSurfaceMovement **surface_movement,
-                  CVolumetricMovement ***grid_movement,
-                  CFreeFormDefBox*** FFDBox,
-                  unsigned short val_iZone,
-                  unsigned short val_iInst);
-  
-  /*!
-   * \brief Perform a single iteration of the wave system.
-   * \param[in] output - Pointer to the COutput class.
-   * \param[in] integration_container - Container vector with all the integration methods.
-   * \param[in] geometry_container - Geometrical definition of the problem.
-   * \param[in] solver_container - Container vector with all the solutions.
-   * \param[in] numerics_container - Description of the numerical method (the way in which the equations are solved).
-   * \param[in] config_container - Definition of the particular problem.
-   * \param[in] surface_movement - Surface movement classes of the problem.
-   * \param[in] grid_movement - Volume grid movement classes of the problem.
-   * \param[in] FFDBox - FFD FFDBoxes of the problem.
-   * \param[in] val_iZone - zone of the problem.
-   */
-  void Iterate(COutput *output,
-               CIntegration ****integration_container,
-               CGeometry ****geometry_container,
-               CSolver *****solver_container,
-               CNumerics ******numerics_container,
-               CConfig **config_container,
-               CSurfaceMovement **surface_movement,
-               CVolumetricMovement ***grid_movement,
-               CFreeFormDefBox*** FFDBox,
-               unsigned short val_iZone,
-               unsigned short val_iInst);
-
-  /*!
-   * \brief Updates the containers for the wave system.
-   * \param[in] output - Pointer to the COutput class.
-   * \param[in] integration_container - Container vector with all the integration methods.
-   * \param[in] geometry_container - Geometrical definition of the problem.
-   * \param[in] solver_container - Container vector with all the solutions.
-   * \param[in] numerics_container - Description of the numerical method (the way in which the equations are solved).
-   * \param[in] config_container - Definition of the particular problem.
-   * \param[in] surface_movement - Surface movement classes of the problem.
-   * \param[in] grid_movement - Volume grid movement classes of the problem.
-   * \param[in] FFDBox - FFD FFDBoxes of the problem.
-   * \param[in] val_iZone - zone of the problem.
-   */
-  void Update(COutput *output,
-              CIntegration ****integration_container,
-              CGeometry ****geometry_container,
-              CSolver *****solver_container,
-              CNumerics ******numerics_container,
-              CConfig **config_container,
-              CSurfaceMovement **surface_movement,
-              CVolumetricMovement ***grid_movement,
-              CFreeFormDefBox*** FFDBox,
-              unsigned short val_iZone,
-              unsigned short val_iInst);
-  
-  /*!
-   * \brief Monitors the convergence and other metrics for the wave system.
-   */
-  void Monitor();
-  
-  /*!
-   * \brief Outputs desired files and quantities for the wave system.
-   */
-  void Output();
-  
-  /*!
-   * \brief Postprocess ???.
-   * \param[in] solver_container - Container vector with all the solutions.
-   * \param[in] geometry_container - Geometrical definition of the problem.
-   * \param[in] config_container - Definition of the particular problem.
-   */
-  void Postprocess(COutput *output,
-                   CIntegration ****integration_container,
-                   CGeometry ****geometry_container,
-                   CSolver *****solver_container,
-                   CNumerics ******numerics_container,
-                   CConfig **config_container,
-                   CSurfaceMovement **surface_movement,
-                   CVolumetricMovement ***grid_movement,
-                   CFreeFormDefBox*** FFDBox,
-                   unsigned short val_iZone,
-                   unsigned short val_iInst);
-  
-};
-=======
->>>>>>> ebea9237
 
 /*!
  * \class CHeatIteration
