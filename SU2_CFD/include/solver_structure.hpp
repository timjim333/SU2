/*!
 * \file solver_structure.hpp
 * \brief Headers of the main subroutines for solving partial differential equations.
 *        The subroutines and functions are in the <i>solver_structure.cpp</i>,
 *        <i>solution_direct.cpp</i>, <i>solution_adjoint.cpp</i>, and
 *        <i>solution_linearized.cpp</i> files.
 * \author F. Palacios, T. Economon
 * \version 3.2.9 "eagle"
 *
 * SU2 Lead Developers: Dr. Francisco Palacios (Francisco.D.Palacios@boeing.com).
 *                      Dr. Thomas D. Economon (economon@stanford.edu).
 *
 * SU2 Developers: Prof. Juan J. Alonso's group at Stanford University.
 *                 Prof. Piero Colonna's group at Delft University of Technology.
 *                 Prof. Nicolas R. Gauger's group at Kaiserslautern University of Technology.
 *                 Prof. Alberto Guardone's group at Polytechnic University of Milan.
 *                 Prof. Rafael Palacios' group at Imperial College London.
 *
 * SU2 is free software; you can redistribute it and/or
 * modify it under the terms of the GNU Lesser General Public
 * License as published by the Free Software Foundation; either
 * version 2.1 of the License, or (at your option) any later version.
 *
 * SU2 is distributed in the hope that it will be useful,
 * but WITHOUT ANY WARRANTY; without even the implied warranty of
 * MERCHANTABILITY or FITNESS FOR A PARTICULAR PURPOSE. See the GNU
 * Lesser General Public License for more details.
 *
 * You should have received a copy of the GNU Lesser General Public
 * License along with SU2. If not, see <http://www.gnu.org/licenses/>.
 */

#pragma once

#include "../../Common/include/mpi_structure.hpp"

#include <cmath>
#include <string>
#include <fstream>
#include <sstream>
#include <algorithm>
#include <iostream>
#include <stdlib.h>
#include <stdio.h>

#include "fluid_model.hpp"
#include "numerics_structure.hpp"
#include "variable_structure.hpp"
#include "../../Common/include/geometry_structure.hpp"
#include "../../Common/include/config_structure.hpp"
#include "../../Common/include/matrix_structure.hpp"
#include "../../Common/include/vector_structure.hpp"
#include "../../Common/include/linear_solvers_structure.hpp"
#include "../../Common/include/grid_movement_structure.hpp"
#include "numerics_machine_learning.hpp"

using namespace std;

/*!
 * \class CSolver
 * \brief Main class for defining the PDE solution, it requires
 * a child class for each particular solver (Euler, Navier-Stokes, etc.)
 * \author F. Palacios
 * \version 3.2.9 "eagle"
 */
class CSolver {
protected:
	unsigned short IterLinSolver;	/*!< \brief Linear solver iterations. */
	unsigned short nVar,					/*!< \brief Number of variables of the problem. */
  nPrimVar,                     /*!< \brief Number of primitive variables of the problem. */
  nPrimVarGrad,                 /*!< \brief Number of primitive variables of the problem in the gradient computation. */
  nSecondaryVar,                     /*!< \brief Number of primitive variables of the problem. */
  nSecondaryVarGrad,                 /*!< \brief Number of primitive variables of the problem in the gradient computation. */
	nDim;													/*!< \brief Number of dimensions of the problem. */
	unsigned long nPoint;					/*!< \brief Number of points of the computational grid. */
  unsigned long nPointDomain; 	/*!< \brief Number of points of the computational grid. */
	su2double Max_Delta_Time,	/*!< \brief Maximum value of the delta time for all the control volumes. */
	Min_Delta_Time;					/*!< \brief Minimum value of the delta time for all the control volumes. */
	su2double *Residual_RMS,	/*!< \brief Vector with the mean residual for each variable. */
  *Residual_Max,        /*!< \brief Vector with the maximal residual for each variable. */
	*Residual,						/*!< \brief Auxiliary nVar vector. */
	*Residual_i,					/*!< \brief Auxiliary nVar vector for storing the residual at point i. */
	*Residual_j;					/*!< \brief Auxiliary nVar vector for storing the residual at point j. */
  unsigned long *Point_Max; /*!< \brief Vector with the maximal residual for each variable. */
  su2double **Point_Max_Coord; /*!< \brief Vector with pointers to the coords of the maximal residual for each variable. */
	su2double *Solution,		/*!< \brief Auxiliary nVar vector. */
	*Solution_i,				/*!< \brief Auxiliary nVar vector for storing the solution at point i. */
	*Solution_j;				/*!< \brief Auxiliary nVar vector for storing the solution at point j. */
	su2double *Vector,	/*!< \brief Auxiliary nDim vector. */
	*Vector_i,			/*!< \brief Auxiliary nDim vector to do the reconstruction of the variables at point i. */
	*Vector_j;			/*!< \brief Auxiliary nDim vector to do the reconstruction of the variables at point j. */
	su2double *Res_Conv,	/*!< \brief Auxiliary nVar vector for storing the convective residual. */
	*Res_Visc,				/*!< \brief Auxiliary nVar vector for storing the viscous residual. */
	*Res_Sour,				/*!< \brief Auxiliary nVar vector for storing the viscous residual. */
	*Res_Conv_i,		  /*!< \brief Auxiliary vector for storing the convective residual at point i. */
	*Res_Visc_i,			/*!< \brief Auxiliary vector for storing the viscous residual at point i. */
	*Res_Conv_j,			/*!< \brief Auxiliary vector for storing the convective residual at point j. */
	*Res_Visc_j;			/*!< \brief Auxiliary vector for storing the viscous residual at point j. */
	su2double **Jacobian_i,	/*!< \brief Auxiliary matrices for storing point to point Jacobians at point i. */
	**Jacobian_j;			    /*!< \brief Auxiliary matrices for storing point to point Jacobians at point j. */
	su2double **Jacobian_ii,	/*!< \brief Auxiliary matrices for storing point to point Jacobians. */
	**Jacobian_ij,			  /*!< \brief Auxiliary matrices for storing point to point Jacobians. */
	**Jacobian_ji,			  /*!< \brief Auxiliary matrices for storing point to point Jacobians. */
	**Jacobian_jj;			  /*!< \brief Auxiliary matrices for storing point to point Jacobians. */
  
	su2double **Smatrix,	/*!< \brief Auxiliary structure for computing gradients by least-squares */
	**cvector;			 /*!< \brief Auxiliary structure for computing gradients by least-squares */

    unsigned short nOutputVariables;  /*!< \brief Number of variables to write. */

public:
  
  CSysVector LinSysSol;		/*!< \brief vector to store iterative solution of implicit linear system. */
  CSysVector LinSysRes;		/*!< \brief vector to store iterative residual of implicit linear system. */
  CSysVector LinSysAux;		/*!< \brief vector to store iterative residual of implicit linear system. */
  CSysMatrix Jacobian; /*!< \brief Complete sparse Jacobian structure for implicit computations. */
  
  CSysMatrix StiffMatrix; /*!< \brief Sparse structure for storing the stiffness matrix in Galerkin computations, and grid movement. */

  CSysVector OutputVariables;		/*!< \brief vector to store the extra variables to be written. */
  string* OutputHeadingNames; /*< \brief vector of strings to store the headings for the exra variables */
  
  CVariable** node;	/*!< \brief Vector which the define the variables for each problem. */
  CVariable* node_infty; /*!< \brief CVariable storing the free stream conditions. */
  
	/*!
	 * \brief Constructor of the class.
	 */
	CSolver(void);
    
	/*!
	 * \brief Destructor of the class.
	 */
	virtual ~CSolver(void);
     
    /*!
	 * \brief Set number of linear solver iterations.
	 * \param[in] val_iterlinsolver - Number of linear iterations.
	 */
	void SetIterLinSolver(unsigned short val_iterlinsolver);
    
	/*!
	 * \brief Set number of linear solver iterations.
	 * \param[in] val_iterlinsolver - Number of linear iterations.
	 */
	virtual void Set_MPI_Solution(CGeometry *geometry, CConfig *config);

  /*!
	 * \brief Set number of linear solver iterations.
	 * \param[in] val_iterlinsolver - Number of linear iterations.
	 */
	virtual void Set_MPI_Primitive(CGeometry *geometry, CConfig *config);
  
//  /*!
//	 * \brief Set number of linear solver iterations.
//	 * \param[in] val_iterlinsolver - Number of linear iterations.
//	 */
//	virtual void Set_MPI_Secondary(CGeometry *geometry, CConfig *config);

    /*!
	 * \brief Set the value of the max residual and RMS residual.
	 * \param[in] val_iterlinsolver - Number of linear iterations.
	 */
	void SetResidual_RMS(CGeometry *geometry, CConfig *config);
    
    /*!
	 * \brief Set number of linear solver iterations.
	 * \param[in] val_iterlinsolver - Number of linear iterations.
	 */
	virtual void Set_MPI_Solution_Old(CGeometry *geometry, CConfig *config);
    
  /*!
	 * \brief Impose the send-receive boundary condition.
	 * \param[in] geometry - Geometrical definition of the problem.
	 * \param[in] config - Definition of the particular problem.
	 */
  virtual void Set_MPI_Solution_Limiter(CGeometry *geometry, CConfig *config);
  
  /*!
	 * \brief Impose the send-receive boundary condition.
	 * \param[in] geometry - Geometrical definition of the problem.
	 * \param[in] config - Definition of the particular problem.
	 */
  virtual void Set_MPI_Primitive_Limiter(CGeometry *geometry, CConfig *config);
 
//  /*!
//	 * \brief Impose the send-receive boundary condition.
//	 * \param[in] geometry - Geometrical definition of the problem.
//	 * \param[in] config - Definition of the particular problem.
//	 */
//  virtual void Set_MPI_Secondary_Limiter(CGeometry *geometry, CConfig *config);

  /*!
	 * \brief Set the fluid solver nondimensionalization.
	 * \param[in] geometry - Geometrical definition of the problem.
	 * \param[in] config - Definition of the particular problem.
	 */
  virtual void SetNondimensionalization(CGeometry *geometry, CConfig *config, unsigned short iMesh);
  
	/*!
	 * \brief Compute the pressure at the infinity.
	 * \return Value of the pressure at the infinity.
	 */
  virtual CFluidModel* GetFluidModel(void);

  	/*!
	 * \brief Get number of linear solver iterations.
	 * \return Number of linear solver iterations.
	 */
	unsigned short GetIterLinSolver(void);
    
	/*!
	 * \brief Get the value of the maximum delta time.
	 * \return Value of the maximum delta time.
	 */
	su2double GetMax_Delta_Time(void);
    
	/*!
	 * \brief Get the value of the minimum delta time.
	 * \return Value of the minimum delta time.
	 */
	su2double GetMin_Delta_Time(void);
    
    /*!
	 * \brief Get the value of the maximum delta time.
	 * \return Value of the maximum delta time.
	 */
	virtual su2double GetMax_Delta_Time(unsigned short val_Species);
    
	/*!
	 * \brief Get the value of the minimum delta time.
	 * \return Value of the minimum delta time.
	 */
	virtual su2double GetMin_Delta_Time(unsigned short val_Species);
    
	/*!
	 * \brief Get the number of variables of the problem.
	 */
	unsigned short GetnVar(void);
  
  /*!
	 * \brief Get the number of variables of the problem.
	 */
	unsigned short GetnPrimVar(void);
  
  /*!
	 * \brief Get the number of variables of the problem.
	 */
	unsigned short GetnPrimVarGrad(void);
  
  /*!
	 * \brief Get the number of variables of the problem.
	 */
	unsigned short GetnSecondaryVar(void);
  
  /*!
	 * \brief Get the number of variables of the problem.
	 */
	unsigned short GetnSecondaryVarGrad(void);
  
  /*!
	 * \brief Get the number of variables of the problem.
	 */
	unsigned short GetnOutputVariables(void);
    
	/*!
	 * \brief A virtual member.
	 * \param[in] geometry - Geometrical definition of the problem.
	 * \param[in] solver_container - Container vector with all the solutions.
	 * \param[in] config - Definition of the particular problem.
	 * \param[in] iRKStep - Current step of the Runge-Kutta iteration.
	 * \param[in] iMesh - Index of the mesh in multigrid computations.
	 * \param[in] RunTime_EqSystem - System of equations which is going to be solved.
	 */
	virtual void SetResidual_DualTime(CGeometry *geometry, CSolver **solver_container, CConfig *config,
                                      unsigned short iRKStep, unsigned short iMesh, unsigned short RunTime_EqSystem);
    
	/*!
	 * \brief Set the maximal residual, this is useful for the convergence history.
	 * \param[in] val_var - Index of the variable.
	 * \param[in] val_residual - Value of the residual to store in the position <i>val_var</i>.
	 */
	void SetRes_RMS(unsigned short val_var, su2double val_residual);
    
	/*!
	 * \brief Adds the maximal residual, this is useful for the convergence history.
	 * \param[in] val_var - Index of the variable.
	 * \param[in] val_residual - Value of the residual to store in the position <i>val_var</i>.
	 */
	void AddRes_RMS(unsigned short val_var, su2double val_residual);
    
	/*!
	 * \brief Get the maximal residual, this is useful for the convergence history.
	 * \param[in] val_var - Index of the variable.
	 * \return Value of the biggest residual for the variable in the position <i>val_var</i>.
	 */
	su2double GetRes_RMS(unsigned short val_var);
    
    /*!
	 * \brief Set the maximal residual, this is useful for the convergence history.
	 * \param[in] val_var - Index of the variable.
	 * \param[in] val_residual - Value of the residual to store in the position <i>val_var</i>.
	 */
	void SetRes_Max(unsigned short val_var, su2double val_residual, unsigned long val_point);
    
	/*!
	 * \brief Adds the maximal residual, this is useful for the convergence history.
	 * \param[in] val_var - Index of the variable.
	 * \param[in] val_residual - Value of the residual to store in the position <i>val_var</i>.
   * \param[in] val_point - Value of the point index for the max residual.
   * \param[in] val_coord - Location (x, y, z) of the max residual point.
	 */
	void AddRes_Max(unsigned short val_var, su2double val_residual, unsigned long val_point, su2double* val_coord);
    
	/*!
	 * \brief Get the maximal residual, this is useful for the convergence history.
	 * \param[in] val_var - Index of the variable.
	 * \return Value of the biggest residual for the variable in the position <i>val_var</i>.
	 */
	su2double GetRes_Max(unsigned short val_var);
    
    /*!
	 * \brief Get the maximal residual, this is useful for the convergence history.
	 * \param[in] val_var - Index of the variable.
	 * \return Value of the biggest residual for the variable in the position <i>val_var</i>.
	 */
	unsigned long GetPoint_Max(unsigned short val_var);
  
  /*!
   * \brief Get the location of the maximal residual, this is useful for the convergence history.
   * \param[in] val_var - Index of the variable.
   * \return Pointer to the location (x, y, z) of the biggest residual for the variable <i>val_var</i>.
   */
  su2double* GetPoint_Max_Coord(unsigned short val_var);
  
	/*!
	 * \brief Set Value of the residual if there is a grid movement.
	 * \param[in] geometry - Geometrical definition of the problem.
	 * \param[in] config - Definition of the particular problem.
	 */
	void SetGrid_Movement_Residual(CGeometry *geometry, CConfig *config);
    
	/*!
	 * \brief Compute the Green-Gauss gradient of the auxiliary variable.
	 * \param[in] geometry - Geometrical definition of the problem.
	 */
	void SetAuxVar_Gradient_GG(CGeometry *geometry);
    
	/*!
	 * \brief Compute the Least Squares gradient of the auxiliary variable.
	 * \param[in] geometry - Geometrical definition of the problem.
	 * \param[in] config - Definition of the particular problem.
	 */
	void SetAuxVar_Gradient_LS(CGeometry *geometry, CConfig *config);
    
	/*!
	 * \brief Compute the Least Squares gradient of an auxiliar variable on the profile surface.
	 * \param[in] geometry - Geometrical definition of the problem.
	 * \param[in] config - Definition of the particular problem.
	 */
	void SetAuxVar_Surface_Gradient(CGeometry *geometry, CConfig *config);
    
	/*!
	 * \brief Compute the Green-Gauss gradient of the solution.
	 * \param[in] geometry - Geometrical definition of the problem.
	 */
	void SetSolution_Gradient_GG(CGeometry *geometry, CConfig *config);
    
	/*!
	 * \brief Compute the Least Squares gradient of the solution.
	 * \param[in] geometry - Geometrical definition of the problem.
	 * \param[in] config - Definition of the particular problem.
	 */
	void SetSolution_Gradient_LS(CGeometry *geometry, CConfig *config);
    
  /*!
	 * \brief MPI gradients.
	 * \param[in] geometry - Geometrical definition of the problem.
	 * \param[in] config - Definition of the particular problem.
	 */
  virtual void Set_MPI_Solution_Gradient(CGeometry *geometry, CConfig *config);
    
    /*!
	 * \brief Compute the Least Squares gradient of the grid velocity.
	 * \param[in] geometry - Geometrical definition of the problem.
	 * \param[in] config - Definition of the particular problem.
	 */
	void SetGridVel_Gradient(CGeometry *geometry, CConfig *config);
    
	/*!
	 * \brief Compute slope limiter.
	 * \param[in] geometry - Geometrical definition of the problem.
	 * \param[in] config - Definition of the particular problem.
	 */
	void SetSolution_Limiter(CGeometry *geometry, CConfig *config);
    
	/*!
	 * \brief A virtual member.
	 * \param[in] geometry - Geometrical definition of the problem.
	 * \param[in] config - Definition of the particular problem.
	 */
	virtual void SetPrimitive_Limiter(CGeometry *geometry, CConfig *config);
  
//	/*!
//	 * \brief A virtual member.
//	 * \param[in] geometry - Geometrical definition of the problem.
//	 * \param[in] config - Definition of the particular problem.
//	 */
//	virtual void SetSecondary_Limiter(CGeometry *geometry, CConfig *config);
  
	/*!
	 * \brief Compute the pressure laplacian using in a incompressible solver.
	 * \param[in] geometry - Geometrical definition of the problem.
	 * \param[in] PressureLaplacian - Pressure laplacian.
	 */
	void SetPressureLaplacian(CGeometry *geometry, su2double *PressureLaplacian);
    
	/*!
	 * \brief Set the old solution variables to the current solution value for Runge-Kutta iteration.
	 * \param[in] geometry - Geometrical definition of the problem.
	 */
	void Set_OldSolution(CGeometry *geometry);
    
	/*!
	 * \brief A virtual member.
	 * \param[in] geometry - Geometrical definition of the problem.
	 * \param[in] solver_container - Container vector with all the solutions.
	 * \param[in] config - Definition of the particular problem.
	 * \param[in] iMesh - Index of the mesh in multigrid computations.
	 * \param[in] Iteration - Index of the current iteration.
	 */
	virtual void SetTime_Step(CGeometry *geometry, CSolver **solver_container, CConfig *config,
                              unsigned short iMesh, unsigned long Iteration);
    
	/*!
	 * \brief A virtual member.
	 * \param[in] geometry - Geometrical definition of the problem.
	 * \param[in] solver_container - Container vector with all the solutions.
	 * \param[in] config - Definition of the particular problem.
	 * \param[in] iMesh - Index of the mesh in multigrid computations.
	 */
	virtual void Postprocessing(CGeometry *geometry, CSolver **solver_container, CConfig *config,
                                unsigned short iMesh);
    
	/*!
	 * \brief A virtual member, overloaded.
	 * \param[in] geometry - Geometrical definition of the problem.
	 * \param[in] solver_container - Container vector with all the solutions.
	 * \param[in] config - Definition of the particular problem.
	 *
	 * \param[in] iMesh - Index of the mesh in multigrid computations.
	 */
	virtual void Postprocessing(CGeometry *geometry, CSolver **solver_container, CConfig *config, CNumerics **numerics,
                                unsigned short iMesh);
	/*!
	 * \brief A virtual member.
	 * \param[in] geometry - Geometrical definition of the problem.
	 * \param[in] solver_container - Container vector with all the solutions.
	 * \param[in] numerics - Description of the numerical method.
	 * \param[in] config - Definition of the particular problem.
	 * \param[in] iMesh - Index of the mesh in multigrid computations.
	 * \param[in] iRKStep - Current step of the Runge-Kutta iteration.
	 */
	virtual void Centered_Residual(CGeometry *geometry, CSolver **solver_container, CNumerics *numerics,
                                   CConfig *config, unsigned short iMesh, unsigned short iRKStep);
    
	/*!
	 * \brief A virtual member.
	 * \param[in] geometry - Geometrical definition of the problem.
	 * \param[in] solver_container - Container vector with all the solutions.
	 * \param[in] numerics - Description of the numerical method.
	 * \param[in] config - Definition of the particular problem.
	 * \param[in] iMesh - Index of the mesh in multigrid computations.
	 */
	virtual void Upwind_Residual(CGeometry *geometry, CSolver **solver_container, CNumerics *numerics,
                                 CConfig *config, unsigned short iMesh);
    
	/*!
	 * \brief A virtual member.
	 * \param[in] geometry - Geometrical definition of the problem.
	 * \param[in] solver_container - Container vector with all the solutions.
	 * \param[in] config - Definition of the particular problem.
	 * \param[in] iRKStep - Current step of the Runge-Kutta iteration.
     * \param[in] RunTime_EqSystem - System of equations which is going to be solved.
	 */
	virtual void Preprocessing(CGeometry *geometry, CSolver **solver_container, CConfig *config, unsigned short iMesh, unsigned short iRKStep, unsigned short RunTime_EqSystem, bool Output);
    
	/*!
	 * \brief A virtual member overloaded.
	 * \param[in] geometry - Geometrical definition of the problem.
	 * \param[in] solver_container - Container vector with all the solutions.
	 * \param[in] numerics - Container vector of the numerics of the problem.
	 * \param[in] config - Definition of the particular problem.
	 * \param[in] iRKStep - Current step of the Runge-Kutta iteration.
     * \param[in] RunTime_EqSystem - System of equations which is going to be solved.
	 */
	virtual void Preprocessing(CGeometry *geometry, CSolver **solver_container, CConfig *config, CNumerics **numerics, unsigned short iMesh, unsigned long Iteration, unsigned short RunTime_EqSystem, bool Output);

	/*!
	 * \brief A virtual member.
	 * \param[in] geometry - Geometrical definition of the problem.
	 * \param[in] config - Definition of the particular problem.
	 */
	virtual void SetUndivided_Laplacian(CGeometry *geometry, CConfig *config);
    
    /*!
	 * \brief A virtual member.
	 * \param[in] geometry - Geometrical definition of the problem.
	 * \param[in] config - Definition of the particular problem.
	 */
	virtual void Set_MPI_Undivided_Laplacian(CGeometry *geometry, CConfig *config);
    
    /*!
	 * \brief A virtual member.
	 * \param[in] geometry - Geometrical definition of the problem.
	 * \param[in] config - Definition of the particular problem.
	 */
	virtual void SetMax_Eigenvalue(CGeometry *geometry, CConfig *config);
    
    /*!
	 * \brief A virtual member.
	 * \param[in] geometry - Geometrical definition of the problem.
	 * \param[in] config - Definition of the particular problem.
	 */
	virtual void Set_MPI_MaxEigenvalue(CGeometry *geometry, CConfig *config);
    
	/*!
	 * \brief A virtual member.
	 * \param[in] geometry - Geometrical definition of the problem.
	 * \param[in] solver_container - Container vector with all the solutions.
	 * \param[in] config - Definition of the particular problem.
	 */
	virtual void SetDissipation_Switch(CGeometry *geometry, CConfig *config);
    
    /*!
	 * \brief A virtual member.
	 * \param[in] geometry - Geometrical definition of the problem.
	 * \param[in] solver_container - Container vector with all the solutions.
	 * \param[in] config - Definition of the particular problem.
	 */
	virtual void Set_MPI_Dissipation_Switch(CGeometry *geometry, CConfig *config);
    
	/*!
	 * \brief A virtual member.
	 * \param[in] geometry - Geometrical definition of the problem.
	 * \param[in] solver_container - Container vector with all the solutions.
	 * \param[in] numerics - Description of the numerical method.
	 * \param[in] config - Definition of the particular problem.
	 * \param[in] val_marker - Surface marker where the boundary condition is applied.
	 */
	virtual void BC_Euler_Wall(CGeometry *geometry, CSolver **solver_container, CNumerics *numerics, CConfig *config,
                               unsigned short val_marker);
    
	/*!
	 * \brief A virtual member.
	 * \param[in] geometry - Geometrical definition of the problem.
	 * \param[in] solver_container - Container vector with all the solutions.
	 * \param[in] numerics - Description of the numerical method.
	 * \param[in] config - Definition of the particular problem.
	 * \param[in] val_marker - Surface marker where the boundary condition is applied.
	 */


	virtual void BC_Clamped(CGeometry *geometry, CSolver **solver_container, CNumerics *numerics, CConfig *config,
                                 unsigned short val_marker);

	/*!
	 * \brief A virtual member.
	 * \param[in] geometry - Geometrical definition of the problem.
	 * \param[in] solver_container - Container vector with all the solutions.
	 * \param[in] solver - Description of the numerical method.
	 * \param[in] config - Definition of the particular problem.
	 * \param[in] val_marker - Surface marker where the boundary condition is applied.
	 */


	virtual void BC_Clamped_Post(CGeometry *geometry, CSolver **solver_container, CNumerics *numerics, CConfig *config,
                                 unsigned short val_marker);

	/*!
	 * \brief A virtual member.
	 * \param[in] geometry - Geometrical definition of the problem.
	 * \param[in] solver_container - Container vector with all the solutions.
	 * \param[in] solver - Description of the numerical method.
	 * \param[in] config - Definition of the particular problem.
	 * \param[in] val_marker - Surface marker where the boundary condition is applied.
	 */


	virtual void BC_Normal_Displacement(CGeometry *geometry, CSolver **solver_container, CNumerics *numerics, CConfig *config,
                                 unsigned short val_marker);
    
	/*!
	 * \brief A virtual member.
	 * \param[in] geometry - Geometrical definition of the problem.
	 * \param[in] solver_container - Container vector with all the solutions.
	 * \param[in] numerics - Description of the numerical method.
	 * \param[in] config - Definition of the particular problem.
	 * \param[in] val_marker - Surface marker where the boundary condition is applied.
	 */
	virtual void BC_Flow_Load(CGeometry *geometry, CSolver **solver_container, CNumerics *numerics, CConfig *config,
                             unsigned short val_marker);
    
	/*!
	 * \brief A virtual member.
	 * \param[in] geometry - Geometrical definition of the problem.
	 * \param[in] solver_container - Container vector with all the solutions.
	 * \param[in] numerics - Description of the numerical method.
	 * \param[in] config - Definition of the particular problem.
	 * \param[in] val_marker - Surface marker where the boundary condition is applied.
	 */
	virtual void BC_Normal_Load(CGeometry *geometry, CSolver **solver_container, CNumerics *numerics, CConfig *config,
                         unsigned short val_marker);
  
  /*!
	 * \brief A virtual member.
	 * \param[in] geometry - Geometrical definition of the problem.
	 * \param[in] solver_container - Container vector with all the solutions.
	 * \param[in] numerics - Description of the numerical method.
	 * \param[in] config - Definition of the particular problem.
	 * \param[in] val_marker - Surface marker where the boundary condition is applied.
	 */

	virtual void BC_Dir_Load(CGeometry *geometry, CSolver **solver_container, CNumerics *numerics, CConfig *config,
                         unsigned short val_marker);

  /*!
	 * \brief A virtual member.
	 * \param[in] geometry - Geometrical definition of the problem.
	 * \param[in] solver_container - Container vector with all the solutions.
	 * \param[in] solver - Description of the numerical method.
	 * \param[in] config - Definition of the particular problem.
	 * \param[in] val_marker - Surface marker where the boundary condition is applied.
	 */

	virtual void BC_Sine_Load(CGeometry *geometry, CSolver **solver_container, CNumerics *numerics, CConfig *config,
						 unsigned short val_marker);

  /*!
	 * \brief A virtual member.
	 * \param[in] geometry - Geometrical definition of the problem.
	 * \param[in] solver_container - Container vector with all the solutions.
	 * \param[in] solver - Description of the numerical method.
	 * \param[in] config - Definition of the particular problem.
	 * \param[in] val_marker - Surface marker where the boundary condition is applied.
	 */


	virtual void BC_Pressure(CGeometry *geometry, CSolver **solver_container, CNumerics *numerics, CConfig *config,
                              unsigned short val_marker);
    
	/*!
	 * \brief A virtual member.
	 * \param[in] geometry - Geometrical definition of the problem.
	 * \param[in] solver_container - Container vector with all the solutions.
	 * \param[in] numerics - Description of the numerical method.
	 * \param[in] config - Definition of the particular problem.
	 * \param[in] val_marker - Surface marker where the boundary condition is applied.
	 */
	virtual void BC_Interface_Boundary(CGeometry *geometry, CSolver **solver_container, CNumerics *numerics, CConfig *config);
    
	/*!
	 * \brief A virtual member.
	 * \param[in] geometry - Geometrical definition of the problem.
	 * \param[in] solver_container - Container vector with all the solutions.
	 * \param[in] numerics - Description of the numerical method.
	 * \param[in] config - Definition of the particular problem.
	 * \param[in] val_marker - Surface marker where the boundary condition is applied.
	 */
	virtual void BC_NearField_Boundary(CGeometry *geometry, CSolver **solver_container, CNumerics *numerics, CConfig *config);
  
  /*!
	 * \brief A virtual member.
	 * \param[in] geometry - Geometrical definition of the problem.
	 * \param[in] solver_container - Container vector with all the solutions.
	 * \param[in] numerics - Description of the numerical method.
	 * \param[in] config - Definition of the particular problem.
	 * \param[in] val_marker - Surface marker where the boundary condition is applied.
	 */
	virtual void BC_ActDisk_Boundary(CGeometry *geometry, CSolver **solver_container, CNumerics *numerics, CConfig *config);
  
	/*!
	 * \brief A virtual member.
	 * \param[in] geometry - Geometrical definition of the problem.
	 * \param[in] solver_container - Container vector with all the solutions.
	 * \param[in] conv_numerics - Description of the numerical method.
	 * \param[in] visc_numerics - Description of the numerical method.
	 * \param[in] config - Definition of the particular problem.
	 * \param[in] val_marker - Surface marker where the boundary condition is applied.
	 */
	virtual void BC_Isothermal_Wall(CGeometry *geometry,
                                  CSolver **solver_container,
                                  CNumerics *conv_numerics,
                                  CNumerics *visc_numerics,
                                  CConfig *config,
                                  unsigned short val_marker);
  
  /*!
	 * \brief A virtual member.
	 * \param[in] geometry - Geometrical definition of the problem.
	 * \param[in] solver_container - Container vector with all the solutions.
	 * \param[in] conv_numerics - Description of the numerical method.
   * \param[in] visc_numerics - Description of the numerical method.
	 * \param[in] config - Definition of the particular problem.
	 * \param[in] val_marker - Surface marker where the boundary condition is applied.
	 */
	virtual void BC_IsothermalCatalytic_Wall(CGeometry *geometry,
                                           CSolver **solver_container,
                                           CNumerics *conv_numerics,
                                           CNumerics *visc_numerics,
                                           CConfig *config,
                                           unsigned short val_marker);
  
  /*!
	 * \brief A virtual member.
	 * \param[in] geometry - Geometrical definition of the problem.
	 * \param[in] solver_container - Container vector with all the solutions.
   * \param[in] conv_numerics - Description of the numerical method.
   * \param[in] visc_numerics - Description of the numerical method.
	 * \param[in] config - Definition of the particular problem.
	 * \param[in] val_marker - Surface marker where the boundary condition is applied.
	 */
	virtual void BC_IsothermalNonCatalytic_Wall(CGeometry *geometry,
                                              CSolver **solver_container,
                                              CNumerics *conv_numerics,
                                              CNumerics *visc_numerics,
                                              CConfig *config,
                                              unsigned short val_marker);
    
	/*!
	 * \brief A virtual member.
	 * \param[in] geometry - Geometrical definition of the problem.
	 * \param[in] solver_container - Container vector with all the solutions.
   * \param[in] conv_numerics - Description of the numerical method.
   * \param[in] visc_numerics - Description of the numerical method.
	 * \param[in] config - Definition of the particular problem.
	 * \param[in] val_marker - Surface marker where the boundary condition is applied.
	 */
	virtual void BC_HeatFlux_Wall(CGeometry *geometry, CSolver **solver_container,
                                CNumerics *conv_numerics,
                                CNumerics *visc_numerics, CConfig *config,
                                unsigned short val_marker);
  
  /*!
	 * \brief Impose a constant heat-flux condition at the wall.
	 * \param[in] geometry - Geometrical definition of the problem.
	 * \param[in] solver_container - Container vector with all the solutions.
	 * \param[in] conv_numerics - Description of the numerical method for convective terms.
   * \param[in] visc_numerics - Description of the numerical method for viscous terms.
	 * \param[in] config - Definition of the particular problem.
	 * \param[in] val_marker - Surface marker where the boundary condition is applied.
	 */
	virtual void BC_HeatFluxCatalytic_Wall(CGeometry *geometry,
                                         CSolver **solver_container,
                                         CNumerics *conv_numerics,
                                         CNumerics *visc_numerics,
                                         CConfig *config,
                                         unsigned short val_marker);
  
  /*!
	 * \brief Impose a constant heat-flux condition at the wall.
	 * \param[in] geometry - Geometrical definition of the problem.
	 * \param[in] solver_container - Container vector with all the solutions.
	 * \param[in] conv_numerics - Description of the numerical method for convective terms.
   * \param[in] visc_numerics - Description of the numerical method for viscous terms.
	 * \param[in] config - Definition of the particular problem.
	 * \param[in] val_marker - Surface marker where the boundary condition is applied.
	 */
	virtual void BC_HeatFluxNonCatalytic_Wall(CGeometry *geometry,
                                            CSolver **solver_container,
                                            CNumerics *conv_numerics,
                                            CNumerics *visc_numerics,
                                            CConfig *config,
                                            unsigned short val_marker);
    
	/*!
	 * \brief A virtual member.
	 * \param[in] geometry - Geometrical definition of the problem.
	 * \param[in] solver_container - Container vector with all the solutions.
	 * \param[in] config - Definition of the particular problem.
	 * \param[in] val_marker - Surface marker where the boundary condition is applied.
	 */
	virtual void BC_Dirichlet(CGeometry *geometry, CSolver **solver_container, CConfig *config,
                              unsigned short val_marker);

	/*!
	 * \brief A virtual member.
	 * \param[in] geometry - Geometrical definition of the problem.
	 * \param[in] solver_container - Container vector with all the solutions.
	 * \param[in] numerics - Description of the numerical method.
	 * \param[in] config - Definition of the particular problem.
	 * \param[in] val_marker - Surface marker where the boundary condition is applied.
	 */
	virtual void BC_Neumann(CGeometry *geometry, CSolver **solver_container, CNumerics *numerics, CConfig *config,
                            unsigned short val_marker);
    
	/*!
	 * \brief A virtual member.
	 * \param[in] geometry - Geometrical definition of the problem.
	 * \param[in] solver_container - Container vector with all the solutions.
   * \param[in] conv_numerics - Description of the numerical method.
   * \param[in] visc_numerics - Description of the numerical method.
	 * \param[in] config - Definition of the particular problem.
	 * \param[in] val_marker - Surface marker where the boundary condition is applied.
	 */
	virtual void BC_Far_Field(CGeometry *geometry, CSolver **solver_container, CNumerics *conv_numerics, CNumerics *visc_numerics, CConfig *config,
                              unsigned short val_marker);
    
	/*!
	 * \brief Impose via the residual the Euler boundary condition.
	 * \param[in] geometry - Geometrical definition of the problem.
	 * \param[in] solver_container - Container vector with all the solutions.
   * \param[in] conv_numerics - Description of the numerical method.
   * \param[in] visc_numerics - Description of the numerical method.
	 * \param[in] config - Definition of the particular problem.
	 * \param[in] val_marker - Surface marker where the boundary condition is applied.
	 */
	virtual void BC_Sym_Plane(CGeometry *geometry, CSolver **solver_container, CNumerics *conv_numerics, CNumerics *visc_numerics, CConfig *config, unsigned short val_marker);
    

	/*!
	 * \brief A virtual member.
	 * \param[in] geometry - Geometrical definition of the problem.
	 * \param[in] solver_container - Container vector with all the solutions.
   * \param[in] conv_numerics - Description of the numerical method.
   * \param[in] visc_numerics - Description of the numerical method.
	 * \param[in] config - Definition of the particular problem.
	 * \param[in] val_marker - Surface marker where the boundary condition is applied.
	 */
	virtual void BC_Riemann(CGeometry *geometry, CSolver **solver_container,
                            CNumerics *conv_numerics, CNumerics *visc_numerics, CConfig *config, unsigned short val_marker);
		
	/*!
	 * \brief A virtual member.
	 * \param[in] geometry - Geometrical definition of the problem.
	 * \param[in] solver_container - Container vector with all the solutions.
   * \param[in] conv_numerics - Description of the numerical method.
   * \param[in] visc_numerics - Description of the numerical method.
	 * \param[in] config - Definition of the particular problem.
	 * \param[in] val_marker - Surface marker where the boundary condition is applied.
	 */
	virtual void BC_Inlet(CGeometry *geometry, CSolver **solver_container, CNumerics *conv_numerics, CNumerics *visc_numerics,
                          CConfig *config, unsigned short val_marker);
    
	/*!
	 * \brief A virtual member.
	 * \param[in] geometry - Geometrical definition of the problem.
	 * \param[in] solver_container - Container vector with all the solutions.
   * \param[in] conv_numerics - Description of the numerical method.
   * \param[in] visc_numerics - Description of the numerical method.
	 * \param[in] config - Definition of the particular problem.
	 * \param[in] val_marker - Surface marker where the boundary condition is applied.
	 */
	virtual void BC_Supersonic_Inlet(CGeometry *geometry, CSolver **solver_container,
                                     CNumerics *conv_numerics, CNumerics *visc_numerics, CConfig *config, unsigned short val_marker);
  
  /*!
   * \brief A virtual member.
   * \param[in] geometry - Geometrical definition of the problem.
   * \param[in] solver_container - Container vector with all the solutions.
   * \param[in] conv_numerics - Description of the numerical method.
   * \param[in] visc_numerics - Description of the numerical method.
   * \param[in] config - Definition of the particular problem.
   * \param[in] val_marker - Surface marker where the boundary condition is applied.
   */
  virtual void BC_Supersonic_Outlet(CGeometry *geometry, CSolver **solver_container,
                                   CNumerics *conv_numerics, CNumerics *visc_numerics, CConfig *config, unsigned short val_marker);

	/*!
	 * \brief A virtual member.
	 * \param[in] geometry - Geometrical definition of the problem.
	 * \param[in] solver_container - Container vector with all the solutions.
	 * \param[in] numerics - Description of the numerical method.
	 * \param[in] config - Definition of the particular problem.
	 * \param[in] val_marker - Surface marker where the boundary condition is applied.
	 */
	virtual void BC_Custom(CGeometry *geometry, CSolver **solver_container, CNumerics *numerics,
                           CConfig *config, unsigned short val_marker);
    
	/*!
	 * \brief A virtual member.
	 * \param[in] geometry - Geometrical definition of the problem.
	 * \param[in] solver_container - Container vector with all the solutions.
   * \param[in] conv_numerics - Description of the numerical method.
   * \param[in] visc_numerics - Description of the numerical method.
	 * \param[in] config - Definition of the particular problem.
	 * \param[in] val_marker - Surface marker where the boundary condition is applied.
	 */
	virtual void BC_Outlet(CGeometry *geometry, CSolver **solver_container, CNumerics *conv_numerics, CNumerics *visc_numerics,
                           CConfig *config, unsigned short val_marker);
    
	/*!
	 * \brief A virtual member.
	 * \param[in] geometry - Geometrical definition of the problem.
	 * \param[in] solver_container - Container vector with all the solutions.
   * \param[in] conv_numerics - Description of the numerical method.
   * \param[in] visc_numerics - Description of the numerical method.
	 * \param[in] config - Definition of the particular problem.
	 * \param[in] val_marker - Surface marker where the boundary condition is applied.
	 */
	virtual void BC_Engine_Inflow(CGeometry *geometry, CSolver **solver_container, CNumerics *conv_numerics, CNumerics *visc_numerics, CConfig *config, unsigned short val_marker);
  
  /*!
   * \brief A virtual member.
   * \param[in] geometry - Geometrical definition of the problem.
   * \param[in] solver_container - Container vector with all the solutions.
   * \param[in] conv_numerics - Description of the numerical method.
   * \param[in] visc_numerics - Description of the numerical method.
   * \param[in] config - Definition of the particular problem.
   * \param[in] val_marker - Surface marker where the boundary condition is applied.
   */
  virtual void BC_Engine_Bleed(CGeometry *geometry, CSolver **solver_container, CNumerics *conv_numerics, CNumerics *visc_numerics, CConfig *config, unsigned short val_marker);
    
	/*!
	 * \brief A virtual member.
	 * \param[in] geometry - Geometrical definition of the problem.
	 * \param[in] solver_container - Container vector with all the solutions.
   * \param[in] conv_numerics - Description of the numerical method.
   * \param[in] visc_numerics - Description of the numerical method.
	 * \param[in] config - Definition of the particular problem.
	 * \param[in] val_marker - Surface marker where the boundary condition is applied.
	 */
	virtual void BC_Engine_Exhaust(CGeometry *geometry, CSolver **solver_container, CNumerics *conv_numerics, CNumerics *visc_numerics, CConfig *config, unsigned short val_marker);
    
	/*!
	 * \brief A virtual member.
	 * \param[in] geometry - Geometrical definition of the problem.
	 * \param[in] solver_container - Container vector with all the solutions.
	 * \param[in] numerics - Description of the numerical method.
	 * \param[in] config - Definition of the particular problem.
	 * \param[in] val_marker - Surface marker where the boundary condition is applied.
	 */
	virtual void BC_Dielec(CGeometry *geometry, CSolver **solver_container, CNumerics *numerics,
                               CConfig *config, unsigned short val_marker);
    
	/*!
	 * \brief A virtual member.
	 * \param[in] geometry - Geometrical definition of the problem.
	 * \param[in] solver_container - Container vector with all the solutions.
	 * \param[in] numerics - Description of the numerical method.
	 * \param[in] config - Definition of the particular problem.
	 * \param[in] val_marker - Surface marker where the boundary condition is applied.
	 */
	virtual void BC_Electrode(CGeometry *geometry, CSolver **solver_container, CNumerics *numerics,
                              CConfig *config, unsigned short val_marker);
    
	/*!
	 * \brief A virtual member.
	 * \param[in] geometry - Geometrical definition of the problem.
	 * \param[in] solver_container - Container vector with all the solutions.
	 * \param[in] config - Definition of the particular problem.
	 * \param[in] iRKStep - Current step of the Runge-Kutta iteration.
	 */
	virtual void ExplicitRK_Iteration(CGeometry *geometry, CSolver **solver_container, CConfig *config,
                                      unsigned short iRKStep);
    
	/*!
	 * \brief A virtual member.
	 * \param[in] geometry - Geometrical definition of the problem.
	 * \param[in] solver_container - Container vector with all the solutions.
	 * \param[in] config - Definition of the particular problem.
	 */
	virtual void ExplicitEuler_Iteration(CGeometry *geometry, CSolver **solver_container, CConfig *config);
    
	/*!
	 * \brief A virtual member.
	 * \param[in] geometry - Geometrical definition of the problem.
	 * \param[in] solver_container - Container vector with all the solutions.
	 * \param[in] config - Definition of the particular problem.
	 */
	virtual void ImplicitEuler_Iteration(CGeometry *geometry, CSolver **solver_container, CConfig *config);

	/*!
	 * \brief A virtual member.
	 * \param[in] geometry - Geometrical definition of the problem.
	 * \param[in] solver_container - Container vector with all the solutions.
	 * \param[in] config - Definition of the particular problem.
	 */
	virtual void ImplicitNewmark_Iteration(CGeometry *geometry, CSolver **solver_container, CConfig *config);
    
	/*!
	 * \brief A virtual member.
	 * \param[in] geometry - Geometrical definition of the problem.
	 * \param[in] solver_container - Container vector with all the solutions.
	 * \param[in] config - Definition of the particular problem.
	 * \param[in] iMesh - Index of the mesh in multigrid computations.
	 */
	virtual void Compute_Residual(CGeometry *geometry, CSolver **solver_container, CConfig *config,
                                  unsigned short iMesh);
    
	/*!
	 * \brief A virtual member.
	 * \param[in] geometry - Geometrical definition of the problem.
	 * \param[in] config - Definition of the particular problem.
	 */
	virtual void Inviscid_Forces(CGeometry *geometry, CConfig *config);

	/*!
	 * \brief A virtual member.
	 * \param[in] geometry - Geometrical definition of the problem.
	 * \param[in] solver_container - Container vector with all the solutions.
	 * \param[in] config - Definition of the particular problem.
	 */
	virtual void Inviscid_DeltaForces(CGeometry *geometry, CSolver **solver_container, CConfig *config);
    
	/*!
	 * \brief A virtual member.
	 * \param[in] geometry - Geometrical definition of the problem.
	 * \param[in] config - Definition of the particular problem.
	 */
	virtual void Viscous_Forces(CGeometry *geometry, CConfig *config);
    
	/*!
	 * \brief A virtual member.
	 * \param[in] geometry - Geometrical definition of the problem.
	 * \param[in] config - Definition of the particular problem.
	 */
	virtual void Viscous_DeltaForces(CGeometry *geometry, CConfig *config);
    
	/*!
	 * \brief A virtual member.
	 * \param[in] geometry - Geometrical definition of the problem.
	 * \param[in] config - Definition of the particular problem.
	 */
	virtual void Wave_Strength(CGeometry *geometry, CConfig *config);
    
	/*!
	 * \brief A virtual member.
	 * \param[in] geometry - Geometrical definition of the problem.
	 * \param[in] config - Definition of the particular problem.
	 */
	virtual void SetPrimitive_Gradient_GG(CGeometry *geometry, CConfig *config);
    
	/*!
	 * \brief A virtual member.
	 * \param[in] geometry - Geometrical definition of the problem.
	 * \param[in] config - Definition of the particular problem.
	 */
	virtual void SetPrimitive_Gradient_LS(CGeometry *geometry, CConfig *config);
  
//	/*!
//	 * \brief A virtual member.
//	 * \param[in] geometry - Geometrical definition of the problem.
//	 * \param[in] config - Definition of the particular problem.
//	 */
//	virtual void SetSecondary_Gradient_GG(CGeometry *geometry, CConfig *config);
  
//	/*!
//	 * \brief A virtual member.
//	 * \param[in] geometry - Geometrical definition of the problem.
//	 * \param[in] config - Definition of the particular problem.
//	 */
//	virtual void SetSecondary_Gradient_LS(CGeometry *geometry, CConfig *config);
  
    /*!
	 * \brief A virtual member.
	 * \param[in] geometry - Geometrical definition of the problem.
	 * \param[in] config - Definition of the particular problem.
	 */
	virtual void Set_MPI_Primitive_Gradient(CGeometry *geometry, CConfig *config);
  
//  /*!
//	 * \brief A virtual member.
//	 * \param[in] geometry - Geometrical definition of the problem.
//	 * \param[in] config - Definition of the particular problem.
//	 */
//	virtual void Set_MPI_Secondary_Gradient(CGeometry *geometry, CConfig *config);
  
  /*!
	 * \brief A virtual member.
	 * \param[in] geometry - Geometrical definition of the problem.
	 * \param[in] config - Definition of the particular problem.
	 */
	virtual void SetPrimitive_Limiter_MPI(CGeometry *geometry, CConfig *config);
  
//  /*!
//	 * \brief A virtual member.
//	 * \param[in] geometry - Geometrical definition of the problem.
//	 * \param[in] config - Definition of the particular problem.
//	 */
//	virtual void SetSecondary_Limiter_MPI(CGeometry *geometry, CConfig *config);
  
	/*!
	 * \brief A virtual member.
	 * \param[in] iPoint - Index of the grid point.
	 * \param[in] config - Definition of the particular problem.
	 */
	virtual void SetPreconditioner(CConfig *config, unsigned short iPoint);
    
	/*!
	 * \brief A virtual member.
	 * \param[in] geometry - Geometrical definition of the problem.
	 * \param[in] solver_container - Container vector with all the solutions.
	 * \param[in] numerics - Description of the numerical method.
	 * \param[in] config - Definition of the particular problem.
	 * \param[in] iMesh - Index of the mesh in multigrid computations.
	 * \param[in] iRKStep - Current step of the Runge-Kutta iteration.
	 */
	virtual void Viscous_Residual(CGeometry *geometry, CSolver **solver_container, CNumerics *numerics,
                                  CConfig *config, unsigned short iMesh, unsigned short iRKStep);
    
	/*!
	 * \brief A virtual member.
	 * \param[in] StiffMatrix_Elem - Stiffness matrix of an element
	 */
	virtual void AddStiffMatrix(su2double **StiffMatrix_Elem, unsigned long Point_0, unsigned long Point_1, unsigned long Point_2, unsigned long Point_3 );
    
	/*!
	 * \brief A virtual member.
	 * \param[in] geometry - Geometrical definition of the problem.
	 * \param[in] solver_container - Container vector with all the solutions.
	 * \param[in] numerics - Description of the numerical method.
	 * \param[in] config - Definition of the particular problem.
	 * \param[in] iMesh - Index of the mesh in multigrid computations.
	 */
	virtual void Source_Residual(CGeometry *geometry, CSolver **solver_container, CNumerics *numerics, CNumerics *second_numerics,
                                 CConfig *config, unsigned short iMesh);
    
	/*!
	 * \brief A virtual member.
	 * \param[in] geometry - Geometrical definition of the problem.
	 * \param[in] solver_container - Container vector with all the solutions.
	 * \param[in] numerics - Description of the numerical method.
	 * \param[in] config - Definition of the particular problem.
	 * \param[in] iMesh - Index of the mesh in multigrid computations.
	 */
	virtual void Source_Template(CGeometry *geometry, CSolver **solver_container, CNumerics *numerics,
                                 CConfig *config, unsigned short iMesh);
    
	/*!
	 * \brief A virtual member.
	 * \param[in] val_marker - Surface marker where the coefficient is computed.
	 * \param[in] val_vertex - Vertex of the marker <i>val_marker</i> where the coefficient is evaluated.
	 * \param[in] val_sensitivity - Value of the sensitivity coefficient.
	 */
	virtual void SetCSensitivity(unsigned short val_marker, unsigned long val_vertex, su2double val_sensitivity);
    
	/*!
	 * \brief A virtual member.
	 * \param[in] geometry - Geometrical definition of the problem.
	 * \param[in] solver_container - Container vector with all the solutions.
	 * \param[in] config - Definition of the particular problem.
	 */
	virtual void SetForceProj_Vector(CGeometry *geometry, CSolver **solver_container, CConfig *config);
    
	/*!
	 * \brief A virtual member.
	 * \param[in] geometry - Geometrical definition of the problem.
	 * \param[in] solver_container - Container vector with all the solutions.
	 * \param[in] config - Definition of the particular problem.
	 */
	virtual void SetIntBoundary_Jump(CGeometry *geometry, CSolver **solver_container, CConfig *config);
    
	/*!
	 * \brief A virtual member.
	 * \param[in] val_Total_CDrag - Value of the total drag coefficient.
	 */
	virtual void SetTotal_CDrag(su2double val_Total_CDrag);
    
	/*!
	 * \brief A virtual member.
	 * \param[in] val_Total_CLift - Value of the total lift coefficient.
	 */
	virtual void SetTotal_CLift(su2double val_Total_CLift);
    
	/*!
	 * \brief A virtual member.
	 * \param[in] val_Total_CT - Value of the total thrust coefficient.
	 */
	virtual void SetTotal_CT(su2double val_Total_CT);
    
	/*!
	 * \brief A virtual member.
	 * \param[in] val_Total_CQ - Value of the total torque coefficient.
	 */
	virtual void SetTotal_CQ(su2double val_Total_CQ);
    
    /*!
	 * \brief A virtual member.
	 * \param[in] val_Total_Heat - Value of the total heat load.
	 */
	virtual void SetTotal_HeatFlux(su2double val_Total_Heat);
    
    /*!
	 * \brief A virtual member.
	 * \param[in] val_Total_MaxHeat - Value of the total heat load.
	 */
	virtual void SetTotal_MaxHeatFlux(su2double val_Total_MaxHeat);
    
	/*!
	 * \brief A virtual member.
	 * \param[in] geometry - Geometrical definition of the problem.
	 * \param[in] config - Definition of the particular problem.
	 */
	virtual void SetDistance(CGeometry *geometry, CConfig *config);
    
	/*!
	 * \brief A virtual member.
	 * \param[in] geometry - Geometrical definition of the problem.
	 * \param[in] solver_container - Container vector with all the solutions.
	 * \param[in] numerics - Description of the numerical method.
	 * \param[in] config - Definition of the particular problem.
	 */
	virtual void Inviscid_Sensitivity(CGeometry *geometry, CSolver **solver_container, CNumerics *numerics, CConfig *config);
    
	/*!
	 * \brief A virtual member.
	 * \param[in] geometry - Geometrical definition of the problem.
	 * \param[in] solver_container - Container vector with all the solutions.
	 * \param[in] numerics - Description of the numerical method.
	 * \param[in] config - Definition of the particular problem.
	 */
	virtual void Smooth_Sensitivity(CGeometry *geometry, CSolver **solver_container, CNumerics *numerics, CConfig *config);
    
	/*!
	 * \brief A virtual member.
	 * \param[in] geometry - Geometrical definition of the problem.
	 * \param[in] solver_container - Container vector with all the solutions.
	 * \param[in] numerics - Description of the numerical method.
	 * \param[in] config - Definition of the particular problem.
	 */
	virtual void Viscous_Sensitivity(CGeometry *geometry, CSolver **solver_container, CNumerics *numerics, CConfig *config);
    
	/*!
	 * \brief A virtual member.
	 * \param[in] val_marker - Surface marker where the coefficient is computed.
	 * \return Value of the lift coefficient (inviscid contribution) on the surface <i>val_marker</i>.
	 */
	virtual su2double GetCLift_Inv(unsigned short val_marker);
    
	/*!
	 * \brief A virtual member.
	 * \param[in] val_marker - Surface marker where the coefficient is computed.
	 * \return Value of the lift coefficient (viscous contribution) on the surface <i>val_marker</i>.
	 */
	virtual su2double GetCLift_Visc(unsigned short val_marker);

    /*!
	 * \brief A virtual member.
	 * \param[in] val_marker - Surface marker where the coefficient is computed.
	 * \return Value of the z moment coefficient (inviscid contribution) on the surface <i>val_marker</i>.
	 */
	virtual su2double GetCMz_Inv(unsigned short val_marker);
    
	/*!
	 * \brief A virtual member.
	 * \param[in] val_marker - Surface marker where the coefficient is computed.
	 * \return Value of the z moment coefficient (viscous contribution) on the surface <i>val_marker</i>.
	 */
	virtual su2double GetCMz_Visc(unsigned short val_marker);
    
  /*!
   * \brief A virtual member.
   * \param[in] val_marker - Surface marker where the coefficient is computed.
   * \return Value of the lift coefficient on the surface <i>val_marker</i>.
   */
  virtual su2double GetSurface_CLift(unsigned short val_marker);
  
  /*!
   * \brief A virtual member.
   * \param[in] val_marker - Surface marker where the coefficient is computed.
   * \return Value of the drag coefficient on the surface <i>val_marker</i>.
   */
  virtual su2double GetSurface_CDrag(unsigned short val_marker);
  
  /*!
   * \brief A virtual member.
   * \param[in] val_marker - Surface marker where the coefficient is computed.
   * \return Value of the side force coefficient on the surface <i>val_marker</i>.
   */
  virtual su2double GetSurface_CSideForce(unsigned short val_marker);
  
  /*!
   * \brief A virtual member.
   * \param[in] val_marker - Surface marker where the coefficient is computed.
   * \return Value of the side force coefficient on the surface <i>val_marker</i>.
   */
  virtual su2double GetSurface_CEff(unsigned short val_marker);
  
  /*!
   * \brief A virtual member.
   * \param[in] val_marker - Surface marker where the coefficient is computed.
   * \return Value of the x force coefficient on the surface <i>val_marker</i>.
   */
  virtual su2double GetSurface_CFx(unsigned short val_marker);
  
  /*!
   * \brief A virtual member.
   * \param[in] val_marker - Surface marker where the coefficient is computed.
   * \return Value of the y force coefficient on the surface <i>val_marker</i>.
   */
  virtual su2double GetSurface_CFy(unsigned short val_marker);
  
  /*!
   * \brief A virtual member.
   * \param[in] val_marker - Surface marker where the coefficient is computed.
   * \return Value of the z force coefficient on the surface <i>val_marker</i>.
   */
  virtual su2double GetSurface_CFz(unsigned short val_marker);
  
  /*!
   * \brief A virtual member.
   * \param[in] val_marker - Surface marker where the coefficient is computed.
   * \return Value of the x moment coefficient on the surface <i>val_marker</i>.
   */
  virtual su2double GetSurface_CMx(unsigned short val_marker);
  
  /*!
   * \brief A virtual member.
   * \param[in] val_marker - Surface marker where the coefficient is computed.
   * \return Value of the y moment coefficient on the surface <i>val_marker</i>.
   */
  virtual su2double GetSurface_CMy(unsigned short val_marker);
  
  /*!
   * \brief A virtual member.
   * \param[in] val_marker - Surface marker where the coefficient is computed.
   * \return Value of the z moment coefficient on the surface <i>val_marker</i>.
   */
  virtual su2double GetSurface_CMz(unsigned short val_marker);
  
  /*!
   * \brief A virtual member.
   * \param[in] val_marker - Surface marker where the coefficient is computed.
   * \return Value of the lift coefficient on the surface <i>val_marker</i>.
   */
  virtual su2double GetSurface_CLift_Inv(unsigned short val_marker);
  
  /*!
   * \brief A virtual member.
   * \param[in] val_marker - Surface marker where the coefficient is computed.
   * \return Value of the drag coefficient on the surface <i>val_marker</i>.
   */
  virtual su2double GetSurface_CDrag_Inv(unsigned short val_marker);
  
  /*!
   * \brief A virtual member.
   * \param[in] val_marker - Surface marker where the coefficient is computed.
   * \return Value of the side force coefficient on the surface <i>val_marker</i>.
   */
  virtual su2double GetSurface_CSideForce_Inv(unsigned short val_marker);
  
  /*!
   * \brief A virtual member.
   * \param[in] val_marker - Surface marker where the coefficient is computed.
   * \return Value of the side force coefficient on the surface <i>val_marker</i>.
   */
  virtual su2double GetSurface_CEff_Inv(unsigned short val_marker);
  
  /*!
   * \brief A virtual member.
   * \param[in] val_marker - Surface marker where the coefficient is computed.
   * \return Value of the x force coefficient on the surface <i>val_marker</i>.
   */
  virtual su2double GetSurface_CFx_Inv(unsigned short val_marker);
  
  /*!
   * \brief A virtual member.
   * \param[in] val_marker - Surface marker where the coefficient is computed.
   * \return Value of the y force coefficient on the surface <i>val_marker</i>.
   */
  virtual su2double GetSurface_CFy_Inv(unsigned short val_marker);
  
  /*!
   * \brief A virtual member.
   * \param[in] val_marker - Surface marker where the coefficient is computed.
   * \return Value of the z force coefficient on the surface <i>val_marker</i>.
   */
  virtual su2double GetSurface_CFz_Inv(unsigned short val_marker);
  
  /*!
   * \brief A virtual member.
   * \param[in] val_marker - Surface marker where the coefficient is computed.
   * \return Value of the x moment coefficient on the surface <i>val_marker</i>.
   */
  virtual su2double GetSurface_CMx_Inv(unsigned short val_marker);
  
  /*!
   * \brief A virtual member.
   * \param[in] val_marker - Surface marker where the coefficient is computed.
   * \return Value of the y moment coefficient on the surface <i>val_marker</i>.
   */
  virtual su2double GetSurface_CMy_Inv(unsigned short val_marker);
  
  /*!
   * \brief A virtual member.
   * \param[in] val_marker - Surface marker where the coefficient is computed.
   * \return Value of the z moment coefficient on the surface <i>val_marker</i>.
   */
  virtual su2double GetSurface_CMz_Inv(unsigned short val_marker);
  
  /*!
	 * \brief A virtual member.
	 * \param[in] val_marker - Surface marker where the coefficient is computed.
	 * \return Value of the lift coefficient (viscous contribution) on the surface <i>val_marker</i>.
	 */
	virtual su2double GetCSideForce_Visc(unsigned short val_marker);
    
	/*!
	 * \brief A virtual member.
	 * \param[in] val_marker - Surface marker where the coefficient is computed.
	 * \return Value of the drag coefficient (inviscid contribution) on the surface <i>val_marker</i>.
	 */
	virtual su2double GetCDrag_Inv(unsigned short val_marker);
    
	/*!
	 * \brief A virtual member.
	 * \param[in] val_marker - Surface marker where the coefficient is computed.
	 * \return Value of the mass flow rate on the surface <i>val_marker</i>.
	 */
	virtual su2double GetInflow_MassFlow(unsigned short val_marker);
    
    /*!
	 * \brief A virtual member.
	 * \param[in] val_marker - Surface marker where the coefficient is computed.
	 * \return Value of the mass flow rate on the surface <i>val_marker</i>.
	 */
	virtual su2double GetExhaust_MassFlow(unsigned short val_marker);
    
	/*!
	 * \brief A virtual member.
	 * \param[in] val_marker - Surface marker where the coefficient is computed.
	 * \return Value of the fan face pressure on the surface <i>val_marker</i>.
	 */
	virtual su2double GetInflow_Pressure(unsigned short val_marker);
    
	/*!
	 * \brief A virtual member.
	 * \param[in] val_marker - Surface marker where the coefficient is computed.
	 * \return Value of the fan face mach on the surface <i>val_marker</i>.
	 */
	virtual su2double GetInflow_Mach(unsigned short val_marker);
    
	/*!
	 * \brief A virtual member.
	 * \param[in] val_marker - Surface marker where the coefficient is computed.
	 * \return Value of the sideforce coefficient (inviscid contribution) on the surface <i>val_marker</i>.
	 */
	virtual su2double GetCSideForce_Inv(unsigned short val_marker);
    
	/*!
	 * \brief A virtual member.
	 * \param[in] val_marker - Surface marker where the coefficient is computed.
	 * \return Value of the efficiency coefficient (inviscid contribution) on the surface <i>val_marker</i>.
	 */
	virtual su2double GetCEff_Inv(unsigned short val_marker);
    
	/*!
	 * \brief A virtual member.
	 * \param[in] val_marker - Surface marker where the coefficient is computed.
	 * \return Value of the drag coefficient (viscous contribution) on the surface <i>val_marker</i>.
	 */
	virtual su2double GetCDrag_Visc(unsigned short val_marker);
    
	/*!
	 * \brief A virtual member.
	 * \return Value of the lift coefficient (inviscid + viscous contribution).
	 */
	virtual su2double GetTotal_CLift(void);
    
	/*!
	 * \brief A virtual member.
	 * \return Value of the sideforce coefficient (inviscid + viscous contribution).
	 */
	virtual su2double GetTotal_CSideForce(void);
    
	/*!
	 * \brief A virtual member.
	 * \return Value of the efficiency coefficient (inviscid + viscous contribution).
	 */
	virtual su2double GetTotal_CEff(void);
    
	/*!
	 * \brief A virtual member.
	 * \return Value of the thrust coefficient (force in the -x direction, inviscid + viscous contribution).
	 */
	virtual su2double GetTotal_CT(void);
    
	/*!
	 * \brief A virtual member.
	 * \return Value of the torque coefficient (moment in the -x direction, inviscid + viscous contribution).
	 */
	virtual su2double GetTotal_CQ(void);
    
    /*!
	 * \brief A virtual member.
	 * \return Value of the heat load (integrated heat flux).
	 */
	virtual su2double GetTotal_HeatFlux(void);
    
    /*!
	 * \brief A virtual member.
	 * \return Value of the heat load (integrated heat flux).
	 */
	virtual su2double GetTotal_MaxHeatFlux(void);
    
    /*!
	 * \brief Provide the total (inviscid + viscous) non dimensional drag coefficient.
	 * \return Value of the drag coefficient (inviscid + viscous contribution).
	 */
	virtual su2double Get_PressureDrag(void);
    
    /*!
	 * \brief Provide the total (inviscid + viscous) non dimensional drag coefficient.
	 * \return Value of the drag coefficient (inviscid + viscous contribution).
	 */
	virtual su2double Get_ViscDrag(void);
    
	/*!
	 * \brief A virtual member.
	 * \return Value of the rotor Figure of Merit (FM) (inviscid + viscous contribution).
	 */
	virtual su2double GetTotal_CMerit(void);
    
	/*!
	 * \brief A virtual member.
	 * \return Value of the Equivalent Area coefficient (inviscid + viscous contribution).
	 */
	virtual su2double GetTotal_CEquivArea(void);
  
	/*!
	 * \brief A virtual member.
	 * \return Value of the difference of the presure and the target pressure.
	 */
	virtual su2double GetTotal_CpDiff(void);
  
  /*!
	 * \brief A virtual member.
	 * \return Value of the difference of the heat and the target heat.
	 */
	virtual su2double GetTotal_HeatFluxDiff(void);
  
	/*!
	 * \brief A virtual member.
	 * \return Value of the Free Surface coefficient (inviscid + viscous contribution).
	 */
	virtual su2double GetTotal_CFreeSurface(void);
    
	/*!
	 * \brief A virtual member.
	 * \return Value of the FEA coefficient (inviscid + viscous contribution).
	 */
	virtual su2double GetTotal_CFEA(void);
    
	/*!
	 * \brief A virtual member.
	 * \return Value of the Near-Field Pressure coefficient (inviscid + viscous contribution).
	 */
	virtual su2double GetTotal_CNearFieldOF(void);
    
	/*!
	 * \brief A virtual member.
	 * \param[in] val_cequivarea - Value of the Equivalent Area coefficient.
	 */
	virtual void SetTotal_CEquivArea(su2double val_cequivarea);
  
  /*!
	 * \brief A virtual member.
	 * \param[in] val_pressure - Value of the difference between pressure and the target pressure.
	 */
	virtual void SetTotal_CpDiff(su2double val_pressure);
  
  /*!
	 * \brief A virtual member.
	 * \param[in] val_pressure - Value of the difference between heat and the target heat.
	 */
	virtual void SetTotal_HeatFluxDiff(su2double val_heat);
  
	/*!
	 * \brief A virtual member.
	 * \param[in] val_cfreesurface - Value of the Free Surface coefficient.
	 */
	virtual void SetTotal_CFreeSurface(su2double val_cfreesurface);
    
	/*!
	 * \brief A virtual member.
	 * \param[in] val_cfea - Value of the FEA coefficient.
	 */
	virtual void SetTotal_CFEA(su2double val_cfea);
    
	/*!
	 * \brief A virtual member.
	 * \param[in] val_cnearfieldpress - Value of the Near-Field pressure coefficient.
	 */
	virtual void SetTotal_CNearFieldOF(su2double val_cnearfieldpress);
    
	/*!
	 * \brief A virtual member.
	 * \return Value of the linearized lift coefficient (inviscid contribution).
	 */
	virtual su2double GetTotal_CDeltaLift(void);
    
	/*!
	 * \brief A virtual member.
	 * \return Value of the drag coefficient (inviscid + viscous contribution).
	 */
	virtual su2double GetTotal_CDrag(void);
    
	/*!
	 * \brief A virtual member.
	 * \return Value of the moment x coefficient (inviscid + viscous contribution).
	 */
	virtual su2double GetTotal_CMx(void);
    
	/*!
	 * \brief A virtual member.
	 * \return Value of the moment y coefficient (inviscid + viscous contribution).
	 */
	virtual su2double GetTotal_CMy(void);
    
	/*!
	 * \brief A virtual member.
	 * \return Value of the moment y coefficient (inviscid + viscous contribution).
	 */
	virtual su2double GetTotal_CMz(void);
    
	/*!
	 * \brief A virtual member.
	 * \return Value of the force x coefficient (inviscid + viscous contribution).
	 */
	virtual su2double GetTotal_CFx(void);
    
	/*!
	 * \brief A virtual member.
	 * \return Value of the force y coefficient (inviscid + viscous contribution).
	 */
	virtual su2double GetTotal_CFy(void);
    
	/*!
	 * \brief A virtual member.
	 * \return Value of the force y coefficient (inviscid + viscous contribution).
	 */
	virtual su2double GetTotal_CFz(void);
    
	/*!
	 * \brief A virtual member.
	 * \return Value of the wave strength.
	 */
	virtual su2double GetTotal_CWave(void);
    
	/*!
	 * \brief A virtual member.
	 * \return Value of the wave strength.
	 */
	virtual su2double GetTotal_CHeat(void);
    
	/*!
	 * \brief A virtual member.
	 * \return Value of the linearized drag coefficient (inviscid contribution).
	 */
	virtual su2double GetTotal_CDeltaDrag(void);
    
	/*!
	 * \brief A virtual member.
	 * \return Value of the lift coefficient (inviscid contribution).
	 */
	virtual su2double GetAllBound_CLift_Inv(void);
    
	/*!
	 * \brief A virtual member.
	 * \return Value of the drag coefficient (inviscid contribution).
	 */
	virtual su2double GetAllBound_CDrag_Inv(void);
    
	/*!
	 * \brief A virtual member.
	 * \return Value of the drag coefficient (inviscid contribution).
	 */
	virtual su2double GetAllBound_CSideForce_Inv(void);
    
	/*!
	 * \brief A virtual member.
	 * \return Value of the drag coefficient (inviscid contribution).
	 */
	virtual su2double GetAllBound_CEff_Inv(void);
  
  /*!
   * \brief A virtual member.
   * \return Value of the drag coefficient (inviscid contribution).
   */
  virtual su2double GetAllBound_CMx_Inv(void);
  /*!
   * \brief A virtual member.
   * \return Value of the drag coefficient (inviscid contribution).
   */
  virtual su2double GetAllBound_CMy_Inv(void);

  /*!
   * \brief A virtual member.
   * \return Value of the drag coefficient (inviscid contribution).
   */
  virtual su2double GetAllBound_CMz_Inv(void);

  /*!
   * \brief A virtual member.
   * \return Value of the drag coefficient (inviscid contribution).
   */
  virtual su2double GetAllBound_CFx_Inv(void);

  /*!
   * \brief A virtual member.
   * \return Value of the drag coefficient (inviscid contribution).
   */
  virtual su2double GetAllBound_CFy_Inv(void);

  /*!
   * \brief A virtual member.
   * \return Value of the drag coefficient (inviscid contribution).
   */
  virtual su2double GetAllBound_CFz_Inv(void);
  
	/*!
	 * \brief A virtual member.
	 * \return Value of the lift coefficient (viscous contribution).
	 */
	virtual su2double GetAllBound_CLift_Visc(void);
  
  /*!
	 * \brief A virtual member.
	 * \return Value of the lift coefficient (viscous contribution).
	 */
	virtual su2double GetAllBound_CSideForce_Visc(void);
  
	/*!
	 * \brief A virtual member.
	 * \return Value of the drag coefficient (viscous contribution).
	 */
	virtual su2double GetAllBound_CDrag_Visc(void);
    
	/*!
	 * \brief A virtual member.
	 * \param[in] val_marker - Surface marker where the coefficient is computed.
	 * \param[in] val_vertex - Vertex of the marker <i>val_marker</i> where the coefficient is evaluated.
	 * \return Value of the pressure coefficient.
	 */
	virtual su2double GetCPressure(unsigned short val_marker, unsigned long val_vertex);
  
  /*!
	 * \brief A virtual member.
	 * \param[in] val_marker - Surface marker where the coefficient is computed.
	 * \param[in] val_vertex - Vertex of the marker <i>val_marker</i> where the coefficient is evaluated.
	 * \return Value of the pressure coefficient.
	 */
	virtual su2double GetCPressureTarget(unsigned short val_marker, unsigned long val_vertex);
  
  /*!
	 * \brief A virtual member.
	 * \param[in] val_marker - Surface marker where the coefficient is computed.
	 * \param[in] val_vertex - Vertex of the marker <i>val_marker</i> where the coefficient is evaluated.
	 * \return Value of the pressure coefficient.
	 */
	virtual void SetCPressureTarget(unsigned short val_marker, unsigned long val_vertex, su2double val_pressure);
  
  /*!
	 * \brief A virtual member.
	 * \param[in] val_marker - Surface marker where the coefficient is computed.
	 * \param[in] val_vertex - Vertex of the marker <i>val_marker</i> where the coefficient is evaluated.
	 * \return Value of the pressure coefficient.
	 */
	virtual su2double *GetCharacPrimVar(unsigned short val_marker, unsigned long val_vertex);
    
	/*!
	 * \brief A virtual member.
	 * \param[in] val_marker - Surface marker where the coefficient is computed.
	 * \param[in] val_vertex - Vertex of the marker <i>val_marker</i> where the coefficient is evaluated.
	 * \return Value of the skin friction coefficient.
	 */
	virtual su2double GetCSkinFriction(unsigned short val_marker, unsigned long val_vertex);
    
	/*!
	 * \brief A virtual member.
	 * \param[in] val_marker - Surface marker where the coefficient is computed.
	 * \param[in] val_vertex - Vertex of the marker <i>val_marker</i> where the coefficient is evaluated.
	 * \return Value of the heat transfer coefficient.
	 */
	virtual su2double GetHeatFlux(unsigned short val_marker, unsigned long val_vertex);
  
  /*!
	 * \brief A virtual member.
	 * \param[in] val_marker - Surface marker where the coefficient is computed.
	 * \param[in] val_vertex - Vertex of the marker <i>val_marker</i> where the coefficient is evaluated.
	 * \return Value of the heat transfer coefficient.
	 */
	virtual su2double GetHeatFluxTarget(unsigned short val_marker, unsigned long val_vertex);
  
  /*!
	 * \brief A virtual member.
	 * \param[in] val_marker - Surface marker where the coefficient is computed.
	 * \param[in] val_vertex - Vertex of the marker <i>val_marker</i> where the coefficient is evaluated.
	 * \return Value of the pressure coefficient.
	 */
	virtual void SetHeatFluxTarget(unsigned short val_marker, unsigned long val_vertex, su2double val_heat);
  
	/*!
	 * \brief A virtual member.
	 * \param[in] val_marker - Surface marker where the coefficient is computed.
	 * \param[in] val_vertex - Vertex of the marker <i>val_marker</i> where the coefficient is evaluated.
	 * \return Value of the y plus.
	 */
	virtual su2double GetYPlus(unsigned short val_marker, unsigned long val_vertex);

  /*!
   * \brief A virtual member.
   * \return Value of the StrainMag_Max
   */
  virtual su2double GetStrainMag_Max(void);

  /*!
   * \brief A virtual member.
   * \return Value of the Omega_Max
   */
  virtual su2double GetOmega_Max(void);
  
  /*!
   * \brief A virtual member.
   * \return Value of the StrainMag_Max
   */
  virtual void SetStrainMag_Max(su2double val_strainmag_max);
  
  /*!
   * \brief A virtual member.
   * \return Value of the Omega_Max
   */
  virtual void SetOmega_Max(su2double val_omega_max);
  
	/*!
	 * \brief A virtual member.
	 * \return Value of the adjoint density at the infinity.
	 */
	virtual su2double GetPsiRho_Inf(void);
  
  /*!
	 * \brief A virtual member.
	 * \return Value of the adjoint density at the infinity.
	 */
	virtual su2double* GetPsiRhos_Inf(void);
  
	/*!
	 * \brief A virtual member.
	 * \return Value of the adjoint energy at the infinity.
	 */
	virtual su2double GetPsiE_Inf(void);
    
	/*!
	 * \brief A virtual member.
	 * \param[in] val_dim - Index of the adjoint velocity vector.
	 * \return Value of the adjoint velocity vector at the infinity.
	 */
	virtual su2double GetPhi_Inf(unsigned short val_dim);
    
	/*!
	 * \brief A virtual member.
	 * \return Value of the geometrical sensitivity coefficient
	 *         (inviscid + viscous contribution).
	 */
	virtual su2double GetTotal_Sens_Geo(void);
    
	/*!
	 * \brief A virtual member.
	 * \return Value of the Mach sensitivity coefficient
	 *         (inviscid + viscous contribution).
	 */
	virtual su2double GetTotal_Sens_Mach(void);
    
	/*!
	 * \brief A virtual member.
	 * \return Value of the angle of attack sensitivity coefficient
	 *         (inviscid + viscous contribution).
	 */
	virtual su2double GetTotal_Sens_AoA(void);
    
	/*!
	 * \brief Set the total farfield pressure sensitivity coefficient.
	 * \return Value of the farfield pressure sensitivity coefficient
	 *         (inviscid + viscous contribution).
	 */
	virtual su2double GetTotal_Sens_Press(void);
    
	/*!
	 * \brief Set the total farfield temperature sensitivity coefficient.
	 * \return Value of the farfield temperature sensitivity coefficient
	 *         (inviscid + viscous contribution).
	 */
	virtual su2double GetTotal_Sens_Temp(void);
    
	/*!
	 * \brief A virtual member.
	 * \return Value of the density at the infinity.
	 */
	virtual su2double GetDensity_Inf(void);
    
	/*!
	 * \brief A virtual member.
	 * \param[in] val_var - Index of the variable for the density.
	 * \return Value of the density at the infinity.
	 */
	virtual su2double GetDensity_Inf(unsigned short val_var);
    
	/*!
	 * \brief A virtual member.
	 * \return Value of the velocity at the infinity.
	 */
	virtual su2double GetModVelocity_Inf(void);
    
	/*!
	 * \brief A virtual member.
	 * \return Value of the density x energy at the infinity.
	 */
	virtual su2double GetDensity_Energy_Inf(void);
    
	/*!
	 * \brief A virtual member.
	 * \return Value of the pressure at the infinity.
	 */
	virtual su2double GetPressure_Inf(void);
    
	/*!
	 * \brief A virtual member.
	 * \param[in] val_dim - Index of the adjoint velocity vector.
	 * \return Value of the density x velocity at the infinity.
	 */
	virtual su2double GetDensity_Velocity_Inf(unsigned short val_dim);
    
	/*!
	 * \brief A virtual member.
	 * \param[in] val_dim - Index of the velocity vector.
	 * \param[in] val_var - Index of the variable for the velocity.
	 * \return Value of the density multiply by the velocity at the infinity.
	 */
	virtual su2double GetDensity_Velocity_Inf(unsigned short val_dim, unsigned short val_var);
    
	/*!
	 * \brief A virtual member.
	 * \param[in] val_dim - Index of the velocity vector.
	 * \return Value of the velocity at the infinity.
	 */
	virtual su2double GetVelocity_Inf(unsigned short val_dim);
  
  /*!
	 * \brief A virtual member.
	 * \return Value of the velocity at the infinity.
	 */
	virtual su2double *GetVelocity_Inf(void);
    
	/*!
	 * \brief A virtual member.
	 * \return Value of the viscosity at the infinity.
	 */
	virtual su2double GetViscosity_Inf(void);
  
  /*!
	 * \brief A virtual member.
	 * \return Value of the turbulent kinetic energy.
	 */
	virtual su2double GetTke_Inf(void);
  
	/*!
	 * \brief A virtual member.
	 * \param[in] val_marker - Surface marker where the coefficient is computed.
	 * \param[in] val_vertex - Vertex of the marker <i>val_marker</i> where the coefficient is evaluated.
	 * \return Value of the sensitivity coefficient.
	 */
	virtual su2double GetCSensitivity(unsigned short val_marker, unsigned long val_vertex);
    
	/*!
	 * \brief A virtual member.
	 * \param[in] geometry - Geometrical definition of the problem.
	 * \param[in] config - Definition of the particular problem.
	 */
	virtual void SetFreeSurface_Distance(CGeometry *geometry, CConfig *config);
    
	/*!
	 * \brief A virtual member.
	 * \return A pointer to an array containing a set of constants
	 */
	virtual su2double* GetConstants();

  /*!
   * \brief A virtual member.
   * \return average total pressure evaluated at an exit boundary marker
   */
  virtual su2double GetOneD_TotalPress(void);

  /*!
   * \brief A virtual member.
   * \param[in] val_exit_pt: value of the total average pressure at the exit.
   */
  virtual void SetOneD_TotalPress(su2double AveragePressure);

  /*!
   * \brief A virtual member.
   *\return average Mach number evaluated at an exit boundary marker
   */
  virtual su2double GetOneD_Mach(void);

  /*!
   * \brief A virtual member.
   * set average Mach number evaluated at an exit boundary marker
   */
  virtual void SetOneD_Mach(su2double AverageMach);
  
  /*!
   * \brief A virtual member.
   *\return average temperature evaluated at an exit boundary marker
   */
  virtual su2double GetOneD_Temp(void);
  
  /*!
   * \brief A virtual member.
   * set average temperature evaluated at an exit boundary marker
   */
  virtual void SetOneD_Temp(su2double AverageTemperature);
  
  /*!
   * \brief A virtual member.
   * \return average temperature evaluated at an exit boundary marker
   */
  virtual su2double GetOneD_MassFlowRate(void);
  
  /*!
   * \brief A virtual member.
   * set average temperature evaluated at an exit boundary marker
   */
  virtual void SetOneD_MassFlowRate(su2double MassFlowRate);
  
  /*!
   * \brief A virtual member.
   * \ Get the flux averaged pressure at a marker.(same as area averaged pressure)
   */
  virtual su2double GetOneD_FluxAvgPress(void);
  
  /*!
   * \brief A virtual member.
   * \ Set the flux averaged pressure at a marker. (same as area averaged pressure)
   */
  virtual void SetOneD_FluxAvgPress(su2double PressureRef);
  /*!
   * \brief A virtual member.
   * \ Get the flux averaged density at a marker. (\f$ = (gamma/(gamma-1)) / ( Pref*(href-1/2 uref^2) \f$)
   */
  virtual su2double GetOneD_FluxAvgDensity(void);
  
  /*!
   * \brief A virtual member.
   * \ Set the flux averaged density at a marker.( \f$= (gamma/(gamma-1)) / ( Pref*(href-1/2 uref^2) \f$)
   */
  virtual void SetOneD_FluxAvgDensity(su2double DensityRef);
  
  /*!
   * \brief A virtual member.
   * \ Get the flux averaged velocity at a marker. = \f$ \sqrt ( \frac{\int((rho*u)*u^2dA)}{\int(rho*u*dA) }) \f$
   */
  virtual su2double GetOneD_FluxAvgVelocity(void);
  
  /*!
   * \brief A virtual member.
   * \ Set the flux averaged velocity at a marker. = \f$ \sqrt (  \frac{\int((rho*u)*u^2dA)}{\int(rho*u*dA) }) \f$
   */
  virtual void SetOneD_FluxAvgVelocity(su2double VelocityRef);
  
  /*!
   * \brief A virtual member.
   * \ Get the flux averaged enthalpy at a marker. =\f$ \frac{ \int(rho*u*h dA) }{ \int(rho *u *dA )} \f$
   */
  virtual su2double GetOneD_FluxAvgEntalpy(void);
  /*!
   * \brief A virtual member.
   * \ Set the flux averaged enthalpy at a marker. =\f$ \frac{ \int(rho*u*h dA) }{ \int(rho *u *dA ) }\f$
   */
  virtual void SetOneD_FluxAvgEntalpy(su2double EnthalpyRef);
  
  /*!
	 * \brief A virtual member.
	 * \param[in] geometry - Geometrical definition of the problem.
	 * \param[in] config - Definition of the particular problem.
	 */
  virtual void GetSurface_Pressure(CGeometry *geometry, CConfig *config);

	/*!
	 * \brief A virtual member.
	 * \param[in] fea_geometry - Geometrical definition of the problem.
	 * \param[in] flow_solution - Container vector with all the solutions.
	 * \param[in] fea_config - Definition of the particular problem.
	 */
	virtual void SetFEA_Load(CSolver ***flow_solution, CGeometry **fea_geometry,
                           CGeometry **flow_geometry, CConfig *fea_config,
                           CConfig *flow_config, CNumerics *fea_numerics);
    
	/*!
	 * \brief A virtual member.
	 * \param[in] solver1_geometry - Geometrical definition of the problem.
	 * \param[in] solver1_solution - Container vector with all the solutions.
	 * \param[in] solver1_config - Definition of the particular problem.
	 * \param[in] solver2_geometry - Geometrical definition of the problem.
	 * \param[in] solver2_solution - Container vector with all the solutions.
	 * \param[in] solver2_config - Definition of the particular problem.
	 */
	virtual void Copy_Zone_Solution(CSolver ***solver1_solution,
                                  CGeometry **solver1_geometry,
                                  CConfig *solver1_config,
                                  CSolver ***solver2_solution,
                                  CGeometry **solver2_geometry,
                                  CConfig *solver2_config);
    
	/*!
	 * \brief A virtual member.
	 * \param[in] fea_geometry - Geometrical definition of the problem.
	 * \param[in] flow_solution - Container vector with all the solutions.
	 * \param[in] fea_config - Definition of the particular problem.
	 */
	virtual void SetInitialCondition(CGeometry **geometry,
                                   CSolver ***solver_container,
                                   CConfig *config, unsigned long ExtIter);
    
	/*!
	 * \brief A virtual member.
	 * \param[in] flow_geometry - Geometrical definition of the problem.
	 * \param[in] flow_grid_movement - Geometrical definition of the problem.
	 * \param[in] flow_config - Geometrical definition of the problem.
	 * \param[in] fea_geometry - Definition of the particular problem.
	 */
	virtual void SetFlow_Displacement(CGeometry **flow_geometry,
                                    CVolumetricMovement *flow_grid_movement,
                                    CConfig *flow_config, CConfig *fea_config,
                                    CGeometry **fea_geometry,
                                    CSolver ***fea_solution);
    
	/*!
	 * \brief A virtual member.
	 * \param[in] fea_geometry - Geometrical definition of the problem.
	 * \param[in] fea_config - Geometrical definition of the problem.
	 * \param[in] fea_geometry - Definition of the particular problem.
	 */
	virtual void SetStruct_Displacement(CGeometry **fea_geometry,
            							CConfig *fea_config,
            							CSolver ***fea_solution);

	/*!
	 * \brief A virtual member.
	 * \param[in] fea_geometry - Geometrical definition of the problem.
	 * \param[in] fea_config - Geometrical definition of the problem.
	 * \param[in] fea_geometry - Definition of the particular problem.
	 */
	virtual void PredictStruct_Displacement(CGeometry **fea_geometry,
            								CConfig *fea_config,
            								CSolver ***fea_solution);

	/*!
	 * \brief A virtual member.
	 * \param[in] fea_geometry - Geometrical definition of the problem.
	 * \param[in] fea_config - Geometrical definition of the problem.
	 * \param[in] fea_geometry - Definition of the particular problem.
	 */
	virtual void ComputeAitken_Coefficient(CGeometry **fea_geometry,
            				  CConfig *fea_config,
            				  CSolver ***fea_solution,
            				  unsigned long iFSIIter);


	/*!
	 * \brief A virtual member.
	 * \param[in] fea_geometry - Geometrical definition of the problem.
	 * \param[in] fea_config - Geometrical definition of the problem.
	 * \param[in] fea_geometry - Definition of the particular problem.
	 */
	virtual void SetAitken_Relaxation(CGeometry **fea_geometry,
            						  CConfig *fea_config,
            						  CSolver ***fea_solution);

	/*!
	 * \brief A virtual member.
	 * \param[in] fea_geometry - Geometrical definition of the problem.
	 * \param[in] fea_config - Geometrical definition of the problem.
	 * \param[in] fea_geometry - Definition of the particular problem.
	 */
	virtual void Update_StructSolution(CGeometry **fea_geometry,
            						  CConfig *fea_config,
            						  CSolver ***fea_solution);

	/*!
	 * \brief A virtual member.
	 * \param[in] geometry - Geometrical definition of the problem.
   * \param[in] solver - Container vector with all of the solvers.
	 * \param[in] config - Definition of the particular problem.
	 * \param[in] val_iter - Current external iteration number.
	 */
	virtual void LoadRestart(CGeometry **geometry, CSolver ***solver,
                           CConfig *config, int val_iter);
    
	/*!
	 * \brief Gauss method for solving a linear system.
	 * \param[in] A - Matrix Ax = b.
	 * \param[in] rhs - Right hand side.
	 * \param[in] nVar - Number of variables.
	 */
	void Gauss_Elimination(su2double** A, su2double* rhs, unsigned short nVar);
    
  /*!
  * \brief Get the number of Species present in the flow.
  */
	virtual unsigned short GetnSpecies(void);
  
  /*!
  * \brief A virtual member.
  * \param[in] geometry - Geometrical definition of the problem.
  * \param[in] solution - Container vector with all the solutions.
  */
	virtual void GetEngine_Properties(CGeometry *geometry, CConfig *config, unsigned short iMesh, bool Output);
  
  /*!
   * \brief A virtual member.
   * \param[in] geometry - Geometrical definition of the problem.
   * \param[in] solution - Container vector with all the solutions.
   */
  virtual void GetActuatorDisk_Properties(CGeometry *geometry, CConfig *config, unsigned short iMesh, bool Output);

  /*!
   * \brief A virtual member.
	 * \param[in] geometry - Geometrical definition of the problem.
	 * \param[in] solver_container - Container vector with all the solutions.
	 * \param[in] config - Definition of the particular problem.
	 * \param[in] iMesh - current mesh level for the multigrid.
   * \param[in] Output - boolean to determine whether to print output.
	 */
  virtual void SetFarfield_AoA(CGeometry *geometry, CSolver **solver_container,
                               CConfig *config, unsigned short iMesh, bool Output);
  
  /*!
  * \brief Prepares and solves the aeroelastic equations.
  * \param[in] surface_movement - Surface movement classes of the problem.
  * \param[in] geometry - Geometrical definition of the problem.
  * \param[in] config - Definition of the particular problem.
  * \param[in] ExtIter - Physical iteration number.
  */
	void Aeroelastic(CSurfaceMovement *surface_movement, CGeometry *geometry, CConfig *config, unsigned long ExtIter);

    
  /*!
  * \brief Sets up the generalized eigenvectors and eigenvalues needed to solve the aeroelastic equations.
  * \param[in] PHI - Matrix of the generalized eigenvectors.
  * \param[in] lambda - The eigenvalues of the generalized eigensystem.
  * \param[in] config - Definition of the particular problem.
  */
  void SetUpTypicalSectionWingModel(su2double (&PHI)[2][2], su2double (&lambda)[2], CConfig *config);
    
  /*!
  * \brief Solve the typical section wing model.
  * \param[in] geometry - Geometrical definition of the problem.
  * \param[in] Cl - Coefficient of lift at particular iteration.
  * \param[in] Cm - Moment coefficient about z-axis at particular iteration.
	* \param[in] config - Definition of the particular problem.
  * \param[in] val_Marker - Surface that is being monitored.
  * \param[in] displacements - solution of typical section wing model.
	*/
  void SolveTypicalSectionWingModel(CGeometry *geometry, su2double Cl, su2double Cm, CConfig *config, unsigned short val_Marker, su2double (&displacements)[4]);

  /*!
   * \brief A virtual member.
   * \param[in] geometry - Geometrical definition of the problem.
   * \param[in] config_container - The particular config.
   */
  virtual void RegisterInput(CGeometry *geometry, CConfig *config);

  /*!
   * \brief A virtual member.
   * \param[in] geometry - Geometrical definition of the problem.
   * \param[in] config_container - The particular config.
   */
  virtual void RegisterOutput(CGeometry *geometry, CConfig *config);

   /*!
   * \brief A virtual member.
   * \param[in] geometry - The geometrical definition of the problem.
   * \param[in] config - The particular config.
   */
  virtual void SetAdjointOutput(CGeometry *geometry, CConfig *config);

   /*!
   * \brief A virtual member.
   * \param[in] geometry - The geometrical definition of the problem.
   * \param[in] solver_container - The solver container holding all solutions.
   * \param[in] config - The particular config.
   */
  virtual void SetAdjointInput(CGeometry *geometry,  CConfig *config);

  /*!
  * \brief A virtual member
  * \param[in] geometry - The geometrical definition of the problem.
  */
  virtual void RegisterObj_Func(CConfig *config);

  /*!
   * \brief  A virtual member.
   * \param[in] geometry - Geometrical definition of the problem.
   * \param[in] config - Definition of the particular problem.
   */
  virtual void SetSurface_Sensitivity(CGeometry *geometry, CConfig* config);

  /*!
   * \brief  A virtual member.
   * \param[in] geometry - Geometrical definition of the problem.
   * \param[in] config - Definition of the particular problem.
   */
  virtual void SetSensitivity(CGeometry *geometry, CConfig *config);

  virtual void SetAdj_ObjFunc(CGeometry *geometry, CConfig* config);

	/*!
	 * \brief A virtual member.
	 * \param[in] Set value of interest: 0 - Initial value, 1 - Current value.
	 */
	virtual void SetFSI_ConvValue(unsigned short val_index, su2double val_criteria);

	/*!
	 * \brief A virtual member.
	 * \param[in]  Value of interest: 0 - Initial value, 1 - Current value.
	 * \return Values to compare
	 */
	virtual su2double GetFSI_ConvValue(unsigned short val_index);

	/*!
	 * \brief A virtual member.
	 * \param[in] geometry - Geometrical definition of the problem.
	 * \param[in] solver_container - Container vector with all the solutions.
	 * \param[in] solver - Description of the numerical method.
	 * \param[in] config - Definition of the particular problem.
	 */
	virtual void Compute_StiffMatrix(CGeometry *geometry, CSolver **solver_container, CNumerics *numerics, CConfig *config);

	/*!
	 * \brief A virtual member.
	 * \param[in] geometry - Geometrical definition of the problem.
	 * \param[in] solver_container - Container vector with all the solutions.
	 * \param[in] solver - Description of the numerical method.
	 * \param[in] config - Definition of the particular problem.
	 */
	virtual void Compute_StiffMassMatrix(CGeometry *geometry, CSolver **solver_container, CNumerics *numerics, CConfig *config);

	/*!
	 * \brief A virtual member.
	 * \param[in] geometry - Geometrical definition of the problem.
	 * \param[in] solver_container - Container vector with all the solutions.
	 * \param[in] solver - Description of the numerical method.
	 * \param[in] config - Definition of the particular problem.
	 */
	virtual void Compute_StiffMassDampMatrix(CGeometry *geometry, CSolver **solver_container, CNumerics *numerics, CConfig *config);

	/*!
	 * \brief A virtual member.
	 * \param[in] geometry - Geometrical definition of the problem.
	 * \param[in] solver_container - Container vector with all the solutions.
	 * \param[in] solver - Description of the numerical method.
	 * \param[in] config - Definition of the particular problem.
	 */
	virtual void Initialize_SystemMatrix(CGeometry *geometry, CSolver **solver_container, CConfig *config);

	/*!
	 * \brief A virtual member.
	 * \param[in] geometry - Geometrical definition of the problem.
	 * \param[in] solver_container - Container vector with all the solutions.
	 * \param[in] solver - Description of the numerical method.
	 * \param[in] config - Definition of the particular problem.
	 */
	virtual void Compute_IntegrationConstants(CGeometry *geometry, CSolver **solver_container, CNumerics *numerics, CConfig *config);

	/*!
	 * \brief A virtual member.
	 * \param[in] geometry - Geometrical definition of the problem.
	 */
	virtual void SetSolution_time_n(CGeometry *geometry, CConfig *config);

	/*!
	 * \brief A virtual member.
	 * \return Value of the dynamic Aitken relaxation factor
	 */
	virtual su2double GetWAitken_Dyn(void);

	/*!
	 * \brief A virtual member.
	 * \return Value of the last Aitken relaxation factor in the previous time step.
	 */
	virtual su2double GetWAitken_Dyn_tn1(void);

	/*!
	 * \brief A virtual member.
	 * \param[in] Value of the dynamic Aitken relaxation factor
	 */
	virtual void SetWAitken_Dyn(su2double waitk);

	/*!
	 * \brief A virtual member.
	 * \param[in] Value of the last Aitken relaxation factor in the previous time step.
	 */
	virtual void SetWAitken_Dyn_tn1(su2double waitk_tn1);


  virtual void SetAvg_Vorticity(CConfig* config, CGeometry *geometry);

  virtual double GetAvg_Vorticity();
};

/*!
 * \class CBaselineSolver
 * \brief Main class for defining a baseline solution from a restart file (for output).
 * \author F. Palacios, T. Economon.
 * \version 3.2.9 "eagle"
 */
class CBaselineSolver : public CSolver {
public:
    
	/*!
	 * \brief Constructor of the class.
	 */
	CBaselineSolver(void);
    
	/*!
	 * \overload
	 * \param[in] geometry - Geometrical definition of the problem.
	 * \param[in] config - Definition of the particular problem.
	 */
	CBaselineSolver(CGeometry *geometry, CConfig *config, unsigned short iMesh);
    
    /*!
	 * \brief Impose the send-receive boundary condition.
	 * \param[in] geometry - Geometrical definition of the problem.
	 * \param[in] config - Definition of the particular problem.
	 */
	void Set_MPI_Solution(CGeometry *geometry, CConfig *config);
    
  /*!
	 * \brief Load a solution from a restart file.
	 * \param[in] geometry - Geometrical definition of the problem.
   * \param[in] solver - Container vector with all of the solvers.
	 * \param[in] config - Definition of the particular problem.
	 * \param[in] val_iter - Current external iteration number.
	 */
	void LoadRestart(CGeometry **geometry, CSolver ***solver, CConfig *config, int val_iter);
  
	/*!
	 * \brief Destructor of the class.
	 */
	virtual ~CBaselineSolver(void);
    
};

/*!
 * \class CEulerSolver
 * \brief Main class for defining the Euler's flow solver.
 * \ingroup Euler_Equations
 * \author F. Palacios
 * \version 3.2.9 "eagle"
 */
class CEulerSolver : public CSolver {
protected:
	
  su2double
  Mach_Inf,	/*!< \brief Mach number at the infinity. */
	Density_Inf,	/*!< \brief Density at the infinity. */
	Energy_Inf,			/*!< \brief Energy at the infinity. */
  Temperature_Inf,			/*!< \brief Energy at the infinity. */
	Pressure_Inf,		/*!< \brief Pressure at the infinity. */
	*Velocity_Inf;		/*!< \brief Flow Velocity vector at the infinity. */
	
  su2double
  *CDrag_Inv,	/*!< \brief Drag coefficient (inviscid contribution) for each boundary. */
	*CLift_Inv,			/*!< \brief Lift coefficient (inviscid contribution) for each boundary. */
	*CSideForce_Inv,		/*!< \brief Sideforce coefficient (inviscid contribution) for each boundary. */
	*CMx_Inv,			/*!< \brief x Moment coefficient (inviscid contribution) for each boundary. */
	*CMy_Inv,			/*!< \brief y Moment coefficient (inviscid contribution) for each boundary. */
	*CMz_Inv,			/*!< \brief z Moment coefficient (inviscid contribution) for each boundary. */
	*CFx_Inv,			/*!< \brief x Force coefficient (inviscid contribution) for each boundary. */
	*CFy_Inv,			/*!< \brief y Force coefficient (inviscid contribution) for each boundary. */
	*CFz_Inv,			/*!< \brief z Force coefficient (inviscid contribution) for each boundary. */
  *Surface_CLift_Inv, /*!< \brief Lift coefficient (inviscid contribution) for each monitoring surface. */
  *Surface_CDrag_Inv, /*!< \brief Drag coefficient (inviscid contribution) for each monitoring surface. */
  *Surface_CSideForce_Inv, /*!< \brief Side-force coefficient (inviscid contribution) for each monitoring surface. */
  *Surface_CEff_Inv, /*!< \brief Side-force coefficient (inviscid contribution) for each monitoring surface. */
  *Surface_CFx_Inv,   /*!< \brief x Force coefficient (inviscid contribution) for each monitoring surface. */
  *Surface_CFy_Inv,   /*!< \brief y Force coefficient (inviscid contribution) for each monitoring surface. */
  *Surface_CFz_Inv,   /*!< \brief z Force coefficient (inviscid contribution) for each monitoring surface. */
  *Surface_CMx_Inv,   /*!< \brief x Moment coefficient (inviscid contribution) for each monitoring surface. */
  *Surface_CMy_Inv,   /*!< \brief y Moment coefficient (inviscid contribution) for each monitoring surface. */
  *Surface_CMz_Inv,   /*!< \brief z Moment coefficient (inviscid contribution) for each monitoring surface. */
	*CEff_Inv,				/*!< \brief Efficiency (Cl/Cd) (inviscid contribution) for each boundary. */
	*CMerit_Inv,				/*!< \brief Rotor Figure of Merit (inviscid contribution) for each boundary. */
	*CT_Inv,			/*!< \brief Thrust coefficient (force in -x direction, inviscid contribution) for each boundary. */
	*CQ_Inv,			/*!< \brief Torque coefficient (moment in -x direction, inviscid contribution) for each boundary. */
	*CEquivArea_Inv,				/*!< \brief Equivalent area (inviscid contribution) for each boundary. */
	*CNearFieldOF_Inv,				/*!< \brief Near field pressure (inviscid contribution) for each boundary. */
	**CPressure,		/*!< \brief Pressure coefficient for each boundary and vertex. */
	**CPressureTarget,		/*!< \brief Target Pressure coefficient for each boundary and vertex. */
	**HeatFlux,		/*!< \brief Heat transfer coefficient for each boundary and vertex. */
  **HeatFluxTarget,		/*!< \brief Heat transfer coefficient for each boundary and vertex. */
  **YPlus,		/*!< \brief Yplus for each boundary and vertex. */
  ***CharacPrimVar,		/*!< \brief Value of the characteristic variables at each boundary. */
	*ForceInviscid,		/*!< \brief Inviscid force for each boundary. */
	*MomentInviscid,	/*!< \brief Inviscid moment for each boundary. */
	*Inflow_MassFlow,	/*!< \brief Mass flow rate for each boundary. */
  *Bleed_MassFlow,	/*!< \brief Mass flow rate for each boundary. */
	*Exhaust_MassFlow,	/*!< \brief Mass flow rate for each boundary. */
	*Inflow_Pressure,	/*!< \brief Fan face pressure for each boundary. */
	*Inflow_Mach,	/*!< \brief Fan face mach number for each boundary. */
	*Inflow_Area,	/*!< \brief Boundary total area. */
  *Bleed_Pressure,	/*!< \brief Fan face pressure for each boundary. */
  *Bleed_Temperature,	/*!< \brief Fan face mach number for each boundary. */
  *Bleed_Area,	/*!< \brief Boundary total area. */
  *Exhaust_Area,	/*!< \brief Boundary total area. */
  *Exhaust_Pressure,	/*!< \brief Fan face pressure for each boundary. */
  *Exhaust_Temperature,	/*!< \brief Fan face mach number for each boundary. */
  Inflow_MassFlow_Total,	/*!< \brief Mass flow rate for each boundary. */
  Bleed_MassFlow_Total,	/*!< \brief Mass flow rate for each boundary. */
  Exhaust_MassFlow_Total,	/*!< \brief Mass flow rate for each boundary. */
	Inflow_Pressure_Total,	/*!< \brief Fan face pressure for each boundary. */
	Inflow_Mach_Total,	/*!< \brief Fan face mach number for each boundary. */
  Bleed_Pressure_Total,	/*!< \brief Fan face pressure for each boundary. */
  Bleed_Temperature_Total,	/*!< \brief Fan face mach number for each boundary. */
	InverseDesign;	/*!< \brief Inverse design functional for each boundary. */
	
  su2double
  AllBound_CDrag_Inv,	/*!< \brief Total drag coefficient (inviscid contribution) for all the boundaries. */
	AllBound_CLift_Inv,			/*!< \brief Total lift coefficient (inviscid contribution) for all the boundaries. */
	AllBound_CSideForce_Inv,			/*!< \brief Total sideforce coefficient (inviscid contribution) for all the boundaries. */
	AllBound_CMx_Inv,			/*!< \brief Total x moment coefficient (inviscid contribution) for all the boundaries. */
	AllBound_CMy_Inv,			/*!< \brief Total y moment coefficient (inviscid contribution) for all the boundaries. */
	AllBound_CMz_Inv,			/*!< \brief Total z moment coefficient (inviscid contribution) for all the boundaries. */
	AllBound_CFx_Inv,			/*!< \brief Total x force coefficient (inviscid contribution) for all the boundaries. */
	AllBound_CFy_Inv,			/*!< \brief Total y force coefficient (inviscid contribution) for all the boundaries. */
	AllBound_CFz_Inv,			/*!< \brief Total z force coefficient (inviscid contribution) for all the boundaries. */
	AllBound_CEff_Inv,			/*!< \brief Efficient coefficient (inviscid contribution) for all the boundaries. */
	AllBound_CMerit_Inv,			/*!< \brief Rotor Figure of Merit (inviscid contribution) for all the boundaries. */
	AllBound_CT_Inv,			/*!< \brief Total thrust coefficient (inviscid contribution) for all the boundaries. */
	AllBound_CQ_Inv,			/*!< \brief Total torque coefficient (inviscid contribution) for all the boundaries. */
	AllBound_CEquivArea_Inv,			/*!< \brief equivalent area coefficient (inviscid contribution) for all the boundaries. */
	AllBound_CNearFieldOF_Inv;			/*!< \brief Near-Field press coefficient (inviscid contribution) for all the boundaries. */
	
  su2double
  OneD_TotalPress, /*!< \brief average total pressure evaluated at an exit */
  OneD_Mach, /*!< \brief area average Mach evaluated at an exit */
  OneD_Temp, /*!< \brief area average Temperature evaluated at an exit */
  OneD_PressureRef, /*!< \brief area average Pressure evaluated at an exit */
  OneD_MassFlowRate, /*!< \brief Mass flow rate at an exit */
  OneD_DensityRef, /*!< \brief flux average density evaluated at an exit */
  OneD_EnthalpyRef, /*!< \brief flux average enthalpy evaluated at an exit */
  OneD_VelocityRef, /*!< \brief flux average velocity evaluated at an exit */
  Total_CDrag, /*!< \brief Total drag coefficient for all the boundaries. */
	Total_CLift,		/*!< \brief Total lift coefficient for all the boundaries. */
	Total_CSideForce,		/*!< \brief Total sideforce coefficient for all the boundaries. */
	Total_CMx,			/*!< \brief Total x moment coefficient for all the boundaries. */
	Total_CMy,			/*!< \brief Total y moment coefficient for all the boundaries. */
	Total_CMz,			/*!< \brief Total z moment coefficient for all the boundaries. */
	Total_CFx,			/*!< \brief Total x force coefficient for all the boundaries. */
	Total_CFy,			/*!< \brief Total y force coefficient for all the boundaries. */
	Total_CFz,			/*!< \brief Total z force coefficient for all the boundaries. */
	Total_CEff,			/*!< \brief Total efficiency coefficient for all the boundaries. */
	Total_CMerit,			/*!< \brief Total rotor Figure of Merit for all the boundaries. */
	Total_CT,		/*!< \brief Total thrust coefficient for all the boundaries. */
	Total_CQ,		/*!< \brief Total torque coefficient for all the boundaries. */
  Total_Heat,    /*!< \brief Total heat load for all the boundaries. */
  Total_MaxHeat, /*!< \brief Maximum heat flux on all boundaries. */
	Total_CEquivArea,			/*!< \brief Total Equivalent Area coefficient for all the boundaries. */
	Total_CNearFieldOF,			/*!< \brief Total Near-Field Pressure coefficient for all the boundaries. */
  Total_CFreeSurface,			/*!< \brief Total Free Surface coefficient for all the boundaries. */
  Total_CpDiff,			/*!< \brief Total Equivalent Area coefficient for all the boundaries. */
	Total_HeatFluxDiff,			/*!< \brief Total Equivalent Area coefficient for all the boundaries. */
  Total_MassFlowRate;     /*!< \brief Total Mass Flow Rate on monitored boundaries. */
  su2double *Surface_CLift,   /*!< \brief Lift coefficient for each monitoring surface. */
  *Surface_CDrag,          /*!< \brief Drag coefficient for each monitoring surface. */
  *Surface_CSideForce,     /*!< \brief Side-force coefficient for each monitoring surface. */
  *Surface_CEff,     /*!< \brief Side-force coefficient for each monitoring surface. */
  *Surface_CFx,            /*!< \brief x Force coefficient for each monitoring surface. */
  *Surface_CFy,            /*!< \brief y Force coefficient for each monitoring surface. */
  *Surface_CFz,            /*!< \brief z Force coefficient for each monitoring surface. */
  *Surface_CMx,            /*!< \brief x Moment coefficient for each monitoring surface. */
  *Surface_CMy,            /*!< \brief y Moment coefficient for each monitoring surface. */
  *Surface_CMz;            /*!< \brief z Moment coefficient for each monitoring surface. */
	su2double *iPoint_UndLapl,	/*!< \brief Auxiliary variable for the undivided Laplacians. */
	*jPoint_UndLapl;			/*!< \brief Auxiliary variable for the undivided Laplacians. */
	su2double *SecondaryVar_i,	/*!< \brief Auxiliary vector for storing the solution at point i. */
	*SecondaryVar_j;			/*!< \brief Auxiliary vector for storing the solution at point j. */
	su2double *PrimVar_i,	/*!< \brief Auxiliary vector for storing the solution at point i. */
	*PrimVar_j;			/*!< \brief Auxiliary vector for storing the solution at point j. */
	su2double **LowMach_Precontioner; /*!< \brief Auxiliary vector for storing the inverse of Roe-turkel preconditioner. */
	unsigned long nMarker;				/*!< \brief Total number of markers using the grid information. */
	bool space_centered,  /*!< \brief True if space centered scheeme used. */
	euler_implicit,			/*!< \brief True if euler implicit scheme used. */
	least_squares;        /*!< \brief True if computing gradients by least squares. */
	su2double Gamma;									/*!< \brief Fluid's Gamma constant (ratio of specific heats). */
	su2double Gamma_Minus_One;				/*!< \brief Fluids's Gamma - 1.0  . */
  
  su2double *Primitive,		/*!< \brief Auxiliary nPrimVar vector. */
	*Primitive_i,				/*!< \brief Auxiliary nPrimVar vector for storing the primitive at point i. */
	*Primitive_j;				/*!< \brief Auxiliary nPrimVar vector for storing the primitive at point j. */
  
  su2double *Secondary,		/*!< \brief Auxiliary nPrimVar vector. */
	*Secondary_i,				/*!< \brief Auxiliary nPrimVar vector for storing the primitive at point i. */
	*Secondary_j;				/*!< \brief Auxiliary nPrimVar vector for storing the primitive at point j. */

  su2double Cauchy_Value,	/*!< \brief Summed value of the convergence indicator. */
	Cauchy_Func;			/*!< \brief Current value of the convergence indicator at one iteration. */
	unsigned short Cauchy_Counter;	/*!< \brief Number of elements of the Cauchy serial. */
	su2double *Cauchy_Serie;			/*!< \brief Complete Cauchy serial. */
	su2double Old_Func,	/*!< \brief Old value of the objective function (the function which is monitored). */
	New_Func;			/*!< \brief Current value of the objective function (the function which is monitored). */
  su2double AoA_old;  /*!< \brief Old value of the angle of attack (monitored). */

  CFluidModel  *FluidModel;  /*!< \brief fluid model used in the solver */

public:


	/*!
	 * \brief Constructor of the class.
	 */
	CEulerSolver(void);
    
	/*!
	 * \overload
	 * \param[in] geometry - Geometrical definition of the problem.
	 * \param[in] config - Definition of the particular problem.
	 */
	CEulerSolver(CGeometry *geometry, CConfig *config, unsigned short iMesh);
    
	/*!
	 * \brief Destructor of the class.
	 */
	virtual ~CEulerSolver(void);
    
    /*!
	 * \brief Impose the send-receive boundary condition.
	 * \param[in] geometry - Geometrical definition of the problem.
	 * \param[in] config - Definition of the particular problem.
	 */
	void Set_MPI_Solution(CGeometry *geometry, CConfig *config);
    
    /*!
	 * \brief Impose the send-receive boundary condition.
	 * \param[in] geometry - Geometrical definition of the problem.
	 * \param[in] config - Definition of the particular problem.
	 */
	void Set_MPI_Solution_Gradient(CGeometry *geometry, CConfig *config);
    
    /*!
	 * \brief Impose the send-receive boundary condition.
	 * \param[in] geometry - Geometrical definition of the problem.
	 * \param[in] config - Definition of the particular problem.
	 */
	void Set_MPI_Solution_Old(CGeometry *geometry, CConfig *config);
    
  /*!
	 * \brief Impose the send-receive boundary condition.
	 * \param[in] geometry - Geometrical definition of the problem.
	 * \param[in] config - Definition of the particular problem.
	 */
  void Set_MPI_Solution_Limiter(CGeometry *geometry, CConfig *config);
  
  /*!
	 * \brief Impose the send-receive boundary condition.
	 * \param[in] geometry - Geometrical definition of the problem.
	 * \param[in] config - Definition of the particular problem.
	 */
  void Set_MPI_Primitive_Limiter(CGeometry *geometry, CConfig *config);
  
//  /*!
//	 * \brief Impose the send-receive boundary condition.
//	 * \param[in] geometry - Geometrical definition of the problem.
//	 * \param[in] config - Definition of the particular problem.
//	 */
//  void Set_MPI_Secondary_Limiter(CGeometry *geometry, CConfig *config);

  /*!
	 * \brief Set the fluid solver nondimensionalization.
	 * \param[in] geometry - Geometrical definition of the problem.
	 * \param[in] config - Definition of the particular problem.
	 */
  void SetNondimensionalization(CGeometry *geometry, CConfig *config, unsigned short iMesh);
  
	/*!
	 * \brief Compute the pressure at the infinity.
	 * \return Value of the pressure at the infinity.
	 */
	CFluidModel* GetFluidModel(void);


    /*!
	 * \brief Compute the density at the infinity.
	 * \return Value of the density at the infinity.
	 */
	su2double GetDensity_Inf(void);
    
	/*!
	 * \brief Compute 2-norm of the velocity at the infinity.
	 * \return Value of the 2-norm of the velocity at the infinity.
	 */
	su2double GetModVelocity_Inf(void);
    
	/*!
	 * \brief Compute the density multiply by energy at the infinity.
	 * \return Value of the density multiply by  energy at the infinity.
	 */
	su2double GetDensity_Energy_Inf(void);
    
	/*!
	 * \brief Compute the pressure at the infinity.
	 * \return Value of the pressure at the infinity.
	 */
	su2double GetPressure_Inf(void);

	/*!
	 * \brief Compute the density multiply by velocity at the infinity.
	 * \param[in] val_dim - Index of the velocity vector.
	 * \return Value of the density multiply by the velocity at the infinity.
	 */
	su2double GetDensity_Velocity_Inf(unsigned short val_dim);
    
	/*!
	 * \brief Get the velocity at the infinity.
	 * \param[in] val_dim - Index of the velocity vector.
	 * \return Value of the velocity at the infinity.
	 */
	su2double GetVelocity_Inf(unsigned short val_dim);
  
  /*!
	 * \brief Get the velocity at the infinity.
	 * \return Value of the velocity at the infinity.
	 */
	su2double *GetVelocity_Inf(void);
  
	/*!
	 * \brief Compute the time step for solving the Euler equations.
	 * \param[in] geometry - Geometrical definition of the problem.
	 * \param[in] solver_container - Container vector with all the solutions.
	 * \param[in] config - Definition of the particular problem.
	 * \param[in] iMesh - Index of the mesh in multigrid computations.
	 * \param[in] Iteration - Value of the current iteration.
	 */
	void SetTime_Step(CGeometry *geometry, CSolver **solver_container, CConfig *config,
                      unsigned short iMesh, unsigned long Iteration);
    
	/*!
	 * \brief Compute the spatial integration using a centered scheme.
	 * \param[in] geometry - Geometrical definition of the problem.
	 * \param[in] solver_container - Container vector with all the solutions.
	 * \param[in] numerics - Description of the numerical method.
	 * \param[in] config - Definition of the particular problem.
	 * \param[in] iMesh - Index of the mesh in multigrid computations.
	 * \param[in] iRKStep - Current step of the Runge-Kutta iteration.
	 */
	void Centered_Residual(CGeometry *geometry, CSolver **solver_container, CNumerics *numerics,
                           CConfig *config, unsigned short iMesh, unsigned short iRKStep);
    
	/*!
	 * \brief Compute the spatial integration using a upwind scheme.
	 * \param[in] geometry - Geometrical definition of the problem.
	 * \param[in] solver_container - Container vector with all the solutions.
	 * \param[in] numerics - Description of the numerical method.
	 * \param[in] config - Definition of the particular problem.
	 * \param[in] iMesh - Index of the mesh in multigrid computations.
	 */
	void Upwind_Residual(CGeometry *geometry, CSolver **solver_container, CNumerics *numerics,
                         CConfig *config, unsigned short iMesh);
    
	/*!
	 * \brief Compute the extrapolated quantities, for MUSCL upwind 2nd reconstruction,
	 * in a more thermodynamic consistent way
	 * \param[in] config - Definition of the particular problem.
	 */
	void ComputeConsExtrapolation(CConfig *config);
	/*!
	 * \brief Source term integration.
	 * \param[in] geometry - Geometrical definition of the problem.
	 * \param[in] solver_container - Container vector with all the solutions.
	 * \param[in] numerics - Description of the numerical method.
	 * \param[in] config - Definition of the particular problem.
	 * \param[in] iMesh - Index of the mesh in multigrid computations.
	 */
	void Source_Residual(CGeometry *geometry, CSolver **solver_container, CNumerics *numerics, CNumerics *second_numerics,
                         CConfig *config, unsigned short iMesh);
    
	/*!
	 * \brief Source term integration.
	 * \param[in] geometry - Geometrical definition of the problem.
	 * \param[in] solver_container - Container vector with all the solutions.
	 * \param[in] numerics - Description of the numerical method.
	 * \param[in] config - Definition of the particular problem.
	 * \param[in] iMesh - Index of the mesh in multigrid computations.
	 */
	void Source_Template(CGeometry *geometry, CSolver **solver_container, CNumerics *numerics,
                         CConfig *config, unsigned short iMesh);
    
	/*!
	 * \brief Compute the velocity^2, SoundSpeed, Pressure, Enthalpy, Viscosity.
	 * \param[in] geometry - Geometrical definition of the problem.
	 * \param[in] solver_container - Container vector with all the solutions.
	 * \param[in] config - Definition of the particular problem.
	 * \param[in] iRKStep - Current step of the Runge-Kutta iteration.
     * \param[in] RunTime_EqSystem - System of equations which is going to be solved.
	 */
	void Preprocessing(CGeometry *geometry, CSolver **solver_container, CConfig *config, unsigned short iMesh, unsigned short iRKStep, unsigned short RunTime_EqSystem, bool Output);
  
  /*!
	 * \brief A virtual member.
	 * \param[in] geometry - Geometrical definition of the problem.
	 * \param[in] solver_container - Container vector with all the solutions.
	 * \param[in] config - Definition of the particular problem.
	 * \param[in] iMesh - Index of the mesh in multigrid computations.
	 */
	void Postprocessing(CGeometry *geometry, CSolver **solver_container, CConfig *config, unsigned short iMesh);
  
	/*!
	 * \brief Compute a pressure sensor switch.
	 * \param[in] geometry - Geometrical definition of the problem.
	 * \param[in] solver_container - Container vector with all the solutions.
	 * \param[in] config - Definition of the particular problem.
	 */
	void SetDissipation_Switch(CGeometry *geometry, CConfig *config);
    
    /*!
	 * \brief Parallelization of SetDissipation_Switch.
	 * \param[in] geometry - Geometrical definition of the problem.
	 * \param[in] solver_container - Container vector with all the solutions.
	 * \param[in] config - Definition of the particular problem.
	 */
	void Set_MPI_Dissipation_Switch(CGeometry *geometry, CConfig *config);
    
	/*!
	 * \brief Compute the gradient of the primitive variables using Green-Gauss method,
	 *        and stores the result in the <i>Gradient_Primitive</i> variable.
	 * \param[in] geometry - Geometrical definition of the problem.
	 * \param[in] config - Definition of the particular problem.
	 */
	void SetPrimitive_Gradient_GG(CGeometry *geometry, CConfig *config);
    
	/*!
	 * \brief Compute the gradient of the primitive variables using a Least-Squares method,
	 *        and stores the result in the <i>Gradient_Primitive</i> variable.
	 * \param[in] geometry - Geometrical definition of the problem.
	 * \param[in] config - Definition of the particular problem.
	 */
	void SetPrimitive_Gradient_LS(CGeometry *geometry, CConfig *config);
  
//  /*!
//	 * \brief Compute the gradient of the primitive variables using Green-Gauss method,
//	 *        and stores the result in the <i>Gradient_Primitive</i> variable.
//	 * \param[in] geometry - Geometrical definition of the problem.
//	 * \param[in] config - Definition of the particular problem.
//	 */
//	void SetSecondary_Gradient_GG(CGeometry *geometry, CConfig *config);
  
//	/*!
//	 * \brief Compute the gradient of the primitive variables using a Least-Squares method,
//	 *        and stores the result in the <i>Gradient_Primitive</i> variable.
//	 * \param[in] geometry - Geometrical definition of the problem.
//	 * \param[in] config - Definition of the particular problem.
//	 */
//	void SetSecondary_Gradient_LS(CGeometry *geometry, CConfig *config);
    
  /*!
	 * \brief Compute the gradient of the primitive variables using a Least-Squares method,
	 *        and stores the result in the <i>Gradient_Primitive</i> variable.
	 * \param[in] geometry - Geometrical definition of the problem.
	 * \param[in] config - Definition of the particular problem.
	 */
	void Set_MPI_Primitive_Gradient(CGeometry *geometry, CConfig *config);
    
	/*!
	 * \brief Compute the limiter of the primitive variables.
	 * \param[in] geometry - Geometrical definition of the problem.
	 * \param[in] config - Definition of the particular problem.
	 */
	void SetPrimitive_Limiter(CGeometry *geometry, CConfig *config);
  
//  /*!
//	 * \brief Compute the gradient of the primitive variables using a Least-Squares method,
//	 *        and stores the result in the <i>Gradient_Primitive</i> variable.
//	 * \param[in] geometry - Geometrical definition of the problem.
//	 * \param[in] config - Definition of the particular problem.
//	 */
//	void Set_MPI_Secondary_Gradient(CGeometry *geometry, CConfig *config);
  
//	/*!
//	 * \brief Compute the limiter of the primitive variables.
//	 * \param[in] geometry - Geometrical definition of the problem.
//	 * \param[in] config - Definition of the particular problem.
//	 */
//	void SetSecondary_Limiter(CGeometry *geometry, CConfig *config);
  
	/*!
	 * \brief Compute the preconditioner for convergence acceleration by Roe-Turkel method.
	 * \param[in] iPoint - Index of the grid point
	 * \param[in] config - Definition of the particular problem.
	 */
	void SetPreconditioner(CConfig *config, unsigned short iPoint);
    
	/*!
	 * \brief Compute the undivided laplacian for the solution, except the energy equation.
	 * \param[in] geometry - Geometrical definition of the problem.
	 * \param[in] config - Definition of the particular problem.
	 */
	void SetUndivided_Laplacian(CGeometry *geometry, CConfig *config);
    
    /*!
	 * \brief Parallelization of Undivided Laplacian.
	 * \param[in] geometry - Geometrical definition of the problem.
	 * \param[in] config - Definition of the particular problem.
	 */
	void Set_MPI_Undivided_Laplacian(CGeometry *geometry, CConfig *config);
    
    /*!
	 * \brief Compute the max eigenvalue.
	 * \param[in] geometry - Geometrical definition of the problem.
	 * \param[in] config - Definition of the particular problem.
	 */
	void SetMax_Eigenvalue(CGeometry *geometry, CConfig *config);
    
    /*!
	 * \brief Parallelization of the Max eigenvalue.
	 * \param[in] geometry - Geometrical definition of the problem.
	 * \param[in] config - Definition of the particular problem.
	 */
	void Set_MPI_MaxEigenvalue(CGeometry *geometry, CConfig *config);
    
	/*!
	 * \author: G.Gori, S.Vitale, M.Pini, A.Guardone, P.Colonna
	 *
	 * \brief Impose via the residual the Euler wall boundary condition.
	 * \param[in] geometry - Geometrical definition of the problem.
	 * \param[in] solver_container - Container vector with all the solutions.
	 * \param[in] numerics - Description of the numerical method.
	 * \param[in] config - Definition of the particular problem.
	 * \param[in] val_marker - Surface marker where the boundary condition is applied.
	 */
	void BC_Euler_Wall(CGeometry *geometry, CSolver **solver_container, CNumerics *numerics, CConfig *config,
                       unsigned short val_marker);
    
	/*!
	 * \brief Impose the far-field boundary condition using characteristics.
	 * \param[in] geometry - Geometrical definition of the problem.
	 * \param[in] solver_container - Container vector with all the solutions.
   * \param[in] conv_numerics - Description of the numerical method.
   * \param[in] visc_numerics - Description of the numerical method.
	 * \param[in] config - Definition of the particular problem.
	 * \param[in] val_marker - Surface marker where the boundary condition is applied.
	 */
	void BC_Far_Field(CGeometry *geometry, CSolver **solver_container, CNumerics *conv_numerics, CNumerics *visc_numerics,
                      CConfig *config, unsigned short val_marker);
    
	/*!
	 * \brief Impose the symmetry boundary condition using the residual.
	 * \param[in] geometry - Geometrical definition of the problem.
	 * \param[in] solver_container - Container vector with all the solutions.
   * \param[in] conv_numerics - Description of the numerical method.
   * \param[in] visc_numerics - Description of the numerical method.
	 * \param[in] config - Definition of the particular problem.
	 * \param[in] val_marker - Surface marker where the boundary condition is applied.
	 */
	void BC_Sym_Plane(CGeometry *geometry, CSolver **solver_container, CNumerics *conv_numerics, CNumerics *visc_numerics, CConfig *config, unsigned short val_marker);
    
	/*!
	 * \brief Impose the interface boundary condition using the residual.
	 * \param[in] geometry - Geometrical definition of the problem.
	 * \param[in] solver_container - Container vector with all the solutions.
	 * \param[in] numerics - Description of the numerical method.
	 * \param[in] config - Definition of the particular problem.
	 * \param[in] val_marker - Surface marker where the boundary condition is applied.
	 */
	void BC_Interface_Boundary(CGeometry *geometry, CSolver **solver_container, CNumerics *numerics,
                               CConfig *config);
    
	/*!
	 * \brief Impose the near-field boundary condition using the residual.
	 * \param[in] geometry - Geometrical definition of the problem.
	 * \param[in] solver_container - Container vector with all the solutions.
	 * \param[in] numerics - Description of the numerical method.
	 * \param[in] config - Definition of the particular problem.
	 * \param[in] val_marker - Surface marker where the boundary condition is applied.
	 */
	void BC_NearField_Boundary(CGeometry *geometry, CSolver **solver_container, CNumerics *numerics,
                               CConfig *config);
  
  /*!
	 * \brief Impose the actuator disk boundary condition using the residual.
	 * \param[in] geometry - Geometrical definition of the problem.
	 * \param[in] solver_container - Container vector with all the solutions.
	 * \param[in] numerics - Description of the numerical method.
	 * \param[in] config - Definition of the particular problem.
	 * \param[in] val_marker - Surface marker where the boundary condition is applied.
	 */
	void BC_ActDisk_Boundary(CGeometry *geometry, CSolver **solver_container, CNumerics *numerics,
                                 CConfig *config);
  
	/*!
	 * \brief Impose the dirichlet boundary condition using the residual.
	 * \param[in] geometry - Geometrical definition of the problem.
	 * \param[in] solver_container - Container vector with all the solutions.
	 * \param[in] config - Definition of the particular problem.
	 * \param[in] val_marker - Surface marker where the boundary condition is applied.
	 */
	void BC_Dirichlet(CGeometry *geometry, CSolver **solver_container, CConfig *config,
                      unsigned short val_marker);
    
	/*!
	 * \author: G.Gori, S.Vitale, M.Pini, A.Guardone, P.Colonna
	 *
	 * \brief Impose the boundary condition using characteristic recostruction.
	 * \param[in] geometry - Geometrical definition of the problem.
	 * \param[in] solver_container - Container vector with all the solutions.
   * \param[in] conv_numerics - Description of the numerical method.
   * \param[in] visc_numerics - Description of the numerical method.
	 * \param[in] config - Definition of the particular problem.
	 * \param[in] val_marker - Surface marker where the boundary condition is applied.
	 */
	void BC_Riemann(CGeometry *geometry, CSolver **solver_container,
                            CNumerics *conv_numerics, CNumerics *visc_numerics, CConfig *config, unsigned short val_marker);

	/*!
	 * \brief Impose a subsonic inlet boundary condition.
	 * \param[in] geometry - Geometrical definition of the problem.
	 * \param[in] solver_container - Container vector with all the solutions.
   * \param[in] conv_numerics - Description of the numerical method.
   * \param[in] visc_numerics - Description of the numerical method.
	 * \param[in] config - Definition of the particular problem.
	 * \param[in] val_marker - Surface marker where the boundary condition is applied.
	 */
	void BC_Inlet(CGeometry *geometry, CSolver **solver_container, CNumerics *conv_numerics, CNumerics *visc_numerics,
                  CConfig *config, unsigned short val_marker);
    
	/*!
	 * \brief Impose a supersonic inlet boundary condition.
	 * \param[in] geometry - Geometrical definition of the problem.
	 * \param[in] solver_container - Container vector with all the solutions.
   * \param[in] conv_numerics - Description of the numerical method.
   * \param[in] visc_numerics - Description of the numerical method.
	 * \param[in] config - Definition of the particular problem.
	 * \param[in] val_marker - Surface marker where the boundary condition is applied.
	 */
	void BC_Supersonic_Inlet(CGeometry *geometry, CSolver **solver_container,
                             CNumerics *conv_numerics, CNumerics *visc_numerics, CConfig *config, unsigned short val_marker);
  
  /*!
   * \brief Impose a supersonic outlet boundary condition.
   * \param[in] geometry - Geometrical definition of the problem.
   * \param[in] solver_container - Container vector with all the solutions.
   * \param[in] conv_numerics - Description of the numerical method.
   * \param[in] visc_numerics - Description of the numerical method.
   * \param[in] config - Definition of the particular problem.
   * \param[in] val_marker - Surface marker where the boundary condition is applied.
   */
  void BC_Supersonic_Outlet(CGeometry *geometry, CSolver **solver_container,
                           CNumerics *conv_numerics, CNumerics *visc_numerics, CConfig *config, unsigned short val_marker);

	/*!
	 * \brief Impose the dirichlet boundary condition.
	 * \param[in] geometry - Geometrical definition of the problem.
	 * \param[in] solver_container - Container vector with all the solutions.
	 * \param[in] numerics - Description of the numerical method.
	 * \param[in] config - Definition of the particular problem.
	 * \param[in] val_marker - Surface marker where the boundary condition is applied.
	 */
	void BC_Custom(CGeometry *geometry, CSolver **solver_container, CNumerics *numerics,
                   CConfig *config, unsigned short val_marker);
    
	/*!
	 * \brief Impose the outlet boundary condition.
	 * \param[in] geometry - Geometrical definition of the problem.
	 * \param[in] solver_container - Container vector with all the solutions.
   * \param[in] conv_numerics - Description of the numerical method.
   * \param[in] visc_numerics - Description of the numerical method.
	 * \param[in] config - Definition of the particular problem.
	 * \param[in] val_marker - Surface marker where the boundary condition is applied.
     
	 */
	void BC_Outlet(CGeometry *geometry, CSolver **solver_container, CNumerics *conv_numerics, CNumerics *visc_numerics,
                   CConfig *config, unsigned short val_marker);
    
	/*!
	 * \brief Impose the nacelle inflow boundary condition.
	 * \param[in] geometry - Geometrical definition of the problem.
	 * \param[in] solver_container - Container vector with all the solutions.
   * \param[in] conv_numerics - Description of the numerical method.
   * \param[in] visc_numerics - Description of the numerical method.
	 * \param[in] config - Definition of the particular problem.
	 * \param[in] val_marker - Surface marker where the boundary condition is applied.
	 */
	void BC_Engine_Inflow(CGeometry *geometry, CSolver **solver_container, CNumerics *conv_numerics, CNumerics *visc_numerics,
                          CConfig *config, unsigned short val_marker);
  
  /*!
   * \brief Impose the nacelle bleed boundary condition.
   * \param[in] geometry - Geometrical definition of the problem.
   * \param[in] solver_container - Container vector with all the solutions.
   * \param[in] conv_numerics - Description of the numerical method.
   * \param[in] visc_numerics - Description of the numerical method.
   * \param[in] config - Definition of the particular problem.
   * \param[in] val_marker - Surface marker where the boundary condition is applied.
   */
  void BC_Engine_Bleed(CGeometry *geometry, CSolver **solver_container, CNumerics *conv_numerics, CNumerics *visc_numerics,
                        CConfig *config, unsigned short val_marker);
  
	/*!
	 * \brief Impose the ancelle exhaust boundary condition.
	 * \param[in] geometry - Geometrical definition of the problem.
	 * \param[in] solver_container - Container vector with all the solutions.
   * \param[in] conv_numerics - Description of the numerical method.
   * \param[in] visc_numerics - Description of the numerical method.
	 * \param[in] config - Definition of the particular problem.
	 * \param[in] val_marker - Surface marker where the boundary condition is applied.
	 */
	void BC_Engine_Exhaust(CGeometry *geometry, CSolver **solver_container, CNumerics *conv_numerics, CNumerics *visc_numerics,
                           CConfig *config, unsigned short val_marker);
    
	/*!
	 * \brief Update the solution using a Runge-Kutta scheme.
	 * \param[in] geometry - Geometrical definition of the problem.
	 * \param[in] solver_container - Container vector with all the solutions.
	 * \param[in] config - Definition of the particular problem.
	 * \param[in] iRKStep - Current step of the Runge-Kutta iteration.
	 */
	void ExplicitRK_Iteration(CGeometry *geometry, CSolver **solver_container, CConfig *config,
                              unsigned short iRKStep);
    
    /*!
	 * \brief Compute the Fan face Mach number.
	 * \param[in] geometry - Geometrical definition of the problem.
	 * \param[in] solution - Container vector with all the solutions.
	 */
	void GetEngine_Properties(CGeometry *geometry, CConfig *config, unsigned short iMesh, bool Output);
  
  /*!
   * \brief Compute the Fan face Mach number.
   * \param[in] geometry - Geometrical definition of the problem.
   * \param[in] solution - Container vector with all the solutions.
   */
  void GetActuatorDisk_Properties(CGeometry *geometry, CConfig *config, unsigned short iMesh, bool Output);
  
  /*!
	 * \brief Update the AoA and freestream velocity at the farfield.
	 * \param[in] geometry - Geometrical definition of the problem.
	 * \param[in] solver_container - Container vector with all the solutions.
	 * \param[in] config - Definition of the particular problem.
	 * \param[in] iMesh - current mesh level for the multigrid.
   * \param[in] Output - boolean to determine whether to print output.
	 */
  void SetFarfield_AoA(CGeometry *geometry, CSolver **solver_container,
                                     CConfig *config, unsigned short iMesh, bool Output);
  
	/*!
	 * \brief Update the solution using the explicit Euler scheme.
	 * \param[in] geometry - Geometrical definition of the problem.
	 * \param[in] solver_container - Container vector with all the solutions.
	 * \param[in] config - Definition of the particular problem.
	 */
	void ExplicitEuler_Iteration(CGeometry *geometry, CSolver **solver_container, CConfig *config);
    
	/*!
	 * \brief Update the solution using an implicit Euler scheme.
	 * \param[in] geometry - Geometrical definition of the problem.
	 * \param[in] solver_container - Container vector with all the solutions.
	 * \param[in] config - Definition of the particular problem.
	 */
	void ImplicitEuler_Iteration(CGeometry *geometry, CSolver **solver_container, CConfig *config);
    
	/*!
	 * \brief Compute the pressure forces and all the adimensional coefficients.
	 * \param[in] geometry - Geometrical definition of the problem.
	 * \param[in] config - Definition of the particular problem.
	 */
	void Inviscid_Forces(CGeometry *geometry, CConfig *config);

	/*!
	 * \brief Provide the non dimensional lift coefficient (inviscid contribution).
	 * \param val_marker Surface where the coefficient is going to be computed.
	 * \return Value of the lift coefficient (inviscid contribution) on the surface <i>val_marker</i>.
	 */
	su2double GetCLift_Inv(unsigned short val_marker);
    
    /*!
	 * \brief Provide the non dimensional z moment coefficient (inviscid contribution).
	 * \param val_marker Surface where the coefficient is going to be computed.
	 * \return Value of the z moment coefficient (inviscid contribution) on the surface <i>val_marker</i>.
	 */
	su2double GetCMz_Inv(unsigned short val_marker);
    
    /*!
	 * \brief Provide the non dimensional lift coefficient.
	 * \param[in] val_marker - Surface marker where the coefficient is computed.
	 * \return Value of the lift coefficient on the surface <i>val_marker</i>.
	 */
	su2double GetSurface_CLift(unsigned short val_marker);
    
    /*!
	 * \brief Provide the non dimensional drag coefficient.
	 * \param[in] val_marker - Surface marker where the coefficient is computed.
	 * \return Value of the drag coefficient on the surface <i>val_marker</i>.
	 */
	su2double GetSurface_CDrag(unsigned short val_marker);
  
  /*!
   * \brief Provide the non dimensional side-force coefficient.
   * \param[in] val_marker - Surface marker where the coefficient is computed.
   * \return Value of the side-force coefficient on the surface <i>val_marker</i>.
   */
  su2double GetSurface_CSideForce(unsigned short val_marker);
  
  /*!
   * \brief Provide the non dimensional side-force coefficient.
   * \param[in] val_marker - Surface marker where the coefficient is computed.
   * \return Value of the side-force coefficient on the surface <i>val_marker</i>.
   */
  su2double GetSurface_CEff(unsigned short val_marker);
  
  /*!
   * \brief Provide the non dimensional x force coefficient.
   * \param[in] val_marker - Surface marker where the coefficient is computed.
   * \return Value of the x force coefficient on the surface <i>val_marker</i>.
   */
  su2double GetSurface_CFx(unsigned short val_marker);
  
  /*!
   * \brief Provide the non dimensional y force coefficient.
   * \param[in] val_marker - Surface marker where the coefficient is computed.
   * \return Value of the y force coefficient on the surface <i>val_marker</i>.
   */
  su2double GetSurface_CFy(unsigned short val_marker);
  
  /*!
   * \brief Provide the non dimensional z force coefficient.
   * \param[in] val_marker - Surface marker where the coefficient is computed.
   * \return Value of the z force coefficient on the surface <i>val_marker</i>.
   */
  su2double GetSurface_CFz(unsigned short val_marker);
    
    /*!
	 * \brief Provide the non dimensional x moment coefficient.
	 * \param[in] val_marker - Surface marker where the coefficient is computed.
	 * \return Value of the x moment coefficient on the surface <i>val_marker</i>.
	 */
	su2double GetSurface_CMx(unsigned short val_marker);
    
    /*!
	 * \brief Provide the non dimensional y moment coefficient.
	 * \param[in] val_marker - Surface marker where the coefficient is computed.
	 * \return Value of the y moment coefficient on the surface <i>val_marker</i>.
	 */
	su2double GetSurface_CMy(unsigned short val_marker);
    
    /*!
	 * \brief Provide the non dimensional z moment coefficient.
	 * \param[in] val_marker - Surface marker where the coefficient is computed.
	 * \return Value of the z moment coefficient on the surface <i>val_marker</i>.
	 */
	su2double GetSurface_CMz(unsigned short val_marker);
  
  /*!
   * \brief Provide the non dimensional lift coefficient.
   * \param[in] val_marker - Surface marker where the coefficient is computed.
   * \return Value of the lift coefficient on the surface <i>val_marker</i>.
   */
  su2double GetSurface_CLift_Inv(unsigned short val_marker);
  
  /*!
   * \brief Provide the non dimensional drag coefficient.
   * \param[in] val_marker - Surface marker where the coefficient is computed.
   * \return Value of the drag coefficient on the surface <i>val_marker</i>.
   */
  su2double GetSurface_CDrag_Inv(unsigned short val_marker);
  
  /*!
   * \brief Provide the non dimensional side-force coefficient.
   * \param[in] val_marker - Surface marker where the coefficient is computed.
   * \return Value of the side-force coefficient on the surface <i>val_marker</i>.
   */
  su2double GetSurface_CSideForce_Inv(unsigned short val_marker);
  
  /*!
   * \brief Provide the non dimensional side-force coefficient.
   * \param[in] val_marker - Surface marker where the coefficient is computed.
   * \return Value of the side-force coefficient on the surface <i>val_marker</i>.
   */
  su2double GetSurface_CEff_Inv(unsigned short val_marker);
  
  /*!
   * \brief Provide the non dimensional x force coefficient.
   * \param[in] val_marker - Surface marker where the coefficient is computed.
   * \return Value of the x force coefficient on the surface <i>val_marker</i>.
   */
  su2double GetSurface_CFx_Inv(unsigned short val_marker);
  
  /*!
   * \brief Provide the non dimensional y force coefficient.
   * \param[in] val_marker - Surface marker where the coefficient is computed.
   * \return Value of the y force coefficient on the surface <i>val_marker</i>.
   */
  su2double GetSurface_CFy_Inv(unsigned short val_marker);
  
  /*!
   * \brief Provide the non dimensional z force coefficient.
   * \param[in] val_marker - Surface marker where the coefficient is computed.
   * \return Value of the z force coefficient on the surface <i>val_marker</i>.
   */
  su2double GetSurface_CFz_Inv(unsigned short val_marker);
  
  /*!
   * \brief Provide the non dimensional x moment coefficient.
   * \param[in] val_marker - Surface marker where the coefficient is computed.
   * \return Value of the x moment coefficient on the surface <i>val_marker</i>.
   */
  su2double GetSurface_CMx_Inv(unsigned short val_marker);
  
  /*!
   * \brief Provide the non dimensional y moment coefficient.
   * \param[in] val_marker - Surface marker where the coefficient is computed.
   * \return Value of the y moment coefficient on the surface <i>val_marker</i>.
   */
  su2double GetSurface_CMy_Inv(unsigned short val_marker);
  
  /*!
   * \brief Provide the non dimensional z moment coefficient.
   * \param[in] val_marker - Surface marker where the coefficient is computed.
   * \return Value of the z moment coefficient on the surface <i>val_marker</i>.
   */
  su2double GetSurface_CMz_Inv(unsigned short val_marker);
  
	/*!
	 * \brief Provide the non dimensional drag coefficient (inviscid contribution).
	 * \param val_marker Surface where the coeficient is going to be computed.
	 * \return Value of the drag coefficient (inviscid contribution) on the surface <i>val_marker</i>.
	 */
	su2double GetCDrag_Inv(unsigned short val_marker);
    
	/*!
	 * \brief Provide the mass flow rate.
	 * \param val_marker Surface where the coeficient is going to be computed.
	 * \return Value of the mass flow rate on the surface <i>val_marker</i>.
	 */
	su2double GetInflow_MassFlow(unsigned short val_marker);
    
    /*!
	 * \brief Provide the mass flow rate.
	 * \param val_marker Surface where the coeficient is going to be computed.
	 * \return Value of the mass flow rate on the surface <i>val_marker</i>.
	 */
	su2double GetExhaust_MassFlow(unsigned short val_marker);
    
	/*!
	 * \brief Provide the mass flow rate.
	 * \param val_marker Surface where the coeficient is going to be computed.
	 * \return Value of the fan face pressure on the surface <i>val_marker</i>.
	 */
	su2double GetInflow_Pressure(unsigned short val_marker);
    
	/*!
	 * \brief Provide the mass flow rate.
	 * \param val_marker Surface where the coeficient is going to be computed.
	 * \return Value of the fan face mach on the surface <i>val_marker</i>.
	 */
	su2double GetInflow_Mach(unsigned short val_marker);
    
	/*!
	 * \brief Provide the non dimensional sideforce coefficient (inviscid contribution).
	 * \param val_marker Surface where the coeficient is going to be computed.
	 * \return Value of the sideforce coefficient (inviscid contribution) on the surface <i>val_marker</i>.
	 */
	su2double GetCSideForce_Inv(unsigned short val_marker);
    
	/*!
	 * \brief Provide the non dimensional efficiency coefficient (inviscid contribution).
	 * \param val_marker Surface where the coeficient is going to be computed.
	 * \return Value of the efficiency coefficient (inviscid contribution) on the surface <i>val_marker</i>.
	 */
	su2double GetCEff_Inv(unsigned short val_marker);
    
	/*!
	 * \brief Provide the total (inviscid + viscous) non dimensional sideforce coefficient.
	 * \return Value of the sideforce coefficient (inviscid + viscous contribution).
	 */
	su2double GetTotal_CSideForce(void);
    
	/*!
	 * \brief Provide the total (inviscid + viscous) non dimensional efficiency coefficient.
	 * \return Value of the efficiency coefficient (inviscid + viscous contribution).
	 */
	su2double GetTotal_CEff(void);
    
	/*!
	 * \brief Provide the total (inviscid + viscous) non dimensional Equivalent Area coefficient.
	 * \return Value of the Equivalent Area coefficient (inviscid + viscous contribution).
	 */
	su2double GetTotal_CEquivArea(void);
  
  /*!
	 * \brief Provide the total (inviscid + viscous) non dimensional Equivalent Area coefficient.
	 * \return Value of the Equivalent Area coefficient (inviscid + viscous contribution).
	 */
	su2double GetTotal_CpDiff(void);
  
  /*!
	 * \brief Provide the total (inviscid + viscous) non dimensional Equivalent Area coefficient.
	 * \return Value of the Equivalent Area coefficient (inviscid + viscous contribution).
	 */
	su2double GetTotal_HeatFluxDiff(void);
    
	/*!
	 * \brief Provide the total (inviscid + viscous) non dimensional Near-Field pressure coefficient.
	 * \return Value of the NearField pressure coefficient (inviscid + viscous contribution).
	 */
	su2double GetTotal_CNearFieldOF(void);
    
	/*!
	 * \brief Set the value of the Equivalent Area coefficient.
	 * \param[in] val_cequivarea - Value of the Equivalent Area coefficient.
	 */
	void SetTotal_CEquivArea(su2double val_cequivarea);
  
  /*!
	 * \brief Set the value of the Equivalent Area coefficient.
	 * \param[in] val_cequivarea - Value of the Equivalent Area coefficient.
	 */
	void SetTotal_CpDiff(su2double val_pressure);
  
  /*!
	 * \brief Set the value of the Equivalent Area coefficient.
	 * \param[in] val_cequivarea - Value of the Equivalent Area coefficient.
	 */
	void SetTotal_HeatFluxDiff(su2double val_heat);
    
	/*!
	 * \brief Set the value of the Near-Field pressure oefficient.
	 * \param[in] val_cnearfieldpress - Value of the Near-Field pressure coefficient.
	 */
	void SetTotal_CNearFieldOF(su2double val_cnearfieldpress);
    
	/*!
	 * \brief Store the total (inviscid + viscous) non dimensional lift coefficient.
	 * \param[in] val_Total_CLift - Value of the total lift coefficient.
	 */
	void SetTotal_CLift(su2double val_Total_CLift);
    
	/*!
	 * \brief Provide the total (inviscid + viscous) non dimensional lift coefficient.
	 * \return Value of the lift coefficient (inviscid + viscous contribution).
	 */
	su2double GetTotal_CLift(void);
    
	/*!
	 * \brief Provide the total (inviscid + viscous) non dimensional drag coefficient.
	 * \return Value of the drag coefficient (inviscid + viscous contribution).
	 */
	su2double GetTotal_CDrag(void);
    
	/*!
	 * \brief Provide the total (inviscid + viscous) non dimensional x moment coefficient.
	 * \return Value of the moment x coefficient (inviscid + viscous contribution).
	 */
	su2double GetTotal_CMx(void);
    
	/*!
	 * \brief Provide the total (inviscid + viscous) non dimensional y moment coefficient.
	 * \return Value of the moment y coefficient (inviscid + viscous contribution).
	 */
	su2double GetTotal_CMy(void);
    
	/*!
	 * \brief Provide the total (inviscid + viscous) non dimensional z moment coefficient.
	 * \return Value of the moment z coefficient (inviscid + viscous contribution).
	 */
	su2double GetTotal_CMz(void);
    
	/*!
	 * \brief Provide the total (inviscid + viscous) non dimensional x force coefficient.
	 * \return Value of the force x coefficient (inviscid + viscous contribution).
	 */
	su2double GetTotal_CFx(void);
    
	/*!
	 * \brief Provide the total (inviscid + viscous) non dimensional y force coefficient.
	 * \return Value of the force y coefficient (inviscid + viscous contribution).
	 */
	su2double GetTotal_CFy(void);
    
	/*!
	 * \brief Provide the total (inviscid + viscous) non dimensional z force coefficient.
	 * \return Value of the force z coefficient (inviscid + viscous contribution).
	 */
	su2double GetTotal_CFz(void);
    
	/*!
	 * \brief Provide the total (inviscid + viscous) non dimensional thrust coefficient.
	 * \return Value of the rotor efficiency coefficient (inviscid + viscous contribution).
	 */
	su2double GetTotal_CT(void);
    
	/*!
	 * \brief Store the total (inviscid + viscous) non dimensional thrust coefficient.
	 * \param[in] val_Total_CT - Value of the total thrust coefficient.
	 */
	void SetTotal_CT(su2double val_Total_CT);
    
	/*!
	 * \brief Provide the total (inviscid + viscous) non dimensional torque coefficient.
	 * \return Value of the rotor efficiency coefficient (inviscid + viscous contribution).
	 */
	su2double GetTotal_CQ(void);
    
    /*!
	 * \brief Provide the total heat load.
	 * \return Value of the heat load (viscous contribution).
	 */
	su2double GetTotal_HeatFlux(void);
    
    /*!
	 * \brief Provide the total heat load.
	 * \return Value of the heat load (viscous contribution).
	 */
	su2double GetTotal_MaxHeatFlux(void);
    
	/*!
	 * \brief Store the total (inviscid + viscous) non dimensional torque coefficient.
	 * \param[in] val_Total_CQ - Value of the total torque coefficient.
	 */
	void SetTotal_CQ(su2double val_Total_CQ);
    
    /*!
	 * \brief Store the total heat load.
	 * \param[in] val_Total_Heat - Value of the heat load.
	 */
	void SetTotal_HeatFlux(su2double val_Total_Heat);
    
    /*!
	 * \brief Store the total heat load.
	 * \param[in] val_Total_Heat - Value of the heat load.
	 */
	void SetTotal_MaxHeatFlux(su2double val_Total_MaxHeat);
    
	/*!
	 * \brief Provide the total (inviscid + viscous) non dimensional rotor Figure of Merit.
	 * \return Value of the rotor efficiency coefficient (inviscid + viscous contribution).
	 */
	su2double GetTotal_CMerit(void);
    
	/*!
	 * \brief Store the total (inviscid + viscous) non dimensional drag coefficient.
	 * \param[in] val_Total_CDrag - Value of the total drag coefficient.
	 */
	void SetTotal_CDrag(su2double val_Total_CDrag);
    
	/*!
	 * \brief Get the inviscid contribution to the lift coefficient.
	 * \return Value of the lift coefficient (inviscid contribution).
	 */
	su2double GetAllBound_CLift_Inv(void);
    
	/*!
	 * \brief Get the inviscid contribution to the drag coefficient.
	 * \return Value of the drag coefficient (inviscid contribution).
	 */
	su2double GetAllBound_CDrag_Inv(void);
    
	/*!
	 * \brief Get the inviscid contribution to the sideforce coefficient.
	 * \return Value of the sideforce coefficient (inviscid contribution).
	 */
	su2double GetAllBound_CSideForce_Inv(void);
    
	/*!
	 * \brief Get the inviscid contribution to the efficiency coefficient.
	 * \return Value of the efficiency coefficient (inviscid contribution).
	 */
	su2double GetAllBound_CEff_Inv(void);
  
  /*!
   * \brief Get the inviscid contribution to the efficiency coefficient.
   * \return Value of the efficiency coefficient (inviscid contribution).
   */
  su2double GetAllBound_CMx_Inv(void);
  
  /*!
   * \brief Get the inviscid contribution to the efficiency coefficient.
   * \return Value of the efficiency coefficient (inviscid contribution).
   */
  su2double GetAllBound_CMy_Inv(void);
  
  /*!
   * \brief Get the inviscid contribution to the efficiency coefficient.
   * \return Value of the efficiency coefficient (inviscid contribution).
   */
  su2double GetAllBound_CMz_Inv(void);
  
  /*!
   * \brief Get the inviscid contribution to the efficiency coefficient.
   * \return Value of the efficiency coefficient (inviscid contribution).
   */
  su2double GetAllBound_CFx_Inv(void);
  
  /*!
   * \brief Get the inviscid contribution to the efficiency coefficient.
   * \return Value of the efficiency coefficient (inviscid contribution).
   */
  su2double GetAllBound_CFy_Inv(void);
  
  /*!
   * \brief Get the inviscid contribution to the efficiency coefficient.
   * \return Value of the efficiency coefficient (inviscid contribution).
   */
  su2double GetAllBound_CFz_Inv(void);
  
	/*!
	 * \brief Provide the Pressure coefficient.
	 * \param[in] val_marker - Surface marker where the coefficient is computed.
	 * \param[in] val_vertex - Vertex of the marker <i>val_marker</i> where the coefficient is evaluated.
	 * \return Value of the pressure coefficient.
	 */
	su2double GetCPressure(unsigned short val_marker, unsigned long val_vertex);
  
  /*!
	 * \brief Provide the Target Pressure coefficient.
	 * \param[in] val_marker - Surface marker where the coefficient is computed.
	 * \param[in] val_vertex - Vertex of the marker <i>val_marker</i> where the coefficient is evaluated.
	 * \return Value of the pressure coefficient.
	 */
	su2double GetCPressureTarget(unsigned short val_marker, unsigned long val_vertex);
  
  /*!
	 * \brief Set the value of the target Pressure coefficient.
	 * \param[in] val_marker - Surface marker where the coefficient is computed.
	 * \param[in] val_vertex - Vertex of the marker <i>val_marker</i> where the coefficient is evaluated.
	 * \return Value of the pressure coefficient.
	 */
  void SetCPressureTarget(unsigned short val_marker, unsigned long val_vertex, su2double val_pressure);

  /*!
	 * \brief Value of the characteristic variables at the boundaries.
	 * \param[in] val_marker - Surface marker where the coefficient is computed.
	 * \param[in] val_vertex - Vertex of the marker <i>val_marker</i> where the coefficient is evaluated.
	 * \return Value of the pressure coefficient.
	 */
	su2double *GetCharacPrimVar(unsigned short val_marker, unsigned long val_vertex);
  
	/*!
	 * \brief Provide the total (inviscid + viscous) non dimensional Free Surface coefficient.
	 * \return Value of the Free Surface coefficient (inviscid + viscous contribution).
	 */
	su2double GetTotal_CFreeSurface(void);
  
	/*!
	 * \brief Set the value of the Free Surface coefficient.
	 * \param[in] val_cfreesurface - Value of the Free Surface coefficient.
	 */
	void SetTotal_CFreeSurface(su2double val_cfreesurface);
  
	/*!
   * \brief Provide the averaged total pressure at a marker.
   */
	su2double GetOneD_TotalPress(void);
  
	/*!
   * \brief Set the value of averaged total pressure
   * \param[in] val_exit_pt - value of the averaged pressure
   */
	void SetOneD_TotalPress(su2double AveragePressure);
  
  /*!
   * \brief Provide the averaged Mach number at a marker.
   */
  su2double GetOneD_Mach(void);
  
  /*!
   * \brief Set the averaged Mach number at a marker.
   */
  void SetOneD_Mach(su2double AverageMach);
  
  /*!
   * \brief Provide the averaged Mach number at a marker.
   */
  su2double GetOneD_Temp(void);
  
  /*!
   * \brief Set the averaged Temperature at a marker.
   */
  void SetOneD_Temp(su2double AverageTemperature);
  
  /*!
   * \brief Provide the averaged Mach number at a marker.
   */
  su2double GetOneD_MassFlowRate(void);
  
  /*!
   * \brief Set the averaged Temperature at a marker.
   */
  void SetOneD_MassFlowRate(su2double MassFlowRate);
  
  /*!
   * \brief Get the flux averaged pressure at a marker.(same as area averaged pressure)
   */
  su2double GetOneD_FluxAvgPress(void);
  
  /*!
   * \brief Set the flux averaged pressure at a marker. (same as area averaged pressure)
   */
  void SetOneD_FluxAvgPress(su2double PressureRef);
  
  /*!
   * \brief Get the flux averaged density at a marker. ( = (gamma/(gamma-1)) / ( Pref*(href-1/2 uref^2) )
   */
  su2double GetOneD_FluxAvgDensity(void);
  
  /*!
   * \brief Set the flux averaged density at a marker.( = (gamma/(gamma-1)) / ( Pref*(href-1/2 uref^2) )
   */
  void SetOneD_FluxAvgDensity(su2double DensityRef);
  
  /*!
   * \brief Get the flux averaged velocity at a marker. = \f$ \sqrt ( \int((rho*u)*u^2dA)/\int(rho*u*dA) )\f$
   */
  su2double GetOneD_FluxAvgVelocity(void);
  
  /*!
   * \brief Set the flux averaged velocity at a marker. =\f$ sqrt ( \int((rho*u)*u^2dA)/\int(rho*u*dA) ) \f$
   */
  void SetOneD_FluxAvgVelocity(su2double VelocityRef);
  
  /*!
   * \brief Get the flux averaged enthalpy at a marker. = \f$ \int(rho*u*h dA) / \int(rho *u *dA ) \f$
   */
  su2double GetOneD_FluxAvgEntalpy(void);
  
  /*!
   * \brief Set the flux averaged enthalpy at a marker. =\f$ \int(rho*u*h dA) / \int(rho *u *dA ) \f$
   */
  void SetOneD_FluxAvgEntalpy(su2double EnthalpyRef);
  
	/*!
	 * \brief Set the total residual adding the term that comes from the Dual Time Strategy.
	 * \param[in] geometry - Geometrical definition of the problem.
	 * \param[in] solver_container - Container vector with all the solutions.
	 * \param[in] config - Definition of the particular problem.
	 * \param[in] iRKStep - Current step of the Runge-Kutta iteration.
	 * \param[in] iMesh - Index of the mesh in multigrid computations.
	 * \param[in] RunTime_EqSystem - System of equations which is going to be solved.
	 */
	void SetResidual_DualTime(CGeometry *geometry, CSolver **solver_container, CConfig *config,
                              unsigned short iRKStep, unsigned short iMesh, unsigned short RunTime_EqSystem);
    
	/*!
	 * \brief A virtual member.
	 * \param[in] flow_geometry - Geometrical definition of the problem.
	 * \param[in] flow_grid_movement - Geometrical definition of the problem.
	 * \param[in] flow_config - Geometrical definition of the problem.
	 * \param[in] fea_geometry - Definition of the particular problem.
	 */
	void SetFlow_Displacement(CGeometry **flow_geometry, CVolumetricMovement *flow_grid_movement, CConfig *flow_config, CConfig *fea_config,
                              CGeometry **fea_geometry, CSolver ***fea_solution);
    
	/*!
	 * \brief Load a solution from a restart file.
	 * \param[in] geometry - Geometrical definition of the problem.
   * \param[in] solver - Container vector with all of the solvers.
	 * \param[in] config - Definition of the particular problem.
	 * \param[in] val_iter - Current external iteration number.
	 */
	void LoadRestart(CGeometry **geometry, CSolver ***solver, CConfig *config, int val_iter);
    
	/*!
	 * \brief Set the initial condition for the Euler Equations.
	 * \param[in] geometry - Geometrical definition of the problem.
	 * \param[in] solver_container - Container with all the solutions.
	 * \param[in] config - Definition of the particular problem.
	 * \param[in] ExtIter - External iteration.
	 */
	void SetInitialCondition(CGeometry **geometry, CSolver ***solver_container, CConfig *config, unsigned long ExtIter);
  
	/*!
	 * \brief Recompute distance to the level set 0.
	 * \param[in] geometry - Geometrical definition of the problem.
	 * \param[in] config - Definition of the particular problem.
	 */
	void SetFreeSurface_Distance(CGeometry *geometry, CConfig *config);
  
};

/*!
 * \class CNSSolver
 * \brief Main class for defining the Navier-Stokes flow solver.
 * \ingroup Navier_Stokes_Equations
 * \author F. Palacios
 * \version 3.2.9 "eagle"
 */
class CNSSolver : public CEulerSolver {
private:
	su2double Viscosity_Inf;	/*!< \brief Viscosity at the infinity. */
  su2double Tke_Inf;	/*!< \brief Turbulent kinetic energy at the infinity. */
	su2double Prandtl_Lam,   /*!< \brief Laminar Prandtl number. */
	Prandtl_Turb;         /*!< \brief Turbulent Prandtl number. */
	su2double *CDrag_Visc,	/*!< \brief Drag coefficient (viscous contribution) for each boundary. */
	*CLift_Visc,		/*!< \brief Lift coefficient (viscous contribution) for each boundary. */
	*CSideForce_Visc,		/*!< \brief Side force coefficient (viscous contribution) for each boundary. */
	*CMx_Visc,			/*!< \brief Moment x coefficient (viscous contribution) for each boundary. */
	*CMy_Visc,			/*!< \brief Moment y coefficient (viscous contribution) for each boundary. */
	*CMz_Visc,			/*!< \brief Moment z coefficient (viscous contribution) for each boundary. */
	*CFx_Visc,			/*!< \brief Force x coefficient (viscous contribution) for each boundary. */
	*CFy_Visc,			/*!< \brief Force y coefficient (viscous contribution) for each boundary. */
	*CFz_Visc,			/*!< \brief Force z coefficient (viscous contribution) for each boundary. */
  *Surface_CLift_Visc,/*!< \brief Lift coefficient (viscous contribution) for each monitoring surface. */
  *Surface_CDrag_Visc,/*!< \brief Drag coefficient (viscous contribution) for each monitoring surface. */
  *Surface_CSideForce_Visc,/*!< \brief Side-force coefficient (viscous contribution) for each monitoring surface. */
  *Surface_CEff_Visc,/*!< \brief Side-force coefficient (viscous contribution) for each monitoring surface. */
  *Surface_CFx_Visc,  /*!< \brief Force x coefficient (viscous contribution) for each monitoring surface. */
  *Surface_CFy_Visc,  /*!< \brief Force y coefficient (viscous contribution) for each monitoring surface. */
  *Surface_CFz_Visc,  /*!< \brief Force z coefficient (viscous contribution) for each monitoring surface. */
  *Surface_CMx_Visc,  /*!< \brief Moment x coefficient (viscous contribution) for each monitoring surface. */
  *Surface_CMy_Visc,  /*!< \brief Moment y coefficient (viscous contribution) for each monitoring surface. */
  *Surface_CMz_Visc,  /*!< \brief Moment z coefficient (viscous contribution) for each monitoring surface. */
	*CEff_Visc,			/*!< \brief Efficiency (Cl/Cd) (Viscous contribution) for each boundary. */
	*CMerit_Visc,			/*!< \brief Rotor Figure of Merit (Viscous contribution) for each boundary. */
	*CT_Visc,		/*!< \brief Thrust coefficient (viscous contribution) for each boundary. */
	*CQ_Visc,		/*!< \brief Torque coefficient (viscous contribution) for each boundary. */
  *Heat_Visc,		/*!< \brief Heat load (viscous contribution) for each boundary. */
  *MaxHeatFlux_Visc, /*!< \brief Maximum heat flux (viscous contribution) for each boundary. */
	**CSkinFriction;	/*!< \brief Skin friction coefficient for each boundary and vertex. */
	su2double *ForceViscous,	/*!< \brief Viscous force for each boundary. */
	*MomentViscous;			/*!< \brief Inviscid moment for each boundary. */
	su2double AllBound_CDrag_Visc, /*!< \brief Drag coefficient (viscous contribution) for all the boundaries. */
	AllBound_CLift_Visc,		/*!< \brief Lift coefficient (viscous contribution) for all the boundaries. */
	AllBound_CSideForce_Visc,		/*!< \brief Sideforce coefficient (viscous contribution) for all the boundaries. */
	AllBound_CMx_Visc,			/*!< \brief Moment x coefficient (inviscid contribution) for all the boundaries. */
	AllBound_CMy_Visc,			/*!< \brief Moment y coefficient (inviscid contribution) for all the boundaries. */
	AllBound_CMz_Visc,			/*!< \brief Moment z coefficient (inviscid contribution) for all the boundaries. */
	AllBound_CEff_Visc,			/*!< \brief Efficient coefficient (Viscous contribution) for all the boundaries. */
	AllBound_CFx_Visc,			/*!< \brief Force x coefficient (inviscid contribution) for all the boundaries. */
	AllBound_CFy_Visc,			/*!< \brief Force y coefficient (inviscid contribution) for all the boundaries. */
	AllBound_CFz_Visc,			/*!< \brief Force z coefficient (inviscid contribution) for all the boundaries. */
	AllBound_CMerit_Visc,			/*!< \brief Rotor Figure of Merit coefficient (Viscous contribution) for all the boundaries. */
	AllBound_CT_Visc,		/*!< \brief Thrust coefficient (viscous contribution) for all the boundaries. */
	AllBound_CQ_Visc,		/*!< \brief Torque coefficient (viscous contribution) for all the boundaries. */
  AllBound_HeatFlux_Visc,		/*!< \brief Heat load (viscous contribution) for all the boundaries. */
  AllBound_MaxHeatFlux_Visc; /*!< \brief Maximum heat flux (viscous contribution) for all boundaries. */
<<<<<<< HEAD
  double StrainMag_Max, Omega_Max, /*!< \brief Maximum Strain Rate magnitude and Omega. */
  AvgVorticity;
=======
  su2double StrainMag_Max, Omega_Max; /*!< \brief Maximum Strain Rate magnitude and Omega. */
  
>>>>>>> 6e31ebd2
public:
  
	/*!
	 * \brief Constructor of the class.
	 */
	CNSSolver(void);
    
	/*!
	 * \overload
	 * \param[in] geometry - Geometrical definition of the problem.
	 * \param[in] config - Definition of the particular problem.
	 */
	CNSSolver(CGeometry *geometry, CConfig *config, unsigned short iMesh);
    
	/*!
	 * \brief Destructor of the class.
	 */
	~CNSSolver(void);
    
	/*!
	 * \brief Compute the viscosity at the infinity.
	 * \return Value of the viscosity at the infinity.
	 */
	su2double GetViscosity_Inf(void);
  
  /*!
	 * \brief Get the turbulent kinetic energy at the infinity.
	 * \return Value of the turbulent kinetic energy at the infinity.
	 */
	su2double GetTke_Inf(void);
    
	/*!
	 * \brief Compute the time step for solving the Navier-Stokes equations with turbulence model.
	 * \param[in] geometry - Geometrical definition of the problem.
	 * \param[in] solver_container - Container vector with all the solutions.
	 * \param[in] config - Definition of the particular problem.
	 * \param[in] iMesh - Index of the mesh in multigrid computations.
	 * \param[in] Iteration - Index of the current iteration.
	 */
	void SetTime_Step(CGeometry *geometry, CSolver **solver_container, CConfig *config,
                      unsigned short iMesh, unsigned long Iteration);
    
	/*!
	 * \brief Restart residual and compute gradients.
	 * \param[in] geometry - Geometrical definition of the problem.
	 * \param[in] solver_container - Container vector with all the solutions.
	 * \param[in] config - Definition of the particular problem.
	 * \param[in] iRKStep - Current step of the Runge-Kutta iteration.
     * \param[in] RunTime_EqSystem - System of equations which is going to be solved.
	 */
	void Preprocessing(CGeometry *geometry, CSolver **solver_container, CConfig *config, unsigned short iMesh, unsigned short iRKStep, unsigned short RunTime_EqSystem, bool Output);
    
    /*!
	 * \brief Impose a constant heat-flux condition at the wall.
	 * \param[in] geometry - Geometrical definition of the problem.
	 * \param[in] solver_container - Container vector with all the solutions.
   * \param[in] conv_numerics - Description of the numerical method.
   * \param[in] visc_numerics - Description of the numerical method.
	 * \param[in] config - Definition of the particular problem.
	 * \param[in] val_marker - Surface marker where the boundary condition is applied.
	 */
	void BC_HeatFlux_Wall(CGeometry *geometry, CSolver **solver_container, CNumerics *conv_numerics, CNumerics *visc_numerics, CConfig *config, unsigned short val_marker);
    
    /*!
	 * \brief Impose the Navier-Stokes boundary condition (strong).
	 * \param[in] geometry - Geometrical definition of the problem.
	 * \param[in] solver_container - Container vector with all the solutions.
   * \param[in] conv_numerics - Description of the numerical method.
   * \param[in] visc_numerics - Description of the numerical method.
	 * \param[in] config - Definition of the particular problem.
	 * \param[in] val_marker - Surface marker where the boundary condition is applied.
	 */
	void BC_Isothermal_Wall(CGeometry *geometry, CSolver **solver_container, CNumerics *conv_numerics, CNumerics *visc_numerics, CConfig *config,
                            unsigned short val_marker);
    
	/*!
	 * \brief Compute the viscous forces and all the addimensional coefficients.
	 * \param[in] geometry - Geometrical definition of the problem.
	 * \param[in] config - Definition of the particular problem.
	 */
	void Viscous_Forces(CGeometry *geometry, CConfig *config);
    
	/*!
	 * \brief Get the non dimensional lift coefficient (viscous contribution).
	 * \param[in] val_marker - Surface marker where the coefficient is computed.
	 * \return Value of the lift coefficient (viscous contribution) on the surface <i>val_marker</i>.
	 */
	su2double GetCLift_Visc(unsigned short val_marker);
    
    /*!
	 * \brief Get the non dimensional z moment coefficient (viscous contribution).
	 * \param[in] val_marker - Surface marker where the coefficient is computed.
	 * \return Value of the z moment coefficient (viscous contribution) on the surface <i>val_marker</i>.
	 */
	su2double GetCMz_Visc(unsigned short val_marker);
  
  /*!
	 * \brief Get the non dimensional sideforce coefficient (viscous contribution).
	 * \param[in] val_marker - Surface marker where the coefficient is computed.
	 * \return Value of the sideforce coefficient (viscous contribution) on the surface <i>val_marker</i>.
	 */
	su2double GetCSideForce_Visc(unsigned short val_marker);
    
	/*!
	 * \brief Get the non dimensional drag coefficient (viscous contribution).
	 * \param[in] val_marker - Surface marker where the coefficient is computed.
	 * \return Value of the drag coefficient (viscous contribution) on the surface <i>val_marker</i>.
	 */
	su2double GetCDrag_Visc(unsigned short val_marker);
    
	/*!
	 * \brief Get the total non dimensional lift coefficient (viscous contribution).
	 * \return Value of the lift coefficient (viscous contribution).
	 */
	su2double GetAllBound_CLift_Visc(void);
  
  /*!
	 * \brief Get the total non dimensional sideforce coefficient (viscous contribution).
	 * \return Value of the lift coefficient (viscous contribution).
	 */
	su2double GetAllBound_CSideForce_Visc(void);
    
	/*!
	 * \brief Get the total non dimensional drag coefficient (viscous contribution).
	 * \return Value of the drag coefficient (viscous contribution).
	 */
	su2double GetAllBound_CDrag_Visc(void);
    
	/*!
	 * \brief Compute the viscous residuals.
	 * \param[in] geometry - Geometrical definition of the problem.
	 * \param[in] solver_container - Container vector with all the solutions.
	 * \param[in] numerics - Description of the numerical method.
	 * \param[in] config - Definition of the particular problem.
	 * \param[in] iMesh - Index of the mesh in multigrid computations.
	 * \param[in] iRKStep - Current step of the Runge-Kutta iteration.
	 */
	void Viscous_Residual(CGeometry *geometry, CSolver **solver_container, CNumerics *numerics,
                          CConfig *config, unsigned short iMesh, unsigned short iRKStep);
    
	/*!
	 * \brief Get the skin friction coefficient.
	 * \param[in] val_marker - Surface marker where the coefficient is computed.
	 * \param[in] val_vertex - Vertex of the marker <i>val_marker</i> where the coefficient is evaluated.
	 * \return Value of the skin friction coefficient.
	 */
	su2double GetCSkinFriction(unsigned short val_marker, unsigned long val_vertex);
    
	/*!
	 * \brief Get the skin friction coefficient.
	 * \param[in] val_marker - Surface marker where the coefficient is computed.
	 * \param[in] val_vertex - Vertex of the marker <i>val_marker</i> where the coefficient is evaluated.
	 * \return Value of the heat transfer coefficient.
	 */
	su2double GetHeatFlux(unsigned short val_marker, unsigned long val_vertex);
	
  /*!
	 * \brief Get the skin friction coefficient.
	 * \param[in] val_marker - Surface marker where the coefficient is computed.
	 * \param[in] val_vertex - Vertex of the marker <i>val_marker</i> where the coefficient is evaluated.
	 * \return Value of the heat transfer coefficient.
	 */
	su2double GetHeatFluxTarget(unsigned short val_marker, unsigned long val_vertex);
  
  /*!
	 * \brief Set the value of the target Pressure coefficient.
	 * \param[in] val_marker - Surface marker where the coefficient is computed.
	 * \param[in] val_vertex - Vertex of the marker <i>val_marker</i> where the coefficient is evaluated.
	 * \return Value of the pressure coefficient.
	 */
  void SetHeatFluxTarget(unsigned short val_marker, unsigned long val_vertex, su2double val_heat);
  
	/*!
	 * \brief Get the y plus.
	 * \param[in] val_marker - Surface marker where the coefficient is computed.
	 * \param[in] val_vertex - Vertex of the marker <i>val_marker</i> where the coefficient is evaluated.
	 * \return Value of the y plus.
	 */
	su2double GetYPlus(unsigned short val_marker, unsigned long val_vertex);
  
  /*!
   * \brief Get the max Omega.
   * \return Value of the max Omega.
   */
  su2double GetOmega_Max(void);
  
  /*!
   * \brief Get the max Strain rate magnitude.
   * \return Value of the max Strain rate magnitude.
   */
  su2double GetStrainMag_Max(void);
  
  /*!
   * \brief A virtual member.
   * \return Value of the StrainMag_Max
   */
  void SetStrainMag_Max(su2double val_strainmag_max);
  
  /*!
   * \brief A virtual member.
   * \return Value of the Omega_Max
   */
<<<<<<< HEAD
  void SetOmega_Max(double val_omega_max);

  void SetAvg_Vorticity(CConfig *config, CGeometry *geometry);

  double GetAvg_Vorticity();
=======
  void SetOmega_Max(su2double val_omega_max);
  
>>>>>>> 6e31ebd2
};

/*!
 * \class CTurbSolver
 * \brief Main class for defining the turbulence model solver.
 * \ingroup Turbulence_Model
 * \author A. Bueno.
 * \version 3.2.9 "eagle"
 */
class CTurbSolver : public CSolver {
protected:
	su2double *FlowPrimVar_i,  /*!< \brief Store the flow solution at point i. */
	*FlowPrimVar_j,         /*!< \brief Store the flow solution at point j. */
	*lowerlimit,            /*!< \brief contains lower limits for turbulence variables. */
	*upperlimit;            /*!< \brief contains upper limits for turbulence variables. */
	su2double Gamma;           /*!< \brief Fluid's Gamma constant (ratio of specific heats). */
	su2double Gamma_Minus_One; /*!< \brief Fluids's Gamma - 1.0  . */
    
public:
    
	/*!
	 * \brief Constructor of the class.
	 */
	CTurbSolver(void);
    
	/*!
	 * \brief Destructor of the class.
	 */
	virtual ~CTurbSolver(void);
    
	/*!
	 * \brief Constructor of the class.
	 */
	CTurbSolver(CConfig *config);
    
  /*!
	 * \brief Impose the send-receive boundary condition.
	 * \param[in] geometry - Geometrical definition of the problem.
	 * \param[in] config - Definition of the particular problem.
	 */
	void Set_MPI_Solution(CGeometry *geometry, CConfig *config);
  
  /*!
	 * \brief Impose the send-receive boundary condition.
	 * \param[in] geometry - Geometrical definition of the problem.
	 * \param[in] config - Definition of the particular problem.
	 */
	void Set_MPI_Solution_Old(CGeometry *geometry, CConfig *config);
  
  /*!
	 * \brief Impose the send-receive boundary condition.
	 * \param[in] geometry - Geometrical definition of the problem.
	 * \param[in] config - Definition of the particular problem.
	 */
	void Set_MPI_Solution_Gradient(CGeometry *geometry, CConfig *config);
  
  /*!
	 * \brief Impose the send-receive boundary condition.
	 * \param[in] geometry - Geometrical definition of the problem.
	 * \param[in] config - Definition of the particular problem.
	 */
	void Set_MPI_Solution_Limiter(CGeometry *geometry, CConfig *config);

	/*!
	 * \brief Compute the spatial integration using a upwind scheme.
	 * \param[in] geometry - Geometrical definition of the problem.
	 * \param[in] solver_container - Container vector with all the solutions.
	 * \param[in] numerics - Description of the numerical method.
	 * \param[in] config - Definition of the particular problem.
	 * \param[in] iMesh - Index of the mesh in multigrid computations.
	 */
  
	void Upwind_Residual(CGeometry *geometry, CSolver **solver_container, CNumerics *numerics, CConfig *config,
                       unsigned short iMesh);
  
	/*!
	 * \brief Compute the viscous residuals for the turbulent equation.
	 * \param[in] geometry - Geometrical definition of the problem.
	 * \param[in] solver_container - Container vector with all the solutions.
	 * \param[in] numerics - Description of the numerical method.
	 * \param[in] config - Definition of the particular problem.
	 * \param[in] iMesh - Index of the mesh in multigrid computations.
	 * \param[in] iRKStep - Current step of the Runge-Kutta iteration.
	 */
	void Viscous_Residual(CGeometry *geometry, CSolver **solver_container, CNumerics *numerics,
                        CConfig *config, unsigned short iMesh, unsigned short iRKStep);
  
	/*!
	 * \brief Impose the Symmetry Plane boundary condition.
	 * \param[in] geometry - Geometrical definition of the problem.
	 * \param[in] solver_container - Container vector with all the solutions.
   * \param[in] conv_numerics - Description of the numerical method.
   * \param[in] visc_numerics - Description of the numerical method.
	 * \param[in] config - Definition of the particular problem.
	 * \param[in] val_marker - Surface marker where the boundary condition is applied.
	 */
	void BC_Sym_Plane(CGeometry *geometry, CSolver **solver_container, CNumerics *conv_numerics, CNumerics *visc_numerics, CConfig *config, unsigned short val_marker);
    
    /*!
	 * \brief Impose via the residual the Euler wall boundary condition.
	 * \param[in] geometry - Geometrical definition of the problem.
	 * \param[in] solver_container - Container vector with all the solutions.
	 * \param[in] numerics - Description of the numerical method.
	 * \param[in] config - Definition of the particular problem.
	 * \param[in] val_marker - Surface marker where the boundary condition is applied.
	 */
	void BC_Euler_Wall(CGeometry *geometry, CSolver **solver_container, CNumerics *numerics, CConfig *config,
                       unsigned short val_marker);
    
	/*!
	 * \brief Update the solution using an implicit solver.
	 * \param[in] geometry - Geometrical definition of the problem.
	 * \param[in] solver_container - Container vector with all the solutions.
	 * \param[in] config - Definition of the particular problem.
	 */
	void ImplicitEuler_Iteration(CGeometry *geometry, CSolver **solver_container, CConfig *config);
  
  /*!
	 * \brief Set the total residual adding the term that comes from the Dual Time-Stepping Strategy.
	 * \param[in] geometry - Geometric definition of the problem.
	 * \param[in] solver_container - Container vector with all the solutions.
	 * \param[in] config - Definition of the particular problem.
	 * \param[in] iRKStep - Current step of the Runge-Kutta iteration.
	 * \param[in] iMesh - Index of the mesh in multigrid computations.
	 * \param[in] RunTime_EqSystem - System of equations which is going to be solved.
	 */
	void SetResidual_DualTime(CGeometry *geometry, CSolver **solver_container, CConfig *config,
                            unsigned short iRKStep, unsigned short iMesh, unsigned short RunTime_EqSystem);
  
};

/*!
 * \class CTurbSASolver
 * \brief Main class for defining the turbulence model solver.
 * \ingroup Turbulence_Model
 * \author A. Bueno.
 * \version 3.2.9 "eagle"
 */

class CTurbSASolver: public CTurbSolver {
private:
	su2double nu_tilde_Inf, nu_tilde_Engine;
	
public:
	/*!
	 * \brief Constructor of the class.
	 */
	CTurbSASolver(void);
    
	/*!
	 * \overload
	 * \param[in] geometry - Geometrical definition of the problem.
	 * \param[in] config - Definition of the particular problem.
	 */
	CTurbSASolver(CGeometry *geometry, CConfig *config, unsigned short iMesh, CFluidModel* FluidModel);
    
	/*!
	 * \brief Destructor of the class.
	 */
	~CTurbSASolver(void);
    
	/*!
	 * \brief Restart residual and compute gradients.
	 * \param[in] geometry - Geometrical definition of the problem.
	 * \param[in] solver_container - Container vector with all the solutions.
	 * \param[in] config - Definition of the particular problem.
	 * \param[in] iRKStep - Current step of the Runge-Kutta iteration.
     * \param[in] RunTime_EqSystem - System of equations which is going to be solved.
	 */
	void Preprocessing(CGeometry *geometry, CSolver **solver_container, CConfig *config, unsigned short iMesh, unsigned short iRKStep, unsigned short RunTime_EqSystem, bool Output);
    
	/*!
	 * \brief A virtual member.
	 * \param[in] geometry - Geometrical definition of the problem.
	 * \param[in] solver_container - Container vector with all the solutions.
	 * \param[in] config - Definition of the particular problem.
	 * \param[in] iMesh - Index of the mesh in multigrid computations.
	 */
	void Postprocessing(CGeometry *geometry, CSolver **solver_container, CConfig *config,
                        unsigned short iMesh);
    
	/*!
	 * \brief Source term computation.
	 * \param[in] geometry - Geometrical definition of the problem.
	 * \param[in] solver_container - Container vector with all the solutions.
	 * \param[in] numerics - Description of the numerical method.
	 * \param[in] config - Definition of the particular problem.
	 * \param[in] iMesh - Index of the mesh in multigrid computations.
	 */
	void Source_Residual(CGeometry *geometry, CSolver **solver_container, CNumerics *numerics, CNumerics *second_numerics,
                         CConfig *config, unsigned short iMesh);
    
	/*!
	 * \brief Source term computation.
	 * \param[in] geometry - Geometrical definition of the problem.
	 * \param[in] solver_container - Container vector with all the solutions.
	 * \param[in] numerics - Description of the numerical method.
	 * \param[in] config - Definition of the particular problem.
	 * \param[in] iMesh - Index of the mesh in multigrid computations.
	 */
	void Source_Template(CGeometry *geometry, CSolver **solver_container, CNumerics *numerics,
                         CConfig *config, unsigned short iMesh);
    
	/*!
	 * \brief Impose the Navier-Stokes wall boundary condition.
	 * \param[in] geometry - Geometrical definition of the problem.
	 * \param[in] solver_container - Container vector with all the solutions.
   * \param[in] conv_numerics - Description of the numerical method.
   * \param[in] visc_numerics - Description of the numerical method.
	 * \param[in] config - Definition of the particular problem.
	 * \param[in] val_marker - Surface marker where the boundary condition is applied.
	 */
	void BC_HeatFlux_Wall(CGeometry *geometry, CSolver **solver_container, CNumerics *conv_numerics, CNumerics *visc_numerics, CConfig *config,
                          unsigned short val_marker);
    
    /*!
	 * \brief Impose the Navier-Stokes wall boundary condition.
	 * \param[in] geometry - Geometrical definition of the problem.
	 * \param[in] solver_container - Container vector with all the solutions.
   * \param[in] conv_numerics - Description of the numerical method.
   * \param[in] visc_numerics - Description of the numerical method.
	 * \param[in] config - Definition of the particular problem.
	 * \param[in] val_marker - Surface marker where the boundary condition is applied.
	 */
	void BC_Isothermal_Wall(CGeometry *geometry, CSolver **solver_container, CNumerics *conv_numerics, CNumerics *visc_numerics, CConfig *config,
                            unsigned short val_marker);
    
	/*!
	 * \brief Impose the Far Field boundary condition.
	 * \param[in] geometry - Geometrical definition of the problem.
	 * \param[in] solver_container - Container vector with all the solutions.
   * \param[in] conv_numerics - Description of the numerical method.
   * \param[in] visc_numerics - Description of the numerical method.
	 * \param[in] config - Definition of the particular problem.
	 * \param[in] val_marker - Surface marker where the boundary condition is applied.
	 */
	void BC_Far_Field(CGeometry *geometry, CSolver **solver_container, CNumerics *conv_numerics, CNumerics *visc_numerics, CConfig *config,
                      unsigned short val_marker);
    
	/*!
	 * \brief Impose the inlet boundary condition.
	 * \param[in] geometry - Geometrical definition of the problem.
	 * \param[in] solver_container - Container vector with all the solutions.
   * \param[in] conv_numerics - Description of the numerical method.
   * \param[in] visc_numerics - Description of the numerical method.
	 * \param[in] config - Definition of the particular problem.
	 * \param[in] val_marker - Surface marker where the boundary condition is applied.
	 */
	void BC_Inlet(CGeometry *geometry, CSolver **solver_container, CNumerics *conv_numerics, CNumerics *visc_numerics, CConfig *config,
                  unsigned short val_marker);
    
	/*!
	 * \brief Impose the outlet boundary condition.
	 * \param[in] geometry - Geometrical definition of the problem.
	 * \param[in] solver_container - Container vector with all the solutions.
   * \param[in] conv_numerics - Description of the numerical method.
   * \param[in] visc_numerics - Description of the numerical method.
	 * \param[in] config - Definition of the particular problem.
	 * \param[in] val_marker - Surface marker where the boundary condition is applied.
	 */
    
	void BC_Outlet(CGeometry *geometry, CSolver **solver_container, CNumerics *conv_numerics, CNumerics *visc_numerics, CConfig *config,
                   unsigned short val_marker);
    
    /*!
	 * \brief Impose the engine inflow boundary condition.
	 * \param[in] geometry - Geometrical definition of the problem.
	 * \param[in] solver_container - Container vector with all the solutions.
   * \param[in] conv_numerics - Description of the numerical method.
   * \param[in] visc_numerics - Description of the numerical method.
	 * \param[in] config - Definition of the particular problem.
	 * \param[in] val_marker - Surface marker where the boundary condition is applied.
	 */
	void BC_Engine_Inflow(CGeometry *geometry, CSolver **solver_container, CNumerics *conv_numerics, CNumerics *visc_numerics,
                          CConfig *config, unsigned short val_marker);
  
  /*!
   * \brief Impose the engine bleed boundary condition.
   * \param[in] geometry - Geometrical definition of the problem.
   * \param[in] solver_container - Container vector with all the solutions.
   * \param[in] conv_numerics - Description of the numerical method.
   * \param[in] visc_numerics - Description of the numerical method.
   * \param[in] config - Definition of the particular problem.
   * \param[in] val_marker - Surface marker where the boundary condition is applied.
   */
  void BC_Engine_Bleed(CGeometry *geometry, CSolver **solver_container, CNumerics *conv_numerics, CNumerics *visc_numerics,
                        CConfig *config, unsigned short val_marker);

	/*!
	 * \brief Impose the engine exhaust boundary condition.
	 * \param[in] geometry - Geometrical definition of the problem.
	 * \param[in] solver_container - Container vector with all the solutions.
   * \param[in] conv_numerics - Description of the numerical method.
   * \param[in] visc_numerics - Description of the numerical method.
	 * \param[in] config - Definition of the particular problem.
	 * \param[in] val_marker - Surface marker where the boundary condition is applied.
	 */
	void BC_Engine_Exhaust(CGeometry *geometry, CSolver **solver_container, CNumerics *conv_numerics, CNumerics *visc_numerics,
                           CConfig *config, unsigned short val_marker);
    
    /*!
	 * \brief Impose the interface boundary condition using the residual.
	 * \param[in] geometry - Geometrical definition of the problem.
	 * \param[in] solver_container - Container vector with all the solutions.
	 * \param[in] numerics - Description of the numerical method.
	 * \param[in] config - Definition of the particular problem.
	 * \param[in] val_marker - Surface marker where the boundary condition is applied.
	 */
	void BC_Interface_Boundary(CGeometry *geometry, CSolver **solver_container, CNumerics *numerics,
                               CConfig *config);
    
	/*!
	 * \brief Impose the near-field boundary condition using the residual.
	 * \param[in] geometry - Geometrical definition of the problem.
	 * \param[in] solver_container - Container vector with all the solutions.
	 * \param[in] numerics - Description of the numerical method.
	 * \param[in] config - Definition of the particular problem.
	 * \param[in] val_marker - Surface marker where the boundary condition is applied.
	 */
	void BC_NearField_Boundary(CGeometry *geometry, CSolver **solver_container, CNumerics *numerics,
                               CConfig *config);
  
  /*!
	 * \brief Load a solution from a restart file.
	 * \param[in] geometry - Geometrical definition of the problem.
   * \param[in] solver - Container vector with all of the solvers.
	 * \param[in] config - Definition of the particular problem.
	 * \param[in] val_iter - Current external iteration number.
	 */
	void LoadRestart(CGeometry **geometry, CSolver ***solver, CConfig *config, int val_iter);

    
};

/*!
 * \class CTurbMLSolver
 * \brief Main class for defining the turbulence model solver.
 * \ingroup Turbulence_Model
 * \author B. Tracey.
 * \version 3.2.9 "eagle"
 */

class CTurbMLSolver: public CTurbSolver {
private:
	su2double nu_tilde_Inf;
	
public:
	/*!
	 * \brief Constructor of the class.
	 */
	CTurbMLSolver(void);
  
	/*!
	 * \overload
	 * \param[in] geometry - Geometrical definition of the problem.
	 * \param[in] config - Definition of the particular problem.
	 */
	CTurbMLSolver(CGeometry *geometry, CConfig *config, unsigned short iMesh);
  
	/*!
	 * \brief Destructor of the class.
	 */
	~CTurbMLSolver(void);
  
	/*!
	 * \brief Restart residual and compute gradients.
	 * \param[in] geometry - Geometrical definition of the problem.
	 * \param[in] solver_container - Container vector with all the solutions.
	 * \param[in] config - Definition of the particular problem.
	 * \param[in] iRKStep - Current step of the Runge-Kutta iteration.
   * \param[in] RunTime_EqSystem - System of equations which is going to be solved.
	 */
	void Preprocessing(CGeometry *geometry, CSolver **solver_container, CConfig *config, unsigned short iMesh, unsigned short iRKStep, unsigned short RunTime_EqSystem, bool Output);
  
	/*!
	 * \brief A virtual member.
	 * \param[in] geometry - Geometrical definition of the problem.
	 * \param[in] solver_container - Container vector with all the solutions.
	 * \param[in] config - Definition of the particular problem.
	 * \param[in] iMesh - Index of the mesh in multigrid computations.
	 */
	void Postprocessing(CGeometry *geometry, CSolver **solver_container, CConfig *config,
                      unsigned short iMesh);
  
	/*!
	 * \brief Source term computation.
	 * \param[in] geometry - Geometrical definition of the problem.
	 * \param[in] solver_container - Container vector with all the solutions.
	 * \param[in] numerics - Description of the numerical method.
	 * \param[in] config - Definition of the particular problem.
	 * \param[in] iMesh - Index of the mesh in multigrid computations.
	 */
	void Source_Residual(CGeometry *geometry, CSolver **solver_container, CNumerics *numerics, CNumerics *second_numerics,
                       CConfig *config, unsigned short iMesh);
  
	/*!
	 * \brief Source term computation.
	 * \param[in] geometry - Geometrical definition of the problem.
	 * \param[in] solver_container - Container vector with all the solutions.
	 * \param[in] numerics - Description of the numerical method.
	 * \param[in] config - Definition of the particular problem.
	 * \param[in] iMesh - Index of the mesh in multigrid computations.
	 */
	void Source_Template(CGeometry *geometry, CSolver **solver_container, CNumerics *numerics,
                       CConfig *config, unsigned short iMesh);
  
	/*!
	 * \brief Impose the Navier-Stokes wall boundary condition.
	 * \param[in] geometry - Geometrical definition of the problem.
	 * \param[in] solver_container - Container vector with all the solutions.
   * \param[in] conv_numerics - Description of the numerical method.
   * \param[in] visc_numerics - Description of the numerical method.
	 * \param[in] config - Definition of the particular problem.
	 * \param[in] val_marker - Surface marker where the boundary condition is applied.
	 */
	void BC_HeatFlux_Wall(CGeometry *geometry, CSolver **solver_container, CNumerics *conv_numerics, CNumerics *visc_numerics, CConfig *config,
                        unsigned short val_marker);
  
  /*!
	 * \brief Impose the Navier-Stokes wall boundary condition.
	 * \param[in] geometry - Geometrical definition of the problem.
	 * \param[in] solver_container - Container vector with all the solutions.
   * \param[in] conv_numerics - Description of the numerical method.
   * \param[in] visc_numerics - Description of the numerical method.
	 * \param[in] config - Definition of the particular problem.
	 * \param[in] val_marker - Surface marker where the boundary condition is applied.
	 */
	void BC_Isothermal_Wall(CGeometry *geometry, CSolver **solver_container, CNumerics *conv_numerics, CNumerics *visc_numerics, CConfig *config,
                          unsigned short val_marker);
  
	/*!
	 * \brief Impose the Far Field boundary condition.
	 * \param[in] geometry - Geometrical definition of the problem.
	 * \param[in] solver_container - Container vector with all the solutions.
   * \param[in] conv_numerics - Description of the numerical method.
   * \param[in] visc_numerics - Description of the numerical method.
	 * \param[in] config - Definition of the particular problem.
	 * \param[in] val_marker - Surface marker where the boundary condition is applied.
	 */
	void BC_Far_Field(CGeometry *geometry, CSolver **solver_container, CNumerics *conv_numerics, CNumerics *visc_numerics, CConfig *config,
                    unsigned short val_marker);
  
	/*!
	 * \brief Impose the inlet boundary condition.
	 * \param[in] geometry - Geometrical definition of the problem.
	 * \param[in] solver_container - Container vector with all the solutions.
   * \param[in] conv_numerics - Description of the numerical method.
   * \param[in] visc_numerics - Description of the numerical method.
	 * \param[in] config - Definition of the particular problem.
	 * \param[in] val_marker - Surface marker where the boundary condition is applied.
	 */
	void BC_Inlet(CGeometry *geometry, CSolver **solver_container, CNumerics *conv_numerics, CNumerics *visc_numerics, CConfig *config,
                unsigned short val_marker);
  
	/*!
	 * \brief Impose the outlet boundary condition.
	 * \param[in] geometry - Geometrical definition of the problem.
	 * \param[in] solver_container - Container vector with all the solutions.
   * \param[in] conv_numerics - Description of the numerical method.
   * \param[in] visc_numerics - Description of the numerical method.
	 * \param[in] config - Definition of the particular problem.
	 * \param[in] val_marker - Surface marker where the boundary condition is applied.
	 */
  
	void BC_Outlet(CGeometry *geometry, CSolver **solver_container, CNumerics *conv_numerics, CNumerics *visc_numerics, CConfig *config,
                 unsigned short val_marker);
  
  /*!
	 * \brief Load a solution from a restart file.
	 * \param[in] geometry - Geometrical definition of the problem.
   * \param[in] solver - Container vector with all of the solvers.
	 * \param[in] config - Definition of the particular problem.
	 * \param[in] val_iter - Current external iteration number.
	 */
	void LoadRestart(CGeometry **geometry, CSolver ***solver, CConfig *config, int val_iter);
  
  su2double SAProduction, SADestruction, SACrossProduction, SASource, MLProduction, MLDestruction, MLCrossProduction, MLSource, SourceDiff;
  
};

/*!
 * \class CTransLMSolver
 * \brief Main class for defining the turbulence model solver.
 * \ingroup Turbulence_Model
 * \author A. Aranake.
 * \version 3.2.9 "eagle"
 */

class CTransLMSolver: public CTurbSolver {
private:
	su2double Intermittency_Inf, REth_Inf;
public:
	/*!
	 * \brief Constructor of the class.
	 */
	CTransLMSolver(void);
    
	/*!
	 * \overload
	 * \param[in] geometry - Geometrical definition of the problem.
	 * \param[in] config - Definition of the particular problem.
	 */
	CTransLMSolver(CGeometry *geometry, CConfig *config, unsigned short iMesh);
    
	/*!
	 * \brief Destructor of the class.
	 */
	~CTransLMSolver(void);
    
	/*!
	 * \brief Correlation function to relate turbulence intensity to transition onset reynolds number
	 * \param[in]  tu - turbulence intensity
	 */
	su2double REthCorrelation(su2double tu);
    
	/*!
	 * \brief Restart residual and compute gradients.
	 * \param[in] geometry - Geometrical definition of the problem.
	 * \param[in] solver_container - Container vector with all the solutions.
	 * \param[in] config - Definition of the particular problem.
	 * \param[in] iRKStep - Current step of the Runge-Kutta iteration.
     * \param[in] RunTime_EqSystem - System of equations which is going to be solved.
	 */
	void Preprocessing(CGeometry *geometry, CSolver **solver_container, CConfig *config, unsigned short iMesh, unsigned short iRKStep, unsigned short RunTime_EqSystem, bool Output);
    
	/*!
	 * \brief A virtual member.
	 * \param[in] geometry - Geometrical definition of the problem.
	 * \param[in] solver_container - Container vector with all the solutions.
	 * \param[in] config - Definition of the particular problem.
	 * \param[in] iMesh - Index of the mesh in multigrid computations.
	 */
	void Postprocessing(CGeometry *geometry, CSolver **solver_container, CConfig *config,
                        unsigned short iMesh);
  
	/*!
	 * \brief Compute the spatial integration using a upwind scheme.
	 * \param[in] geometry - Geometrical definition of the problem.
	 * \param[in] solver_container - Container vector with all the solutions.
	 * \param[in] numerics - Description of the numerical method.
	 * \param[in] config - Definition of the particular problem.
	 * \param[in] iMesh - Index of the mesh in multigrid computations.
	 */
	void Upwind_Residual(CGeometry *geometry, CSolver **solver_container,
                       CNumerics *numerics, CConfig *config, unsigned short iMesh);
  
	/*!
	 * \brief Compute the viscous residuals for the turbulent equation.
	 * \param[in] geometry - Geometrical definition of the problem.
	 * \param[in] solver_container - Container vector with all the solutions.
	 * \param[in] numerics - Description of the numerical method.
	 * \param[in] config - Definition of the particular problem.
	 * \param[in] iMesh - Index of the mesh in multigrid computations.
	 * \param[in] iRKStep - Current step of the Runge-Kutta iteration.
	 */
	void Viscous_Residual(CGeometry *geometry, CSolver **solver_container, CNumerics *numerics,
                        CConfig *config, unsigned short iMesh, unsigned short iRKStep);
  
	/*!
	 * \brief Source term computation.
	 * \param[in] geometry - Geometrical definition of the problem.
	 * \param[in] solver_container - Container vector with all the solutions.
	 * \param[in] numerics - Description of the numerical method.
	 * \param[in] config - Definition of the particular problem.
	 * \param[in] iMesh - Index of the mesh in multigrid computations.
	 */
	void Source_Residual(CGeometry *geometry, CSolver **solver_container, CNumerics *numerics, CNumerics *second_numerics,
                         CConfig *config, unsigned short iMesh);
    
	/*!
	 * \brief Source term computation.
	 * \param[in] geometry - Geometrical definition of the problem.
	 * \param[in] solver_container - Container vector with all the solutions.
	 * \param[in] numerics - Description of the numerical method.
	 * \param[in] config - Definition of the particular problem.
	 * \param[in] iMesh - Index of the mesh in multigrid computations.
	 */
	void Source_Template(CGeometry *geometry, CSolver **solver_container, CNumerics *numerics,
                         CConfig *config, unsigned short iMesh);
    
	/*!
	 * \brief Impose the Navier-Stokes wall boundary condition.
	 * \param[in] geometry - Geometrical definition of the problem.
	 * \param[in] solver_container - Container vector with all the solutions.
   * \param[in] conv_numerics - Description of the numerical method.
   * \param[in] visc_numerics - Description of the numerical method.
	 * \param[in] config - Definition of the particular problem.
	 * \param[in] val_marker - Surface marker where the boundary condition is applied.
	 */
	void BC_HeatFlux_Wall(CGeometry *geometry, CSolver **solver_container, CNumerics *conv_numerics, CNumerics *visc_numerics, CConfig *config,
                          unsigned short val_marker);
    
	/*!
	 * \brief Impose the Far Field boundary condition.
	 * \param[in] geometry - Geometrical definition of the problem.
	 * \param[in] solver_container - Container vector with all the solutions.
	   * \param[in] conv_numerics - Description of the numerical method.
   * \param[in] visc_numerics - Description of the numerical method.
	 * \param[in] config - Definition of the particular problem.
	 * \param[in] val_marker - Surface marker where the boundary condition is applied.
	 */
	void BC_Far_Field(CGeometry *geometry, CSolver **solver_container, CNumerics *conv_numerics, CNumerics *visc_numerics, CConfig *config,
                      unsigned short val_marker);
    
	/*!
	 * \brief Impose the inlet boundary condition.
	 * \param[in] geometry - Geometrical definition of the problem.
	 * \param[in] solver_container - Container vector with all the solutions.
	 * \param[in] conv_numerics - Description of the numerical method.
	 * \param[in] visc_numerics - Description of the numerical method.
	 * \param[in] config - Definition of the particular problem.
	 * \param[in] val_marker - Surface marker where the boundary condition is applied.
	 */
	void BC_Inlet(CGeometry *geometry, CSolver **solver_container, CNumerics *conv_numerics, CNumerics *visc_numerics, CConfig *config,
                  unsigned short val_marker);
    
	/*!
	 * \brief Impose the outlet boundary condition.
	 * \param[in] geometry - Geometrical definition of the problem.
	 * \param[in] solver_container - Container vector with all the solutions.
	 * \param[in] conv_numerics - Description of the numerical method.
	 * \param[in] visc_numerics - Description of the numerical method.
	 * \param[in] config - Definition of the particular problem.
	 * \param[in] val_marker - Surface marker where the boundary condition is applied.
	 */
    
	void BC_Outlet(CGeometry *geometry, CSolver **solver_container, CNumerics *conv_numerics, CNumerics *visc_numerics, CConfig *config,
                   unsigned short val_marker);
    
	/*!
	 * \brief Impose the symmetry condition.
	 * \param[in] geometry - Geometrical definition of the problem.
	 * \param[in] solver_container - Container vector with all the solutions.
	 * \param[in] conv_numerics - Description of the numerical method.
	 * \param[in] visc_numerics - Description of the numerical method.
	 * \param[in] config - Definition of the particular problem.
	 * \param[in] val_marker - Surface marker where the boundary condition is applied.
	 */
    
	void BC_Sym_Plane(CGeometry *geometry, CSolver **solver_container, CNumerics *conv_numerics, CNumerics *visc_numerics, CConfig *config,
                      unsigned short val_marker);
	/*!
	 * \brief Update the solution using an implicit solver.
	 * \param[in] geometry - Geometrical definition of the problem.
	 * \param[in] solver_container - Container vector with all the solutions.
	 * \param[in] config - Definition of the particular problem.
	 */
	void ImplicitEuler_Iteration(CGeometry *geometry, CSolver **solver_container, CConfig *config);
    
	// Another set of matrix structures for the Lm equations
	CSysMatrix JacobianItmc; /*!< \brief Complete sparse Jacobian structure for implicit computations. */
	su2double *LinSysSolItmc;		/*!< \brief vector to store iterative solution of implicit linear system. */
	su2double *LinSysResItmc;		/*!< \brief vector to store iterative residual of implicit linear system. */
	su2double *rhsItmc;		/*!< \brief right hand side of implicit linear system. */
	CSysMatrix JacobianReth; /*!< \brief Complete sparse Jacobian structure for implicit computations. */
	su2double *LinSysSolReth;		/*!< \brief vector to store iterative solution of implicit linear system. */
	su2double *LinSysResReth;		/*!< \brief vector to store iterative residual of implicit linear system. */
	su2double *rhsReth;		/*!< \brief right hand side of implicit linear system. */
};

/*!
 * \class CTurbSSTSolver
 * \brief Main class for defining the turbulence model solver.
 * \ingroup Turbulence_Model
 * \author A. Campos, F. Palacios, T. Economon
 * \version 3.2.9 "eagle"
 */

class CTurbSSTSolver: public CTurbSolver {
private:
	su2double *constants,  /*!< \brief Constants for the model. */
	kine_Inf,           /*!< \brief Free-stream turbulent kinetic energy. */
	omega_Inf;          /*!< \brief Free-stream specific dissipation. */
    
public:
	/*!
	 * \brief Constructor of the class.
	 */
	CTurbSSTSolver(void);
    
	/*!
	 * \overload
	 * \param[in] geometry - Geometrical definition of the problem.
	 * \param[in] config - Definition of the particular problem.
	 */
	CTurbSSTSolver(CGeometry *geometry, CConfig *config, unsigned short iMesh);
    
	/*!
	 * \brief Destructor of the class.
	 */
	~CTurbSSTSolver(void);
    
	/*!
	 * \brief Restart residual and compute gradients.
	 * \param[in] geometry - Geometrical definition of the problem.
	 * \param[in] solver_container - Container vector with all the solutions.
	 * \param[in] config - Definition of the particular problem.
	 * \param[in] iRKStep - Current step of the Runge-Kutta iteration.
     * \param[in] RunTime_EqSystem - System of equations which is going to be solved.
	 */
	void Preprocessing(CGeometry *geometry, CSolver **solver_container, CConfig *config, unsigned short iMesh, unsigned short iRKStep, unsigned short RunTime_EqSystem, bool Output);
    
	/*!
	 * \brief Computes the eddy viscosity.
	 * \param[in] geometry - Geometrical definition of the problem.
	 * \param[in] solver_container - Container vector with all the solutions.
	 * \param[in] config - Definition of the particular problem.
	 * \param[in] iMesh - Index of the mesh in multigrid computations.
	 */
	void Postprocessing(CGeometry *geometry, CSolver **solver_container, CConfig *config,
                        unsigned short iMesh);
  
	/*!
	 * \brief Source term computation.
	 * \param[in] geometry - Geometrical definition of the problem.
	 * \param[in] solver_container - Container vector with all the solutions.
	 * \param[in] numerics - Description of the numerical method.
	 * \param[in] config - Definition of the particular problem.
	 * \param[in] iMesh - Index of the mesh in multigrid computations.
	 */
	void Source_Residual(CGeometry *geometry, CSolver **solver_container, CNumerics *numerics, CNumerics *second_numerics,
                         CConfig *config, unsigned short iMesh);
    
	/*!
	 * \brief Source term computation.
	 * \param[in] geometry - Geometrical definition of the problem.
	 * \param[in] solver_container - Container vector with all the solutions.
	 * \param[in] numerics - Description of the numerical method.
	 * \param[in] config - Definition of the particular problem.
	 * \param[in] iMesh - Index of the mesh in multigrid computations.
	 */
	void Source_Template(CGeometry *geometry, CSolver **solver_container, CNumerics *numerics,
                         CConfig *config, unsigned short iMesh);
    
	/*!
	 * \brief Impose the Navier-Stokes wall boundary condition.
	 * \param[in] geometry - Geometrical definition of the problem.
	 * \param[in] solver_container - Container vector with all the solutions.
	 * \param[in] conv_numerics - Description of the numerical method.
	 * \param[in] visc_numerics - Description of the numerical method.
	 * \param[in] config - Definition of the particular problem.
	 * \param[in] val_marker - Surface marker where the boundary condition is applied.
	 */
	void BC_HeatFlux_Wall(CGeometry *geometry, CSolver **solver_container, CNumerics *conv_numerics, CNumerics *visc_numerics, CConfig *config,
                          unsigned short val_marker);
    
    /*!
	 * \brief Impose the Navier-Stokes wall boundary condition.
	 * \param[in] geometry - Geometrical definition of the problem.
	 * \param[in] solver_container - Container vector with all the solutions.
	 * \param[in] conv_numerics - Description of the numerical method.
	 * \param[in] visc_numerics - Description of the numerical method.
	 * \param[in] config - Definition of the particular problem.
	 * \param[in] val_marker - Surface marker where the boundary condition is applied.
	 */
	void BC_Isothermal_Wall(CGeometry *geometry, CSolver **solver_container, CNumerics *conv_numerics, CNumerics *visc_numerics, CConfig *config,
                            unsigned short val_marker);
    
	/*!
	 * \brief Impose the Far Field boundary condition.
	 * \param[in] geometry - Geometrical definition of the problem.
	 * \param[in] solver_container - Container vector with all the solutions.
	 * \param[in] conv_numerics - Description of the numerical method.
	 * \param[in] visc_numerics - Description of the numerical method.
	 * \param[in] config - Definition of the particular problem.
	 * \param[in] val_marker - Surface marker where the boundary condition is applied.
	 */
	void BC_Far_Field(CGeometry *geometry, CSolver **solver_container, CNumerics *conv_numerics, CNumerics *visc_numerics, CConfig *config,
                      unsigned short val_marker);
    
	/*!
	 * \brief Impose the inlet boundary condition.
	 * \param[in] geometry - Geometrical definition of the problem.
	 * \param[in] solver_container - Container vector with all the solutions.
	 * \param[in] conv_numerics - Description of the numerical method.
	 * \param[in] visc_numerics - Description of the numerical method.
	 * \param[in] config - Definition of the particular problem.
	 * \param[in] val_marker - Surface marker where the boundary condition is applied.
	 */
	void BC_Inlet(CGeometry *geometry, CSolver **solver_container, CNumerics *conv_numerics, CNumerics *visc_numerics, CConfig *config,
                  unsigned short val_marker);
    
	/*!
	 * \brief Impose the outlet boundary condition.
	 * \param[in] geometry - Geometrical definition of the problem.
	 * \param[in] solver_container - Container vector with all the solutions.
	 * \param[in] conv_numerics - Description of the numerical method.
	 * \param[in] visc_numerics - Description of the numerical method.
	 * \param[in] config - Definition of the particular problem.
	 * \param[in] val_marker - Surface marker where the boundary condition is applied.
	 */
    
	void BC_Outlet(CGeometry *geometry, CSolver **solver_container, CNumerics *conv_numerics, CNumerics *visc_numerics, CConfig *config,
                   unsigned short val_marker);
    
	/*!
	 * \brief Get the constants for the SST model.
	 * \return A pointer to an array containing a set of constants
	 */
	su2double* GetConstants();
    
};

/*!
 * \class CAdjEulerSolver
 * \brief Main class for defining the Euler's adjoint flow solver.
 * \ingroup Euler_Equations
 * \author F. Palacios
 * \version 3.2.9 "eagle"
 */
class CAdjEulerSolver : public CSolver {
protected:
	su2double PsiRho_Inf,	/*!< \brief PsiRho variable at the infinity. */
	PsiE_Inf,			/*!< \brief PsiE variable at the infinity. */
	*Phi_Inf;			/*!< \brief Phi vector at the infinity. */
	su2double *Sens_Mach, /*!< \brief Mach sensitivity coefficient for each boundary. */
	*Sens_AoA,			/*!< \brief Angle of attack sensitivity coefficient for each boundary. */
	*Sens_Geo,			/*!< \brief Shape sensitivity coefficient for each boundary. */
	*Sens_Press,			/*!< \brief Pressure sensitivity coefficient for each boundary. */
	*Sens_Temp,			/*!< \brief Temperature sensitivity coefficient for each boundary. */
	**CSensitivity;		/*!< \brief Shape sensitivity coefficient for each boundary and vertex. */
	su2double Total_Sens_Mach;	/*!< \brief Total mach sensitivity coefficient for all the boundaries. */
	su2double Total_Sens_AoA;		/*!< \brief Total angle of attack sensitivity coefficient for all the boundaries. */
	su2double Total_Sens_Geo;		/*!< \brief Total shape sensitivity coefficient for all the boundaries. */
	su2double Total_Sens_Press;    /*!< \brief Total farfield sensitivity to pressure. */
	su2double Total_Sens_Temp;    /*!< \brief Total farfield sensitivity to temperature. */
	su2double *iPoint_UndLapl,	/*!< \brief Auxiliary variable for the undivided Laplacians. */
	*jPoint_UndLapl;			/*!< \brief Auxiliary variable for the undivided Laplacians. */
	bool space_centered;  /*!< \brief True if space centered scheeme used. */
    su2double **Jacobian_Axisymmetric; /*!< \brief Storage for axisymmetric Jacobian. */
	unsigned long nMarker;				/*!< \brief Total number of markers using the grid information. */
	su2double Gamma;									/*!< \brief Fluid's Gamma constant (ratio of specific heats). */
	su2double Gamma_Minus_One;				/*!< \brief Fluids's Gamma - 1.0  . */
  su2double *FlowPrimVar_i,	/*!< \brief Store the flow solution at point i. */
	*FlowPrimVar_j;        /*!< \brief Store the flow solution at point j. */

  su2double pnorm;
    
public:
    
	/*!
	 * \brief Constructor of the class.
	 */
	CAdjEulerSolver(void);
    
	/*!
	 * \overload
	 * \param[in] geometry - Geometrical definition of the problem.
	 * \param[in] config - Definition of the particular problem.
     * \param[in] iMesh - Index of the mesh in multigrid computations.
	 */
	CAdjEulerSolver(CGeometry *geometry, CConfig *config, unsigned short iMesh);
    
	/*!
	 * \brief Destructor of the class.
	 */
	virtual ~CAdjEulerSolver(void);
    
  /*!
   * \brief A virtual member.
   * \param[in] geometry - Geometrical definition of the problem.
   * \param[in] solver_container - Container vector with all the solutions.
   * \param[in] config - Definition of the particular problem.
   * \param[in] iMesh - Index of the mesh in multigrid computations.
   * \param[in] Iteration - Index of the current iteration.
   */
  void SetTime_Step(CGeometry *geometry, CSolver **solver_container, CConfig *config,
                              unsigned short iMesh, unsigned long Iteration);

	/*!
	 * \brief Impose the send-receive boundary condition.
	 * \param[in] geometry - Geometrical definition of the problem.
	 * \param[in] config - Definition of the particular problem.
	 */
	void Set_MPI_Solution(CGeometry *geometry, CConfig *config);
    
  /*!
	 * \brief Impose the send-receive boundary condition.
	 * \param[in] geometry - Geometrical definition of the problem.
	 * \param[in] config - Definition of the particular problem.
	 */
	void Set_MPI_Solution_Gradient(CGeometry *geometry, CConfig *config);
    
    /*!
	 * \brief Impose the send-receive boundary condition.
	 * \param[in] geometry - Geometrical definition of the problem.
	 * \param[in] config - Definition of the particular problem.
	 */
	void Set_MPI_Solution_Limiter(CGeometry *geometry, CConfig *config);
  
  /*!
	 * \brief Impose the send-receive boundary condition.
	 * \param[in] geometry - Geometrical definition of the problem.
	 * \param[in] config - Definition of the particular problem.
	 */
	void Set_MPI_Solution_Old(CGeometry *geometry, CConfig *config);
  
  /*!
	 * \brief Compute the Fan face Mach number.
	 * \param[in] geometry - Geometrical definition of the problem.
	 * \param[in] solution - Container vector with all the solutions.
	 */
	void GetEngine_Properties(CGeometry *geometry, CConfig *config, unsigned short iMesh, bool Output);
  
	/*!
	 * \brief Created the force projection vector for adjoint boundary conditions.
	 * \param[in] geometry - Geometrical definition of the problem.
	 * \param[in] solver_container - Container vector with all the solutions.
	 * \param[in] config - Definition of the particular problem.
	 */
	void SetForceProj_Vector(CGeometry *geometry, CSolver **solver_container, CConfig *config);
    
	/*!
	 * \brief Compute the jump for the interior boundary problem.
	 * \param[in] geometry - Geometrical definition of the problem.
	 * \param[in] solver_container - Container vector with all the solutions.
	 * \param[in] config - Definition of the particular problem.
	 */
	void SetIntBoundary_Jump(CGeometry *geometry, CSolver **solver_container, CConfig *config);
    
	/*!
	 * \brief Compute adjoint density at the infinity.
	 * \return Value of the adjoint density at the infinity.
	 */
	su2double GetPsiRho_Inf(void);
    
	/*!
	 * \brief Compute the adjoint energy at the infinity.
	 * \return Value of the adjoint energy at the infinity.
	 */
	su2double GetPsiE_Inf(void);
    
	/*!
	 * \brief Compute Phi (adjoint velocity) at the infinity.
	 * \param[in] val_dim - Index of the adjoint velocity vector.
	 * \return Value of the adjoint velocity vector at the infinity.
	 */
	su2double GetPhi_Inf(unsigned short val_dim);
    
	/*!
	 * \brief Compute the spatial integration using a centered scheme for the adjoint equations.
	 * \param[in] geometry - Geometrical definition of the problem.
	 * \param[in] solver_container - Container vector with all the solutions.
	 * \param[in] numerics - Description of the numerical method.
	 * \param[in] config - Definition of the particular problem.
	 * \param[in] iMesh - Index of the mesh in multigrid computations.
	 * \param[in] iRKStep - Current step of the Runge-Kutta iteration.
	 */
	void Centered_Residual(CGeometry *geometry, CSolver **solver_container, CNumerics *numerics, CConfig *config,
                           unsigned short iMesh, unsigned short iRKStep);
    
	/*!
	 * \brief Compute the spatial integration using a upwind scheme.
	 * \param[in] geometry - Geometrical definition of the problem.
	 * \param[in] solver_container - Container vector with all the solutions.
	 * \param[in] numerics - Description of the numerical method.
	 * \param[in] config - Definition of the particular problem.
	 * \param[in] iMesh - Index of the mesh in multigrid computations.
	 */
	void Upwind_Residual(CGeometry *geometry, CSolver **solver_container, CNumerics *numerics, CConfig *config,
                         unsigned short iMesh);
    
	/*!
	 * \brief Source term integration.
	 * \param[in] geometry - Geometrical definition of the problem.
	 * \param[in] solver_container - Container vector with all the solutions.
	 * \param[in] numerics - Description of the numerical method.
	 * \param[in] config - Definition of the particular problem.
	 * \param[in] iMesh - Index of the mesh in multigrid computations.
	 */
	void Source_Residual(CGeometry *geometry, CSolver **solver_container, CNumerics *numerics, CNumerics *second_numerics,
                         CConfig *config, unsigned short iMesh);
    
	/*!
	 * \brief Source term integration.
	 * \param[in] geometry - Geometrical definition of the problem.
	 * \param[in] solver_container - Container vector with all the solutions.
	 * \param[in] numerics - Description of the numerical method.
	 * \param[in] config - Definition of the particular problem.
	 * \param[in] iMesh - Index of the mesh in multigrid computations.
	 */
	void Source_Template(CGeometry *geometry, CSolver **solver_container, CNumerics *numerics,
                         CConfig *config, unsigned short iMesh);
    
	/*!
	 * \brief Compute the undivided laplacian for the adjoint solution.
	 * \param[in] geometry - Geometrical definition of the problem.
	 * \param[in] config - Definition of the particular problem.
	 */
	void SetUndivided_Laplacian(CGeometry *geometry, CConfig *config);
    
    /*!
	 * \brief Parallelization of Undivided Laplacian.
	 * \param[in] geometry - Geometrical definition of the problem.
	 * \param[in] config - Definition of the particular problem.
	 */
	void Set_MPI_Undivided_Laplacian(CGeometry *geometry, CConfig *config);
    
	/*!
	 * \brief Compute the sensor for higher order dissipation control in rotating problems.
	 * \param[in] geometry - Geometrical definition of the problem.
	 * \param[in] solver_container - Container vector with all the solutions.
	 * \param[in] config - Definition of the particular problem.
	 */
	void SetDissipation_Switch(CGeometry *geometry, CConfig *config);
    
    /*!
	 * \brief A virtual member.
	 * \param[in] geometry - Geometrical definition of the problem.
	 * \param[in] solver_container - Container vector with all the solutions.
	 * \param[in] config - Definition of the particular problem.
	 */
	void Set_MPI_Dissipation_Switch(CGeometry *geometry, CConfig *config);
    
	/*!
	 * \brief Impose via the residual the adjoint Euler wall boundary condition.
	 * \param[in] geometry - Geometrical definition of the problem.
	 * \param[in] solver_container - Container vector with all the solutions.
	 * \param[in] numerics - Description of the numerical method.
	 * \param[in] config - Definition of the particular problem.
	 * \param[in] val_marker - Surface marker where the boundary condition is applied.
	 */
	void BC_Euler_Wall(CGeometry *geometry, CSolver **solver_container, CNumerics *numerics, CConfig *config,
                       unsigned short val_marker);
    
	/*!
	 * \brief Impose via the residual the interface adjoint boundary condition.
	 * \param[in] geometry - Geometrical definition of the problem.
	 * \param[in] solver_container - Container vector with all the solutions.
	 * \param[in] numerics - Description of the numerical method.
	 * \param[in] config - Definition of the particular problem.
	 * \param[in] val_marker - Surface marker where the boundary condition is applied.
	 */
	void BC_Interface_Boundary(CGeometry *geometry, CSolver **solver_container, CNumerics *numerics, CConfig *config);
    
	/*!
	 * \brief Impose via the residual the near-field adjoint boundary condition.
	 * \param[in] geometry - Geometrical definition of the problem.
	 * \param[in] solver_container - Container vector with all the solutions.
	 * \param[in] numerics - Description of the numerical method.
	 * \param[in] config - Definition of the particular problem.
	 * \param[in] val_marker - Surface marker where the boundary condition is applied.
	 */
	void BC_NearField_Boundary(CGeometry *geometry, CSolver **solver_container, CNumerics *numerics, CConfig *config);
    
	/*!
	 * \brief Impose via the residual the adjoint symmetry boundary condition.
	 * \param[in] geometry - Geometrical definition of the problem.
	 * \param[in] solver_container - Container vector with all the solutions.
	 * \param[in] conv_numerics - Description of the numerical method.
	 * \param[in] visc_numerics - Description of the numerical method.
	 * \param[in] config - Definition of the particular problem.
	 * \param[in] val_marker - Surface marker where the boundary condition is applied.
	 */
	void BC_Sym_Plane(CGeometry *geometry, CSolver **solver_container, CNumerics *conv_numerics, CNumerics *visc_numerics, CConfig *config,
                      unsigned short val_marker);
    
	/*!
	 * \brief Impose the boundary condition to the far field using characteristics.
	 * \param[in] geometry - Geometrical definition of the problem.
	 * \param[in] solver_container - Container vector with all the solutions.
	 * \param[in] conv_numerics - Description of the numerical method.
	 * \param[in] visc_numerics - Description of the numerical method.
	 * \param[in] config - Definition of the particular problem.
	 * \param[in] val_marker - Surface marker where the boundary condition is applied.
	 */
	void BC_Far_Field(CGeometry *geometry, CSolver **solver_container, CNumerics *conv_numerics, CNumerics *visc_numerics, CConfig *config,
                      unsigned short val_marker);
    
	/*!
	 * \brief Impose the inlet boundary condition.
	 * \param[in] geometry - Geometrical definition of the problem.
	 * \param[in] solver_container - Container vector with all the solutions.
	 * \param[in] conv_numerics - Description of the numerical method.
	 * \param[in] visc_numerics - Description of the numerical method.
	 * \param[in] config - Definition of the particular problem.
	 * \param[in] val_marker - Surface marker where the boundary condition is applied.
	 */
	void BC_Inlet(CGeometry *geometry, CSolver **solver_container, CNumerics *conv_numerics, CNumerics *visc_numerics, CConfig *config,
                  unsigned short val_marker);
    

  /*!
   * \brief Impose the supersonic inlet boundary condition.
   * \param[in] geometry - Geometrical definition of the problem.
   * \param[in] solver_container - Container vector with all the solutions.
   * \param[in] solver - Description of the numerical method.
   * \param[in] config - Definition of the particular problem.
   * \param[in] val_marker - Surface marker where the boundary condition is applied.
   */
	void BC_Supersonic_Inlet(CGeometry *geometry, CSolver **solver_container, CNumerics *conv_numerics, CNumerics *visc_numerics, CConfig *config,
	              unsigned short val_marker);
  
  /*!
   * \brief Impose the supersonic outlet boundary condition.
   * \param[in] geometry - Geometrical definition of the problem.
   * \param[in] solver_container - Container vector with all the solutions.
   * \param[in] solver - Description of the numerical method.
   * \param[in] config - Definition of the particular problem.
   * \param[in] val_marker - Surface marker where the boundary condition is applied.
   */
  void BC_Supersonic_Outlet(CGeometry *geometry, CSolver **solver_container, CNumerics *conv_numerics, CNumerics *visc_numerics, CConfig *config,
                           unsigned short val_marker);

	/*!
	 * \brief Impose the outlet boundary condition.
	 * \param[in] geometry - Geometrical definition of the problem.
	 * \param[in] solver_container - Container vector with all the solutions.
	 * \param[in] conv_numerics - Description of the numerical method.
	 * \param[in] visc_numerics - Description of the numerical method.
	 * \param[in] config - Definition of the particular problem.
	 * \param[in] val_marker - Surface marker where the boundary condition is applied.
	 */
	void BC_Outlet(CGeometry *geometry, CSolver **solver_container, CNumerics *conv_numerics, CNumerics *visc_numerics, CConfig *config,
                   unsigned short val_marker);
    
	/*!
	 * \brief Impose the engine inflow adjoint boundary condition.
	 * \param[in] geometry - Geometrical definition of the problem.
	 * \param[in] solver_container - Container vector with all the solutions.
	 * \param[in] conv_numerics - Description of the numerical method.
	 * \param[in] visc_numerics - Description of the numerical method.
	 * \param[in] config - Definition of the particular problem.
	 * \param[in] val_marker - Surface marker where the boundary condition is applied.
	 */
	void BC_Engine_Inflow(CGeometry *geometry, CSolver **solver_container, CNumerics *conv_numerics, CNumerics *visc_numerics,
                          CConfig *config, unsigned short val_marker);
  
  /*!
   * \brief Impose the engine bleed adjoint boundary condition.
   * \param[in] geometry - Geometrical definition of the problem.
   * \param[in] solver_container - Container vector with all the solutions.
   * \param[in] conv_numerics - Description of the numerical method.
   * \param[in] visc_numerics - Description of the numerical method.
   * \param[in] config - Definition of the particular problem.
   * \param[in] val_marker - Surface marker where the boundary condition is applied.
   */
  void BC_Engine_Bleed(CGeometry *geometry, CSolver **solver_container, CNumerics *conv_numerics, CNumerics *visc_numerics,
                        CConfig *config, unsigned short val_marker);
  
	/*!
	 * \brief Impose the engine exhaust boundary condition.
	 * \param[in] geometry - Geometrical definition of the problem.
	 * \param[in] solver_container - Container vector with all the solutions.
	 * \param[in] conv_numerics - Description of the numerical method.
	 * \param[in] visc_numerics - Description of the numerical method.
	 * \param[in] config - Definition of the particular problem.
	 * \param[in] val_marker - Surface marker where the boundary condition is applied.
	 */
	void BC_Engine_Exhaust(CGeometry *geometry, CSolver **solver_container, CNumerics *conv_numerics, CNumerics *visc_numerics,
                           CConfig *config, unsigned short val_marker);
    
	/*!
	 * \brief Update the solution using a Runge-Kutta strategy.
	 * \param[in] geometry - Geometrical definition of the problem.
	 * \param[in] solver_container - Container vector with all the solutions.
	 * \param[in] config - Definition of the particular problem.
	 * \param[in] iRKStep - Current step of the Runge-Kutta iteration.
	 */
	void ExplicitRK_Iteration(CGeometry *geometry, CSolver **solver_container, CConfig *config,
                              unsigned short iRKStep);
    
	/*!
	 * \brief Update the solution using a explicit Euler scheme.
	 * \param[in] geometry - Geometrical definition of the problem.
	 * \param[in] solver_container - Container vector with all the solutions.
	 * \param[in] config - Definition of the particular problem.
	 */
	void ExplicitEuler_Iteration(CGeometry *geometry, CSolver **solver_container, CConfig *config);
    
	/*!
	 * \brief Update the solution using an implicit solver.
	 * \param[in] geometry - Geometrical definition of the problem.
	 * \param[in] solver_container - Container vector with all the solutions.
	 * \param[in] config - Definition of the particular problem.
	 */
	void ImplicitEuler_Iteration(CGeometry *geometry, CSolver **solver_container, CConfig *config);
    
	/*!
	 * \brief Initialize the residual vectors.
	 * \param[in] geometry - Geometrical definition of the problem.
	 * \param[in] solver_container - Container vector with all the solutions.
	 * \param[in] config - Definition of the particular problem.
	 * \param[in] iRKStep - Current step of the Runge-Kutta iteration.
     * \param[in] RunTime_EqSystem - System of equations which is going to be solved.
	 */
	void Preprocessing(CGeometry *geometry, CSolver **solver_container, CConfig *config, unsigned short iMesh, unsigned short iRKStep, unsigned short RunTime_EqSystem, bool Output);
    
	/*!
	 * \brief Compute the inviscid sensitivity of the functional.
	 * \param[in] geometry - Geometrical definition of the problem.
	 * \param[in] solver_container - Container vector with all the solutions.
	 * \param[in] numerics - Description of the numerical method.
	 * \param[in] config - Definition of the particular problem.
	 */
	void Inviscid_Sensitivity(CGeometry *geometry, CSolver **solver_container, CNumerics *numerics, CConfig *config);
    
	/*!
	 * \brief Smooth the inviscid sensitivity of the functional.
	 * \param[in] geometry - Geometrical definition of the problem.
	 * \param[in] solver_container - Container vector with all the solutions.
	 * \param[in] numerics - Description of the numerical method.
	 * \param[in] config - Definition of the particular problem.
	 */
	void Smooth_Sensitivity(CGeometry *geometry, CSolver **solver_container, CNumerics *numerics, CConfig *config);
    
	/*!
	 * \brief Get the shape sensitivity coefficient.
	 * \param[in] val_marker - Surface marker where the coefficient is computed.
	 * \param[in] val_vertex - Vertex of the marker <i>val_marker</i> where the coefficient is evaluated.
	 * \return Value of the sensitivity coefficient.
	 */
	su2double GetCSensitivity(unsigned short val_marker, unsigned long val_vertex);
    
	/*!
	 * \brief Set the shape sensitivity coefficient.
	 * \param[in] val_marker - Surface marker where the coefficient is computed.
	 * \param[in] val_vertex - Vertex of the marker <i>val_marker</i> where the coefficient is evaluated.
	 * \param[in] val_sensitivity - Value of the sensitivity coefficient.
	 */
	void SetCSensitivity(unsigned short val_marker, unsigned long val_vertex, su2double val_sensitivity);
    
	/*!
	 * \brief Provide the total shape sensitivity coefficient.
	 * \return Value of the geometrical sensitivity coefficient
	 *         (inviscid + viscous contribution).
	 */
	su2double GetTotal_Sens_Geo(void);
    
	/*!
	 * \brief Set the total Mach number sensitivity coefficient.
	 * \return Value of the Mach sensitivity coefficient
	 *         (inviscid + viscous contribution).
	 */
	su2double GetTotal_Sens_Mach(void);
    
	/*!
	 * \brief Set the total angle of attack sensitivity coefficient.
	 * \return Value of the angle of attack sensitivity coefficient
	 *         (inviscid + viscous contribution).
	 */
	su2double GetTotal_Sens_AoA(void);
    
	/*!
	 * \brief Set the total farfield pressure sensitivity coefficient.
	 * \return Value of the farfield pressure sensitivity coefficient
	 *         (inviscid + viscous contribution).
	 */
	su2double GetTotal_Sens_Press(void);
    
	/*!
	 * \brief Set the total farfield temperature sensitivity coefficient.
	 * \return Value of the farfield temperature sensitivity coefficient
	 *         (inviscid + viscous contribution).
	 */
	su2double GetTotal_Sens_Temp(void);
  
	/*!
	 * \brief Set the total residual adding the term that comes from the Dual Time Strategy.
	 * \param[in] geometry - Geometrical definition of the problem.
	 * \param[in] solver_container - Container vector with all the solutions.
	 * \param[in] config - Definition of the particular problem.
	 * \param[in] iRKStep - Current step of the Runge-Kutta iteration.
	 * \param[in] iMesh - Index of the mesh in multigrid computations.
	 * \param[in] RunTime_EqSystem - System of equations which is going to be solved.
	 */
	void SetResidual_DualTime(CGeometry *geometry, CSolver **solver_container, CConfig *config,
                              unsigned short iRKStep, unsigned short iMesh, unsigned short RunTime_EqSystem);
    
    /*!
	 * \brief Set the initial condition for the Euler Equations.
	 * \param[in] geometry - Geometrical definition of the problem.
	 * \param[in] solver_container - Container with all the solutions.
	 * \param[in] config - Definition of the particular problem.
	 * \param[in] ExtIter - External iteration.
	 */
	void SetInitialCondition(CGeometry **geometry, CSolver ***solver_container, CConfig *config, unsigned long ExtIter);


};

/*!
 * \class CAdjNSSolver
 * \brief Main class for defining the Navier-Stokes' adjoint flow solver.
 * \ingroup Navier_Stokes_Equations
 * \author F. Palacios
 * \version 3.2.9 "eagle"
 */
class CAdjNSSolver : public CAdjEulerSolver {
public:
    
	/*!
	 * \brief Constructor of the class.
	 */
	CAdjNSSolver(void);
    
	/*!
	 * \overload
	 * \param[in] geometry - Geometrical definition of the problem.
	 * \param[in] config - Definition of the particular problem.
     * \param[in] iMesh - Index of the mesh in multigrid computations.
	 */
	CAdjNSSolver(CGeometry *geometry, CConfig *config, unsigned short iMesh);
    
	/*!
	 * \brief Destructor of the class.
	 */
	~CAdjNSSolver(void);

  /*!
   * \brief A virtual member.
   * \param[in] geometry - Geometrical definition of the problem.
   * \param[in] solver_container - Container vector with all the solutions.
   * \param[in] config - Definition of the particular problem.
   * \param[in] iMesh - Index of the mesh in multigrid computations.
   * \param[in] Iteration - Index of the current iteration.
   */
  void SetTime_Step(CGeometry *geometry, CSolver **solver_container, CConfig *config,
                              unsigned short iMesh, unsigned long Iteration);

    
	/*!
	 * \brief Impose via the residual or brute force the Navier-Stokes adjoint boundary condition (heat flux).
	 * \param[in] geometry - Geometrical definition of the problem.
	 * \param[in] solver_container - Container vector with all the solutions.
	 * \param[in] conv_numerics - Description of the numerical method.
	 * \param[in] visc_numerics - Description of the numerical method.
	 * \param[in] config - Definition of the particular problem.
	 * \param[in] val_marker - Surface marker where the boundary condition is applied.
	 */
	void BC_HeatFlux_Wall(CGeometry *geometry, CSolver **solver_container, CNumerics *conv_numerics, CNumerics *visc_numerics, CConfig *config,
                          unsigned short val_marker);
    
    /*!
	 * \brief Impose via the residual or brute force the Navier-Stokes adjoint boundary condition (heat flux).
	 * \param[in] geometry - Geometrical definition of the problem.
	 * \param[in] solver_container - Container vector with all the solutions.
	 * \param[in] conv_numerics - Description of the numerical method.
	 * \param[in] visc_numerics - Description of the numerical method.
	 * \param[in] config - Definition of the particular problem.
	 * \param[in] val_marker - Surface marker where the boundary condition is applied.
	 */
	void BC_Isothermal_Wall(CGeometry *geometry, CSolver **solver_container, CNumerics *conv_numerics, CNumerics *visc_numerics, CConfig *config, unsigned short val_marker);
    
	/*!
	 * \brief Restart residual and compute gradients.
	 * \param[in] geometry - Geometrical definition of the problem.
	 * \param[in] solver_container - Container vector with all the solutions.
	 * \param[in] config - Definition of the particular problem.
	 * \param[in] iRKStep - Current step of the Runge-Kutta iteration.
     * \param[in] RunTime_EqSystem - System of equations which is going to be solved.
	 */
	void Preprocessing(CGeometry *geometry, CSolver **solver_container, CConfig *config, unsigned short iMesh, unsigned short iRKStep, unsigned short RunTime_EqSystem, bool Output);
    
	/*!
	 * \brief Compute the viscous sensitivity of the functional.
	 * \param[in] geometry - Geometrical definition of the problem.
	 * \param[in] solver_container - Container vector with all the solutions.
	 * \param[in] numerics - Description of the numerical method.
	 * \param[in] config - Definition of the particular problem.
	 */
	void Viscous_Sensitivity(CGeometry *geometry, CSolver **solver_container, CNumerics *numerics, CConfig *config);
    
	/*!
	 * \brief Compute the viscous residuals for the adjoint equation.
	 * \param[in] geometry - Geometrical definition of the problem.
	 * \param[in] solver_container - Container vector with all the solutions.
	 * \param[in] numerics - Description of the numerical method.
	 * \param[in] config - Definition of the particular problem.
	 * \param[in] iMesh - Index of the mesh in multigrid computations.
	 * \param[in] iRKStep - Current step of the Runge-Kutta iteration.
	 */
	void Viscous_Residual(CGeometry *geometry, CSolver **solver_container, CNumerics *numerics,
                          CConfig *config, unsigned short iMesh, unsigned short iRKStep);
    
	/*!
	 * \brief Source term computation.
	 * \param[in] geometry - Geometrical definition of the problem.
	 * \param[in] solver_container - Container vector with all the solutions.
	 * \param[in] numerics - Description of the numerical method.
	 * \param[in] config - Definition of the particular problem.
	 * \param[in] iMesh - Index of the mesh in multigrid computations.
	 */
	void Source_Residual(CGeometry *geometry, CSolver **solver_container, CNumerics *numerics, CNumerics *second_numerics,
                         CConfig *config, unsigned short iMesh);
    
};

/*!
 * \class CAdjTurbSolver
 * \brief Main class for defining the adjoint turbulence model solver.
 * \ingroup Turbulence_Model
 * \author F. Palacios, A. Bueno.
 * \version 3.2.9 "eagle"
 */
class CAdjTurbSolver : public CSolver {
private:
	su2double PsiNu_Inf,	/*!< \brief PsiNu variable at the infinity. */
	*FlowSolution_i,	/*!< \brief Store the flow solution at point i. */
	*FlowSolution_j;	/*!< \brief Store the flow solution at point j. */

	su2double Gamma;									/*!< \brief Fluid's Gamma constant (ratio of specific heats). */
	su2double Gamma_Minus_One;				/*!< \brief Fluids's Gamma - 1.0  . */
        
public:
    
	/*!
	 * \brief Default constructor of the class.
	 */
	CAdjTurbSolver(void);
    
	/*!
	 * \overload
	 * \param[in] geometry - Geometrical definition of the problem.
	 * \param[in] config - Definition of the particular problem.
	 */
	CAdjTurbSolver(CGeometry *geometry, CConfig *config, unsigned short iMesh);
    
    /*!
	 * \brief Impose the send-receive boundary condition.
	 * \param[in] geometry - Geometrical definition of the problem.
	 * \param[in] config - Definition of the particular problem.
	 */
	void Set_MPI_Solution(CGeometry *geometry, CConfig *config);
  
  /*!
	 * \brief Impose the send-receive boundary condition.
	 * \param[in] geometry - Geometrical definition of the problem.
	 * \param[in] config - Definition of the particular problem.
	 */
	void Set_MPI_Solution_Old(CGeometry *geometry, CConfig *config);
  
    /*!
	 * \brief Impose the send-receive boundary condition.
	 * \param[in] geometry - Geometrical definition of the problem.
	 * \param[in] config - Definition of the particular problem.
	 */
	void Set_MPI_Solution_Gradient(CGeometry *geometry, CConfig *config);
    
	/*!
	 * \brief Default destructor of the class.
	 */
	virtual ~CAdjTurbSolver(void);
    
	/*!
	 * \brief Impose the Navier-Stokes turbulent adjoint boundary condition.
	 * \param[in] geometry - Geometrical definition of the problem.
	 * \param[in] solver_container - Container vector with all the solutions.
	 * \param[in] conv_numerics - Description of the numerical method.
	 * \param[in] visc_numerics - Description of the numerical method.
	 * \param[in] config - Definition of the particular problem.
	 * \param[in] val_marker - Surface marker where the boundary condition is applied.
	 */
	void BC_HeatFlux_Wall(CGeometry *geometry, CSolver **solver_container, CNumerics *conv_numerics, CNumerics *visc_numerics, CConfig *config,
                          unsigned short val_marker);
  
  /*!
	 * \brief Impose an isothermal wall boundary condition (no-slip).
	 * \param[in] geometry - Geometrical definition of the problem.
	 * \param[in] solver_container - Container vector with all the solutions.
	 * \param[in] conv_numerics - Description of the numerical method.
	 * \param[in] visc_numerics - Description of the numerical method.
	 * \param[in] config - Definition of the particular problem.
	 * \param[in] val_marker - Surface marker where the boundary condition is applied.
	 */
	void BC_Isothermal_Wall(CGeometry *geometry, CSolver **solver_container, CNumerics *conv_numerics, CNumerics *visc_numerics, CConfig *config,
                          unsigned short val_marker);
  
	/*!
	 * \brief Impose the boundary condition to the far field using characteristics.
	 * \param[in] geometry - Geometrical definition of the problem.
	 * \param[in] solver_container - Container vector with all the solutions.
	 * \param[in] conv_numerics - Description of the numerical method.
	 * \param[in] visc_numerics - Description of the numerical method.
	 * \param[in] config - Definition of the particular problem.
	 * \param[in] val_marker - Surface marker where the boundary condition is applied.
	 */
	void BC_Far_Field(CGeometry *geometry, CSolver **solver_container, CNumerics *conv_numerics, CNumerics *visc_numerics, CConfig *config,
                      unsigned short val_marker);
    
	/*!
	 * \brief Initializate the residual vectors.
	 * \param[in] geometry - Geometrical definition of the problem.
	 * \param[in] solver_container - Container vector with all the solutions.
	 * \param[in] config - Definition of the particular problem.
	 * \param[in] iRKStep - Current step of the Runge-Kutta iteration.
     * \param[in] RunTime_EqSystem - System of equations which is going to be solved.
	 */
	void Preprocessing(CGeometry *geometry, CSolver **solver_container, CConfig *config, unsigned short iMesh, unsigned short iRKStep, unsigned short RunTime_EqSystem, bool Output);
    
	/*!
	 * \brief Compute the spatial integration using a upwind scheme.
	 * \param[in] geometry - Geometrical definition of the problem.
	 * \param[in] solver_container - Container vector with all the solutions.
	 * \param[in] numerics - Description of the numerical method.
	 * \param[in] config - Definition of the particular problem.
	 * \param[in] iMesh - Index of the mesh in multigrid computations.
	 */
	void Upwind_Residual(CGeometry *geometry, CSolver **solver_container, CNumerics *numerics, CConfig *config,
                         unsigned short iMesh);
    
	/*!
	 * \brief Compute the viscous residuals for the turbulent adjoint equation.
	 * \param[in] geometry - Geometrical definition of the problem.
	 * \param[in] solver_container - Container vector with all the solutions.
	 * \param[in] numerics - Description of the numerical method.
	 * \param[in] config - Definition of the particular problem.
	 * \param[in] iMesh - Index of the mesh in multigrid computations.
	 * \param[in] iRKStep - Current step of the Runge-Kutta iteration.
	 */
	void Viscous_Residual(CGeometry *geometry, CSolver **solver_container, CNumerics *numerics, CConfig *config,
                          unsigned short iMesh, unsigned short iRKStep);
    
	/*!
	 * \brief Source term computation.
	 * \param[in] geometry - Geometrical definition of the problem.
	 * \param[in] solver_container - Container vector with all the solutions.
	 * \param[in] numerics - Description of the numerical method.
	 * \param[in] config - Definition of the particular problem.
	 * \param[in] iMesh - Index of the mesh in multigrid computations.
	 */
	void Source_Residual(CGeometry *geometry, CSolver **solver_container, CNumerics *numerics, CNumerics *second_numerics,
                         CConfig *config, unsigned short iMesh);
    
	/*!
	 * \brief Update the solution using an implicit solver.
	 * \param[in] geometry - Geometrical definition of the problem.
	 * \param[in] solver_container - Container vector with all the solutions.
	 * \param[in] config - Definition of the particular problem.
	 */
	void ImplicitEuler_Iteration(CGeometry *geometry, CSolver **solver_container, CConfig *config);
    
};

/*!
 * \class CLinEulerSolver
 * \brief Main class for defining the linearized Euler solver.
 * \ingroup Euler_Equations
 * \author F. Palacios
 * \version 3.2.9 "eagle"
 */
class CLinEulerSolver : public CSolver {
private:
	su2double DeltaRho_Inf,	/*!< \brief Linearized density variable at the infinity. */
	DeltaE_Inf,				/*!< \brief Linearized energy at the infinity. */
	*DeltaVel_Inf;			/*!< \brief Linearized velocity vector at the infinity. */
	su2double *iPoint_UndLapl,	/*!< \brief Undivided Laplacians for centered scheme. */
	*jPoint_UndLapl;			/*!< \brief Undivided Laplacians for centered scheme. */
	su2double *CDeltaDrag_Inv, /*!< \brief Linearized drag coefficient (inviscid contribution) for each boundary. */
	*CDeltaLift_Inv,		/*!< \brief Linearized lift coefficient (inviscid contribution) for each boundary. */
	*DeltaForceInviscid;	/*!< \brief Linearized inviscid force for each boundary. */
	su2double AllBound_CDeltaDrag_Inv, /*!< \brief Total linearized drag coefficient (inviscid contribution) for all the boundaries. */
	AllBound_CDeltaLift_Inv;		/*!< \brief Total linearized lift coefficient (inviscid contribution) for all the boundaries. */
	su2double Total_CDeltaDrag,	/*!< \brief Total linearized drag coefficient for all the boundaries. */
	Total_CDeltaLift;			/*!< \brief Total linearized lift coefficient for all the boundaries. */
	su2double Gamma;									/*!< \brief Fluid's Gamma constant (ratio of specific heats). */
	su2double Gamma_Minus_One;				/*!< \brief Fluids's Gamma - 1.0  . */
    
public:
    
	/*!
	 * \brief Constructor of the class.
	 */
	CLinEulerSolver(void);
    
	/*!
	 * \overload
	 * \param[in] geometry - Geometrical definition of the problem.
	 * \param[in] config - Definition of the particular problem.
	 */
	CLinEulerSolver(CGeometry *geometry, CConfig *config, unsigned short iMesh);
    
	/*!
	 * \brief Destructor of the class.
	 */
	~CLinEulerSolver(void);
    
	/*!
	 * \brief Compute the spatial integration using a centered scheme for the linearized equations.
	 * \param[in] geometry - Geometrical definition of the problem.
	 * \param[in] solver_container - Container vector with all the solutions.
	 * \param[in] numerics - Description of the numerical method.
	 * \param[in] config - Definition of the particular problem.
	 * \param[in] iMesh - Index of the mesh in multigrid computations.
	 * \param[in] iRKStep - Current step of the Runge-Kutta iteration.
	 */
	void Centered_Residual(CGeometry *geometry, CSolver **solver_container, CNumerics *numerics, CConfig *config,
                           unsigned short iMesh, unsigned short iRKStep);
    
	/*!
	 * \brief Compute the undivided laplacian for the linearized solution.
	 * \param[in] geometry - Geometrical definition of the problem.
	 * \param[in] config - Definition of the particular problem.
	 */
	void SetUndivided_Laplacian(CGeometry *geometry, CConfig *config);
    
	/*!
	 * \brief Impose via the residual the linearized Euler wall boundary condition.
	 * \param[in] geometry - Geometrical definition of the problem.
	 * \param[in] solver_container - Container vector with all the solutions.
	 * \param[in] numerics - Description of the numerical method.
	 * \param[in] config - Definition of the particular problem.
	 * \param[in] val_marker - Surface marker where the boundary condition is applied.
	 */
	void BC_Euler_Wall(CGeometry *geometry, CSolver **solver_container, CNumerics *numerics, CConfig *config,
                       unsigned short val_marker);
    
	/*!
	 * \brief Impose the far-field boundary condition using characteristics.
	 * \param[in] geometry - Geometrical definition of the problem.
	 * \param[in] solver_container - Container vector with all the solutions.
	 * \param[in] conv_numerics - Description of the numerical method.
	 * \param[in] visc_numerics - Description of the numerical method.
	 * \param[in] config - Definition of the particular problem.
	 * \param[in] val_marker - Surface marker where the boundary condition is applied.
	 */
	void BC_Far_Field(CGeometry *geometry, CSolver **solver_container, CNumerics *conv_numerics, CNumerics *visc_numerics, CConfig *config,
                      unsigned short val_marker);
    
	/*!
	 * \brief Update the solution using a Runge-Kutta scheme.
	 * \param[in] geometry - Geometrical definition of the problem.
	 * \param[in] solver_container - Container vector with all the solutions.
	 * \param[in] config - Definition of the particular problem.
	 * \param[in] iRKStep - Current step of the Runge-Kutta iteration.
	 */
	void ExplicitRK_Iteration(CGeometry *geometry, CSolver **solver_container, CConfig *config,
                              unsigned short iRKStep);
    
	/*!
	 * \brief Restart residual.
	 * \param[in] geometry - Geometrical definition of the problem.
	 * \param[in] solver_container - Container vector with all the solutions.
	 * \param[in] config - Definition of the particular problem.
	 * \param[in] iRKStep - Current step of the Runge-Kutta iteration.
     * \param[in] RunTime_EqSystem - System of equations which is going to be solved.
	 */
	void Preprocessing(CGeometry *geometry, CSolver **solver_container, CConfig *config, unsigned short iMesh, unsigned short iRKStep, unsigned short RunTime_EqSystem, bool Output);
    
	/*!
	 * \brief Compute the linearization of the pressure forces and all the adimensional coefficients.
	 * \param[in] geometry - Geometrical definition of the problem.
	 * \param[in] solver_container - Container vector with all the solutions.
	 * \param[in] config - Definition of the particular problem.
	 */
	void Inviscid_DeltaForces(CGeometry *geometry, CSolver **solver_container, CConfig *config);
    
	/*!
	 * \brief Get the total non dimensional drag coefficient.
	 * \return Value of the linearized drag coefficient (inviscid contribution).
	 */
	su2double GetTotal_CDeltaDrag(void);
    
	/*!
	 * \brief Get the total non dimensional lift coefficient.
	 * \return Value of the linearized lift coefficient (inviscid contribution).
	 */
	su2double GetTotal_CDeltaLift(void);
};

/*! \class CPoissonSolver
 *  \brief Main class for defining the poisson potential solver.
 *  \author F. Palacios
 *  \version 3.2.9 "eagle"
 *  \date May 3, 2010.
 */
class CPoissonSolver : public CSolver {
private:
	su2double Total_CCharge;			/*!< \brief Total charge coefficient for all the domain. */
	su2double *Source_Vector;		/*!< \brief Auxiliary vector for storing element source vector. */
    
    su2double Gamma;									/*!< \brief Fluid's Gamma constant (ratio of specific heats). */
	su2double Gamma_Minus_One;				/*!< \brief Fluids's Gamma - 1.0  . */
    
    su2double **StiffMatrix_Elem,			/*!< \brief Auxiliary matrices for storing point to point Stiffness Matrices. */
	**StiffMatrix_Node;							/*!< \brief Auxiliary matrices for storing point to point Stiffness Matrices. */
    
    
public:
    
	/*!
	 * \brief Constructor of the class.
	 */
	CPoissonSolver(void);
    
	/*!
	 * \overload
	 * \param[in] geometry - Geometrical definition of the problem.
	 * \param[in] config - Definition of the particular problem.
	 */
	CPoissonSolver(CGeometry *geometry, CConfig *config);
    
	/*!
	 * \brief A virtual member.
	 * \param[in] solver1_geometry - Geometrical definition of the problem.
	 * \param[in] solver1_solution - Container vector with all the solutions.
	 * \param[in] solver1_config - Definition of the particular problem.
	 * \param[in] solver2_geometry - Geometrical definition of the problem.
	 * \param[in] solver2_solution - Container vector with all the solutions.
	 * \param[in] solver2_config - Definition of the particular problem.
	 */
	void Copy_Zone_Solution(CSolver ***solver1_solution, CGeometry **solver1_geometry, CConfig *solver1_config, CSolver ***solver2_solution, CGeometry **solver2_geometry, CConfig *solver2_config);
    
	/*!
	 * \brief Destructor of the class.
	 */
	~CPoissonSolver(void);
    
	/*!
	 * \brief Integrate the Poisson equation using a Galerkin method.
	 * \param[in] geometry - Geometrical definition of the problem.
	 * \param[in] solver_container - Container vector with all the solutions.
	 * \param[in] numerics - Description of the numerical method.
	 * \param[in] config - Definition of the particular problem.
	 * \param[in] iMesh - Index of the mesh in multigrid computations.
	 */
	void Viscous_Residual(CGeometry *geometry, CSolver **solver_container, CNumerics *numerics, CConfig *config,
                         unsigned short iMesh, unsigned short iRKStep);
    
	/*!
	 * \brief Integrate the Poisson equation using a Galerkin method.
	 * \param[in] StiffMatrix_Elem - Element stiffness matrix
	 */
	void AddStiffMatrix(su2double **StiffMatrix_Elem, unsigned long Point_0, unsigned long Point_1, unsigned long Point_2, unsigned long Point_3);

	/*!
	 * \brief Compute the residual.
	 * \param[in] geometry - Geometrical definition of the problem.
	 * \param[in] solver_container - Container vector with all the solutions.
	 * \param[in] config - Definition of the particular problem.
	 * \param[in] iMesh - Index of the mesh in multigrid computations.
	 */
	void Compute_Residual(CGeometry *geometry, CSolver **solver_container, CConfig *config,
                          unsigned short iMesh);
  
  /*!
	 * \brief Impose via the residual the Dirichlet boundary condition.
	 * \param[in] geometry - Geometrical definition of the problem.
	 * \param[in] solver_container - Container vector with all the solutions.
	 * \param[in] config - Definition of the particular problem.
	 * \param[in] val_marker - Surface marker where the boundary condition is applied.
	 */
  void BC_Dirichlet(CGeometry *geometry, CSolver **solver_container, CConfig *config, unsigned short val_marker);
  
  /*!
	 * \brief Impose via the residual the Neumann boundary condition.
	 * \param[in] geometry - Geometrical definition of the problem.
	 * \param[in] solver_container - Container vector with all the solutions.
	 * \param[in] numerics - Description of the numerical method.
	 * \param[in] config - Definition of the particular problem.
	 * \param[in] val_marker - Surface marker where the boundary condition is applied.
	 */
  void BC_Neumann(CGeometry *geometry, CSolver **solver_container, CNumerics *numerics, CConfig *config, unsigned short val_marker);
    
	/*!
	 * \brief Set residuals to zero.
	 * \param[in] geometry - Geometrical definition of the problem.
	 * \param[in] solver_container - Container vector with all the solutions.
	 * \param[in] config - Definition of the particular problem.
	 * \param[in] iRKStep - Current step of the Runge-Kutta iteration.
   * \param[in] RunTime_EqSystem - System of equations which is going to be solved.
	 */
	void Preprocessing(CGeometry *geometry, CSolver **solver_container, CConfig *config, unsigned short iMesh, unsigned short iRKStep, unsigned short RunTime_EqSystem, bool Output);
    
	/*!
	 * \brief Source term computation.
	 * \param[in] geometry - Geometrical definition of the problem.
	 * \param[in] solver_container - Container vector with all the solutions.
	 * \param[in] numerics - Description of the numerical method.
	 * \param[in] config - Definition of the particular problem.
	 * \param[in] iMesh - Index of the mesh in multigrid computations.
	 */
	void Source_Residual(CGeometry *geometry, CSolver **solver_container, CNumerics *numerics, CNumerics *second_numerics,
                         CConfig *config, unsigned short iMesh);
    
	/*!
	 * \brief Source term computation.
	 * \param[in] geometry - Geometrical definition of the problem.
	 * \param[in] solver_container - Container vector with all the solutions.
	 * \param[in] numerics - Description of the numerical method.
	 * \param[in] config - Definition of the particular problem.
	 * \param[in] iMesh - Index of the mesh in multigrid computations.
	 */
	void Source_Template(CGeometry *geometry, CSolver **solver_container, CNumerics *numerics,
                         CConfig *config, unsigned short iMesh);
  
	/*!
	 * \brief Update the solution using an implicit solver.
	 * \param[in] geometry - Geometrical definition of the problem.
	 * \param[in] solver_container - Container vector with all the solutions.
	 * \param[in] config - Definition of the particular problem.
	 */
	void ImplicitEuler_Iteration(CGeometry *geometry, CSolver **solver_container, CConfig *config);
  
};

/*! \class CWaveSolver
 *  \brief Main class for defining the wave solver.
 *  \author F. Palacios
 *  \version 3.2.9 "eagle"
 *  \date May 3, 2010.
 */
class CWaveSolver : public CSolver {
private:
	su2double *CWave;	/*!< \brief Wave strength for each boundary. */
	su2double AllBound_CWave;	/*!< \brief Total wave strength for all the boundaries. */
	su2double Total_CWave; /*!< \brief Total wave strength for all the boundaries. */
    
    CSysMatrix StiffMatrixSpace; /*!< \brief Sparse structure for storing the stiffness matrix in Galerkin computations. */
	CSysMatrix StiffMatrixTime;	/*!< \brief Sparse structure for storing the stiffness matrix in Galerkin computations. */
    
    su2double **StiffMatrix_Elem,			/*!< \brief Auxiliary matrices for storing point to point Stiffness Matrices. */
	**StiffMatrix_Node;							/*!< \brief Auxiliary matrices for storing point to point Stiffness Matrices. */
    
public:
    
	/*!
	 * \brief Constructor of the class.
	 */
	CWaveSolver(void);
    
	/*!
	 * \overload
	 * \param[in] geometry - Geometrical definition of the problem.
	 * \param[in] config - Definition of the particular problem.
	 */
	CWaveSolver(CGeometry *geometry, CConfig *config);
    
	/*!
	 * \brief Destructor of the class.
	 */
	~CWaveSolver(void);
    
	/*!
	 * \brief Integrate the Poisson equation using a Galerkin method.
	 * \param[in] geometry - Geometrical definition of the problem.
	 * \param[in] solver_container - Container vector with all the solutions.
	 * \param[in] numerics - Description of the numerical method.
	 * \param[in] config - Definition of the particular problem.
	 * \param[in] iMesh - Index of the mesh in multigrid computations.
	 */
	void Viscous_Residual(CGeometry *geometry, CSolver **solver_container, CNumerics *numerics, CConfig *config,
                         unsigned short iMesh, unsigned short iRKStep);
    
	/*!
	 * \brief Impose via the residual the Euler wall boundary condition.
	 * \param[in] geometry - Geometrical definition of the problem.
	 * \param[in] solver_container - Container vector with all the solutions.
	 * \param[in] numerics - Description of the numerical method.
	 * \param[in] config - Definition of the particular problem.
	 * \param[in] val_marker - Surface marker where the boundary condition is applied.
	 */
	void BC_Euler_Wall(CGeometry *geometry, CSolver **solver_container, CNumerics *numerics, CConfig *config,
                       unsigned short val_marker);
    
	/*!
	 * \brief Impose a Dirichlet boundary condition.
	 * \param[in] geometry - Geometrical definition of the problem.
	 * \param[in] solver_container - Container vector with all the solutions.
	 * \param[in] conv_numerics - Description of the numerical method.
	 * \param[in] visc_numerics - Description of the numerical method.
	 * \param[in] config - Definition of the particular problem.
	 * \param[in] val_marker - Surface marker where the boundary condition is applied.
	 */
	void BC_Far_Field(CGeometry *geometry, CSolver **solver_container, CNumerics *conv_numerics, CNumerics *visc_numerics, CConfig *config,
                      unsigned short val_marker);
    
	/*!
	 * \brief Set residuals to zero.
	 * \param[in] geometry - Geometrical definition of the problem.
	 * \param[in] solver_container - Container vector with all the solutions.
	 * \param[in] config - Definition of the particular problem.
	 * \param[in] iRKStep - Current step of the Runge-Kutta iteration.
     * \param[in] RunTime_EqSystem - System of equations which is going to be solved.
	 */
	void Preprocessing(CGeometry *geometry, CSolver **solver_container, CConfig *config, unsigned short iMesh, unsigned short iRKStep, unsigned short RunTime_EqSystem, bool Output);
    
	/*!
	 * \brief Source term computation.
	 * \param[in] geometry - Geometrical definition of the problem.
	 * \param[in] solver_container - Container vector with all the solutions.
	 * \param[in] numerics - Description of the numerical method.
	 * \param[in] config - Definition of the particular problem.
	 * \param[in] iMesh - Index of the mesh in multigrid computations.
	 */
	void Source_Residual(CGeometry *geometry, CSolver **solver_container, CNumerics *numerics, CNumerics *second_numerics,
                         CConfig *config, unsigned short iMesh);
    
	/*!
	 * \brief Source term computation.
	 * \param[in] geometry - Geometrical definition of the problem.
	 * \param[in] solver_container - Container vector with all the solutions.
	 * \param[in] numerics - Description of the numerical method.
	 * \param[in] config - Definition of the particular problem.
	 * \param[in] iMesh - Index of the mesh in multigrid computations.
	 */
	void Source_Template(CGeometry *geometry, CSolver **solver_container, CNumerics *numerics,
                         CConfig *config, unsigned short iMesh);
    
	/*!
	 * \brief Update the solution using an implicit solver.
	 * \param[in] geometry - Geometrical definition of the problem.
	 * \param[in] solver_container - Container vector with all the solutions.
	 * \param[in] config - Definition of the particular problem.
	 */
	void ImplicitEuler_Iteration(CGeometry *geometry, CSolver **solver_container, CConfig *config);
    
	/*!
	 * \brief Set the total residual adding the term that comes from the Dual Time Strategy.
	 * \param[in] geometry - Geometrical definition of the problem.
	 * \param[in] solver_container - Container vector with all the solutions.
	 * \param[in] config - Definition of the particular problem.
	 * \param[in] iRKStep - Current step of the Runge-Kutta iteration.
	 * \param[in] iMesh - Index of the mesh in multigrid computations.
	 * \param[in] RunTime_EqSystem - System of equations which is going to be solved.
	 */
	void SetResidual_DualTime(CGeometry *geometry, CSolver **solver_container, CConfig *config,
                              unsigned short iRKStep, unsigned short iMesh, unsigned short RunTime_EqSystem);
  
  /*!
	 * \brief Load a solution from a restart file.
	 * \param[in] geometry - Geometrical definition of the problem.
   * \param[in] solver - Container vector with all of the solvers.
	 * \param[in] config - Definition of the particular problem.
   * \param[in] val_iter - Current external iteration number.
	 */
	void LoadRestart(CGeometry **geometry, CSolver ***solver, CConfig *config, int val_iter);
    
	/*!
	 * \brief Compute the total wave strength coefficient.
	 * \param[in] geometry - Geometrical definition of the problem.
	 * \param[in] config - Definition of the particular problem.
	 */
	void Wave_Strength(CGeometry *geometry, CConfig *config);
    
	/*!
	 * \brief Build stiffness matrix in space.
	 * \param[in] geometry - Geometrical definition of the problem.
	 * \param[in] config - Definition of the particular problem.
	 */
	void SetSpace_Matrix(CGeometry *geometry,
                         CConfig   *config);

	/*!
	 * \brief Provide the total wave strength.
	 * \return Value of the wave strength.
	 */
	su2double GetTotal_CWave(void);
    
};

/*! \class CHeatSolver
 *  \brief Main class for defining the heat solver.
 *  \author F. Palacios
 *  \version 3.2.9 "eagle"
 *  \date May 3, 2010.
 */
class CHeatSolver : public CSolver {
private:
	su2double *CHeat;	/*!< \brief Heat strength for each boundary. */
	su2double AllBound_CHeat;	/*!< \brief Total Heat strength for all the boundaries. */
	su2double Total_CHeat; /*!< \brief Total Heat strength for all the boundaries. */
    
  CSysMatrix StiffMatrixSpace; /*!< \brief Sparse structure for storing the stiffness matrix in Galerkin computations. */
	CSysMatrix StiffMatrixTime;	/*!< \brief Sparse structure for storing the stiffness matrix in Galerkin computations. */
    
  su2double **StiffMatrix_Elem,			/*!< \brief Auxiliary matrices for storing point to point Stiffness Matrices. */
	**StiffMatrix_Node;							/*!< \brief Auxiliary matrices for storing point to point Stiffness Matrices. */
    
public:
    
	/*!
	 * \brief Constructor of the class.
	 */
	CHeatSolver(void);
    
	/*!
	 * \overload
	 * \param[in] geometry - Geometrical definition of the problem.
	 * \param[in] config - Definition of the particular problem.
	 */
	CHeatSolver(CGeometry *geometry, CConfig *config);
    
	/*!
	 * \brief Destructor of the class.
	 */
	~CHeatSolver(void);
    
	/*!
	 * \brief Integrate the Poisson equation using a Galerkin method.
	 * \param[in] geometry - Geometrical definition of the problem.
	 * \param[in] solver_container - Container vector with all the solutions.
	 * \param[in] numerics - Description of the numerical method.
	 * \param[in] config - Definition of the particular problem.
	 * \param[in] iMesh - Index of the mesh in multigrid computations.
	 */
	void Viscous_Residual(CGeometry *geometry, CSolver **solver_container, CNumerics *numerics, CConfig *config,
                         unsigned short iMesh, unsigned short iRKStep);
  
  /*!
	 * \brief Impose via the residual or brute force the Navier-Stokes adjoint boundary condition (heat flux).
	 * \param[in] geometry - Geometrical definition of the problem.
	 * \param[in] solver_container - Container vector with all the solutions.
	 * \param[in] conv_numerics - Description of the numerical method.
	 * \param[in] visc_numerics - Description of the numerical method.
	 * \param[in] config - Definition of the particular problem.
	 * \param[in] val_marker - Surface marker where the boundary condition is applied.
	 */
	void BC_HeatFlux_Wall(CGeometry *geometry, CSolver **solver_container, CNumerics *conv_numerics, CNumerics *visc_numerics, CConfig *config,
                        unsigned short val_marker);
  
  /*!
	 * \brief Impose via the residual or brute force the Navier-Stokes adjoint boundary condition (heat flux).
	 * \param[in] geometry - Geometrical definition of the problem.
	 * \param[in] solver_container - Container vector with all the solutions.
	 * \param[in] conv_numerics - Description of the numerical method.
	 * \param[in] visc_numerics - Description of the numerical method.
	 * \param[in] config - Definition of the particular problem.
	 * \param[in] val_marker - Surface marker where the boundary condition is applied.
	 */
	void BC_Isothermal_Wall(CGeometry *geometry, CSolver **solver_container, CNumerics *conv_numerics, CNumerics *visc_numerics, CConfig *config, unsigned short val_marker);
  
	/*!
	 * \brief Set residuals to zero.
	 * \param[in] geometry - Geometrical definition of the problem.
	 * \param[in] solver_container - Container vector with all the solutions.
	 * \param[in] config - Definition of the particular problem.
	 * \param[in] iRKStep - Current step of the Runge-Kutta iteration.
     * \param[in] RunTime_EqSystem - System of equations which is going to be solved.
	 */
	void Preprocessing(CGeometry *geometry, CSolver **solver_container, CConfig *config, unsigned short iMesh, unsigned short iRKStep, unsigned short RunTime_EqSystem, bool Output);
    
	/*!
	 * \brief Source term computation.
	 * \param[in] geometry - Geometrical definition of the problem.
	 * \param[in] solver_container - Container vector with all the solutions.
	 * \param[in] numerics - Description of the numerical method.
	 * \param[in] config - Definition of the particular problem.
	 * \param[in] iMesh - Index of the mesh in multigrid computations.
	 */
	void Source_Residual(CGeometry *geometry, CSolver **solver_container, CNumerics *numerics, CNumerics *second_numerics,
                         CConfig *config, unsigned short iMesh);
    
	/*!
	 * \brief Update the solution using an implicit solver.
	 * \param[in] geometry - Geometrical definition of the problem.
	 * \param[in] solver_container - Container vector with all the solutions.
	 * \param[in] config - Definition of the particular problem.
	 */
	void ImplicitEuler_Iteration(CGeometry *geometry, CSolver **solver_container, CConfig *config);
    
	/*!
	 * \brief Set the total residual adding the term that comes from the Dual Time Strategy.
	 * \param[in] geometry - Geometrical definition of the problem.
	 * \param[in] solver_container - Container vector with all the solutions.
	 * \param[in] config - Definition of the particular problem.
	 * \param[in] iRKStep - Current step of the Runge-Kutta iteration.
	 * \param[in] iMesh - Index of the mesh in multigrid computations.
	 * \param[in] RunTime_EqSystem - System of equations which is going to be solved.
	 */
	void SetResidual_DualTime(CGeometry *geometry, CSolver **solver_container, CConfig *config,
                              unsigned short iRKStep, unsigned short iMesh, unsigned short RunTime_EqSystem);

	/*!
	 * \brief Provide the total heat strength.
	 * \return Value of the heat strength.
	 */
	su2double GetTotal_CHeat(void);
    
};

/*! \class CFEASolver
 *  \brief Main class for defining the FEA solver.
 *  \author F. Palacios, R. Sanchez.
 *  \version 3.2.9 "eagle"
 *  \date May 3, 2010.
 */
class CFEASolver : public CSolver {
private:
  
	su2double  Total_CFEA;			/*!< \brief Total FEA coefficient for all the boundaries. */
    CSysMatrix StiffMatrixSpace; /*!< \brief Sparse structure for storing the stiffness matrix in Galerkin computations. */
	CSysMatrix StiffMatrixTime;	/*!< \brief Sparse structure for storing the stiffness matrix in Galerkin computations. */

    CSysMatrix MassMatrix; 		/*!< \brief Sparse structure for storing the mass matrix in Galerkin computations. */
	CSysMatrix DampMatrix;	/*!< \brief Sparse structure for storing the damping matrix in Galerkin computations. */

	CSysVector TimeRes_Aux;				/*!< \brief Auxiliary vector for adding mass and damping contributions to the residual. */
	CSysVector TimeRes;					/*!< \brief Vector for adding mass and damping contributions to the residual */
  
  su2double **StiffMatrix_Elem,			/*!< \brief Auxiliary matrices for storing elem to elem Stiffness Matrices. */
	**StiffMatrix_Node,					/*!< \brief Auxiliary matrices for storing point to point Stiffness Matrices. */
	**MassMatrix_Elem,					/*!< \brief Auxiliary matrices for storing elem to elem Mass Matrices. */
	**MassMatrix_Node,					/*!< \brief Auxiliary matrices for storing point to point Mass Matrices. */
	**MassMatrix_Node_Int,				/*!< \brief Auxiliary matrices for storing point to point Mass Matrices * a0. */
	**DampMatrix_Elem,					/*!< \brief Auxiliary matrices for storing elem to elem Damping Matrices. */
	**DampMatrix_Node,					/*!< \brief Auxiliary matrices for storing point to point Damping Matrices. */
	*DeadLoadVector_Elem,				/*!< \brief Auxiliary vector for storing point to point Dead Loads. */
	*DeadLoadVector_Node;				/*!< \brief Auxiliary vector for storing point to point Dead Loads. */

  su2double a_dt[8];			/*!< \brief Integration constants. */

  su2double WAitken_Dyn;			/*!< \brief Aitken's dynamic coefficient */
  su2double WAitken_Dyn_tn1;		/*!< \brief Aitken's dynamic coefficient in the previous iteration */

  su2double FSI_Conv[2];		/*!< \brief Values to check the convergence of the FSI problem. */



public:
    
	/*!
	 * \brief Constructor of the class.
	 */
	CFEASolver(void);
    
	/*!
	 * \overload
	 * \param[in] geometry - Geometrical definition of the problem.
	 * \param[in] config - Definition of the particular problem.
	 */
	CFEASolver(CGeometry *geometry, CConfig *config);
    
	/*!
	 * \brief Destructor of the class.
	 */
	~CFEASolver(void);
    
	/*!
	 * \brief Integrate the Poisson equation using a Galerkin method.
	 * \param[in] geometry - Geometrical definition of the problem.
	 * \param[in] solver_container - Container vector with all the solutions.
	 * \param[in] numerics - Description of the numerical method.
	 * \param[in] config - Definition of the particular problem.
	 * \param[in] iMesh - Index of the mesh in multigrid computations.
	 */
	void Viscous_Residual(CGeometry *geometry, CSolver **solver_container, CNumerics *numerics, CConfig *config,
                         unsigned short iMesh, unsigned short iRKStep);

	/*!
	 * \brief Impose a displacement (constraint) boundary condition --> Clamped boundary.
	 * \param[in] geometry - Geometrical definition of the problem.
	 * \param[in] solver_container - Container vector with all the solutions.
	 * \param[in] solver - Description of the numerical method.
	 * \param[in] config - Definition of the particular problem.
	 * \param[in] val_marker - Surface marker where the boundary condition is applied.
	 */
	void BC_Clamped(CGeometry *geometry, CSolver **solver_container, CNumerics *numerics, CConfig *config,
                         unsigned short val_marker);
	/*!
	 * \brief Impose a displacement (constraint) boundary condition --> Clamped boundary.
	 * \param[in] geometry - Geometrical definition of the problem.
	 * \param[in] solver_container - Container vector with all the solutions.
	 * \param[in] solver - Description of the numerical method.
	 * \param[in] config - Definition of the particular problem.
	 * \param[in] val_marker - Surface marker where the boundary condition is applied.
	 */
	void BC_Clamped_Post(CGeometry *geometry, CSolver **solver_container, CNumerics *numerics, CConfig *config,
                         unsigned short val_marker);
    
	/*!
	 * \brief Impose a displacement (constraint) boundary condition.
	 * \param[in] geometry - Geometrical definition of the problem.
	 * \param[in] solver_container - Container vector with all the solutions.
	 * \param[in] numerics - Description of the numerical method.
	 * \param[in] config - Definition of the particular problem.
	 * \param[in] val_marker - Surface marker where the boundary condition is applied.
	 */
	void BC_Normal_Displacement(CGeometry *geometry, CSolver **solver_container, CNumerics *numerics, CConfig *config,
                         unsigned short val_marker);
    
	/*!
	 * \brief Impose a load boundary condition.
	 * \param[in] geometry - Geometrical definition of the problem.
	 * \param[in] solver_container - Container vector with all the solutions.
	 * \param[in] numerics - Description of the numerical method.
	 * \param[in] config - Definition of the particular problem.
	 * \param[in] val_marker - Surface marker where the boundary condition is applied.
	 */
	void BC_Flow_Load(CGeometry *geometry, CSolver **solver_container, CNumerics *numerics, CConfig *config,
                     unsigned short val_marker);
    
	/*!
	 * \brief Impose a load boundary condition.
	 * \param[in] geometry - Geometrical definition of the problem.
	 * \param[in] solver_container - Container vector with all the solutions.
	 * \param[in] numerics - Description of the numerical method.
	 * \param[in] config - Definition of the particular problem.
	 * \param[in] val_marker - Surface marker where the boundary condition is applied.
	 */
	void BC_Normal_Load(CGeometry *geometry, CSolver **solver_container, CNumerics *numerics, CConfig *config,
                 unsigned short val_marker);
  
	/*!
	 * \brief Impose a load boundary condition in cartesian coordinates.
	 * \param[in] geometry - Geometrical definition of the problem.
	 * \param[in] solver_container - Container vector with all the solutions.
	 * \param[in] numerics - Description of the numerical method.
	 * \param[in] config - Definition of the particular problem.
	 * \param[in] val_marker - Surface marker where the boundary condition is applied.
	 */
	void BC_Dir_Load(CGeometry *geometry, CSolver **solver_container, CNumerics *numerics, CConfig *config,
                 unsigned short val_marker);

	/*!
	 * \brief Impose a sine-wave load boundary condition in cartesian coordinates.
	 * \param[in] geometry - Geometrical definition of the problem.
	 * \param[in] solver_container - Container vector with all the solutions.
	 * \param[in] numerics - Description of the numerical method.
	 * \param[in] config - Definition of the particular problem.
	 * \param[in] val_marker - Surface marker where the boundary condition is applied.
	 */
	void BC_Sine_Load(CGeometry *geometry, CSolver **solver_container, CNumerics *numerics, CConfig *config,
                 unsigned short val_marker);


  /*!
	 * \brief Impose a load boundary condition.
	 * \param[in] geometry - Geometrical definition of the problem.
	 * \param[in] solver_container - Container vector with all the solutions.
	 * \param[in] numerics - Description of the numerical method.
	 * \param[in] config - Definition of the particular problem.
	 * \param[in] val_marker - Surface marker where the boundary condition is applied.
	 */
	void BC_Pressure(CGeometry *geometry, CSolver **solver_container, CNumerics *numerics, CConfig *config,
                      unsigned short val_marker);
    
	/*!
	 * \brief Set residuals to zero.
	 * \param[in] geometry - Geometrical definition of the problem.
	 * \param[in] solver_container - Container vector with all the solutions.
	 * \param[in] config - Definition of the particular problem.
	 * \param[in] iRKStep - Current step of the Runge-Kutta iteration.
     * \param[in] RunTime_EqSystem - System of equations which is going to be solved.
	 */
	void Preprocessing(CGeometry *geometry, CSolver **solver_container, CConfig *config, CNumerics **numerics, unsigned short iMesh, unsigned long Iteration, unsigned short RunTime_EqSystem, bool Output);

	/*!
	 * \brief A virtual member.
	 * \param[in] geometry - Geometrical definition of the problem.
	 * \param[in] solver_container - Container vector with all the solutions.
	 * \param[in] config - Definition of the particular problem.
	 * \param[in] iMesh - Index of the mesh in multigrid computations.
	 */
	void Postprocessing(CGeometry *geometry, CSolver **solver_container, CConfig *config,  CNumerics **numerics,
			unsigned short iMesh);
    
	/*!
	 * \brief Source term computation.
	 * \param[in] geometry - Geometrical definition of the problem.
	 * \param[in] solver_container - Container vector with all the solutions.
	 * \param[in] numerics - Description of the numerical method.
	 * \param[in] config - Definition of the particular problem.
	 * \param[in] iMesh - Index of the mesh in multigrid computations.
	 */
	void Source_Residual(CGeometry *geometry, CSolver **solver_container, CNumerics *numerics, CNumerics *second_numerics,
                         CConfig *config, unsigned short iMesh);
    
	/*!
	 * \brief Update the solution using an implicit solver.
	 * \param[in] geometry - Geometrical definition of the problem.
	 * \param[in] solver_container - Container vector with all the solutions.
	 * \param[in] config - Definition of the particular problem.
	 */
	void ImplicitEuler_Iteration(CGeometry *geometry, CSolver **solver_container, CConfig *config);

	/*!
	 * \brief Update the solution using an implicit Newmark solver.
	 * \param[in] geometry - Geometrical definition of the problem.
	 * \param[in] solver_container - Container vector with all the solutions.
	 * \param[in] config - Definition of the particular problem.
	 */
	void ImplicitNewmark_Iteration(CGeometry *geometry, CSolver **solver_container, CConfig *config);
    
	/*!
	 * \brief Set the total residual adding the term that comes from the Dual Time Strategy.
	 * \param[in] geometry - Geometrical definition of the problem.
	 * \param[in] solver_container - Container vector with all the solutions.
	 * \param[in] config - Definition of the particular problem.
	 * \param[in] iRKStep - Current step of the Runge-Kutta iteration.
	 * \param[in] iMesh - Index of the mesh in multigrid computations.
	 * \param[in] RunTime_EqSystem - System of equations which is going to be solved.
	 */
	void SetResidual_DualTime(CGeometry *geometry, CSolver **solver_container, CConfig *config,
                              unsigned short iRKStep, unsigned short iMesh, unsigned short RunTime_EqSystem);
  
  /*!
	 * \brief Get the surface pressure from a file.
	 * \param[in] geometry - Geometrical definition of the problem.
	 * \param[in] config - Definition of the particular problem.
	 */
  void GetSurface_Pressure(CGeometry *geometry, CConfig *config);
  
	/*!
	 * \brief Set the the pressure load in the FEA solver.
	 * \param[in] fea_geometry - Geometrical definition of the problem.
	 * \param[in] flow_solution - Container vector with all the solutions.
	 * \param[in] fea_config - Definition of the particular problem.
	 */
	void SetFEA_Load(CSolver ***flow_solution, CGeometry **fea_geometry, CGeometry **flow_geometry, CConfig *fea_config, CConfig *flow_config, CNumerics *fea_numerics);
    
	/*!
	 * \brief Set the initial condition for the FEA Equations.
	 * \param[in] geometry - Geometrical definition of the problem.
	 * \param[in] solver_container - Container with all the solutions.
	 * \param[in] config - Definition of the particular problem.
	 * \param[in] ExtIter - External iteration.
	 */
	void SetInitialCondition(CGeometry **geometry, CSolver ***solver_container, CConfig *config, unsigned long ExtIter);
    
	/*!
	 * \brief Provide the total (inviscid + viscous) non dimensional FEA coefficient.
	 * \return Value of the FEA coefficient (inviscid + viscous contribution).
	 */
	su2double GetTotal_CFEA(void);
    
	/*!
	 * \brief Set the value of the FEA coefficient.
	 * \param[in] val_cfea - Value of the FEA coefficient.
	 */
	void SetTotal_CFEA(su2double val_cfea);

	/*!
	 * \brief Set the displacement for the nodes in the structural mesh
	 * \param[in] fea_geometry - Geometrical definition of the problem.
	 * \param[in] fea_grid_movement - Geometrical definition of the problem.
	 * \param[in] fea_config - Geometrical definition of the problem.
	 * \param[in] flow_geometry - Definition of the particular problem.
	 */
	void SetStruct_Displacement(CGeometry **fea_geometry,
                                CConfig *fea_config,
                                CSolver ***fea_solution);

	/*!
	 * \brief Predictor for structural displacements based on previous iterations
	 * \param[in] fea_geometry - Geometrical definition of the problem.
	 * \param[in] fea_grid_movement - Geometrical definition of the problem.
	 * \param[in] fea_config - Geometrical definition of the problem.
	 * \param[in] flow_geometry - Definition of the particular problem.
	 */
	void PredictStruct_Displacement(CGeometry **fea_geometry,
                                	CConfig *fea_config,
                                	CSolver ***fea_solution);

	/*!
	 * \brief Computation of Aitken's coefficient.
	 * \param[in] fea_geometry - Geometrical definition of the problem.
	 * \param[in] fea_config - Geometrical definition of the problem.
	 * \param[in] fea_geometry - Definition of the particular problem.
	 */
	void ComputeAitken_Coefficient(CGeometry **fea_geometry,
            				  CConfig *fea_config,
            				  CSolver ***fea_solution,
            				  unsigned long iFSIIter);

	/*!
	 * \brief Aitken's relaxation of the solution.
	 * \param[in] fea_geometry - Geometrical definition of the problem.
	 * \param[in] fea_config - Geometrical definition of the problem.
	 * \param[in] fea_geometry - Definition of the particular problem.
	 */
	void SetAitken_Relaxation(CGeometry **fea_geometry,
            				  CConfig *fea_config,
            				  CSolver ***fea_solution);

	/*!
	 * \brief Aitken's relaxation of the solution.
	 * \param[in] fea_geometry - Geometrical definition of the problem.
	 * \param[in] fea_config - Geometrical definition of the problem.
	 * \param[in] fea_geometry - Definition of the particular problem.
	 */
	void Update_StructSolution(CGeometry **fea_geometry,
            				  CConfig *fea_config,
            				  CSolver ***fea_solution);

	/*!
	 * \brief Get the value of the FSI convergence.
	 * \param[in] Set value of interest: 0 - Initial value, 1 - Current value.
	 */
	void SetFSI_ConvValue(unsigned short val_index, su2double val_criteria);

	/*!
	 * \brief Get the value of the FSI convergence.
	 * \param[in]  Value of interest: 0 - Initial value, 1 - Current value.
	 * \return Values to compare
	 */
	su2double GetFSI_ConvValue(unsigned short val_index);

	/*!
	 * \brief A virtual member.
	 * \param[in] geometry - Geometrical definition of the problem.
	 * \param[in] solver_container - Container vector with all the solutions.
	 * \param[in] solver - Description of the numerical method.
	 * \param[in] config - Definition of the particular problem.
	 */
	void Compute_StiffMatrix(CGeometry *geometry, CSolver **solver_container, CNumerics *numerics, CConfig *config);

	/*!
	 * \brief A virtual member.
	 * \param[in] geometry - Geometrical definition of the problem.
	 * \param[in] solver_container - Container vector with all the solutions.
	 * \param[in] solver - Description of the numerical method.
	 * \param[in] config - Definition of the particular problem.
	 */
	void Compute_StiffMassMatrix(CGeometry *geometry, CSolver **solver_container, CNumerics *numerics, CConfig *config);

	/*!
	 * \brief A virtual member.
	 * \param[in] geometry - Geometrical definition of the problem.
	 * \param[in] solver_container - Container vector with all the solutions.
	 * \param[in] solver - Description of the numerical method.
	 * \param[in] config - Definition of the particular problem.
	 */
	void Compute_StiffMassDampMatrix(CGeometry *geometry, CSolver **solver_container, CNumerics *numerics, CConfig *config);

	/*!
	 * \brief A virtual member.
	 * \param[in] geometry - Geometrical definition of the problem.
	 * \param[in] solver_container - Container vector with all the solutions.
	 * \param[in] solver - Description of the numerical method.
	 * \param[in] config - Definition of the particular problem.
	 */
	void Initialize_SystemMatrix(CGeometry *geometry, CSolver **solver_container, CConfig *config);

	/*!
	 * \brief A virtual member.
	 * \param[in] geometry - Geometrical definition of the problem.
	 * \param[in] solver_container - Container vector with all the solutions.
	 * \param[in] solver - Description of the numerical method.
	 * \param[in] config - Definition of the particular problem.
	 */
	void Compute_IntegrationConstants(CGeometry *geometry, CSolver **solver_container, CNumerics *numerics, CConfig *config);

	/*!
	 * \brief Set the solution variables at time n to the current solution.
	 * \param[in] geometry - Geometrical definition of the problem.
	 */
	void SetSolution_time_n(CGeometry *geometry, CConfig *config);

	/*!
	 * \brief Retrieve the value of the dynamic Aitken relaxation factor.
	 * \return Value of the dynamic Aitken relaxation factor.
	 */
	su2double GetWAitken_Dyn(void);

	/*!
	 * \brief Retrieve the value of the last Aitken relaxation factor in the previous time step.
	 * \return Value of the last Aitken relaxation factor in the previous time step.
	 */
	su2double GetWAitken_Dyn_tn1(void);

	/*!
	 * \brief Set the value of the dynamic Aitken relaxation factor
	 * \param[in] Value of the dynamic Aitken relaxation factor
	 */
	void SetWAitken_Dyn(su2double waitk);

	/*!
	 * \brief Set the value of the last Aitken relaxation factor in the current time step.
	 * \param[in] Value of the last Aitken relaxation factor in the current time step.
	 */
	void SetWAitken_Dyn_tn1(su2double waitk_tn1);

    
};

/*!
 * \class CAdjLevelSetSolver
 * \brief Main class for defining the level set solver.
 * \ingroup LevelSet_Model
 * \author F. Palacios
 * \version 3.2.9 "eagle"
 */
class CAdjLevelSetSolver : public CSolver {
protected:
	su2double *FlowSolution_i,	/*!< \brief Store the flow solution at point i. */
	*FlowSolution_j,		/*!< \brief Store the flow solution at point j. */
	Total_CFreeSurface;			/*!< \brief Total Free Surface coefficient for all the boundaries. */
    
public:
    
	/*!
	 * \brief Constructor of the class.
	 * \param[in] geometry - Geometrical definition of the problem.
	 * \param[in] config - Definition of the particular problem.
	 */
	CAdjLevelSetSolver(CGeometry *geometry, CConfig *config, unsigned short iMesh);
    
	/*!
	 * \brief Destructor of the class.
	 */
	virtual ~CAdjLevelSetSolver(void);
    
    /*!
	 * \brief Impose the send-receive boundary condition.
	 * \param[in] geometry - Geometrical definition of the problem.
	 * \param[in] config - Definition of the particular problem.
	 */
	void Set_MPI_Solution(CGeometry *geometry, CConfig *config);
    
    /*!
	 * \brief Impose the send-receive boundary condition.
	 * \param[in] geometry - Geometrical definition of the problem.
	 * \param[in] config - Definition of the particular problem.
	 */
	void Set_MPI_Solution_Gradient(CGeometry *geometry, CConfig *config);
    
  /*!
	 * \brief Impose the send-receive boundary condition.
	 * \param[in] geometry - Geometrical definition of the problem.
	 * \param[in] config - Definition of the particular problem.
	 */
  void Set_MPI_Solution_Limiter(CGeometry *geometry, CConfig *config);
  
	/*!
	 * \brief Impose the Symmetry Plane boundary condition.
	 * \param[in] geometry - Geometrical definition of the problem.
	 * \param[in] solver_container - Container vector with all the solutions.
	 * \param[in] conv_numerics - Description of the numerical method.
	 * \param[in] visc_numerics - Description of the numerical method.
	 * \param[in] config - Definition of the particular problem.
	 * \param[in] val_marker - Surface marker where the boundary condition is applied.
	 */
	void BC_Sym_Plane(CGeometry *geometry, CSolver **solver_container, CNumerics *conv_numerics, CNumerics *visc_numerics, CConfig *config,
                      unsigned short val_marker);
    
	/*!
	 * \brief Update the solution using an implicit solver.
	 * \param[in] geometry - Geometrical definition of the problem.
	 * \param[in] solver_container - Container vector with all the solutions.
	 * \param[in] config - Definition of the particular problem.
	 */
	void ImplicitEuler_Iteration(CGeometry *geometry, CSolver **solver_container, CConfig *config);
    
	/*!
	 * \brief Restart residual and compute gradients.
	 * \param[in] geometry - Geometrical definition of the problem.
	 * \param[in] solver_container - Container vector with all the solutions.
	 * \param[in] config - Definition of the particular problem.
	 * \param[in] iRKStep - Current step of the Runge-Kutta iteration.
     * \param[in] RunTime_EqSystem - System of equations which is going to be solved.
	 */
	void Preprocessing(CGeometry *geometry, CSolver **solver_container, CConfig *config, unsigned short iMesh, unsigned short iRKStep, unsigned short RunTime_EqSystem, bool Output);
    
	/*!
	 * \brief Compute the spatial integration using a upwind scheme.
	 * \param[in] geometry - Geometrical definition of the problem.
	 * \param[in] solver_container - Container vector with all the solutions.
	 * \param[in] numerics - Description of the numerical method.
	 * \param[in] config - Definition of the particular problem.
	 * \param[in] iMesh - Index of the mesh in multigrid computations.
	 */
	void Upwind_Residual(CGeometry *geometry, CSolver **solver_container, CNumerics *numerics, CConfig *config,
                         unsigned short iMesh);
    
	/*!
	 * \brief Source term computation.
	 * \param[in] geometry - Geometrical definition of the problem.
	 * \param[in] solver_container - Container vector with all the solutions.
	 * \param[in] numerics - Description of the numerical method.
	 * \param[in] config - Definition of the particular problem.
	 * \param[in] iMesh - Index of the mesh in multigrid computations.
	 */
	void Source_Residual(CGeometry *geometry, CSolver **solver_container, CNumerics *numerics, CNumerics *second_numerics,
                         CConfig *config, unsigned short iMesh);
    
	/*!
	 * \brief Source term computation.
	 * \param[in] geometry - Geometrical definition of the problem.
	 * \param[in] solver_container - Container vector with all the solutions.
	 * \param[in] numerics - Description of the numerical method.
	 * \param[in] config - Definition of the particular problem.
	 * \param[in] iMesh - Index of the mesh in multigrid computations.
	 */
	void Source_Template(CGeometry *geometry, CSolver **solver_container, CNumerics *numerics,
                         CConfig *config, unsigned short iMesh);
    
	/*!
	 * \brief Impose via the residual the Euler wall boundary condition.
	 * \param[in] geometry - Geometrical definition of the problem.
	 * \param[in] solver_container - Container vector with all the solutions.
	 * \param[in] numerics - Description of the numerical method.
	 * \param[in] config - Definition of the particular problem.
	 * \param[in] val_marker - Surface marker where the boundary condition is applied.
	 */
	void BC_Euler_Wall(CGeometry *geometry, CSolver **solver_container, CNumerics *numerics, CConfig *config,
                       unsigned short val_marker);
    
	/*!
	 * \brief Impose the Navier-Stokes wall boundary condition.
	 * \param[in] geometry - Geometrical definition of the problem.
	 * \param[in] solver_container - Container vector with all the solutions.
	 * \param[in] conv_numerics - Description of the numerical method.
	 * \param[in] visc_numerics - Description of the numerical method.
	 * \param[in] config - Definition of the particular problem.
	 * \param[in] val_marker - Surface marker where the boundary condition is applied.
	 */
	void BC_HeatFlux_Wall(CGeometry *geometry, CSolver **solver_container, CNumerics *conv_numerics, CNumerics *visc_numerics, CConfig *config,
                          unsigned short val_marker);
    
	/*!
	 * \brief Impose the Far Field boundary condition.
	 * \param[in] geometry - Geometrical definition of the problem.
	 * \param[in] solver_container - Container vector with all the solutions.
	 * \param[in] conv_numerics - Description of the numerical method.
	 * \param[in] visc_numerics - Description of the numerical method.
	 * \param[in] config - Definition of the particular problem.
	 * \param[in] val_marker - Surface marker where the boundary condition is applied.
	 */
	void BC_Far_Field(CGeometry *geometry, CSolver **solver_container, CNumerics *conv_numerics, CNumerics *visc_numerics, CConfig *config,
                      unsigned short val_marker);
    
	/*!
	 * \brief Impose the Far Field boundary condition.
	 * \param[in] geometry - Geometrical definition of the problem.
	 * \param[in] solver_container - Container vector with all the solutions.
	 * \param[in] conv_numerics - Description of the numerical method.
	 * \param[in] visc_numerics - Description of the numerical method.
	 * \param[in] config - Definition of the particular problem.
	 * \param[in] val_marker - Surface marker where the boundary condition is applied.
	 */
	void BC_Inlet(CGeometry *geometry, CSolver **solver_container, CNumerics *conv_numerics, CNumerics *visc_numerics, CConfig *config,
                  unsigned short val_marker);
    
	/*!
	 * \brief Impose the Far Field boundary condition.
	 * \param[in] geometry - Geometrical definition of the problem.
	 * \param[in] solver_container - Container vector with all the solutions.
	 * \param[in] conv_numerics - Description of the numerical method.
	 * \param[in] visc_numerics - Description of the numerical method.
	 * \param[in] config - Definition of the particular problem.
	 * \param[in] val_marker - Surface marker where the boundary condition is applied.
	 */
	void BC_Outlet(CGeometry *geometry, CSolver **solver_container, CNumerics *conv_numerics, CNumerics *visc_numerics, CConfig *config,
                   unsigned short val_marker);
    
	/*!
	 * \brief Set the total residual adding the term that comes from the Dual Time Strategy.
	 * \param[in] geometry - Geometrical definition of the problem.
	 * \param[in] solver_container - Container vector with all the solutions.
	 * \param[in] config - Definition of the particular problem.
	 * \param[in] iRKStep - Current step of the Runge-Kutta iteration.
	 * \param[in] iMesh - Index of the mesh in multigrid computations.
	 * \param[in] RunTime_EqSystem - System of equations which is going to be solved.
	 */
	void SetResidual_DualTime(CGeometry *geometry, CSolver **solver_container, CConfig *config,
                              unsigned short iRKStep, unsigned short iMesh, unsigned short RunTime_EqSystem);
    
};

/*!
 * \class CTemplateSolver
 * \brief Main class for defining the template model solver.
 * \ingroup Template_Flow_Equation
 * \author F. Palacios
 * \version 3.2.9 "eagle"
 */
class CTemplateSolver : public CSolver {
private:
    
public:
    
	/*!
	 * \brief Constructor of the class.
	 */
	CTemplateSolver(void);
    
	/*!
	 * \overload
	 * \param[in] geometry - Geometrical definition of the problem.
	 * \param[in] config - Definition of the particular problem.
	 */
	CTemplateSolver(CGeometry *geometry, CConfig *config);
    
	/*!
	 * \brief Destructor of the class.
	 */
	~CTemplateSolver(void);
    
	/*!
	 * \brief Compute the velocity^2, SoundSpeed, Pressure.
	 * \param[in] geometry - Geometrical definition of the problem.
	 * \param[in] solver_container - Container vector with all the solutions.
	 * \param[in] config - Definition of the particular problem.
	 * \param[in] iRKStep - Current step of the Runge-Kutta iteration.
     * \param[in] RunTime_EqSystem - System of equations which is going to be solved.
	 */
	void Preprocessing(CGeometry *geometry, CSolver **solver_container, CConfig *config, unsigned short iMesh, unsigned short iRKStep, unsigned short RunTime_EqSystem, bool Output);
    
	/*!
	 * \brief Compute the time step for solving the Euler equations.
	 * \param[in] geometry - Geometrical definition of the problem.
	 * \param[in] solver_container - Container vector with all the solutions.
	 * \param[in] config - Definition of the particular problem.
	 * \param[in] iMesh - Index of the mesh in multigrid computations.
	 * \param[in] Iteration - Index of the current iteration.
	 */
	void SetTime_Step(CGeometry *geometry, CSolver **solver_container, CConfig *config,
                      unsigned short iMesh, unsigned long Iteration);
    
	/*!
	 * \brief Compute the spatial integration using a centered scheme.
	 * \param[in] geometry - Geometrical definition of the problem.
	 * \param[in] solver_container - Container vector with all the solutions.
	 * \param[in] numerics - Description of the numerical method.
	 * \param[in] config - Definition of the particular problem.
	 * \param[in] iMesh - Index of the mesh in multigrid computations.
	 * \param[in] iRKStep - Current step of the Runge-Kutta iteration.
	 */
	void Centered_Residual(CGeometry *geometry, CSolver **solver_container, CNumerics *numerics,
                           CConfig *config, unsigned short iMesh, unsigned short iRKStep);
    
	/*!
	 * \brief Compute the spatial integration using a upwind scheme.
	 * \param[in] geometry - Geometrical definition of the problem.
	 * \param[in] solver_container - Container vector with all the solutions.
	 * \param[in] numerics - Description of the numerical method.
	 * \param[in] config - Definition of the particular problem.
	 * \param[in] iMesh - Index of the mesh in multigrid computations.
	 */
	void Upwind_Residual(CGeometry *geometry, CSolver **solver_container, CNumerics *numerics,
                         CConfig *config, unsigned short iMesh);
    
	/*!
	 * \brief Source term integration.
	 * \param[in] geometry - Geometrical definition of the problem.
	 * \param[in] solver_container - Container vector with all the solutions.
	 * \param[in] numerics - Description of the numerical method.
	 * \param[in] config - Definition of the particular problem.
	 * \param[in] iMesh - Index of the mesh in multigrid computations.
	 */
	void Source_Residual(CGeometry *geometry, CSolver **solver_container, CNumerics *numerics, CNumerics *second_numerics,
                         CConfig *config, unsigned short iMesh);
    
	/*!
	 * \brief Source term integration.
	 * \param[in] geometry - Geometrical definition of the problem.
	 * \param[in] solver_container - Container vector with all the solutions.
	 * \param[in] numerics - Description of the numerical method.
	 * \param[in] config - Definition of the particular problem.
	 * \param[in] iMesh - Index of the mesh in multigrid computations.
	 */
	void Source_Template(CGeometry *geometry, CSolver **solver_container, CNumerics *numerics,
                         CConfig *config, unsigned short iMesh);
    
	/*!
	 * \brief Impose via the residual the Euler wall boundary condition.
	 * \param[in] geometry - Geometrical definition of the problem.
	 * \param[in] solver_container - Container vector with all the solutions.
	 * \param[in] numerics - Description of the numerical method.
	 * \param[in] config - Definition of the particular problem.
	 * \param[in] val_marker - Surface marker where the boundary condition is applied.
	 */
	void BC_Euler_Wall(CGeometry *geometry, CSolver **solver_container, CNumerics *numerics, CConfig *config,
                       unsigned short val_marker);
    
	/*!
	 * \brief Impose the Navier-Stokes boundary condition (strong).
	 * \param[in] geometry - Geometrical definition of the problem.
	 * \param[in] solver_container - Container vector with all the solutions.
	 * \param[in] conv_numerics - Description of the numerical method.
	 * \param[in] visc_numerics - Description of the numerical method.
	 * \param[in] config - Definition of the particular problem.
	 * \param[in] val_marker - Surface marker where the boundary condition is applied.
	 */
	void BC_HeatFlux_Wall(CGeometry *geometry, CSolver **solver_container, CNumerics *conv_numerics, CNumerics *visc_numerics, CConfig *config,
                          unsigned short val_marker);
    
	/*!
	 * \brief Impose the far-field boundary condition.
	 * \param[in] geometry - Geometrical definition of the problem.
	 * \param[in] solver_container - Container vector with all the solutions.
	 * \param[in] conv_numerics - Description of the numerical method.
	 * \param[in] visc_numerics - Description of the numerical method.
	 * \param[in] config - Definition of the particular problem.
	 * \param[in] val_marker - Surface marker where the boundary condition is applied.
	 */
	void BC_Far_Field(CGeometry *geometry, CSolver **solver_container, CNumerics *conv_numerics, CNumerics *visc_numerics, CConfig *config,
                      unsigned short val_marker);
    
	/*!
	 * \brief Impose the inlet boundary condition.
	 * \param[in] geometry - Geometrical definition of the problem.
	 * \param[in] solver_container - Container vector with all the solutions.
	 * \param[in] conv_numerics - Description of the numerical method.
	 * \param[in] visc_numerics - Description of the numerical method.
	 * \param[in] config - Definition of the particular problem.
	 * \param[in] val_marker - Surface marker where the boundary condition is applied.
	 */
	void BC_Inlet(CGeometry *geometry, CSolver **solver_container, CNumerics *conv_numerics, CNumerics *visc_numerics, CConfig *config,
                  unsigned short val_marker);
    
	/*!
	 * \brief Impose the outlet boundary condition.
	 * \param[in] geometry - Geometrical definition of the problem.
	 * \param[in] solver_container - Container vector with all the solutions.
	 * \param[in] conv_numerics - Description of the numerical method.
	 * \param[in] visc_numerics - Description of the numerical method.
	 * \param[in] config - Definition of the particular problem.
	 * \param[in] val_marker - Surface marker where the boundary condition is applied.
	 */
	void BC_Outlet(CGeometry *geometry, CSolver **solver_container, CNumerics *conv_numerics, CNumerics *visc_numerics, CConfig *config,
                   unsigned short val_marker);
    
	/*!
	 * \brief Impose the symmetry plane boundary condition.
	 * \param[in] geometry - Geometrical definition of the problem.
	 * \param[in] solver_container - Container vector with all the solutions.
	 * \param[in] conv_numerics - Description of the numerical method.
	 * \param[in] visc_numerics - Description of the numerical method.
	 * \param[in] config - Definition of the particular problem.
	 * \param[in] val_marker - Surface marker where the boundary condition is applied.
	 */
	void BC_Sym_Plane(CGeometry *geometry, CSolver **solver_container, CNumerics *conv_numerics, CNumerics *visc_numerics, CConfig *config,
                      unsigned short val_marker);
    
	/*!
	 * \brief Impose the dirichlet boundary condition.
	 * \param[in] geometry - Geometrical definition of the problem.
	 * \param[in] solver_container - Container vector with all the solutions.
	 * \param[in] numerics - Description of the numerical method.
	 * \param[in] config - Definition of the particular problem.
	 * \param[in] val_marker - Surface marker where the boundary condition is applied.
	 */
	void BC_Custom(CGeometry *geometry, CSolver **solver_container, CNumerics *numerics,
                   CConfig *config, unsigned short val_marker);
    
	/*!
	 * \brief Update the solution using a Runge-Kutta scheme.
	 * \param[in] geometry - Geometrical definition of the problem.
	 * \param[in] solver_container - Container vector with all the solutions.
	 * \param[in] config - Definition of the particular problem.
	 * \param[in] iRKStep - Current step of the Runge-Kutta iteration.
	 */
	void ExplicitRK_Iteration(CGeometry *geometry, CSolver **solver_container, CConfig *config,
                              unsigned short iRKStep);
    
	/*!
	 * \brief Update the solution using the explicit Euler scheme.
	 * \param[in] geometry - Geometrical definition of the problem.
	 * \param[in] solver_container - Container vector with all the solutions.
	 * \param[in] config - Definition of the particular problem.
	 */
	void ExplicitEuler_Iteration(CGeometry *geometry, CSolver **solver_container, CConfig *config);
    
	/*!
	 * \brief Update the solution using an implicit Euler scheme.
	 * \param[in] geometry - Geometrical definition of the problem.
	 * \param[in] solver_container - Container vector with all the solutions.
	 * \param[in] config - Definition of the particular problem.
	 */
	void ImplicitEuler_Iteration(CGeometry *geometry, CSolver **solver_container, CConfig *config);
    
};

/*!
 * \class CTNE2EulerSolver
 * \brief Main class for defining the TNE2 Euler's flow solver.
 * \ingroup Euler_Equations
 * \author S. R. Copeland, F. Palacios
 * \version 2.0.6
 */
class CTNE2EulerSolver : public CSolver {
protected:

  unsigned short
  nSpecies;	                /*!< \brief Number of species in the gas mixture. */
  
  su2double
  Gamma,                    /*!< \brief Mixture Cp/Cv. */
	Gamma_Minus_One;	        /*!< \brief Mixture Cp/Cv - 1. */
	
  su2double
  Mach_Inf,       	        /*!< \brief Free stream Mach number. */
  *Density,                 /*!< \brief Free stream species density. */
  Energy_ve_Inf,            /*!< \brief Vib.-el. free stream energy. */
	Pressure_Inf,		          /*!< \brief Free stream pressure. */
	*Velocity_Inf,		        /*!< \brief Free stream flow velocity. */
  *MassFrac_Inf,            /*!< \brief Free stream species mass fraction. */
  Temperature_Inf,          /*!< \brief Trans.-rot. free stream temperature. */
  Temperature_ve_Inf;       /*!< \brief Vib.-el. free stream temperature. */

  su2double
  *lowerlimit,            /*!< \brief contains lower limits for conserved variables. */
	*upperlimit;            /*!< \brief contains upper limits for conserved variables. */

	su2double                    
  *CDrag_Inv,	              /*!< \brief Boundary invisc. Cd contribution. */
	*CLift_Inv,			          /*!< \brief Boundary invisc. Cl contribution. */
	*CSideForce_Inv,		      /*!< \brief Boundary invisc. sideforce contribution. */
	*CMx_Inv,			            /*!< \brief X-moment contribution on boundaries. */
	*CMy_Inv,			            /*!< \brief Y-moment contribution on boundaries. */
	*CMz_Inv,			            /*!< \brief Z-moment contribution on boundaries. */
	*CFx_Inv,			            /*!< \brief X-force contribution on boundaries. */
	*CFy_Inv,                 /*!< \brief Y-force contribution on boundaries. */
	*CFz_Inv,                 /*!< \brief Z-force contribution on boundaries. */
	*CEff_Inv,			        	/*!< \brief Invisc. Cl/Cd on boundaries. */
  *ForceInviscid,		        /*!< \brief Inviscid forces at domain boundaries. */
	*MomentInviscid,	        /*!< \brief Inviscid moments at domain boundaries. */
	**CPressure,		          /*!< \brief Cp at each node on domain boundaries . */
	**HeatFlux,		      /*!< \brief Cq at each node on domain boundaries . */
	**CharacPrimVar,		      /*!< \brief Value of the characteristic variables at the boundary . */
  AllBound_CDrag_Inv,	      /*!< \brief Sum of CDrag_Inv from all boundaries. */
	AllBound_CLift_Inv,			  /*!< \brief Sum of CLift_Inv from all boundaries. */
	AllBound_CSideForce_Inv,	/*!< \brief Sum of CSideForce_Inv from all boundaries. */
	AllBound_CMx_Inv,			    /*!< \brief Sum of CMx_Inv from all boundaries. */
	AllBound_CMy_Inv,			    /*!< \brief Sum of CMy_Inv from all boundaries. */
	AllBound_CMz_Inv,			    /*!< \brief Sum of CMz_Inv from all boundaries. */
	AllBound_CFx_Inv,			    /*!< \brief Sum of CFx_Inv from all boundaries. */
	AllBound_CFy_Inv,			    /*!< \brief Sum of CFy_Inv from all boundaries. */
	AllBound_CFz_Inv,			    /*!< \brief Sum of CFz_Inv from all boundaries. */
	AllBound_CEff_Inv;        /*!< \brief Sum of CEff_Inv from all boundaries. */
  
	su2double
  Total_CDrag,              /*!< \brief Total Cd. */
	Total_CLift,		          /*!< \brief Total Cl. */
	Total_CSideForce,		      /*!< \brief Total CSideForce. */
	Total_CMx,			          /*!< \brief Total CMx. */
	Total_CMy,                /*!< \brief Total CMy. */
	Total_CMz,                /*!< \brief Total CMz. */
	Total_CFx,                /*!< \brief Total CFx. */
	Total_CFy,                /*!< \brief Total CFy. */
	Total_CFz,                /*!< \brief Total CFz. */
	Total_CEff,               /*!< \brief Total CEff. */
  Total_Heat,                  /*!< \brief Total heat load. */
  Total_MaxHeat;               /*!< \brief Maximum heat flux on all boundaries. */

	su2double
  *PrimVar_i,	      /*!< \brief Vector for storing primitives at node i. */
	*PrimVar_j;			  /*!< \brief Vector for storing primitives at node j. */

	su2double
  **LowMach_Precontioner; /*!< \brief Matrix for storing the inverse of preconditioner. */
	
  unsigned long
  nMarker;				  /*!< \brief Total number of domain boundaries. */
  
	bool least_squares;     /*!< \brief Indicator for least-squares computed grads. */
  
public:
  
	/*!
	 * \brief Constructor of the class.
	 */
	CTNE2EulerSolver(void);
  
	/*!
	 * \overload
	 * \param[in] geometry - Geometrical definition of the problem.
	 * \param[in] config - Definition of the particular problem.
	 */
	CTNE2EulerSolver(CGeometry *geometry, CConfig *config, unsigned short iMesh);
  
	/*!
	 * \brief Destructor of the class.
	 */
	virtual ~CTNE2EulerSolver(void);
  
  /*!
	 * \brief Impose the send-receive boundary condition.
	 * \param[in] geometry - Geometrical definition of the problem.
	 * \param[in] config - Definition of the particular problem.
	 */
	void Set_MPI_Solution(CGeometry *geometry, CConfig *config);
  
  /*!
	 * \brief Impose the send-receive boundary condition.
	 * \param[in] geometry - Geometrical definition of the problem.
	 * \param[in] config - Definition of the particular problem.
	 */
	void Set_MPI_Solution_Old(CGeometry *geometry, CConfig *config);

  /*!
	 * \brief Impose the send-receive boundary condition.
	 * \param[in] geometry - Geometrical definition of the problem.
	 * \param[in] config - Definition of the particular problem.
	 */
  void Set_MPI_Primitive(CGeometry *geometry, CConfig *config);
  
  /*!
	 * \brief Impose the send-receive boundary condition.
	 * \param[in] geometry - Geometrical definition of the problem.
	 * \param[in] config - Definition of the particular problem.
	 */
  void Set_MPI_Solution_Limiter(CGeometry *geometry, CConfig *config);
  
  /*!
	 * \brief Impose the send-receive boundary condition.
	 * \param[in] geometry - Geometrical definition of the problem.
	 * \param[in] config - Definition of the particular problem.
	 */
  void Set_MPI_Primitive_Limiter(CGeometry *geometry, CConfig *config);
  
  /*!
	 * \brief Impose the send-receive boundary condition.
	 * \param[in] geometry - Geometrical definition of the problem.
	 * \param[in] config - Definition of the particular problem.
	 */
  void Set_MPI_Undivided_Laplacian(CGeometry *geometry, CConfig *config);

  /*!
	 * \brief Impose the send-receive boundary condition.
	 * \param[in] geometry - Geometrical definition of the problem.
	 * \param[in] config - Definition of the particular problem.
	 */
  void Set_MPI_MaxEigenvalue(CGeometry *geometry, CConfig *config);

  /*!
	 * \brief Impose the send-receive boundary condition.
	 * \param[in] geometry - Geometrical definition of the problem.
	 * \param[in] config - Definition of the particular problem.
	 */
  void Set_MPI_Dissipation_Switch(CGeometry *geometry, CConfig *config);
  
  /*!
	 * \brief Impose the send-receive boundary condition.
	 * \param[in] geometry - Geometrical definition of the problem.
	 * \param[in] config - Definition of the particular problem.
	 */
  void Set_MPI_Solution_Gradient(CGeometry *geometry, CConfig *config);

  /*!
	 * \brief Impose the send-receive boundary condition.
	 * \param[in] geometry - Geometrical definition of the problem.
	 * \param[in] config - Definition of the particular problem.
	 */
  void Set_MPI_Primitive_Gradient(CGeometry *geometry, CConfig *config);
  
  /*!
	 * \brief Set the fluid solver nondimensionalization.
	 * \param[in] geometry - Geometrical definition of the problem.
	 * \param[in] config - Definition of the particular problem.
	 */
  void SetNondimensionalization(CGeometry *geometry, CConfig *config, unsigned short iMesh);

  /*!
	 * \brief Set the maximum value of the eigenvalue.
	 * \param[in] geometry - Geometrical definition of the problem.
	 * \param[in] config - Definition of the particular problem.
	 */
  void SetMax_Eigenvalue(CGeometry *geometry, CConfig *config);
  
	/*!
	 * \brief Compute the density at the infinity.
	 * \return Value of the density at the infinity.
	 */
	su2double GetDensity_Inf(void);
  
	/*!
	 * \brief Compute 2-norm of the velocity at the infinity.
	 * \return Value of the 2-norm of the velocity at the infinity.
	 */
	su2double GetModVelocity_Inf(void);
  
	/*!
	 * \brief Compute the density multiply by energy at the infinity.
	 * \return Value of the density multiply by  energy at the infinity.
	 */
	su2double GetDensity_Energy_Inf(void);
  
	/*!
	 * \brief Compute the pressure at the infinity.
	 * \return Value of the pressure at the infinity.
	 */
	su2double GetPressure_Inf(void);
  
	/*!
	 * \brief Compute the density multiply by velocity at the infinity.
	 * \param[in] val_dim - Index of the velocity vector.
	 * \return Value of the density multiply by the velocity at the infinity.
	 */
	su2double GetDensity_Velocity_Inf(unsigned short val_dim);
  
	/*!
	 * \brief Get the velocity at the infinity.
	 * \param[in] val_dim - Index of the velocity vector.
	 * \return Value of the velocity at the infinity.
	 */
	su2double GetVelocity_Inf(unsigned short val_dim);
  
	/*!
	 * \brief Compute the time step for solving the Euler equations.
	 * \param[in] geometry - Geometrical definition of the problem.
	 * \param[in] solver_container - Container vector with all the solutions.
	 * \param[in] config - Definition of the particular problem.
	 * \param[in] iMesh - Index of the mesh in multigrid computations.
	 * \param[in] Iteration - Value of the current iteration.
	 */
	void SetTime_Step(CGeometry *geometry, CSolver **solver_container, CConfig *config,
                    unsigned short iMesh, unsigned long Iteration);
  
  /*!
	 * \brief Compute the spatial integration using a centered scheme.
	 * \param[in] geometry - Geometrical definition of the problem.
	 * \param[in] solver_container - Container vector with all the solutions.
	 * \param[in] numerics - Description of the numerical method.
	 * \param[in] config - Definition of the particular problem.
	 * \param[in] iMesh - Index of the mesh in multigrid computations.
	 */
  void Centered_Residual(CGeometry *geometry, CSolver **solver_container, CNumerics *numerics,
                         CConfig *config, unsigned short iMesh, unsigned short iRKStep);
  
	/*!
	 * \brief Compute the spatial integration using a upwind scheme.
	 * \param[in] geometry - Geometrical definition of the problem.
	 * \param[in] solver_container - Container vector with all the solutions.
	 * \param[in] numerics - Description of the numerical method.
	 * \param[in] config - Definition of the particular problem.
	 * \param[in] iMesh - Index of the mesh in multigrid computations.
	 */
	void Upwind_Residual(CGeometry *geometry, CSolver **solver_container, CNumerics *numerics,
                       CConfig *config, unsigned short iMesh);
  
	/*!
	 * \brief Source term integration.
	 * \param[in] geometry - Geometrical definition of the problem.
	 * \param[in] solver_container - Container vector with all the solutions.
	 * \param[in] numerics - Description of the numerical method.
   * \param[in] second_numerics - Description of the second numerical method.
	 * \param[in] config - Definition of the particular problem.
	 * \param[in] iMesh - Index of the mesh in multigrid computations.
	 */
	void Source_Residual(CGeometry *geometry, CSolver **solver_container, CNumerics *numerics,
                       CNumerics *second_numerics, CConfig *config, unsigned short iMesh);
  
	/*!
	 * \brief Compute the velocity^2, SoundSpeed, Pressure, Enthalpy, Viscosity.
	 * \param[in] geometry - Geometrical definition of the problem.
	 * \param[in] solver_container - Container vector with all the solutions.
	 * \param[in] config - Definition of the particular problem.
	 * \param[in] iRKStep - Current step of the Runge-Kutta iteration.
   * \param[in] RunTime_EqSystem - System of equations which is going to be solved.
	 */
	void Preprocessing(CGeometry *geometry, CSolver **solver_container, CConfig *config, unsigned short iMesh, unsigned short iRKStep, unsigned short RunTime_EqSystem, bool Output);
  
	/*!
	 * \brief Compute the gradient of the primitive variables using Green-Gauss method,
	 *        and stores the result in the <i>Gradient_Primitive</i> variable.
	 * \param[in] geometry - Geometrical definition of the problem.
	 * \param[in] config - Definition of the particular problem.
	 */
	void SetPrimitive_Gradient_GG(CGeometry *geometry, CConfig *config);
  
	/*!
	 * \brief Compute the gradient of the primitive variables using a Least-Squares method,
	 *        and stores the result in the <i>Gradient_Primitive</i> variable.
	 * \param[in] geometry - Geometrical definition of the problem.
	 * \param[in] config - Definition of the particular problem.
	 */
	void SetPrimitive_Gradient_LS(CGeometry *geometry, CConfig *config);
  
  /*!
	 * \brief Compute the gradient of the primitive variables using a Least-Squares method,
	 *        and stores the result in the <i>Gradient_Primitive</i> variable.
	 * \param[in] geometry - Geometrical definition of the problem.
	 * \param[in] config - Definition of the particular problem.
	 */
	void SetPrimitive_Gradient_LS(CGeometry *geometry, CConfig *config, unsigned long val_Point);
  
	/*!
	 * \brief Compute the limiter of the primitive variables.
	 * \param[in] geometry - Geometrical definition of the problem.
	 * \param[in] config - Definition of the particular problem.
	 */
	void SetPrimitive_Limiter(CGeometry *geometry, CConfig *config);
  
  /*!
	 * \brief Compute slope limiter.
	 * \param[in] geometry - Geometrical definition of the problem.
	 * \param[in] config - Definition of the particular problem.
	 */
	void SetSolution_Limiter(CGeometry *geometry, CConfig *config);
  
	/*!
	 * \brief Compute the preconditioner for convergence acceleration by Roe-Turkel method.
	 * \param[in] iPoint - Index of the grid point
	 * \param[in] config - Definition of the particular problem.
	 */
	void SetPreconditioner(CConfig *config, unsigned short iPoint);
   
	/*!
	 * \brief Impose via the residual the Euler wall boundary condition.
	 * \param[in] geometry - Geometrical definition of the problem.
	 * \param[in] solver_container - Container vector with all the solutions.
	 * \param[in] numerics - Description of the numerical method.
	 * \param[in] config - Definition of the particular problem.
	 * \param[in] val_marker - Surface marker where the boundary condition is applied.
	 */
	void BC_Euler_Wall(CGeometry *geometry, CSolver **solver_container, CNumerics *numerics,
                     CConfig *config, unsigned short val_marker);
  
	/*!
	 * \brief Impose the far-field boundary condition using characteristics.
	 * \param[in] geometry - Geometrical definition of the problem.
	 * \param[in] solver_container - Container vector with all the solutions.
	 * \param[in] conv_numerics - Description of the numerical method for convective terms.
   * \param[in] visc_numerics - Description of the numerical method for viscous terms.
	 * \param[in] config - Definition of the particular problem.
	 * \param[in] val_marker - Surface marker where the boundary condition is applied.
	 */
	void BC_Far_Field(CGeometry *geometry, CSolver **solver_container, CNumerics *conv_numerics,
                    CNumerics *visc_numerics, CConfig *config, unsigned short val_marker);
  
	/*!
	 * \brief Impose the symmetry boundary condition using the residual.
	 * \param[in] geometry - Geometrical definition of the problem.
	 * \param[in] solver_container - Container vector with all the solutions.
	 * \param[in] conv_numerics - Description of the numerical method for convective terms.
   * \param[in] visc_numerics - Description of the numerical method for viscous terms.
	 * \param[in] config - Definition of the particular problem.
	 * \param[in] val_marker - Surface marker where the boundary condition is applied.
	 */
	void BC_Sym_Plane(CGeometry *geometry, CSolver **solver_container, CNumerics *conv_numerics,
                    CNumerics *visc_numerics, CConfig *config, unsigned short val_marker);
  
	/*!
	 * \brief Impose a subsonic inlet boundary condition.
	 * \param[in] geometry - Geometrical definition of the problem.
	 * \param[in] solver_container - Container vector with all the solutions.
	 * \param[in] conv_numerics - Description of the numerical method for convective terms.
   * \param[in] visc_numerics - Description of the numerical method for viscous terms.
	 * \param[in] config - Definition of the particular problem.
	 * \param[in] val_marker - Surface marker where the boundary condition is applied.
	 */
	void BC_Inlet(CGeometry *geometry, CSolver **solver_container, CNumerics *conv_numerics,
                CNumerics *visc_numerics, CConfig *config, unsigned short val_marker);
  
	/*!
	 * \brief Impose a supersonic inlet boundary condition.
	 * \param[in] geometry - Geometrical definition of the problem.
	 * \param[in] solver_container - Container vector with all the solutions.
	 * \param[in] conv_numerics - Description of the numerical method for convective terms.
   * \param[in] visc_numerics - Description of the numerical method for viscous terms.
	 * \param[in] config - Definition of the particular problem.
	 * \param[in] val_marker - Surface marker where the boundary condition is applied.
	 */
	void BC_Supersonic_Inlet(CGeometry *geometry, CSolver **solver_container,
                           CNumerics *conv_numerics, CNumerics *visc_numerics,
                           CConfig *config, unsigned short val_marker);

  /*!
	 * \brief Impose the outlet boundary condition.
	 * \param[in] geometry - Geometrical definition of the problem.
	 * \param[in] solver_container - Container vector with all the solutions.
	 * \param[in] conv_numerics - Description of the numerical method for convective terms.
   * \param[in] visc_numerics - Description of the numerical method for viscous terms.
	 * \param[in] config - Definition of the particular problem.
	 * \param[in] val_marker - Surface marker where the boundary condition is applied.
   
	 */
	void BC_Outlet(CGeometry *geometry, CSolver **solver_container, CNumerics *conv_numerics,
                 CNumerics *visc_numerics, CConfig *config, unsigned short val_marker);

  /*!
	 * \brief Update the solution using an explicit Euler scheme.
	 * \param[in] geometry - Geometrical definition of the problem.
	 * \param[in] solver_container - Container vector with all the solutions.
	 * \param[in] config - Definition of the particular problem.
	 */
  void ExplicitEuler_Iteration(CGeometry *geometry, CSolver **solver_container, CConfig *config);

	/*!
	 * \brief Update the solution using an implicit Euler scheme.
	 * \param[in] geometry - Geometrical definition of the problem.
	 * \param[in] solver_container - Container vector with all the solutions.
	 * \param[in] config - Definition of the particular problem.
	 */
	void ImplicitEuler_Iteration(CGeometry *geometry, CSolver **solver_container, CConfig *config);
  
	/*!
	 * \brief Compute the pressure forces and all the adimensional coefficients.
	 * \param[in] geometry - Geometrical definition of the problem.
	 * \param[in] config - Definition of the particular problem.
	 */
	void Inviscid_Forces(CGeometry *geometry, CConfig *config);
  
	/*!
	 * \brief Provide the non dimensional lift coefficient (inviscid contribution).
	 * \param val_marker Surface where the coefficient is going to be computed.
	 * \return Value of the lift coefficient (inviscid contribution) on the surface <i>val_marker</i>.
	 */
	su2double GetCLift_Inv(unsigned short val_marker);
  
	/*!
	 * \brief Provide the non dimensional drag coefficient (inviscid contribution).
	 * \param val_marker Surface where the coeficient is going to be computed.
	 * \return Value of the drag coefficient (inviscid contribution) on the surface <i>val_marker</i>.
	 */
	su2double GetCDrag_Inv(unsigned short val_marker);
  
	/*!
	 * \brief Provide the non dimensional sideforce coefficient (inviscid contribution).
	 * \param val_marker Surface where the coeficient is going to be computed.
	 * \return Value of the sideforce coefficient (inviscid contribution) on the surface <i>val_marker</i>.
	 */
	su2double GetCSideForce_Inv(unsigned short val_marker);
  
	/*!
	 * \brief Provide the non dimensional efficiency coefficient (inviscid contribution).
	 * \param val_marker Surface where the coeficient is going to be computed.
	 * \return Value of the efficiency coefficient (inviscid contribution) on the surface <i>val_marker</i>.
	 */
	su2double GetCEff_Inv(unsigned short val_marker);
  
	/*!
	 * \brief Provide the total (inviscid + viscous) non dimensional sideforce coefficient.
	 * \return Value of the sideforce coefficient (inviscid + viscous contribution).
	 */
	su2double GetTotal_CSideForce(void);
  
	/*!
	 * \brief Provide the total (inviscid + viscous) non dimensional efficiency coefficient.
	 * \return Value of the efficiency coefficient (inviscid + viscous contribution).
	 */
	su2double GetTotal_CEff(void);
  
	/*!
	 * \brief Store the total (inviscid + viscous) non dimensional lift coefficient.
	 * \param[in] val_Total_CLift - Value of the total lift coefficient.
	 */
	void SetTotal_CLift(su2double val_Total_CLift);
  
	/*!
	 * \brief Provide the total (inviscid + viscous) non dimensional lift coefficient.
	 * \return Value of the lift coefficient (inviscid + viscous contribution).
	 */
	su2double GetTotal_CLift(void);
  
	/*!
	 * \brief Provide the total (inviscid + viscous) non dimensional drag coefficient.
	 * \return Value of the drag coefficient (inviscid + viscous contribution).
	 */
	su2double GetTotal_CDrag(void);
  
	/*!
	 * \brief Provide the total (inviscid + viscous) non dimensional x moment coefficient.
	 * \return Value of the moment x coefficient (inviscid + viscous contribution).
	 */
	su2double GetTotal_CMx(void);
  
	/*!
	 * \brief Provide the total (inviscid + viscous) non dimensional y moment coefficient.
	 * \return Value of the moment y coefficient (inviscid + viscous contribution).
	 */
	su2double GetTotal_CMy(void);
  
	/*!
	 * \brief Provide the total (inviscid + viscous) non dimensional z moment coefficient.
	 * \return Value of the moment z coefficient (inviscid + viscous contribution).
	 */
	su2double GetTotal_CMz(void);
  
	/*!
	 * \brief Provide the total (inviscid + viscous) non dimensional x force coefficient.
	 * \return Value of the force x coefficient (inviscid + viscous contribution).
	 */
	su2double GetTotal_CFx(void);
  
	/*!
	 * \brief Provide the total (inviscid + viscous) non dimensional y force coefficient.
	 * \return Value of the force y coefficient (inviscid + viscous contribution).
	 */
	su2double GetTotal_CFy(void);
  
	/*!
	 * \brief Provide the total (inviscid + viscous) non dimensional z force coefficient.
	 * \return Value of the force z coefficient (inviscid + viscous contribution).
	 */
	su2double GetTotal_CFz(void);
  
  /*!
	 * \brief Provide the total heat load.
	 * \return Value of the heat load (viscous contribution).
	 */
	su2double GetTotal_HeatFlux(void);
  
  /*!
	 * \brief Provide the total heat load.
	 * \return Value of the heat load (viscous contribution).
	 */
	su2double GetTotal_MaxHeatFlux(void);
  
  /*!
	 * \brief Store the total heat load.
	 * \param[in] val_Total_Heat - Value of the heat load.
	 */
	void SetTotal_HeatFlux(su2double val_Total_Heat);
  
  /*!
	 * \brief Store the total heat load.
	 * \param[in] val_Total_HeatMax - Value of the heat load.
	 */
	void SetTotal_MaxHeatFlux(su2double val_Total_MaxHeat);
  
	/*!
	 * \brief Store the total (inviscid + viscous) non dimensional drag coefficient.
	 * \param[in] val_Total_CDrag - Value of the total drag coefficient.
	 */
	void SetTotal_CDrag(su2double val_Total_CDrag);
  
	/*!
	 * \brief Get the inviscid contribution to the lift coefficient.
	 * \return Value of the lift coefficient (inviscid contribution).
	 */
	su2double GetAllBound_CLift_Inv(void);
  
	/*!
	 * \brief Get the inviscid contribution to the drag coefficient.
	 * \return Value of the drag coefficient (inviscid contribution).
	 */
	su2double GetAllBound_CDrag_Inv(void);
  
	/*!
	 * \brief Get the inviscid contribution to the sideforce coefficient.
	 * \return Value of the sideforce coefficient (inviscid contribution).
	 */
	su2double GetAllBound_CSideForce_Inv(void);
  
	/*!
	 * \brief Get the inviscid contribution to the efficiency coefficient.
	 * \return Value of the efficiency coefficient (inviscid contribution).
	 */
	su2double GetAllBound_CEff_Inv(void);
  
  /*!
   * \brief Get the inviscid contribution to the efficiency coefficient.
   * \return Value of the efficiency coefficient (inviscid contribution).
   */
  su2double GetAllBound_CMx_Inv(void);
  
  /*!
   * \brief Get the inviscid contribution to the efficiency coefficient.
   * \return Value of the efficiency coefficient (inviscid contribution).
   */
  su2double GetAllBound_CMy_Inv(void);
  
  /*!
   * \brief Get the inviscid contribution to the efficiency coefficient.
   * \return Value of the efficiency coefficient (inviscid contribution).
   */
  su2double GetAllBound_CMz_Inv(void);
  
  /*!
   * \brief Get the inviscid contribution to the efficiency coefficient.
   * \return Value of the efficiency coefficient (inviscid contribution).
   */
  su2double GetAllBound_CFx_Inv(void);
  
  /*!
   * \brief Get the inviscid contribution to the efficiency coefficient.
   * \return Value of the efficiency coefficient (inviscid contribution).
   */
  su2double GetAllBound_CFy_Inv(void);
  
  /*!
   * \brief Get the inviscid contribution to the efficiency coefficient.
   * \return Value of the efficiency coefficient (inviscid contribution).
   */
  su2double GetAllBound_CFz_Inv(void);
  
	/*!
	 * \brief Provide the Pressure coefficient.
	 * \param[in] val_marker - Surface marker where the coefficient is computed.
	 * \param[in] val_vertex - Vertex of the marker <i>val_marker</i> where the coefficient is evaluated.
	 * \return Value of the pressure coefficient.
	 */
	su2double GetCPressure(unsigned short val_marker, unsigned long val_vertex);
  
	/*!
	 * \brief Set the total residual adding the term that comes from the Dual Time Strategy.
	 * \param[in] geometry - Geometrical definition of the problem.
	 * \param[in] solver_container - Container vector with all the solutions.
	 * \param[in] config - Definition of the particular problem.
	 * \param[in] iRKStep - Current step of the Runge-Kutta iteration.
	 * \param[in] iMesh - Index of the mesh in multigrid computations.
	 * \param[in] RunTime_EqSystem - System of equations which is going to be solved.
	 */
	void SetResidual_DualTime(CGeometry *geometry, CSolver **solver_container, CConfig *config,
                            unsigned short iRKStep, unsigned short iMesh, unsigned short RunTime_EqSystem);
  
	/*!
	 * \brief Load a direct flow solution for use with the adjoint solver.
	 * \param[in] geometry - Geometrical definition of the problem.
	 * \param[in] config - Definition of the particular problem.
	 * \param[in] val_iZone - Current zone in the mesh.
	 */
	void GetRestart(CGeometry *geometry, CConfig *config, unsigned short val_iZone);
  
  /*!
	 * \brief Load the output data container with the variables to be written to the volume solution file.
   * \param[in] config - Definition of the particular problem.
	 * \param[in] geometry - Geometrical definition of the problem.
	 * \param[in] data_container - Container holding the output variable data.
   * \param[in] nOutput_Vars - Number of output variables being stored.
	 */
	void SetVolume_Output(CConfig *config, CGeometry *geometry, su2double **data_container, unsigned short nOutput_Vars);
  
};

/*!
 * \class CTNE2NSSolver
 * \brief Main class for defining the TNE2 Navier-Stokes flow solver.
 * \ingroup Navier_Stokes_Equations
 * \author S. R. Copeland, F. Palacios
 * \version 2.0.6
 */
class CTNE2NSSolver : public CTNE2EulerSolver {
private:
	su2double Viscosity_Inf;	/*!< \brief Viscosity at the infinity. */
	su2double Prandtl_Lam,   /*!< \brief Laminar Prandtl number. */
	Prandtl_Turb;         /*!< \brief Turbulent Prandtl number. */
	su2double *CDrag_Visc,	/*!< \brief Drag coefficient (viscous contribution) for each boundary. */
	*CLift_Visc,		/*!< \brief Lift coefficient (viscous contribution) for each boundary. */
	*CMx_Visc,			/*!< \brief Moment x coefficient (viscous contribution) for each boundary. */
	*CMy_Visc,			/*!< \brief Moment y coefficient (viscous contribution) for each boundary. */
	*CMz_Visc,			/*!< \brief Moment z coefficient (viscous contribution) for each boundary. */
	*CFx_Visc,			/*!< \brief Force x coefficient (viscous contribution) for each boundary. */
	*CFy_Visc,			/*!< \brief Force y coefficient (viscous contribution) for each boundary. */
	*CFz_Visc,			/*!< \brief Force z coefficient (viscous contribution) for each boundary. */
	*CEff_Visc,			/*!< \brief Efficiency (Cl/Cd) (Viscous contribution) for each boundary. */
  *Heat_Visc,		/*!< \brief Heat load (viscous contribution) for each boundary. */
  *MaxHeatFlux_Visc, /*!< \brief Maximum heat flux (viscous contribution) for each boundary. */
  
	**CSkinFriction;	/*!< \brief Skin friction coefficient for each boundary and vertex. */
	su2double *ForceViscous,	/*!< \brief Viscous force for each boundary. */
	*MomentViscous;			/*!< \brief Inviscid moment for each boundary. */
	su2double AllBound_CDrag_Visc, /*!< \brief Drag coefficient (viscous contribution) for all the boundaries. */
	AllBound_CLift_Visc,		/*!< \brief Lift coefficient (viscous contribution) for all the boundaries. */
	AllBound_CMx_Visc,			/*!< \brief Moment x coefficient (inviscid contribution) for all the boundaries. */
	AllBound_CMy_Visc,			/*!< \brief Moment y coefficient (inviscid contribution) for all the boundaries. */
	AllBound_CMz_Visc,			/*!< \brief Moment z coefficient (inviscid contribution) for all the boundaries. */
	AllBound_CEff_Visc,			/*!< \brief Efficient coefficient (Viscous contribution) for all the boundaries. */
	AllBound_CFx_Visc,			/*!< \brief Force x coefficient (inviscid contribution) for all the boundaries. */
	AllBound_CFy_Visc,			/*!< \brief Force y coefficient (inviscid contribution) for all the boundaries. */
	AllBound_CFz_Visc,			/*!< \brief Force z coefficient (inviscid contribution) for all the boundaries. */
  AllBound_HeatFlux_Visc,		/*!< \brief Heat load (viscous contribution) for all the boundaries. */
  AllBound_MaxHeatFlux_Visc; /*!< \brief Maximum heat flux (viscous contribution) for all boundaries. */
  
public:
  
	/*!
	 * \brief Constructor of the class.
	 */
	CTNE2NSSolver(void);
  
	/*!
	 * \overload
	 * \param[in] geometry - Geometrical definition of the problem.
	 * \param[in] config - Definition of the particular problem.
	 */
	CTNE2NSSolver(CGeometry *geometry, CConfig *config, unsigned short iMesh);
  
	/*!
	 * \brief Destructor of the class.
	 */
	~CTNE2NSSolver(void);
  
	/*!
	 * \brief Compute the viscosity at the infinity.
	 * \return Value of the viscosity at the infinity.
	 */
	su2double GetViscosity_Inf(void);
  
	/*!
	 * \brief Compute the time step for solving the Navier-Stokes equations with turbulence model.
	 * \param[in] geometry - Geometrical definition of the problem.
	 * \param[in] solver_container - Container vector with all the solutions.
	 * \param[in] config - Definition of the particular problem.
	 * \param[in] iMesh - Index of the mesh in multigrid computations.
	 * \param[in] Iteration - Index of the current iteration.
	 */
	void SetTime_Step(CGeometry *geometry, CSolver **solver_container, CConfig *config,
                    unsigned short iMesh, unsigned long Iteration);
  
	/*!
	 * \brief Restart residual and compute gradients.
	 * \param[in] geometry - Geometrical definition of the problem.
	 * \param[in] solver_container - Container vector with all the solutions.
	 * \param[in] config - Definition of the particular problem.
	 * \param[in] iRKStep - Current step of the Runge-Kutta iteration.
   * \param[in] RunTime_EqSystem - System of equations which is going to be solved.
	 */
	void Preprocessing(CGeometry *geometry, CSolver **solver_container, CConfig *config, unsigned short iMesh, unsigned short iRKStep, unsigned short RunTime_EqSystem, bool Output);
  
  /*!
	 * \brief Impose the symmetry boundary condition using the residual.
	 * \param[in] geometry - Geometrical definition of the problem.
	 * \param[in] solver_container - Container vector with all the solutions.
	 * \param[in] conv_numerics - Description of the numerical method for convective terms.
   * \param[in] visc_numerics - Description of the numerical method for viscous terms.
	 * \param[in] config - Definition of the particular problem.
	 * \param[in] val_marker - Surface marker where the boundary condition is applied.
	 */
	void BC_Sym_Plane(CGeometry *geometry, CSolver **solver_container, CNumerics *conv_numerics,
                    CNumerics *visc_numerics, CConfig *config, unsigned short val_marker);
  
  /*!
	 * \brief Impose a constant heat-flux condition at the wall.
	 * \param[in] geometry - Geometrical definition of the problem.
	 * \param[in] solver_container - Container vector with all the solutions.
	 * \param[in] conv_numerics - Description of the numerical method for convective terms.
   * \param[in] visc_numerics - Description of the numerical method for viscous terms.
	 * \param[in] config - Definition of the particular problem.
	 * \param[in] val_marker - Surface marker where the boundary condition is applied.
	 */
	void BC_HeatFlux_Wall(CGeometry *geometry, CSolver **solver_container, CNumerics *conv_numerics,
                        CNumerics *visc_numerics, CConfig *config, unsigned short val_marker);
  
  /*!
	 * \brief Impose a constant heat-flux condition at the wall.
	 * \param[in] geometry - Geometrical definition of the problem.
	 * \param[in] solver_container - Container vector with all the solutions.
	 * \param[in] conv_numerics - Description of the numerical method for convective terms.
   * \param[in] visc_numerics - Description of the numerical method for viscous terms.
	 * \param[in] config - Definition of the particular problem.
	 * \param[in] val_marker - Surface marker where the boundary condition is applied.
	 */
	void BC_HeatFluxCatalytic_Wall(CGeometry *geometry,
                                 CSolver **solver_container,
                                 CNumerics *conv_numerics,
                                 CNumerics *visc_numerics,
                                 CConfig *config, unsigned short val_marker);
  
  /*!
	 * \brief Impose a constant heat-flux condition at the wall.
	 * \param[in] geometry - Geometrical definition of the problem.
	 * \param[in] solver_container - Container vector with all the solutions.
	 * \param[in] conv_numerics - Description of the numerical method for convective terms.
   * \param[in] visc_numerics - Description of the numerical method for viscous terms.
	 * \param[in] config - Definition of the particular problem.
	 * \param[in] val_marker - Surface marker where the boundary condition is applied.
	 */
	void BC_HeatFluxNonCatalytic_Wall(CGeometry *geometry,
                                    CSolver **solver_container,
                                    CNumerics *conv_numerics,
                                    CNumerics *visc_numerics,
                                    CConfig *config, unsigned short val_marker);
  
  /*!
	 * \brief Impose the Navier-Stokes boundary condition (strong).
	 * \param[in] geometry - Geometrical definition of the problem.
	 * \param[in] solver_container - Container vector with all the solutions.
	 * \param[in] conv_numerics - Description of the numerical method for convective terms.
   * \param[in] visc_numerics - Description of the numerical method for viscous terms.
	 * \param[in] config - Definition of the particular problem.
	 * \param[in] val_marker - Surface marker where the boundary condition is applied.
	 */
	void BC_Isothermal_Wall(CGeometry *geometry, CSolver **solver_container, CNumerics *conv_numerics,
                          CNumerics *visc_numerics, CConfig *config, unsigned short val_marker);
  
  /*!
	 * \brief Impose the Navier-Stokes boundary condition (strong).
	 * \param[in] geometry - Geometrical definition of the problem.
	 * \param[in] solver_container - Container vector with all the solutions.
	 * \param[in] conv_numerics - Description of the numerical method for convective terms.
   * \param[in] visc_numerics - Description of the numerical method for viscous terms.
	 * \param[in] config - Definition of the particular problem.
	 * \param[in] val_marker - Surface marker where the boundary condition is applied.
	 */
	void BC_IsothermalCatalytic_Wall(CGeometry *geometry,
                                   CSolver **solver_container,
                                   CNumerics *conv_numerics,
                                   CNumerics *visc_numerics,
                                   CConfig *config, unsigned short val_marker);
  
  /*!
	 * \brief Impose the Navier-Stokes boundary condition (strong).
	 * \param[in] geometry - Geometrical definition of the problem.
	 * \param[in] solver_container - Container vector with all the solutions.
	 * \param[in] conv_numerics - Description of the numerical method for convective terms.
   * \param[in] visc_numerics - Description of the numerical method for viscous terms.
	 * \param[in] config - Definition of the particular problem.
	 * \param[in] val_marker - Surface marker where the boundary condition is applied.
	 */
	void BC_IsothermalNonCatalytic_Wall(CGeometry *geometry,
                                      CSolver **solver_container,
                                      CNumerics *conv_numerics,
                                      CNumerics *visc_numerics,
                                      CConfig *config,
                                      unsigned short val_marker);
  
	/*!
	 * \brief Compute the viscous forces and all the addimensional coefficients.
	 * \param[in] geometry - Geometrical definition of the problem.
	 * \param[in] config - Definition of the particular problem.
	 */
	void Viscous_Forces(CGeometry *geometry, CConfig *config);
  
	/*!
	 * \brief Get the non dimensional lift coefficient (viscous contribution).
	 * \param[in] val_marker - Surface marker where the coefficient is computed.
	 * \return Value of the lift coefficient (viscous contribution) on the surface <i>val_marker</i>.
	 */
	su2double GetCLift_Visc(unsigned short val_marker);
  
	/*!
	 * \brief Get the non dimensional drag coefficient (viscous contribution).
	 * \param[in] val_marker - Surface marker where the coefficient is computed.
	 * \return Value of the drag coefficient (viscous contribution) on the surface <i>val_marker</i>.
	 */
	su2double GetCDrag_Visc(unsigned short val_marker);
  
	/*!
	 * \brief Get the total non dimensional lift coefficient (viscous contribution).
	 * \return Value of the lift coefficient (viscous contribution).
	 */
	su2double GetAllBound_CLift_Visc(void);
  
	/*!
	 * \brief Get the total non dimensional drag coefficient (viscous contribution).
	 * \return Value of the drag coefficient (viscous contribution).
	 */
	su2double GetAllBound_CDrag_Visc(void);
  
	/*!
	 * \brief Compute the viscous residuals.
	 * \param[in] geometry - Geometrical definition of the problem.
	 * \param[in] solver_container - Container vector with all the solutions.
	 * \param[in] numerics - Description of the numerical method.
	 * \param[in] config - Definition of the particular problem.
	 * \param[in] iMesh - Index of the mesh in multigrid computations.
	 * \param[in] iRKStep - Current step of the Runge-Kutta iteration.
	 */
	void Viscous_Residual(CGeometry *geometry, CSolver **solver_container, CNumerics *numerics,
                        CConfig *config, unsigned short iMesh, unsigned short iRKStep);
  
	/*!
	 * \brief Get the skin friction coefficient.
	 * \param[in] val_marker - Surface marker where the coefficient is computed.
	 * \param[in] val_vertex - Vertex of the marker <i>val_marker</i> where the coefficient is evaluated.
	 * \return Value of the skin friction coefficient.
	 */
	su2double GetCSkinFriction(unsigned short val_marker, unsigned long val_vertex);
  
	/*!
	 * \brief Get the skin friction coefficient.
	 * \param[in] val_marker - Surface marker where the coefficient is computed.
	 * \param[in] val_vertex - Vertex of the marker <i>val_marker</i> where the coefficient is evaluated.
	 * \return Value of the heat transfer coefficient.
	 */
	su2double GetHeatFlux(unsigned short val_marker, unsigned long val_vertex);

};


/*!
 * \class CAdjEulerSolver
 * \brief Main class for defining the Euler's adjoint flow solver.
 * \ingroup Euler_Equations
 * \author F. Palacios
 * \version 2.0.6
 */
class CAdjTNE2EulerSolver : public CSolver {
protected:
  unsigned short
  nSpecies;
  
	su2double
  *PsiRho_Inf,	/*!< \brief Free-stream adjoint density. */
	*Phi_Inf,			/*!< \brief Phi vector at the infinity. */
  PsiE_Inf,			/*!< \brief PsiE variable at the infinity. */
  PsiEve_Inf;
  
	su2double *Sens_Mach, /*!< \brief Mach sensitivity coefficient for each boundary. */
	*Sens_AoA,			/*!< \brief Angle of attack sensitivity coefficient for each boundary. */
	*Sens_Geo,			/*!< \brief Shape sensitivity coefficient for each boundary. */
	*Sens_Press,			/*!< \brief Pressure sensitivity coefficient for each boundary. */
	*Sens_Temp,			/*!< \brief Temperature sensitivity coefficient for each boundary. */
	**CSensitivity;		/*!< \brief Shape sensitivity coefficient for each boundary and vertex. */
	su2double Total_Sens_Mach;	/*!< \brief Total mach sensitivity coefficient for all the boundaries. */
	su2double Total_Sens_AoA;		/*!< \brief Total angle of attack sensitivity coefficient for all the boundaries. */
	su2double Total_Sens_Geo;		/*!< \brief Total shape sensitivity coefficient for all the boundaries. */
	su2double Total_Sens_Press;    /*!< \brief Total farfield sensitivity to pressure. */
	su2double Total_Sens_Temp;    /*!< \brief Total farfield sensitivity to temperature. */
	su2double *iPoint_UndLapl,	/*!< \brief Auxiliary variable for the undivided Laplacians. */
	*jPoint_UndLapl;			/*!< \brief Auxiliary variable for the undivided Laplacians. */
	bool space_centered;  /*!< \brief True if space centered scheeme used. */
	unsigned long nMarker;				/*!< \brief Total number of markers using the grid information. */
  su2double Gamma, Gamma_Minus_One;
  su2double **Jacobian_Axisymmetric;
  
public:
  
	/*!
	 * \brief Constructor of the class.
	 */
	CAdjTNE2EulerSolver(void);
  
	/*!
	 * \overload
	 * \param[in] geometry - Geometrical definition of the problem.
	 * \param[in] config - Definition of the particular problem.
   * \param[in] iMesh - Index of the mesh in multigrid computations.
	 */
	CAdjTNE2EulerSolver(CGeometry *geometry, CConfig *config, unsigned short iMesh);
  
	/*!
	 * \brief Destructor of the class.
	 */
	virtual ~CAdjTNE2EulerSolver(void);
  
  /*!
	 * \brief Impose the send-receive boundary condition.
	 * \param[in] geometry - Geometrical definition of the problem.
	 * \param[in] config - Definition of the particular problem.
	 */
	void Set_MPI_Solution(CGeometry *geometry, CConfig *config);
  
  /*!
	 * \brief Impose the send-receive boundary condition.
	 * \param[in] geometry - Geometrical definition of the problem.
	 * \param[in] config - Definition of the particular problem.
	 */
	void Set_MPI_Solution_Gradient(CGeometry *geometry, CConfig *config);
  
  /*!
	 * \brief Impose the send-receive boundary condition.
	 * \param[in] geometry - Geometrical definition of the problem.
	 * \param[in] config - Definition of the particular problem.
	 */
	void Set_MPI_Solution_Limiter(CGeometry *geometry, CConfig *config);
  
  /*!
	 * \brief Impose the send-receive boundary condition.
	 * \param[in] geometry - Geometrical definition of the problem.
	 * \param[in] config - Definition of the particular problem.
	 */
	void Set_MPI_Solution_Old(CGeometry *geometry, CConfig *config);
  
	/*!
	 * \brief Created the force projection vector for adjoint boundary conditions.
	 * \param[in] geometry - Geometrical definition of the problem.
	 * \param[in] solver_container - Container vector with all the solutions.
	 * \param[in] config - Definition of the particular problem.
	 */
	void SetForceProj_Vector(CGeometry *geometry, CSolver **solver_container, CConfig *config);
  
	/*!
	 * \brief Compute adjoint density at the infinity.
	 * \return Value of the adjoint density at the infinity.
	 */
	su2double* GetPsiRhos_Inf(void);
  
	/*!
	 * \brief Compute the adjoint energy at the infinity.
	 * \return Value of the adjoint energy at the infinity.
	 */
	su2double GetPsiE_Inf(void);
  
	/*!
	 * \brief Compute Phi (adjoint velocity) at the infinity.
	 * \param[in] val_dim - Index of the adjoint velocity vector.
	 * \return Value of the adjoint velocity vector at the infinity.
	 */
	su2double GetPhi_Inf(unsigned short val_dim);
  
	/*!
	 * \brief Compute the spatial integration using a centered scheme for the adjoint equations.
	 * \param[in] geometry - Geometrical definition of the problem.
	 * \param[in] solver_container - Container vector with all the solutions.
	 * \param[in] numerics - Description of the numerical method.
	 * \param[in] config - Definition of the particular problem.
	 * \param[in] iMesh - Index of the mesh in multigrid computations.
	 * \param[in] iRKStep - Current step of the Runge-Kutta iteration.
	 */
	void Centered_Residual(CGeometry *geometry, CSolver **solver_container, CNumerics *numerics, CConfig *config,
                         unsigned short iMesh, unsigned short iRKStep);
  
	/*!
	 * \brief Compute the spatial integration using a upwind scheme.
	 * \param[in] geometry - Geometrical definition of the problem.
	 * \param[in] solver_container - Container vector with all the solutions.
	 * \param[in] numerics - Description of the numerical method.
	 * \param[in] config - Definition of the particular problem.
	 * \param[in] iMesh - Index of the mesh in multigrid computations.
	 */
	void Upwind_Residual(CGeometry *geometry, CSolver **solver_container, CNumerics *numerics, CConfig *config,
                       unsigned short iMesh);
  
	/*!
	 * \brief Source term integration.
	 * \param[in] geometry - Geometrical definition of the problem.
	 * \param[in] solver_container - Container vector with all the solutions.
	 * \param[in] numerics - Description of the numerical method.
	 * \param[in] config - Definition of the particular problem.
	 * \param[in] iMesh - Index of the mesh in multigrid computations.
	 */
	void Source_Residual(CGeometry *geometry, CSolver **solver_container, CNumerics *numerics, CNumerics *second_numerics,
                       CConfig *config, unsigned short iMesh);
  
	/*!
	 * \brief Compute the undivided laplacian for the adjoint solution.
	 * \param[in] geometry - Geometrical definition of the problem.
	 * \param[in] config - Definition of the particular problem.
	 */
	void SetUndivided_Laplacian(CGeometry *geometry, CConfig *config);
  
  /*!
	 * \brief Parallelization of Undivided Laplacian.
	 * \param[in] geometry - Geometrical definition of the problem.
	 * \param[in] config - Definition of the particular problem.
	 */
	void Set_MPI_Undivided_Laplacian(CGeometry *geometry, CConfig *config);
  
	/*!
	 * \brief Impose via the residual the adjoint Euler wall boundary condition.
	 * \param[in] geometry - Geometrical definition of the problem.
	 * \param[in] solver_container - Container vector with all the solutions.
	 * \param[in] numerics - Description of the numerical method.
	 * \param[in] config - Definition of the particular problem.
	 * \param[in] val_marker - Surface marker where the boundary condition is applied.
	 */
	void BC_Euler_Wall(CGeometry *geometry, CSolver **solver_container, CNumerics *numerics, CConfig *config,
                     unsigned short val_marker);
  
	/*!
	 * \brief Impose via the residual the adjoint symmetry boundary condition.
	 * \param[in] geometry - Geometrical definition of the problem.
	 * \param[in] solver_container - Container vector with all the solutions.
	 * \param[in] conv_numerics - Description of the numerical method.
	 * \param[in] visc_numerics - Description of the numerical method.
	 * \param[in] config - Definition of the particular problem.
	 * \param[in] val_marker - Surface marker where the boundary condition is applied.
	 */
	void BC_Sym_Plane(CGeometry *geometry, CSolver **solver_container, CNumerics *conv_numerics, CNumerics *visc_numerics, CConfig *config,
                    unsigned short val_marker);
  
	/*!
	 * \brief Impose the boundary condition to the far field using characteristics.
	 * \param[in] geometry - Geometrical definition of the problem.
	 * \param[in] solver_container - Container vector with all the solutions.
	 * \param[in] conv_numerics - Description of the numerical method.
	 * \param[in] visc_numerics - Description of the numerical method.
	 * \param[in] config - Definition of the particular problem.
	 * \param[in] val_marker - Surface marker where the boundary condition is applied.
	 */
	void BC_Far_Field(CGeometry *geometry, CSolver **solver_container, CNumerics *conv_numerics, CNumerics *visc_numerics, CConfig *config,
                    unsigned short val_marker);
  
	/*!
	 * \brief Update the solution using an explicit solver.
	 * \param[in] geometry - Geometrical definition of the problem.
	 * \param[in] solver_container - Container vector with all the solutions.
	 * \param[in] config - Definition of the particular problem.
	 */
	void ExplicitEuler_Iteration(CGeometry *geometry, CSolver **solver_container, CConfig *config);
	
  /*!
	 * \brief Update the solution using an implicit solver.
	 * \param[in] geometry - Geometrical definition of the problem.
	 * \param[in] solver_container - Container vector with all the solutions.
	 * \param[in] config - Definition of the particular problem.
	 */
	void ImplicitEuler_Iteration(CGeometry *geometry, CSolver **solver_container, CConfig *config);
  
	/*!
	 * \brief Initialize the residual vectors.
	 * \param[in] geometry - Geometrical definition of the problem.
	 * \param[in] solver_container - Container vector with all the solutions.
	 * \param[in] config - Definition of the particular problem.
	 * \param[in] iRKStep - Current step of the Runge-Kutta iteration.
   * \param[in] RunTime_EqSystem - System of equations which is going to be solved.
	 */
	void Preprocessing(CGeometry *geometry, CSolver **solver_container, CConfig *config, unsigned short iMesh, unsigned short iRKStep, unsigned short RunTime_EqSystem, bool Output);
  
	/*!
	 * \brief Compute the inviscid sensitivity of the functional.
	 * \param[in] geometry - Geometrical definition of the problem.
	 * \param[in] solver_container - Container vector with all the solutions.
	 * \param[in] numerics - Description of the numerical method.
	 * \param[in] config - Definition of the particular problem.
	 */
	void Inviscid_Sensitivity(CGeometry *geometry, CSolver **solver_container, CNumerics *numerics, CConfig *config);
  
	/*!
	 * \brief Get the shape sensitivity coefficient.
	 * \param[in] val_marker - Surface marker where the coefficient is computed.
	 * \param[in] val_vertex - Vertex of the marker <i>val_marker</i> where the coefficient is evaluated.
	 * \return Value of the sensitivity coefficient.
	 */
	su2double GetCSensitivity(unsigned short val_marker, unsigned long val_vertex);
  
	/*!
	 * \brief Set the shape sensitivity coefficient.
	 * \param[in] val_marker - Surface marker where the coefficient is computed.
	 * \param[in] val_vertex - Vertex of the marker <i>val_marker</i> where the coefficient is evaluated.
	 * \param[in] val_sensitivity - Value of the sensitivity coefficient.
	 */
	void SetCSensitivity(unsigned short val_marker, unsigned long val_vertex, su2double val_sensitivity);
  
	/*!
	 * \brief Provide the total shape sensitivity coefficient.
	 * \return Value of the geometrical sensitivity coefficient
	 *         (inviscid + viscous contribution).
	 */
	su2double GetTotal_Sens_Geo(void);
  
	/*!
	 * \brief Set the total Mach number sensitivity coefficient.
	 * \return Value of the Mach sensitivity coefficient
	 *         (inviscid + viscous contribution).
	 */
	su2double GetTotal_Sens_Mach(void);
  
	/*!
	 * \brief Set the total angle of attack sensitivity coefficient.
	 * \return Value of the angle of attack sensitivity coefficient
	 *         (inviscid + viscous contribution).
	 */
	su2double GetTotal_Sens_AoA(void);
  
	/*!
	 * \brief Set the total farfield pressure sensitivity coefficient.
	 * \return Value of the farfield pressure sensitivity coefficient
	 *         (inviscid + viscous contribution).
	 */
	su2double GetTotal_Sens_Press(void);
  
	/*!
	 * \brief Set the total farfield temperature sensitivity coefficient.
	 * \return Value of the farfield temperature sensitivity coefficient
	 *         (inviscid + viscous contribution).
	 */
	su2double GetTotal_Sens_Temp(void);
  
  /*!
	 * \brief Set the initial condition for the Euler Equations.
	 * \param[in] geometry - Geometrical definition of the problem.
	 * \param[in] solver_container - Container with all the solutions.
	 * \param[in] config - Definition of the particular problem.
	 * \param[in] ExtIter - External iteration.
	 */
	void SetInitialCondition(CGeometry **geometry, CSolver ***solver_container, CConfig *config, unsigned long ExtIter);
  
};

/*!
 * \class CAdjNSSolver
 * \brief Main class for defining the Navier-Stokes' adjoint flow solver.
 * \ingroup Navier_Stokes_Equations
 * \author F. Palacios
 * \version 2.0.6
 */
class CAdjTNE2NSSolver : public CAdjTNE2EulerSolver {
public:
  
	/*!
	 * \brief Constructor of the class.
	 */
	CAdjTNE2NSSolver(void);
  
	/*!
	 * \overload
	 * \param[in] geometry - Geometrical definition of the problem.
	 * \param[in] config - Definition of the particular problem.
   * \param[in] iMesh - Index of the mesh in multigrid computations.
	 */
	CAdjTNE2NSSolver(CGeometry *geometry, CConfig *config, unsigned short iMesh);
  
	/*!
	 * \brief Destructor of the class.
	 */
	~CAdjTNE2NSSolver(void);
  
	/*!
	 * \brief Impose via the residual or brute force the Navier-Stokes adjoint boundary condition (heat flux).
	 * \param[in] geometry - Geometrical definition of the problem.
	 * \param[in] solver_container - Container vector with all the solutions.
	 * \param[in] conv_numerics - Description of the numerical method.
	 * \param[in] visc_numerics - Description of the numerical method.
	 * \param[in] config - Definition of the particular problem.
	 * \param[in] val_marker - Surface marker where the boundary condition is applied.
	 */
	void BC_HeatFlux_Wall(CGeometry *geometry, CSolver **solver_container, CNumerics *conv_numerics, CNumerics *visc_numerics, CConfig *config,
                        unsigned short val_marker);
  
  /*!
	 * \brief Impose via the residual or brute force the Navier-Stokes adjoint boundary condition (heat flux).
	 * \param[in] geometry - Geometrical definition of the problem.
	 * \param[in] solver_container - Container vector with all the solutions.
	 * \param[in] conv_numerics - Description of the numerical method.
	 * \param[in] visc_numerics - Description of the numerical method.
	 * \param[in] config - Definition of the particular problem.
	 * \param[in] val_marker - Surface marker where the boundary condition is applied.
	 */
	void BC_Isothermal_Wall(CGeometry *geometry, CSolver **solver_container, CNumerics *conv_numerics, CNumerics *visc_numerics, CConfig *config, unsigned short val_marker);
  
	/*!
	 * \brief Restart residual and compute gradients.
	 * \param[in] geometry - Geometrical definition of the problem.
	 * \param[in] solver_container - Container vector with all the solutions.
	 * \param[in] config - Definition of the particular problem.
	 * \param[in] iRKStep - Current step of the Runge-Kutta iteration.
   * \param[in] RunTime_EqSystem - System of equations which is going to be solved.
	 */
	void Preprocessing(CGeometry *geometry, CSolver **solver_container, CConfig *config, unsigned short iMesh, unsigned short iRKStep, unsigned short RunTime_EqSystem, bool Output);
  
	/*!
	 * \brief Compute the viscous sensitivity of the functional.
	 * \param[in] geometry - Geometrical definition of the problem.
	 * \param[in] solver_container - Container vector with all the solutions.
	 * \param[in] numerics - Description of the numerical method.
	 * \param[in] config - Definition of the particular problem.
	 */
	void Viscous_Sensitivity(CGeometry *geometry, CSolver **solver_container, CNumerics *numerics, CConfig *config);
  
	/*!
	 * \brief Compute the viscous residuals for the adjoint equation.
	 * \param[in] geometry - Geometrical definition of the problem.
	 * \param[in] solver_container - Container vector with all the solutions.
	 * \param[in] numerics - Description of the numerical method.
	 * \param[in] config - Definition of the particular problem.
	 * \param[in] iMesh - Index of the mesh in multigrid computations.
	 * \param[in] iRKStep - Current step of the Runge-Kutta iteration.
	 */
	void Viscous_Residual(CGeometry *geometry, CSolver **solver_container, CNumerics *numerics,
                        CConfig *config, unsigned short iMesh, unsigned short iRKStep);
  
	/*!
	 * \brief Source term computation.
	 * \param[in] geometry - Geometrical definition of the problem.
	 * \param[in] solver_container - Container vector with all the solutions.
	 * \param[in] numerics - Description of the numerical method.
	 * \param[in] config - Definition of the particular problem.
	 * \param[in] iMesh - Index of the mesh in multigrid computations.
	 */
	void Source_Residual(CGeometry *geometry, CSolver **solver_container, CNumerics *numerics, CNumerics *second_numerics,
                       CConfig *config, unsigned short iMesh);
  
};

/*!
 * \class CDiscAdjSolver
 * \brief Main class for defining the discrete adjoint solver.
 * \ingroup Discrete_Adjoint
 * \author T. Albring
 * \version 3.2.9 "eagle"
 */
class CDiscAdjSolver : public CSolver {
private:
  unsigned short KindDirect_Solver;
  CSolver *direct_solver;
  su2double *Sens_Mach, /*!< \brief Mach sensitivity coefficient for each boundary. */
  *Sens_AoA,			/*!< \brief Angle of attack sensitivity coefficient for each boundary. */
  *Sens_Geo,			/*!< \brief Shape sensitivity coefficient for each boundary. */
  *Sens_Press,			/*!< \brief Pressure sensitivity coefficient for each boundary. */
  *Sens_Temp,			/*!< \brief Temperature sensitivity coefficient for each boundary. */
  **CSensitivity;	/*!< \brief Shape sensitivity coefficient for each boundary and vertex. */
  su2double Total_Sens_Mach;	/*!< \brief Total mach sensitivity coefficient for all the boundaries. */
  su2double Total_Sens_AoA;		/*!< \brief Total angle of attack sensitivity coefficient for all the boundaries. */
  su2double Total_Sens_Geo;		/*!< \brief Total shape sensitivity coefficient for all the boundaries. */
  su2double Total_Sens_Press;    /*!< \brief Total farfield sensitivity to pressure. */
  su2double Total_Sens_Temp;    /*!< \brief Total farfield sensitivity to temperature. */
  su2double ObjFunc_Value;        /*!< \brief Value of the objective function. */
  unsigned long nMarker;				/*!< \brief Total number of markers using the grid information. */
  su2double *ExtraVars;
public:

  /*!
   * \brief Constructor of the class.
   */
  CDiscAdjSolver(void);

  /*!
   * \overload
   * \param[in] geometry - Geometrical definition of the problem.
   * \param[in] config - Definition of the particular problem.
   * \param[in] iMesh - Index of the mesh in multigrid computations.
   */
  CDiscAdjSolver(CGeometry *geometry, CConfig *config);

  /*!
   * \overload
   * \param[in] geometry - Geometrical definition of the problem.
   * \param[in] config - Definition of the particular problem.
   * \param[in] solver - Initialize the discrete adjoint solver with the corresponding direct solver.
   * \param[in] Kind_Solver - The kind of direct solver.
   */
  CDiscAdjSolver(CGeometry *geometry, CConfig *config, CSolver* solver, unsigned short Kind_Solver, unsigned short iMesh);

  /*!
   * \brief Performs the preprocessing of the adjoint AD-based solver.
   *        Registers all necessary variables on the tape. Called while tape is active.
   * \param[in] geometry_container - The geometry container holding all grid levels.
   * \param[in] config_container - The particular config.
   */
  void RegisterInput(CGeometry *geometry, CConfig *config);

  /*!
   * \brief Performs the preprocessing of the adjoint AD-based solver.
   *        Registers all necessary variables that are output variables on the tape.
   *        Called while tape is active.
   * \param[in] geometry_container - The geometry container holding all grid levels.
   * \param[in] config_container - The particular config.
   */
  void RegisterOutput(CGeometry *geometry, CConfig *config);

  /*!
  * \brief Sets the adjoint values of the output of the flow (+turb.) iteration
  *         before evaluation of the tape.
  * \param[in] geometry - The geometrical definition of the problem.
  * \param[in] config - The particular config.
  */
  void SetAdjointOutput(CGeometry *geometry, CConfig *config);

  /*!
  * \brief Sets the adjoint values of the input variables of the flow (+turb.) iteration
  *        after tape has been evaluated.
  * \param[in] geometry - The geometrical definition of the problem.
  * \param[in] config - The particular config.
  */
  void SetAdjointInput(CGeometry *geometry, CConfig *config);

  /*!
  * \brief Register the objective function as output.
  * \param[in] geometry - The geometrical definition of the problem.
  */
  void RegisterObj_Func(CConfig *config);

  /*!
   * \brief Set the surface sensitivity.
   * \param[in] geometry - Geometrical definition of the problem.
   * \param[in] config - Definition of the particular problem.
   */
  void SetSurface_Sensitivity(CGeometry *geometry, CConfig* config);

  /*!
   * \brief Extract and set the geometrical sensitivity.
   * \param[in] geometry - Geometrical definition of the problem.
   * \param[in] config - Definition of the particular problem.
   */
  void SetSensitivity(CGeometry *geometry, CConfig *config);

  void SetAdj_ObjFunc(CGeometry *geometry, CConfig* config);


  /*!
   * \brief Provide the total shape sensitivity coefficient.
   * \return Value of the geometrical sensitivity coefficient
   *         (inviscid + viscous contribution).
   */
  su2double GetTotal_Sens_Geo(void);

  /*!
   * \brief Set the total Mach number sensitivity coefficient.
   * \return Value of the Mach sensitivity coefficient
   *         (inviscid + viscous contribution).
   */
  su2double GetTotal_Sens_Mach(void);

  /*!
   * \brief Set the total angle of attack sensitivity coefficient.
   * \return Value of the angle of attack sensitivity coefficient
   *         (inviscid + viscous contribution).
   */
  su2double GetTotal_Sens_AoA(void);

  /*!
   * \brief Set the total farfield pressure sensitivity coefficient.
   * \return Value of the farfield pressure sensitivity coefficient
   *         (inviscid + viscous contribution).
   */
  su2double GetTotal_Sens_Press(void);

  /*!
   * \brief Set the total farfield temperature sensitivity coefficient.
   * \return Value of the farfield temperature sensitivity coefficient
   *         (inviscid + viscous contribution).
   */
  su2double GetTotal_Sens_Temp(void);

  /*!
   * \brief Get the shape sensitivity coefficient.
   * \param[in] val_marker - Surface marker where the coefficient is computed.
   * \param[in] val_vertex - Vertex of the marker <i>val_marker</i> where the coefficient is evaluated.
   * \return Value of the sensitivity coefficient.
   */
  su2double GetCSensitivity(unsigned short val_marker, unsigned long val_vertex);


};
#include "solver_structure.inl"<|MERGE_RESOLUTION|>--- conflicted
+++ resolved
@@ -3833,13 +3833,9 @@
 	AllBound_CQ_Visc,		/*!< \brief Torque coefficient (viscous contribution) for all the boundaries. */
   AllBound_HeatFlux_Visc,		/*!< \brief Heat load (viscous contribution) for all the boundaries. */
   AllBound_MaxHeatFlux_Visc; /*!< \brief Maximum heat flux (viscous contribution) for all boundaries. */
-<<<<<<< HEAD
-  double StrainMag_Max, Omega_Max, /*!< \brief Maximum Strain Rate magnitude and Omega. */
+  su2double StrainMag_Max, Omega_Max, /*!< \brief Maximum Strain Rate magnitude and Omega. */
   AvgVorticity;
-=======
-  su2double StrainMag_Max, Omega_Max; /*!< \brief Maximum Strain Rate magnitude and Omega. */
-  
->>>>>>> 6e31ebd2
+  
 public:
   
 	/*!
@@ -4042,16 +4038,13 @@
    * \brief A virtual member.
    * \return Value of the Omega_Max
    */
-<<<<<<< HEAD
-  void SetOmega_Max(double val_omega_max);
+
+  void SetOmega_Max(su2double val_omega_max);
 
   void SetAvg_Vorticity(CConfig *config, CGeometry *geometry);
 
   double GetAvg_Vorticity();
-=======
-  void SetOmega_Max(su2double val_omega_max);
-  
->>>>>>> 6e31ebd2
+
 };
 
 /*!
