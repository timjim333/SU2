/*!
 * \file driver_structure.hpp
 * \brief Headers of the main subroutines for driving single or multi-zone problems.
 *        The subroutines and functions are in the <i>driver_structure.cpp</i> file.
 * \author T. Economon, H. Kline, R. Sanchez
 * \version 4.3.0 "Cardinal"
 *
 * SU2 Lead Developers: Dr. Francisco Palacios (Francisco.D.Palacios@boeing.com).
 *                      Dr. Thomas D. Economon (economon@stanford.edu).
 *
 * SU2 Developers: Prof. Juan J. Alonso's group at Stanford University.
 *                 Prof. Piero Colonna's group at Delft University of Technology.
 *                 Prof. Nicolas R. Gauger's group at Kaiserslautern University of Technology.
 *                 Prof. Alberto Guardone's group at Polytechnic University of Milan.
 *                 Prof. Rafael Palacios' group at Imperial College London.
 *                 Prof. Edwin van der Weide's group at the University of Twente.
 *                 Prof. Vincent Terrapon's group at the University of Liege.
 *
 * Copyright (C) 2012-2016 SU2, the open-source CFD code.
 *
 * SU2 is free software; you can redistribute it and/or
 * modify it under the terms of the GNU Lesser General Public
 * License as published by the Free Software Foundation; either
 * version 2.1 of the License, or (at your option) any later version.
 *
 * SU2 is distributed in the hope that it will be useful,
 * but WITHOUT ANY WARRANTY; without even the implied warranty of
 * MERCHANTABILITY or FITNESS FOR A PARTICULAR PURPOSE. See the GNU
 * Lesser General Public License for more details.
 *
 * You should have received a copy of the GNU Lesser General Public
 * License along with SU2. If not, see <http://www.gnu.org/licenses/>.
 */

#pragma once

#include "../../Common/include/mpi_structure.hpp"
#include "iteration_structure.hpp"
#include "solver_structure.hpp"
#include "integration_structure.hpp"
#include "output_structure.hpp"
#include "numerics_structure.hpp"
#include "transfer_structure.hpp"
#include "../../Common/include/geometry_structure.hpp"
#include "../../Common/include/grid_movement_structure.hpp"
#include "../../Common/include/config_structure.hpp"
#include "../../Common/include/interpolation_structure.hpp"

using namespace std;

/*! 
 * \class CDriver
 * \brief Parent class for driving an iteration of a single or multi-zone problem.
 * \author T. Economon
 * \version 4.3.0 "Cardinal"
 */
class CDriver {
protected:
  char* config_file_name;                       /*!< \brief Configuration file name of the problem.*/
  char runtime_file_name[MAX_STRING_SIZE];
  su2double StartTime,                          /*!< \brief Start point of the timer for performance benchmarking.*/
            StopTime,                           /*!< \brief Stop point of the timer for performance benchmarking.*/
            UsedTime;                           /*!< \brief Elapsed time between Start and Stop point of the timer.*/
  unsigned long ExtIter;                        /*!< \brief External iteration.*/
  ofstream ConvHist_file;                       /*!< \brief Convergence history file.*/
  unsigned short iMesh,                         /*!< \brief Iterator on mesh levels.*/
                iZone,                          /*!< \brief Iterator on zones.*/
                nZone,                          /*!< \brief Total number of zones in the problem. */
                nDim;                           /*!< \brief Number of dimensions.*/
  bool StopCalc,                                /*!< \brief Stop computation flag.*/
       fsi;                                     /*!< \brief FSI simulation flag.*/
  CIteration **iteration_container;             /*!< \brief Container vector with all the iteration methods. */
  COutput *output;                              /*!< \brief Pointer to the COutput class. */
  CIntegration ***integration_container;        /*!< \brief Container vector with all the integration methods. */
  CGeometry ***geometry_container;              /*!< \brief Geometrical definition of the problem. */
  CSolver ****solver_container;                 /*!< \brief Container vector with all the solutions. */
  CNumerics *****numerics_container;            /*!< \brief Description of the numerical method (the way in which the equations are solved). */
  CConfig **config_container;                   /*!< \brief Definition of the particular problem. */
  CSurfaceMovement **surface_movement;          /*!< \brief Surface movement classes of the problem. */
  CVolumetricMovement **grid_movement;          /*!< \brief Volume grid movement classes of the problem. */
  CFreeFormDefBox*** FFDBox;                    /*!< \brief FFD FFDBoxes of the problem. */
  CInterpolator ***interpolator_container;      /*!< \brief Definition of the interpolation method between non-matching discretizations of the interface. */
  CTransfer ***transfer_container;              /*!< \brief Definition of the transfer of information and the physics involved in the interface. */
  //Those are used to store the VarCoord of each node during FSI communications
  su2double APIVarCoord[3];
  su2double APINodalForce[3];
  su2double APINodalForceDensity[3];

public:
	
	/*! 
	 * \brief Constructor of the class.
	 * \param[in] confFile - Configuration file name.
   	 * \param[in] val_nZone - Total number of zones.
	 * \param[in] val_nDim - Number of dimensions.
	 */
  CDriver(char* confFile,
          unsigned short val_nZone,
          unsigned short val_nDim);
	
	/*!
	 * \brief Destructor of the class.
	 */
	virtual ~CDriver(void);

	/*!
	 * \brief A virtual member.
	 */  
  virtual void Run(){ };

    /*!
     * \brief Construction of the edge-based data structure and the multigrid structure.
     */
  void Geometrical_Preprocessing();

  /*!
   * \brief Definition of the physics iteration class or within a single zone.
   * \param[in] iteration_container - Pointer to the iteration container to be instantiated.
   * \param[in] config - Definition of the particular problem.
   * \param[in] iZone - Index of the zone.
   */
  void Iteration_Preprocessing();

  /*!
   * \brief Definition and allocation of all solution classes.
   * \param[in] solver_container - Container vector with all the solutions.
   * \param[in] geometry - Geometrical definition of the problem.
   * \param[in] config - Definition of the particular problem.
   */
  void Solver_Preprocessing(CSolver ***solver_container, CGeometry **geometry, CConfig *config);

  /*!
   * \brief Definition and allocation of all solution classes.
   * \param[in] solver_container - Container vector with all the solutions.
   * \param[in] geometry - Geometrical definition of the problem.
   * \param[in] config - Definition of the particular problem.
   */
  void Solver_Postprocessing(CSolver ***solver_container, CGeometry **geometry, CConfig *config);

  /*!
   * \brief Definition and allocation of all integration classes.
   * \param[in] integration_container - Container vector with all the integration methods.
   * \param[in] geometry - Geometrical definition of the problem.
   * \param[in] config - Definition of the particular problem.
   */
  void Integration_Preprocessing(CIntegration **integration_container, CGeometry **geometry, CConfig *config);

  /*!
   * \brief Definition and allocation of all integration classes.
   * \param[in] integration_container - Container vector with all the integration methods.
   * \param[in] geometry - Geometrical definition of the problem.
   * \param[in] config - Definition of the particular problem.
   */
  void Integration_Postprocessing(CIntegration **integration_container, CGeometry **geometry, CConfig *config);

  /*!
   * \brief Definition and allocation of all interface classes.
   */
  void Interface_Preprocessing();


  /*!
   * \brief Definition and allocation of all solver classes.
   * \param[in] numerics_container - Description of the numerical method (the way in which the equations are solved).
   * \param[in] solver_container - Container vector with all the solutions.
   * \param[in] geometry - Geometrical definition of the problem.
   * \param[in] config - Definition of the particular problem.
   */
  void Numerics_Preprocessing(CNumerics ****numerics_container, CSolver ***solver_container, CGeometry **geometry, CConfig *config);


  /*!
   * \brief Definition and allocation of all solver classes.
   * \param[in] numerics_container - Description of the numerical method (the way in which the equations are solved).
   * \param[in] solver_container - Container vector with all the solutions.
   * \param[in] geometry - Geometrical definition of the problem.
   * \param[in] config - Definition of the particular problem.
   */
  void Numerics_Postprocessing(CNumerics ****numerics_container, CSolver ***solver_container, CGeometry **geometry, CConfig *config);


  /*!
   * \brief Deallocation routine
   */
  void Postprocessing();

  /*!
   * \brief A virtual member.
   * \param[in] donorZone - zone in which the displacements will be predicted.
   * \param[in] targetZone - zone which receives the predicted displacements.
   */
  virtual void Predict_Displacements(unsigned short donorZone, unsigned short targetZone){};

  /*!
   * \brief A virtual member.
   * \param[in] donorZone - zone in which the tractions will be predicted.
   * \param[in] targetZone - zone which receives the predicted traction.
   */
  virtual void Predict_Tractions(unsigned short donorZone, unsigned short targetZone){};

  /*!
   * \brief A virtual member.
   * \param[in] donorZone - zone in which the displacements will be transferred.
   * \param[in] targetZone - zone which receives the tractions transferred.
   */
  virtual void Transfer_Displacements(unsigned short donorZone, unsigned short targetZone){};

  /*!
   * \brief A virtual member.
   * \param[in] donorZone - zone from which the tractions will be transferred.
   * \param[in] targetZone - zone which receives the tractions transferred.
   */
  virtual void Transfer_Tractions(unsigned short donorZone, unsigned short targetZone){};

  /*!
   * \brief A virtual member.
   * \param[in] donorZone - origin of the information.
   * \param[in] targetZone - destination of the information.
   * \param[in] iFSIIter - Fluid-Structure Interaction subiteration.
   */
  virtual void Relaxation_Displacements(unsigned short donorZone, unsigned short targetZone, unsigned long iFSIIter){};

  /*!
   * \brief A virtual member.
   * \param[in] donorZone - origin of the information.
   * \param[in] targetZone - destination of the information.
   * \param[in] iFSIIter - Fluid-Structure Interaction subiteration.
   */
  virtual void Relaxation_Tractions(unsigned short donorZone, unsigned short targetZone, unsigned long iFSIIter){};

  /*!
   * \brief A virtual member.
   */
  virtual void Update(){};

  /*!
   * \brief Launch the computation for all zones and all physics.
   */
  void StartSolver();

  /*!
   * \brief A virtual member.
   */
  virtual void ResetConvergence(){ };

  /*!
   * \brief Perform some pre-processing before an iteration of the physics.
   */
  void PreprocessExtIter(unsigned long ExtIter);

  /*!
   * \brief Monitor the computation.
   */
  bool Monitor(unsigned long ExtIter);

  /*!
   * \brief Output the solution in solution file.
   */
  void Output(unsigned long ExtIter);

  /*!
   * \brief Perform a dynamic mesh deformation, included grid velocity computation and update of the multigrid structure.
   */
  virtual void DynamicMeshUpdate(unsigned long ExtIter){ };

  /*!
   * \brief Perform a static mesh deformation, without considering grid velocity.
   */
  virtual void StaticMeshUpdate() { };

  /*!
   * \brief Perform a mesh deformation as initial condition.
   */
  virtual void SetInitialMesh() { };

  /*--- External communication layer ---*/
  su2double Get_Drag();
  su2double Get_Lift();
  su2double Get_Mz();
  unsigned short GetMovingMarker();
  unsigned long GetNumberVertices(unsigned short iMarker);
  unsigned int GetVertexGlobalIndex(unsigned short iMarker, unsigned short iVertex);
  su2double GetVertexCoordX(unsigned short iMarker, unsigned short iVertex);
  su2double GetVertexCoordY(unsigned short iMarker, unsigned short iVertex);
  su2double GetVertexCoordZ(unsigned short iMarker, unsigned short iVertex);
  bool ComputeVertexForces(unsigned short iMarker, unsigned short iVertex);
  su2double GetVertexForceX(unsigned short iMarker, unsigned short iVertex);
  su2double GetVertexForceY(unsigned short iMarker, unsigned short iVertex);
  su2double GetVertexForceZ(unsigned short iMarker, unsigned short iVertex);
  su2double GetVertexForceDensityX(unsigned short iMarker, unsigned short iVertex);
  su2double GetVertexForceDensityY(unsigned short iMarker, unsigned short iVertex);
  su2double GetVertexForceDensityZ(unsigned short iMarker, unsigned short iVertex);
  void SetVertexCoordX(unsigned short iMarker, unsigned short iVertex, su2double newPosX);
  void SetVertexCoordY(unsigned short iMarker, unsigned short iVertex, su2double newPosY);
  void SetVertexCoordZ(unsigned short iMarker, unsigned short iVertex, su2double newPosZ);
  su2double SetVertexVarCoord(unsigned short iMarker, unsigned short iVertex);

};
/*!
 * \class CSingleZoneDriver
 * \brief Class for driving a structural iteration of the physics within multiple zones.
 * \author T. Economon
 * \version 4.3.0 "Cardinal"
 */
class CSingleZoneDriver : public CDriver {
public:
	
	/*! 
	 * \brief Constructor of the class.
	 * \param[in] confFile - Configuration file name.
	 * \param[in] val_nZone - Total number of zones.
	 * \param[in] val_nDim - Number of dimensions.
	 */
  CSingleZoneDriver(char* confFile,

                    unsigned short val_nZone,
                    unsigned short val_nDim);
	
	/*!
	 * \brief Destructor of the class.
	 */
	~CSingleZoneDriver(void);
	
	/*! 
	 * \brief Run a single iteration of the physics within a single zone.
	 */
  
  void Run();

    /*!
     * \brief Update the dual-time solution for a single zone.
     */
  void Update();

    /*!
     * \brief Reset the convergence flag (set to false) of the single zone solver.
     */
  void ResetConvergence();

    /*!
     * \brief Perform a dynamic mesh deformation, included grid velocity computation and the update of the multigrid structure (single zone).
     */
  void DynamicMeshUpdate(unsigned long ExtIter);

    /*!
     * \brief Perform a static mesh deformation, without considering grid velocity (single zone).
     */
  void StaticMeshUpdate();

    /*!
     * \brief Perform a mesh deformation as initial condition (single zone).
     */
  void SetInitialMesh();
};


/*!
<<<<<<< HEAD
 * \class CMultipleZoneDriver
 * \brief Class for driving an iteration of the physics within single or multiple zones.
 * \author Giulio Gori, Politecnico di Milano
 * \version 4.2.0 "Cardinal"
=======
 * \class CMultiZoneDriver
 * \brief Class for driving an iteration of the physics within multiple zones.
 * \author T. Economon
 * \version 4.3.0 "Cardinal"
>>>>>>> 43243f3c
 */
class CMultiZoneDriver : public CDriver {
public:
  
  /*!
   * \brief Constructor of the class.
   * \param[in] confFile - Configuration file name.
   * \param[in] val_nZone - Total number of zones.
   * \param[in] val_nDim - Number of dimensions.
   */
  CMultiZoneDriver(char* confFile,
                   unsigned short val_nZone,
                   unsigned short val_nDim);
  
  /*!
   * \brief Destructor of the class.
   */
  ~CMultiZoneDriver(void);
  
  /*!
   * \brief Run a single iteration of the physics within multiple zones.
   */

  void Run();

    /*!
     * \brief Update the dual-time solution within multiple zones.
     */
  void Update();

    /*!
     * \brief Reset the convergence flag (set to false) of the multizone solver.
     */
  void ResetConvergence();

    /*!
     * \brief Perform a dynamic mesh deformation, included grid velocity computation and the update of the multigrid structure (multiple zone).
     */
  void DynamicMeshUpdate(unsigned long ExtIter);

    /*!
     * \brief Perform a static mesh deformation, without considering grid velocity (multiple zone).
     */
  void StaticMeshUpdate();

    /*!
     * \brief Perform a mesh deformation as initial condition (multiple zone).
     */
  void SetInitialMesh();

    /*!
     * \brief Transfer data among different zones (multiple zone).
     */
  void Transfer_Data(unsigned short donorZone, unsigned short targetZone);
};


/*!
 * \class CSpectralDriver
 * \brief Class for driving an iteration of a spectral method problem using multiple zones.
 * \author T. Economon
 * \version 4.3.0 "Cardinal"
 */
class CSpectralDriver : public CDriver {
public:
  
  /*!
   * \brief Constructor of the class.
   * \param[in] confFile - Configuration file name.
   * \param[in] val_nZone - Total number of zones.
   * \param[in] val_nDim - Number of dimensions.
   */
  CSpectralDriver(char* confFile,
                  unsigned short val_nZone,
                  unsigned short val_nDim);
  
  /*!
   * \brief Destructor of the class.
   */
  ~CSpectralDriver(void);
  
  /*!
   * \brief Run a single iteration of a spectral method problem.
   */
  
  void Run();
  
  /*!
   * \brief Computation and storage of the time spectral source terms.
   * \author T. Economon, K. Naik
   * \param[in] iZone - Current zone number.
   */
  void SetTimeSpectral(unsigned short iZone);
  
  /*!
   * \brief Computation of the Time-Spectral operator matrix.
   * \author K. Naik
   * \param[in] D - su2double pointer to the operator matrix.
   */
  void ComputeTimeSpectral_Operator(su2double **D, su2double period);
  
  /*!
   * \brief Computation and storage of the time-spectral mesh velocities.
   * \author K. Naik, T. Economon
   */
  void SetTimeSpectral_Velocities();

  /*!
   * \brief Update the solution for the spectral method.
   */
  void Update();

  /*!
   * \brief Reset the convergence flag (set to false) of the solver for the spectral method.
   */
  void ResetConvergence();  
};


/*!
 * \class CFSIDriver
 * \brief Class for driving a BGS iteration for a fluid-structure interaction problem in multiple zones.
 * \author R. Sanchez.
 * \version 4.3.0 "Cardinal"
 */
class CFSIDriver : public CDriver {
public:

	/*!
	 * \brief Constructor of the class.
	 * \param[in] confFile - Configuration file name.
   * \param[in] val_nZone - Total number of zones.
	 */
  CFSIDriver(char* confFile,
             unsigned short val_nZone,
             unsigned short val_nDim);

	/*!
	 * \brief Destructor of the class.
	 */
	~CFSIDriver(void);

	/*!
	 * \brief Run a Block Gauss-Seidel iteration of the FSI problem.
	 */
  
  void Run();

  /*!
   * \brief Predict the structural displacements to pass them into the fluid solver on a BGS implementation.
   * \param[in] donorZone - zone in which the displacements will be predicted.
   * \param[in] targetZone - zone which receives the predicted displacements.
   */
  void Predict_Displacements(unsigned short donorZone, unsigned short targetZone);

  /*!
   * \brief Predict the fluid tractions to pass them into the structural solver on a BGS implementation.
   * \param[in] donorZone - zone in which the tractions will be predicted.
   * \param[in] targetZone - zone which receives the predicted traction.
   */
  void Predict_Tractions(unsigned short donorZone, unsigned short targetZone);

  /*!
   * \brief Transfer the displacements computed on the structural solver into the fluid solver.
   * \param[in] donorZone - zone in which the displacements will be transferred.
   * \param[in] targetZone - zone which receives the tractions transferred.
   */
  void Transfer_Displacements(unsigned short donorZone, unsigned short targetZone);

  /*!
   * \brief Transfer the tractions computed on the fluid solver into the structural solver.
   * \param[in] donorZone - zone from which the tractions will be transferred.
   * \param[in] targetZone - zone which receives the tractions transferred.
   */
  void Transfer_Tractions(unsigned short donorZone, unsigned short targetZone);

  /*!
   * \brief Apply a relaxation method into the computed displacements.
   * \param[in] donorZone - origin of the information.
   * \param[in] targetZone - destination of the information.
   * \param[in] iFSIIter - Fluid-Structure Interaction subiteration.
   */
  void Relaxation_Displacements(unsigned short donorZone, unsigned short targetZone, unsigned long iFSIIter);

  /*!
   * \brief Apply a relaxation method into the computed tractions.
   * \param[in] donorZone - origin of the information.
   * \param[in] targetZone - destination of the information.
   * \param[in] iFSIIter - Fluid-Structure Interaction subiteration.
   */
  void Relaxation_Tractions(unsigned short donorZone, unsigned short targetZone, unsigned long iFSIIter);

  /*!
   * \brief Enforce the coupling condition at the end of the time step
   * \param[in] zoneFlow - zone of the flow equations.
   * \param[in] zoneStruct - zone of the structural equations.
   */
  void Update(unsigned short zoneFlow, unsigned short zoneStruct);
  using CDriver::Update;
  
};<|MERGE_RESOLUTION|>--- conflicted
+++ resolved
@@ -355,17 +355,10 @@
 
 
 /*!
-<<<<<<< HEAD
- * \class CMultipleZoneDriver
- * \brief Class for driving an iteration of the physics within single or multiple zones.
- * \author Giulio Gori, Politecnico di Milano
- * \version 4.2.0 "Cardinal"
-=======
  * \class CMultiZoneDriver
  * \brief Class for driving an iteration of the physics within multiple zones.
- * \author T. Economon
+ * \author T. Economon, G. Gori
  * \version 4.3.0 "Cardinal"
->>>>>>> 43243f3c
  */
 class CMultiZoneDriver : public CDriver {
 public:
