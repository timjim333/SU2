--- conflicted
+++ resolved
@@ -610,77 +610,8 @@
 
 inline void CSolver::Solve_System(CGeometry *geometry, CSolver **solver_container, CConfig *config) { }
 
-<<<<<<< HEAD
 inline void CSolver::BC_Euler_Wall(CGeometry *geometry, CSolver **solver_container, CNumerics *numerics, CConfig *config, 
 									 unsigned short val_marker) { }
-=======
-inline su2double CSolver::GetAveragedDensity(unsigned short valMarker) { return 0;}
-
-inline su2double CSolver::GetAveragedPressure(unsigned short valMarker) { return 0;}
-
-inline su2double CSolver::GetAveragedEnthalpy(unsigned short valMarker) { return 0;}
-
-inline su2double CSolver::GetAveragedEntropy(unsigned short valMarker) { return 0;}
-
-inline su2double* CSolver::GetAveragedVelocity(unsigned short valMarker) { return 0;}
-
-inline su2double* CSolver::GetAveragedGridVelocity(unsigned short valMarker) { return 0;}
-
-inline su2double CSolver::GetAveragedNormalVelocity(unsigned short valMarker) { return 0;}
-
-inline su2double CSolver::GetAveragedTangVelocity(unsigned short valMarker) { return 0;}
-
-inline su2double CSolver::GetAveragedTotTemperature(unsigned short valMarker) { return 0;}
-
-inline su2double CSolver::GetAveragedTotPressure(unsigned short valMarker) { return 0;}
-
-inline su2double CSolver::GetMassFlow(unsigned short valMarker) { return 0;}
-
-inline su2double CSolver::GetFlowAngle(unsigned short valMarker) { return 0;}
-
-inline su2double CSolver::GetAveragedMach(unsigned short valMarker) { return 0;}
-
-inline su2double CSolver::GetAveragedNormalMach(unsigned short valMarker) { return 0;}
-
-inline su2double CSolver::GetTotalPressureLoss(unsigned short inMarkerTP) { return 0;}
-
-inline su2double CSolver::GetKineticEnergyLoss(unsigned short inMarkerTP) { return 0;}
-
-inline su2double CSolver::GetTotalTotalEfficiency(unsigned short inMarkerTP) { return 0;}
-
-inline su2double CSolver::GetTotalStaticEfficiency(unsigned short inMarkerTP) { return 0;}
-
-inline su2double CSolver::GetEulerianWork(unsigned short inMarkerTP) { return 0;}
-
-inline su2double CSolver::GetTotalEnthalpyIn(unsigned short inMarkerTP) { return 0;}
-
-inline su2double CSolver::GetFlowAngleIn(unsigned short inMarkerTP) { return 0;}
-
-inline su2double CSolver::GetFlowAngleOut(unsigned short inMarkerTP) { return 0;}
-
-inline su2double CSolver::GetMassFlowIn(unsigned short inMarkerTP) { return 0;}
-
-inline su2double CSolver::GetMassFlowOut(unsigned short inMarkerTP) { return 0;}
-
-inline su2double CSolver::GetMachIn(unsigned short inMarkerTP) { return 0;}
-
-inline su2double CSolver::GetMachOut(unsigned short inMarkerTP) { return 0;}
-
-inline su2double CSolver::GetNormalMachIn(unsigned short inMarkerTP) { return 0;}
-
-inline su2double CSolver::GetNormalMachOut(unsigned short inMarkerTP) { return 0;}
-
-inline su2double CSolver::GetEnthalpyOut(unsigned short inMarkerTP) { return 0;}
-
-inline su2double CSolver::GetVelocityOutIs(unsigned short inMarkerTP) { return 0;}
-
-inline su2double CSolver::GetPressureOut(unsigned short inMarkerTP) { return 0;}
-
-inline su2double CSolver::GetPressureRatio(unsigned short inMarkerTP) { return 0;}
-
-inline void CSolver::BC_Euler_Wall(CGeometry *geometry, CSolver **solver_container, CNumerics *numerics, CConfig *config, 
-                   unsigned short val_marker) { }
->>>>>>> 588f1849
 
 inline void CSolver::BC_Clamped(CGeometry *geometry, CSolver **solver_container, CNumerics *numerics, CConfig *config, 
                    unsigned short val_marker) { }
@@ -776,22 +707,6 @@
 inline void CSolver::BC_Electrode(CGeometry *geometry, CSolver **solver_container, CNumerics *numerics, 
                   CConfig *config, unsigned short val_marker) { }
 
-<<<<<<< HEAD
-=======
-inline void CSolver::Mixing_Process(CGeometry *geometry, CSolver **solver_container, CConfig *config, unsigned short val_Marker) {}
-
-inline void CSolver::MixedOut_Average (su2double val_init_pressure, su2double *val_Averaged_Flux, su2double *val_normal, su2double *pressure_mix, su2double *density_mix) {}
-
-inline void CSolver::MixedOut_Root_Function(su2double *pressure, su2double *val_Averaged_Flux, su2double *val_normal, su2double *valfunc, su2double *density) {}
-
-inline void CSolver::Boundary_Fourier(CGeometry *geometry, CSolver **solver_container, CConfig *config,
-                                   unsigned short val_Marker, vector<std::complex<su2double> > &c4k,signed long &nboundaryvertex) {}
-
-inline void CSolver::Boundary_Fourier(CGeometry *geometry, CSolver **solver_container, CConfig *config, unsigned short val_Marker,
-                                  vector<std::complex<su2double> >& c2k,vector<std::complex<su2double> >& c3k,signed long& nboundaryvertex) {}
-inline void CSolver::SetExtAveragedValue(CSolver *solver_container, unsigned short intMarker,  unsigned short extMarker) { }
-
->>>>>>> 588f1849
 inline void CSolver::GetSurface_Properties(CGeometry *geometry, CNumerics *conv_numerics,
                                                  CNumerics *visc_numerics, CConfig *config, unsigned short iMesh, bool Output) { }
 
@@ -965,17 +880,13 @@
 
 inline void CSolver::ExtractAdjoint_Solution(CGeometry *geometry, CConfig *config){}
 
-inline void CSolver::RegisterObj_Func(CConfig *config){}
-
 inline void CSolver::SetSurface_Sensitivity(CGeometry *geometry, CConfig *config){}
 
 inline void CSolver::SetSensitivity(CGeometry *geometry, CConfig *config){}
 
-inline void CSolver::SetAdj_ObjFunc(CGeometry *geometry, CConfig *config){}
-
 inline unsigned long CSolver::SetPrimitive_Variables(CSolver **solver_container, CConfig *config, bool Output) {return 0;}
 
-inline void CSolver::SetRecording(CGeometry *geometry, CConfig *config, unsigned short kind_recording){}
+inline void CSolver::SetRecording(CGeometry *geometry, CConfig *config){}
 
 inline void CSolver::SetPressure_Inf(su2double p_inf){}
 
@@ -987,11 +898,6 @@
 
 inline void CSolver::SetFreeStream_Solution(CConfig *config){}
 
-<<<<<<< HEAD
-inline void CSolver::Compute_IntegrationConstants(CConfig *config) { }					  
-										  
-inline void CSolver::SetFSI_ConvValue(unsigned short val_index, su2double val_criteria) { };
-
 inline void CSolver::SpanWiseAverageProcess(CGeometry *geometry, CConfig *config, unsigned short marker_flag){}
 
 inline void CSolver::AverageProcess1D(CGeometry *geometry, CConfig *config, unsigned short marker_flag){}
@@ -1034,8 +940,6 @@
 
 inline void CSolver::SetTurboVelocityOut(su2double *value, unsigned short inMarkerTP, unsigned short valSpan){ }
 
-inline su2double CSolver::GetFSI_ConvValue(unsigned short val_index) { return 0.0; }
-=======
 inline su2double CEulerSolver::GetDensity_Inf(void) { return Density_Inf; }
 
 inline su2double CEulerSolver::GetModVelocity_Inf(void) { 
@@ -1043,18 +947,6 @@
   for (unsigned short iDim = 0; iDim < nDim; iDim++) 
     Vel2 += Velocity_Inf[iDim]*Velocity_Inf[iDim]; 
   return sqrt(Vel2);
-}
-
-inline CFluidModel* CEulerSolver::GetFluidModel(void) { return FluidModel;}
->>>>>>> 588f1849
-
-inline su2double CEulerSolver::GetDensity_Inf(void) { return Density_Inf; }
-
-inline su2double CEulerSolver::GetModVelocity_Inf(void) {
-	su2double Vel2 = 0;
-	for (unsigned short iDim = 0; iDim < nDim; iDim++)
-		Vel2 += Velocity_Inf[iDim]*Velocity_Inf[iDim];
-	return sqrt(Vel2);
 }
 
 inline su2double CEulerSolver::GetDensity_Energy_Inf(void) { return Density_Inf*Energy_Inf; }
@@ -1456,7 +1348,6 @@
 	}
 }
 
-<<<<<<< HEAD
 inline void CEulerSolver::ComputeBackVelocity(su2double *turboVelocity, su2double *turboNormal, su2double *cartesianVelocity, unsigned short marker_flag, unsigned short kind_turb){
 
 	if ((kind_turb == AXIAL && nDim == 3) || (kind_turb == CENTRIPETAL_AXIAL && marker_flag == OUTFLOW) || (kind_turb == AXIAL_CENTRIFUGAL && marker_flag == INFLOW)){
@@ -1478,42 +1369,8 @@
 	}
 }
 
-=======
-inline void CEulerSolver::SetExtAveragedValue(CSolver *solver_container, unsigned short intMarker,  unsigned short extMarker) {
-  ExtAveragedDensity[extMarker]= solver_container->GetAveragedDensity(intMarker);
-    ExtAveragedPressure[extMarker]= solver_container->GetAveragedPressure(intMarker);
-    ExtAveragedNormalVelocity[extMarker]= solver_container->GetAveragedNormalVelocity(intMarker);
-    ExtAveragedTangVelocity[extMarker]= solver_container->GetAveragedTangVelocity(intMarker);
-    ExtAveragedTotTemperature[extMarker]= solver_container->GetAveragedTotTemperature(intMarker);
-    ExtAveragedTotPressure[extMarker]= solver_container->GetAveragedTotPressure(intMarker);
-}
-
-inline void CEulerSolver::StoreTurboPerformance(CSolver *solver, unsigned short inMarkerTP ) {
-  TotalPressureLoss[inMarkerTP] = solver->GetTotalPressureLoss(inMarkerTP);
-  KineticEnergyLoss[inMarkerTP] = solver->GetKineticEnergyLoss(inMarkerTP);
-  TotalTotalEfficiency[inMarkerTP] = solver->GetTotalTotalEfficiency(inMarkerTP);
-  TotalStaticEfficiency[inMarkerTP]= solver->GetTotalStaticEfficiency(inMarkerTP);
-  EulerianWork[inMarkerTP] = solver->GetEulerianWork(inMarkerTP);
-  TotalEnthalpyIn[inMarkerTP]= solver->GetTotalEnthalpyIn(inMarkerTP);
-  FlowAngleIn[inMarkerTP]= solver->GetFlowAngleIn(inMarkerTP);
-  FlowAngleOut[inMarkerTP]= solver->GetFlowAngleOut(inMarkerTP);
-  MassFlowIn[inMarkerTP]= solver->GetMassFlowIn(inMarkerTP);
-  MassFlowOut[inMarkerTP]= solver->GetMassFlowOut(inMarkerTP);
-  MachIn[inMarkerTP]= solver->GetMachIn(inMarkerTP);
-  MachOut[inMarkerTP]= solver->GetMachOut(inMarkerTP);
-  NormalMachIn[inMarkerTP]= solver->GetNormalMachIn(inMarkerTP);
-  NormalMachOut[inMarkerTP]= solver->GetNormalMachOut(inMarkerTP);
-  EnthalpyOut[inMarkerTP]= solver->GetEnthalpyOut(inMarkerTP);
-  VelocityOutIs[inMarkerTP]= solver->GetVelocityOutIs(inMarkerTP);
-  PressureOut[inMarkerTP] = solver->GetPressureOut(inMarkerTP);
-  PressureRatio[inMarkerTP] = solver->GetPressureRatio(inMarkerTP);
->>>>>>> 588f1849
 
 inline CFluidModel* CEulerSolver::GetFluidModel(void) { return FluidModel;}
-
-inline void CEulerSolver::SetPressure_Inf(su2double p_inf){Pressure_Inf = p_inf;}
-
-inline void CEulerSolver::SetTemperature_Inf(su2double t_inf){Temperature_Inf = t_inf;}
 
 inline su2double CNSSolver::GetViscosity_Inf(void) { return Viscosity_Inf; }
 
@@ -1960,21 +1817,6 @@
 
 inline su2double CHeatSolver::GetTotal_CHeat() { return Total_CHeat; }
 
-<<<<<<< HEAD
-inline void CSolver::RegisterSolution(CGeometry *geometry_container, CConfig *config) {}
-
-inline void CSolver::RegisterOutput(CGeometry *geometry_container, CConfig *config) {}
-
-inline void CSolver::SetAdjoint_Output(CGeometry *geometry, CConfig *config) {}
-
-inline void CSolver::ExtractAdjoint_Solution(CGeometry *geometry, CConfig *config) {}
-
-inline void CSolver::SetSurface_Sensitivity(CGeometry *geometry, CConfig *config) {}
-
-inline void CSolver::SetSensitivity(CGeometry *geometry, CConfig *config) {}
-
-=======
->>>>>>> 588f1849
 inline su2double CDiscAdjSolver::GetTotal_Sens_Geo() { return Total_Sens_Geo; }
 
 inline su2double CDiscAdjSolver::GetTotal_Sens_Mach() { return Total_Sens_Mach; }
@@ -1989,21 +1831,10 @@
 
 inline su2double CDiscAdjSolver::GetCSensitivity(unsigned short val_marker, unsigned long val_vertex) { return CSensitivity[val_marker][val_vertex]; }
 
-<<<<<<< HEAD
-inline unsigned long CSolver::SetPrimitive_Variables(CSolver **solver_container, CConfig *config, bool Output) { return 0;}
-
-inline void CSolver::SetRecording(CGeometry *geometry, CConfig *config) {}
-
-inline void CSolver::SetPressure_Inf(su2double p_inf) {}
-
-inline void CSolver::SetTemperature_Inf(su2double t_inf) {}
-
 inline void CEulerSolver::SetPressure_Inf(su2double p_inf) {Pressure_Inf = p_inf;}
 
 inline void CEulerSolver::SetTemperature_Inf(su2double t_inf) {Temperature_Inf = t_inf;}
 
-=======
->>>>>>> 588f1849
 inline void CEulerSolver::SetSlidingState(unsigned short val_marker, unsigned long val_vertex, unsigned short val_state, su2double component){ SlidingState[val_marker][val_vertex][val_state] = component; }
 
 inline su2double CEulerSolver::GetSlidingState(unsigned short val_marker, unsigned long val_vertex, unsigned short val_state) { return SlidingState[val_marker][val_vertex][val_state]; }
