/*!
 * \file iteration_structure.cpp
 * \brief Main subroutines used by SU2_CFD
 * \author F. Palacios, T. Economon
 * \version 4.1.0 "Cardinal"
 *
 * SU2 Lead Developers: Dr. Francisco Palacios (Francisco.D.Palacios@boeing.com).
 *                      Dr. Thomas D. Economon (economon@stanford.edu).
 *
 * SU2 Developers: Prof. Juan J. Alonso's group at Stanford University.
 *                 Prof. Piero Colonna's group at Delft University of Technology.
 *                 Prof. Nicolas R. Gauger's group at Kaiserslautern University of Technology.
 *                 Prof. Alberto Guardone's group at Polytechnic University of Milan.
 *                 Prof. Rafael Palacios' group at Imperial College London.
 *
 * Copyright (C) 2012-2016 SU2, the open-source CFD code.
 *
 * SU2 is free software; you can redistribute it and/or
 * modify it under the terms of the GNU Lesser General Public
 * License as published by the Free Software Foundation; either
 * version 2.1 of the License, or (at your option) any later version.
 *
 * SU2 is distributed in the hope that it will be useful,
 * but WITHOUT ANY WARRANTY; without even the implied warranty of
 * MERCHANTABILITY or FITNESS FOR A PARTICULAR PURPOSE. See the GNU
 * Lesser General Public License for more details.
 *
 * You should have received a copy of the GNU Lesser General Public
 * License along with SU2. If not, see <http://www.gnu.org/licenses/>.
 */

#include "../include/iteration_structure.hpp"

CIteration::CIteration(CConfig *config) { }
CIteration::~CIteration(void) { }

void CIteration::Preprocess(COutput *output,
                            CIntegration ***integration_container,
                            CGeometry ***geometry_container,
                            CSolver ****solver_container,
                            CNumerics *****numerics_container,
                            CConfig **config_container,
                            CSurfaceMovement **surface_movement,
                            CVolumetricMovement **grid_movement,
                            CFreeFormDefBox*** FFDBox,
                            unsigned short val_iZone) { }
void CIteration::Iterate(COutput *output,
                         CIntegration ***integration_container,
                         CGeometry ***geometry_container,
                         CSolver ****solver_container,
                         CNumerics *****numerics_container,
                         CConfig **config_container,
                         CSurfaceMovement **surface_movement,
                         CVolumetricMovement **grid_movement,
                         CFreeFormDefBox*** FFDBox,
                         unsigned short val_iZone) { }
void CIteration::Update(COutput *output,
                        CIntegration ***integration_container,
                        CGeometry ***geometry_container,
                        CSolver ****solver_container,
                        CNumerics *****numerics_container,
                        CConfig **config_container,
                        CSurfaceMovement **surface_movement,
                        CVolumetricMovement **grid_movement,
                        CFreeFormDefBox*** FFDBox,
                        unsigned short val_iZone)      { }
void CIteration::Monitor()     { }
void CIteration::Output()      { }
void CIteration::Postprocess() { }



CMeanFlowIteration::CMeanFlowIteration(CConfig *config) : CIteration(config) { }
CMeanFlowIteration::~CMeanFlowIteration(void) { }

void CMeanFlowIteration::Preprocess(COutput *output,
                                    CIntegration ***integration_container,
                                    CGeometry ***geometry_container,
                                    CSolver ****solver_container,
                                    CNumerics *****numerics_container,
                                    CConfig **config_container,
                                    CSurfaceMovement **surface_movement,
                                    CVolumetricMovement **grid_movement,
                                    CFreeFormDefBox*** FFDBox,
                                    unsigned short val_iZone) {
  
  unsigned long IntIter = 0; config_container[val_iZone]->SetIntIter(IntIter);
  unsigned long ExtIter = config_container[val_iZone]->GetExtIter();
  
  bool fsi = config_container[val_iZone]->GetFSI_Simulation();
  unsigned long FSIIter = config_container[val_iZone]->GetFSIIter();

  bool time_spectral = (config_container[val_iZone]->GetUnsteady_Simulation() == TIME_SPECTRAL);
  
  /*--- Set the initial condition ---*/
  /*--- For FSI problems with subiterations, this must only be done in the first subiteration ---*/
  if(!( (fsi) && (FSIIter > 0) ))
	 solver_container[val_iZone][MESH_0][FLOW_SOL]->SetInitialCondition(geometry_container[val_iZone], solver_container[val_iZone], config_container[val_iZone], ExtIter);
  
  /*--- Dynamic mesh update ---*/
  
  if ((config_container[val_iZone]->GetGrid_Movement()) && (!time_spectral)) {
    SetGrid_Movement(geometry_container[val_iZone], surface_movement[val_iZone], grid_movement[val_iZone], FFDBox[val_iZone], solver_container[val_iZone], config_container[val_iZone], val_iZone, IntIter, ExtIter);
  }
  
  /*--- Apply a Wind Gust ---*/
  
  if (config_container[val_iZone]->GetWind_Gust()) {
    SetWind_GustField(config_container[val_iZone], geometry_container[val_iZone], solver_container[val_iZone]);
  }
  
  
  /*--- Calculate and set Mixing Plane averaged quantities at interfaces ---*/
  
  if(config_container[val_iZone]->GetBoolMixingPlane())
    SetMixingPlane(geometry_container, solver_container, config_container, val_iZone);
  
  /*--- Compute turboperformance ---*/
  
  if(config_container[val_iZone]->GetBoolTurboPerf())
    SetTurboPerformance(geometry_container, solver_container, config_container, output, val_iZone);
}

void CMeanFlowIteration::Iterate(COutput *output,
                                 CIntegration ***integration_container,
                                 CGeometry ***geometry_container,
                                 CSolver ****solver_container,
                                 CNumerics *****numerics_container,
                                 CConfig **config_container,
                                 CSurfaceMovement **surface_movement,
                                 CVolumetricMovement **grid_movement,
                                 CFreeFormDefBox*** FFDBox,
                                 unsigned short val_iZone) {
  
  unsigned long IntIter = 0; config_container[val_iZone]->SetIntIter(IntIter);
  unsigned long ExtIter = config_container[val_iZone]->GetExtIter();
#ifdef HAVE_MPI
  int rank;
  MPI_Comm_rank(MPI_COMM_WORLD, &rank);
#endif
  
  /*--- Set the value of the internal iteration ---*/
  
  IntIter = ExtIter;
  if ((config_container[val_iZone]->GetUnsteady_Simulation() == DT_STEPPING_1ST) ||
      (config_container[val_iZone]->GetUnsteady_Simulation() == DT_STEPPING_2ND)) IntIter = 0;
  
  /*--- Update global parameters ---*/
  
  if ((config_container[val_iZone]->GetKind_Solver() == EULER) ||
      (config_container[val_iZone]->GetKind_Solver() == DISC_ADJ_EULER)) {
    config_container[val_iZone]->SetGlobalParam(EULER, RUNTIME_FLOW_SYS, ExtIter);
  }
  if ((config_container[val_iZone]->GetKind_Solver() == NAVIER_STOKES) ||
      (config_container[val_iZone]->GetKind_Solver() == DISC_ADJ_NAVIER_STOKES)) {
    config_container[val_iZone]->SetGlobalParam(NAVIER_STOKES, RUNTIME_FLOW_SYS, ExtIter);
  }
  if ((config_container[val_iZone]->GetKind_Solver() == RANS) ||
      (config_container[val_iZone]->GetKind_Solver() == DISC_ADJ_RANS)) {
    config_container[val_iZone]->SetGlobalParam(RANS, RUNTIME_FLOW_SYS, ExtIter);
  }
  
  /*--- Solve the Euler, Navier-Stokes or Reynolds-averaged Navier-Stokes (RANS) equations (one iteration) ---*/
  
  integration_container[val_iZone][FLOW_SOL]->MultiGrid_Iteration(geometry_container, solver_container, numerics_container,
                                                                  config_container, RUNTIME_FLOW_SYS, IntIter, val_iZone);
  
  if ((config_container[val_iZone]->GetKind_Solver() == RANS) ||
      (config_container[val_iZone]->GetKind_Solver() == DISC_ADJ_RANS)) {
    
    /*--- Solve the turbulence model ---*/
    
    config_container[val_iZone]->SetGlobalParam(RANS, RUNTIME_TURB_SYS, ExtIter);
    integration_container[val_iZone][TURB_SOL]->SingleGrid_Iteration(geometry_container, solver_container, numerics_container,
                                                                     config_container, RUNTIME_TURB_SYS, IntIter, val_iZone);
    
    /*--- Solve transition model ---*/
    
    if (config_container[val_iZone]->GetKind_Trans_Model() == LM) {
      config_container[val_iZone]->SetGlobalParam(RANS, RUNTIME_TRANS_SYS, ExtIter);
      integration_container[val_iZone][TRANS_SOL]->SingleGrid_Iteration(geometry_container, solver_container, numerics_container,
                                                                        config_container, RUNTIME_TRANS_SYS, IntIter, val_iZone);
    }
    
  }
  
  /*--- Dual time stepping strategy ---*/
  
  if ((config_container[val_iZone]->GetUnsteady_Simulation() == DT_STEPPING_1ST) ||
      (config_container[val_iZone]->GetUnsteady_Simulation() == DT_STEPPING_2ND)) {
    
    for (IntIter = 1; IntIter < config_container[val_iZone]->GetUnst_nIntIter(); IntIter++) {
      
      /*--- Write the convergence history (only screen output) ---*/
      
      output->SetConvHistory_Body(NULL, geometry_container, solver_container, config_container, integration_container, true, 0.0, val_iZone);
      
      /*--- Set the value of the internal iteration ---*/
      
      config_container[val_iZone]->SetIntIter(IntIter);
      
      /*--- Pseudo-timestepping for the Euler, Navier-Stokes or Reynolds-averaged Navier-Stokes equations ---*/
      
      if ((config_container[val_iZone]->GetKind_Solver() == EULER) ||
          (config_container[val_iZone]->GetKind_Solver() == DISC_ADJ_EULER)) {
        config_container[val_iZone]->SetGlobalParam(EULER, RUNTIME_FLOW_SYS, ExtIter);
      }
      if ((config_container[val_iZone]->GetKind_Solver() == NAVIER_STOKES) ||
          (config_container[val_iZone]->GetKind_Solver() == DISC_ADJ_NAVIER_STOKES)) {
        config_container[val_iZone]->SetGlobalParam(NAVIER_STOKES, RUNTIME_FLOW_SYS, ExtIter);
      }
      if ((config_container[val_iZone]->GetKind_Solver() == RANS) ||
          (config_container[val_iZone]->GetKind_Solver() == DISC_ADJ_RANS)) {
        config_container[val_iZone]->SetGlobalParam(RANS, RUNTIME_FLOW_SYS, ExtIter);
      }
      
      /*--- Solve the Euler, Navier-Stokes or Reynolds-averaged Navier-Stokes (RANS) equations (one iteration) ---*/
      
      integration_container[val_iZone][FLOW_SOL]->MultiGrid_Iteration(geometry_container, solver_container, numerics_container,
                                                                      config_container, RUNTIME_FLOW_SYS, IntIter, val_iZone);
      
      /*--- Pseudo-timestepping the turbulence model ---*/
      
      if ((config_container[val_iZone]->GetKind_Solver() == RANS) ||
          (config_container[val_iZone]->GetKind_Solver() == DISC_ADJ_RANS)) {
        
        /*--- Solve the turbulence model ---*/
        
        config_container[val_iZone]->SetGlobalParam(RANS, RUNTIME_TURB_SYS, ExtIter);
        integration_container[val_iZone][TURB_SOL]->SingleGrid_Iteration(geometry_container, solver_container, numerics_container,
                                                                         config_container, RUNTIME_TURB_SYS, IntIter, val_iZone);
        
        /*--- Solve transition model ---*/
        
        if (config_container[val_iZone]->GetKind_Trans_Model() == LM) {
          config_container[val_iZone]->SetGlobalParam(RANS, RUNTIME_TRANS_SYS, ExtIter);
          integration_container[val_iZone][TRANS_SOL]->SingleGrid_Iteration(geometry_container, solver_container, numerics_container,
                                                                            config_container, RUNTIME_TRANS_SYS, IntIter, val_iZone);
        }
        
      }
      
      /*--- Call Dynamic mesh update if AEROELASTIC motion was specified ---*/
      if ((config_container[val_iZone]->GetGrid_Movement()) && (config_container[val_iZone]->GetAeroelastic_Simulation())) {
        SetGrid_Movement(geometry_container[val_iZone], surface_movement[val_iZone], grid_movement[val_iZone], FFDBox[val_iZone],
                         solver_container[val_iZone], config_container[val_iZone], val_iZone, IntIter, ExtIter);
        /*--- Apply a Wind Gust ---*/
        if (config_container[val_iZone]->GetWind_Gust()) {
          if (IntIter % config_container[val_iZone]->GetAeroelasticIter() ==0)
            SetWind_GustField(config_container[val_iZone], geometry_container[val_iZone], solver_container[val_iZone]);
        }
      }
      
      if (integration_container[val_iZone][FLOW_SOL]->GetConvergence()) break;
      
    }
    
  }
  
}

void CMeanFlowIteration::Update(COutput *output,
                                CIntegration ***integration_container,
                                CGeometry ***geometry_container,
                                CSolver ****solver_container,
                                CNumerics *****numerics_container,
                                CConfig **config_container,
                                CSurfaceMovement **surface_movement,
                                CVolumetricMovement **grid_movement,
                                CFreeFormDefBox*** FFDBox,
                                unsigned short val_iZone)      {
  
  unsigned short iMesh;
  su2double Physical_dt, Physical_t;
  unsigned long ExtIter = config_container[val_iZone]->GetExtIter();

  /*--- Dual time stepping strategy ---*/
  
  if ((config_container[val_iZone]->GetUnsteady_Simulation() == DT_STEPPING_1ST) ||
      (config_container[val_iZone]->GetUnsteady_Simulation() == DT_STEPPING_2ND)) {
    
    /*--- Update dual time solver on all mesh levels ---*/
    
    for (iMesh = 0; iMesh <= config_container[val_iZone]->GetnMGLevels(); iMesh++) {
      integration_container[val_iZone][FLOW_SOL]->SetDualTime_Solver(geometry_container[val_iZone][iMesh], solver_container[val_iZone][iMesh][FLOW_SOL], config_container[val_iZone], iMesh);
      integration_container[val_iZone][FLOW_SOL]->SetConvergence(false);
    }
    
    /*--- Update dual time solver for the turbulence model ---*/
    
    if ((config_container[val_iZone]->GetKind_Solver() == RANS) ||
        (config_container[val_iZone]->GetKind_Solver() == DISC_ADJ_RANS)) {
      integration_container[val_iZone][TURB_SOL]->SetDualTime_Solver(geometry_container[val_iZone][MESH_0], solver_container[val_iZone][MESH_0][TURB_SOL], config_container[val_iZone], MESH_0);
      integration_container[val_iZone][TURB_SOL]->SetConvergence(false);
    }
    
    /*--- Update dual time solver for the transition model ---*/
    
    if (config_container[val_iZone]->GetKind_Trans_Model() == LM) {
      integration_container[val_iZone][TRANS_SOL]->SetDualTime_Solver(geometry_container[val_iZone][MESH_0], solver_container[val_iZone][MESH_0][TRANS_SOL], config_container[val_iZone], MESH_0);
      integration_container[val_iZone][TRANS_SOL]->SetConvergence(false);
    }
    
    /*--- Verify convergence criteria (based on total time) ---*/
    
    Physical_dt = config_container[val_iZone]->GetDelta_UnstTime();
    Physical_t  = (ExtIter+1)*Physical_dt;
    if (Physical_t >=  config_container[val_iZone]->GetTotal_UnstTime())
      integration_container[val_iZone][FLOW_SOL]->SetConvergence(true);
    
  }
  
}

void CMeanFlowIteration::Monitor()     { }
void CMeanFlowIteration::Output()      { }
void CMeanFlowIteration::Postprocess() { }

void CMeanFlowIteration::SetWind_GustField(CConfig *config_container, CGeometry **geometry_container, CSolver ***solver_container) {
  // The gust is imposed on the flow field via the grid velocities. This method called the Field Velocity Method is described in the
  // NASA TM–2012-217771 - Development, Verification and Use of Gust Modeling in the NASA Computational Fluid Dynamics Code FUN3D
  // the desired gust is prescribed as the negative of the grid velocity.
  
  // If a source term is included to account for the gust field, the method is described by Jones et al. as the Split Velocity Method in
  // Simulation of Airfoil Gust Responses Using Prescribed Velocities.
  // In this routine the gust derivatives needed for the source term are calculated when applicable.
  // If the gust derivatives are zero the source term is also zero.
  // The source term itself is implemented in the class CSourceWindGust
  
  int rank = MASTER_NODE;
#ifdef HAVE_MPI
  MPI_Comm_rank(MPI_COMM_WORLD, &rank);
#endif
  
  if (rank == MASTER_NODE)
    cout << endl << "Running simulation with a Wind Gust." << endl;
  unsigned short iDim, nDim = geometry_container[MESH_0]->GetnDim(); //We assume nDim = 2
  if (nDim != 2) {
    if (rank == MASTER_NODE) {
      cout << endl << "WARNING - Wind Gust capability is only verified for 2 dimensional simulations." << endl;
    }
  }
  
  /*--- Gust Parameters from config ---*/
  unsigned short Gust_Type = config_container->GetGust_Type();
  su2double xbegin = config_container->GetGust_Begin_Loc();    // Location at which the gust begins.
  su2double L = config_container->GetGust_WaveLength();        // Gust size
  su2double tbegin = config_container->GetGust_Begin_Time();   // Physical time at which the gust begins.
  su2double gust_amp = config_container->GetGust_Ampl();       // Gust amplitude
  su2double n = config_container->GetGust_Periods();           // Number of gust periods
  unsigned short GustDir = config_container->GetGust_Dir(); // Gust direction
  
  /*--- Variables needed to compute the gust ---*/
  unsigned short Kind_Grid_Movement = config_container->GetKind_GridMovement(ZONE_0);
  unsigned long iPoint;
  unsigned short iMGlevel, nMGlevel = config_container->GetnMGLevels();
  
  su2double x, y, x_gust, dgust_dx, dgust_dy, dgust_dt;
  su2double *Gust, *GridVel, *NewGridVel, *GustDer;
  
  su2double Physical_dt = config_container->GetDelta_UnstTime();
  unsigned long ExtIter = config_container->GetExtIter();
  su2double Physical_t = ExtIter*Physical_dt;
  
  su2double Uinf = solver_container[MESH_0][FLOW_SOL]->GetVelocity_Inf(0); // Assumption gust moves at infinity velocity
  
  Gust = new su2double [nDim];
  NewGridVel = new su2double [nDim];
  for (iDim = 0; iDim < nDim; iDim++) {
    Gust[iDim] = 0.0;
    NewGridVel[iDim] = 0.0;
  }
  
  GustDer = new su2double [3];
  for (unsigned short i = 0; i < 3; i++) {
    GustDer[i] = 0.0;
  }
  
  // Vortex variables
  unsigned long nVortex = 0;
  vector<su2double> x0, y0, vort_strenth, r_core; //vortex is positive in clockwise direction.
  if (Gust_Type == VORTEX) {
    InitializeVortexDistribution(nVortex, x0, y0, vort_strenth, r_core);
  }
  
  /*--- Check to make sure gust lenght is not zero or negative (vortex gust doesn't use this). ---*/
  if (L <= 0.0 && Gust_Type != VORTEX) {
    if (rank == MASTER_NODE) cout << "ERROR: The gust length needs to be positive" << endl;
#ifndef HAVE_MPI
    exit(EXIT_FAILURE);
#else
    MPI_Abort(MPI_COMM_WORLD,1);
    MPI_Finalize();
#endif
  }
  
  /*--- Loop over all multigrid levels ---*/
  
  for (iMGlevel = 0; iMGlevel <= nMGlevel; iMGlevel++) {
    
    /*--- Loop over each node in the volume mesh ---*/
    
    for (iPoint = 0; iPoint < geometry_container[iMGlevel]->GetnPoint(); iPoint++) {
      
      /*--- Reset the Grid Velocity to zero if there is no grid movement ---*/
      if (Kind_Grid_Movement == GUST) {
        for (iDim = 0; iDim < nDim; iDim++)
          geometry_container[iMGlevel]->node[iPoint]->SetGridVel(iDim, 0.0);
      }
      
      /*--- initialize the gust and derivatives to zero everywhere ---*/
      
      for (iDim = 0; iDim < nDim; iDim++) {Gust[iDim]=0.0;}
      dgust_dx = 0.0; dgust_dy = 0.0; dgust_dt = 0.0;
      
      /*--- Begin applying the gust ---*/
      
      if (Physical_t >= tbegin) {
        
        x = geometry_container[iMGlevel]->node[iPoint]->GetCoord()[0]; // x-location of the node.
        y = geometry_container[iMGlevel]->node[iPoint]->GetCoord()[1]; // y-location of the node.
        
        // Gust coordinate
        x_gust = (x - xbegin - Uinf*(Physical_t-tbegin))/L;
        
        /*--- Calculate the specified gust ---*/
        switch (Gust_Type) {
            
          case TOP_HAT:
            // Check if we are in the region where the gust is active
            if (x_gust > 0 && x_gust < n) {
              Gust[GustDir] = gust_amp;
              // Still need to put the gust derivatives. Think about this.
            }
            break;
            
          case SINE:
            // Check if we are in the region where the gust is active
            if (x_gust > 0 && x_gust < n) {
              Gust[GustDir] = gust_amp*(sin(2*PI_NUMBER*x_gust));
              
              // Gust derivatives
              //dgust_dx = gust_amp*2*PI_NUMBER*(cos(2*PI_NUMBER*x_gust))/L;
              //dgust_dy = 0;
              //dgust_dt = gust_amp*2*PI_NUMBER*(cos(2*PI_NUMBER*x_gust))*(-Uinf)/L;
            }
            break;
            
          case ONE_M_COSINE:
            // Check if we are in the region where the gust is active
            if (x_gust > 0 && x_gust < n) {
              Gust[GustDir] = gust_amp*(1-cos(2*PI_NUMBER*x_gust));
              
              // Gust derivatives
              //dgust_dx = gust_amp*2*PI_NUMBER*(sin(2*PI_NUMBER*x_gust))/L;
              //dgust_dy = 0;
              //dgust_dt = gust_amp*2*PI_NUMBER*(sin(2*PI_NUMBER*x_gust))*(-Uinf)/L;
            }
            break;
            
          case EOG:
            // Check if we are in the region where the gust is active
            if (x_gust > 0 && x_gust < n) {
              Gust[GustDir] = -0.37*gust_amp*sin(3*PI_NUMBER*x_gust)*(1-cos(2*PI_NUMBER*x_gust));
            }
            break;
            
          case VORTEX:
            
            /*--- Use vortex distribution ---*/
            // Algebraic vortex equation.
            for (unsigned long i=0; i<nVortex; i++) {
              su2double r2 = pow(x-(x0[i]+Uinf*(Physical_t-tbegin)), 2) + pow(y-y0[i], 2);
              su2double r = sqrt(r2);
              su2double v_theta = vort_strenth[i]/(2*PI_NUMBER) * r/(r2+pow(r_core[i],2));
              Gust[0] = Gust[0] + v_theta*(y-y0[i])/r;
              Gust[1] = Gust[1] - v_theta*(x-(x0[i]+Uinf*(Physical_t-tbegin)))/r;
            }
            break;
            
          case NONE: default:
            
            /*--- There is no wind gust specified. ---*/
            if (rank == MASTER_NODE) {
              cout << "No wind gust specified." << endl;
            }
            break;
            
        }
      }
      
      /*--- Set the Wind Gust, Wind Gust Derivatives and the Grid Velocities ---*/
      
      GustDer[0] = dgust_dx;
      GustDer[1] = dgust_dy;
      GustDer[2] = dgust_dt;
      
      solver_container[iMGlevel][FLOW_SOL]->node[iPoint]->SetWindGust(Gust);
      solver_container[iMGlevel][FLOW_SOL]->node[iPoint]->SetWindGustDer(GustDer);
      
      GridVel = geometry_container[iMGlevel]->node[iPoint]->GetGridVel();
      
      /*--- Store new grid velocity ---*/
      
      for (iDim = 0; iDim < nDim; iDim++) {
        NewGridVel[iDim] = GridVel[iDim] - Gust[iDim];
        geometry_container[iMGlevel]->node[iPoint]->SetGridVel(iDim, NewGridVel[iDim]);
      }
      
    }
  }
  
  delete [] Gust;
  delete [] GustDer;
  delete [] NewGridVel;
  
}

void CMeanFlowIteration::InitializeVortexDistribution(unsigned long &nVortex, vector<su2double>& x0, vector<su2double>& y0, vector<su2double>& vort_strength, vector<su2double>& r_core) {
  /*--- Read in Vortex Distribution ---*/
  std::string line;
  std::ifstream file;
  su2double x_temp, y_temp, vort_strength_temp, r_core_temp;
  file.open("vortex_distribution.txt");
  /*--- In case there is no vortex file ---*/
  if (file.fail()) {
    cout << "There is no vortex data file!!" << endl;
    cout << "Press any key to exit..." << endl;
    cin.get(); exit(EXIT_FAILURE);
  }
  
  // Ignore line containing the header
  getline(file, line);
  // Read in the information of the vortices (xloc, yloc, lambda(strength), eta(size, gradient))
  while (file.good())
  {
    getline(file, line);
    std::stringstream ss(line);
    if (line.size() != 0) { //ignore blank lines if they exist.
      ss >> x_temp;
      ss >> y_temp;
      ss >> vort_strength_temp;
      ss >> r_core_temp;
      x0.push_back(x_temp);
      y0.push_back(y_temp);
      vort_strength.push_back(vort_strength_temp);
      r_core.push_back(r_core_temp);
    }
  }
  file.close();
  // number of vortices
  nVortex = x0.size();
  
}

void CMeanFlowIteration::SetMixingPlane(CGeometry ***geometry_container, CSolver ****solver_container, CConfig **config_container, unsigned short iZone) {
  
  unsigned short jZone;
  unsigned short nZone = geometry_container[ZONE_0][MESH_0]->GetnZone();
  int intMarker, extMarker, intMarkerMix;
  string intMarker_Tag, extMarker_Tag;
  
  /*-- Loop on all the boundary to find MIXING_PLANE boundary --*/
  for (intMarker = 0; intMarker < config_container[iZone]->GetnMarker_All(); intMarker++) {
    for (intMarkerMix=0; intMarkerMix < config_container[iZone]->Get_nMarkerMixingPlane(); intMarkerMix++)
      if (config_container[iZone]->GetMarker_All_TagBound(intMarker) == config_container[iZone]->GetMarker_MixingPlane_Bound(intMarkerMix) ) {
        solver_container[iZone][MESH_0][FLOW_SOL]->Mixing_Process(geometry_container[iZone][MESH_0], solver_container[iZone][MESH_0], config_container[iZone], intMarker);
        extMarker_Tag = config_container[iZone]->GetMarker_MixingPlane_Donor(intMarkerMix);
        for (jZone = 0; jZone < nZone; jZone++){
          for (extMarker = 0; extMarker < config_container[jZone]->GetnMarker_All(); extMarker++)
            if (config_container[jZone]->GetMarker_All_TagBound(extMarker) == extMarker_Tag){
              solver_container[jZone][MESH_0][FLOW_SOL]->SetExtAveragedValue(solver_container[iZone][MESH_0][FLOW_SOL], intMarker, extMarker);
            }
        }
        
      }
    
  }
  
}

void CMeanFlowIteration::SetTurboPerformance(CGeometry ***geometry_container, CSolver ****solver_container, CConfig **config_container, COutput *output, unsigned short iZone) {
  
  unsigned short  jZone, inMarker, outMarker, inMarkerTP, Kind_TurboPerf;
  unsigned short nZone = geometry_container[iZone][MESH_0]->GetnZone();
  string inMarker_Tag, outMarker_Tag;
  
  
  /*-- Loop on all the boundary to find MIXING_PLANE boundary --*/
  for (inMarker = 0; inMarker < config_container[iZone]->GetnMarker_All(); inMarker++)
    for (inMarkerTP=0; inMarkerTP < config_container[iZone]->Get_nMarkerTurboPerf(); inMarkerTP++)
      if (config_container[iZone]->GetMarker_All_TagBound(inMarker) == config_container[iZone]->GetMarker_TurboPerf_BoundIn(inMarkerTP) ) {
        outMarker_Tag =	config_container[iZone]->GetMarker_TurboPerf_BoundOut(inMarkerTP);
        Kind_TurboPerf = config_container[iZone]->GetKind_TurboPerf(inMarkerTP);
        for (jZone = 0; jZone < nZone; jZone++)
          for (outMarker = 0; outMarker < config_container[jZone]->GetnMarker_All(); outMarker++)
            if (config_container[jZone]->GetMarker_All_TagBound(outMarker) == outMarker_Tag){
              solver_container[iZone][MESH_0][FLOW_SOL]->Mixing_Process(geometry_container[iZone][MESH_0], solver_container[iZone][MESH_0], config_container[iZone], inMarker);
              solver_container[jZone][MESH_0][FLOW_SOL]->Mixing_Process(geometry_container[jZone][MESH_0], solver_container[jZone][MESH_0], config_container[jZone], outMarker);
              solver_container[iZone][MESH_0][FLOW_SOL]->TurboPerformance(solver_container[jZone][MESH_0][FLOW_SOL], config_container[iZone], inMarker, outMarker, Kind_TurboPerf, inMarkerTP);
              solver_container[ZONE_0][MESH_0][FLOW_SOL]->StoreTurboPerformance(solver_container[iZone][MESH_0][FLOW_SOL], inMarkerTP);
            }
      }
}


CWaveIteration::CWaveIteration(CConfig *config) : CIteration(config) { }
CWaveIteration::~CWaveIteration(void) { }
void CWaveIteration::Preprocess(COutput *output,
                                CIntegration ***integration_container,
                                CGeometry ***geometry_container,
                                CSolver ****solver_container,
                                CNumerics *****numerics_container,
                                CConfig **config_container,
                                CSurfaceMovement **surface_movement,
                                CVolumetricMovement **grid_movement,
                                CFreeFormDefBox*** FFDBox,
                                unsigned short val_iZone) { }
void CWaveIteration::Iterate(COutput *output,
                             CIntegration ***integration_container,
                             CGeometry ***geometry_container,
                             CSolver ****solver_container,
                             CNumerics *****numerics_container,
                             CConfig **config_container,
                             CSurfaceMovement **surface_movement,
                             CVolumetricMovement **grid_movement,
                             CFreeFormDefBox*** FFDBox,
                             unsigned short val_iZone) {
  
  unsigned long IntIter = 0; config_container[ZONE_0]->SetIntIter(IntIter);
  unsigned long ExtIter = config_container[ZONE_0]->GetExtIter();
  
  /*--- Set the value of the internal iteration ---*/
  IntIter = ExtIter;
  if ((config_container[val_iZone]->GetUnsteady_Simulation() == DT_STEPPING_1ST) ||
      (config_container[val_iZone]->GetUnsteady_Simulation() == DT_STEPPING_2ND)) IntIter = 0;
  
  /*--- Wave equations ---*/
  config_container[val_iZone]->SetGlobalParam(WAVE_EQUATION, RUNTIME_WAVE_SYS, ExtIter);
  integration_container[val_iZone][WAVE_SOL]->SingleGrid_Iteration(geometry_container, solver_container, numerics_container,
                                                                   config_container, RUNTIME_WAVE_SYS, IntIter, val_iZone);
  
  /*--- Dual time stepping strategy ---*/
  if ((config_container[val_iZone]->GetUnsteady_Simulation() == DT_STEPPING_1ST) ||
      (config_container[val_iZone]->GetUnsteady_Simulation() == DT_STEPPING_2ND)) {
    
    for (IntIter = 1; IntIter < config_container[val_iZone]->GetUnst_nIntIter(); IntIter++) {
      output->SetConvHistory_Body(NULL, geometry_container, solver_container, config_container, integration_container, true, 0.0, val_iZone);
      config_container[val_iZone]->SetIntIter(IntIter);
      integration_container[val_iZone][WAVE_SOL]->SingleGrid_Iteration(geometry_container, solver_container, numerics_container,
                                                                       config_container, RUNTIME_WAVE_SYS, IntIter, val_iZone);
      if (integration_container[val_iZone][WAVE_SOL]->GetConvergence()) break;
    }
    
  }
  
}
void CWaveIteration::Update(COutput *output,
                            CIntegration ***integration_container,
                            CGeometry ***geometry_container,
                            CSolver ****solver_container,
                            CNumerics *****numerics_container,
                            CConfig **config_container,
                            CSurfaceMovement **surface_movement,
                            CVolumetricMovement **grid_movement,
                            CFreeFormDefBox*** FFDBox,
                            unsigned short val_iZone)      {
  
  unsigned short iMesh;
  su2double Physical_dt, Physical_t;
  unsigned long ExtIter = config_container[ZONE_0]->GetExtIter();
  
  /*--- Dual time stepping strategy ---*/
  if ((config_container[val_iZone]->GetUnsteady_Simulation() == DT_STEPPING_1ST) ||
      (config_container[val_iZone]->GetUnsteady_Simulation() == DT_STEPPING_2ND)) {
    
    /*--- Update dual time solver ---*/
    for (iMesh = 0; iMesh <= config_container[val_iZone]->GetnMGLevels(); iMesh++) {
      integration_container[val_iZone][WAVE_SOL]->SetDualTime_Solver(geometry_container[val_iZone][iMesh], solver_container[val_iZone][iMesh][WAVE_SOL], config_container[val_iZone], iMesh);
      integration_container[val_iZone][WAVE_SOL]->SetConvergence(false);
    }
    
    Physical_dt = config_container[val_iZone]->GetDelta_UnstTime(); Physical_t  = (ExtIter+1)*Physical_dt;
    if (Physical_t >=  config_container[val_iZone]->GetTotal_UnstTime()) integration_container[val_iZone][WAVE_SOL]->SetConvergence(true);
  }
}

void CWaveIteration::Monitor()     { }
void CWaveIteration::Output()      { }
void CWaveIteration::Postprocess() { }


CHeatIteration::CHeatIteration(CConfig *config) : CIteration(config) { }
CHeatIteration::~CHeatIteration(void) { }
void CHeatIteration::Preprocess(COutput *output,
                                CIntegration ***integration_container,
                                CGeometry ***geometry_container,
                                CSolver ****solver_container,
                                CNumerics *****numerics_container,
                                CConfig **config_container,
                                CSurfaceMovement **surface_movement,
                                CVolumetricMovement **grid_movement,
                                CFreeFormDefBox*** FFDBox,
                                unsigned short val_iZone) { }
void CHeatIteration::Iterate(COutput *output,
                             CIntegration ***integration_container,
                             CGeometry ***geometry_container,
                             CSolver ****solver_container,
                             CNumerics *****numerics_container,
                             CConfig **config_container,
                             CSurfaceMovement **surface_movement,
                             CVolumetricMovement **grid_movement,
                             CFreeFormDefBox*** FFDBox,
                             unsigned short val_iZone){
  
  unsigned long IntIter = 0; config_container[ZONE_0]->SetIntIter(IntIter);
  unsigned long ExtIter = config_container[ZONE_0]->GetExtIter();
  
  /*--- Set the value of the internal iteration ---*/
  IntIter = ExtIter;
  if ((config_container[val_iZone]->GetUnsteady_Simulation() == DT_STEPPING_1ST) ||
      (config_container[val_iZone]->GetUnsteady_Simulation() == DT_STEPPING_2ND)) IntIter = 0;
  
  /*--- Heat equation ---*/
  config_container[val_iZone]->SetGlobalParam(HEAT_EQUATION, RUNTIME_HEAT_SYS, ExtIter);
  integration_container[val_iZone][HEAT_SOL]->SingleGrid_Iteration(geometry_container, solver_container, numerics_container,
                                                                   config_container, RUNTIME_HEAT_SYS, IntIter, val_iZone);
  
  /*--- Dual time stepping strategy ---*/
  if ((config_container[val_iZone]->GetUnsteady_Simulation() == DT_STEPPING_1ST) ||
      (config_container[val_iZone]->GetUnsteady_Simulation() == DT_STEPPING_2ND)) {
    
    for (IntIter = 1; IntIter < config_container[val_iZone]->GetUnst_nIntIter(); IntIter++) {
      output->SetConvHistory_Body(NULL, geometry_container, solver_container, config_container, integration_container, true, 0.0, val_iZone);
      config_container[val_iZone]->SetIntIter(IntIter);
      integration_container[val_iZone][HEAT_SOL]->SingleGrid_Iteration(geometry_container, solver_container, numerics_container,
                                                                       config_container, RUNTIME_HEAT_SYS, IntIter, val_iZone);
      if (integration_container[val_iZone][HEAT_SOL]->GetConvergence()) break;
    }
  }
}

void CHeatIteration::Update(COutput *output,
                            CIntegration ***integration_container,
                            CGeometry ***geometry_container,
                            CSolver ****solver_container,
                            CNumerics *****numerics_container,
                            CConfig **config_container,
                            CSurfaceMovement **surface_movement,
                            CVolumetricMovement **grid_movement,
                            CFreeFormDefBox*** FFDBox,
                            unsigned short val_iZone)      {
  
  unsigned short iMesh;
  su2double Physical_dt, Physical_t;
  unsigned long ExtIter = config_container[ZONE_0]->GetExtIter();
  
  /*--- Dual time stepping strategy ---*/
  if ((config_container[val_iZone]->GetUnsteady_Simulation() == DT_STEPPING_1ST) ||
      (config_container[val_iZone]->GetUnsteady_Simulation() == DT_STEPPING_2ND)) {
    
    /*--- Update dual time solver ---*/
    for (iMesh = 0; iMesh <= config_container[val_iZone]->GetnMGLevels(); iMesh++) {
      integration_container[val_iZone][HEAT_SOL]->SetDualTime_Solver(geometry_container[val_iZone][iMesh], solver_container[val_iZone][iMesh][HEAT_SOL], config_container[val_iZone], iMesh);
      integration_container[val_iZone][HEAT_SOL]->SetConvergence(false);
    }
    
    Physical_dt = config_container[val_iZone]->GetDelta_UnstTime(); Physical_t  = (ExtIter+1)*Physical_dt;
    if (Physical_t >=  config_container[val_iZone]->GetTotal_UnstTime()) integration_container[val_iZone][HEAT_SOL]->SetConvergence(true);
  }
}
void CHeatIteration::Monitor()     { }
void CHeatIteration::Output()      { }
void CHeatIteration::Postprocess() { }


CPoissonIteration::CPoissonIteration(CConfig *config) : CIteration(config) { }
CPoissonIteration::~CPoissonIteration(void) { }
void CPoissonIteration::Preprocess(COutput *output,
                                   CIntegration ***integration_container,
                                   CGeometry ***geometry_container,
                                   CSolver ****solver_container,
                                   CNumerics *****numerics_container,
                                   CConfig **config_container,
                                   CSurfaceMovement **surface_movement,
                                   CVolumetricMovement **grid_movement,
                                   CFreeFormDefBox*** FFDBox,
                                   unsigned short val_iZone) { }
void CPoissonIteration::Iterate(COutput *output,
                                CIntegration ***integration_container,
                                CGeometry ***geometry_container,
                                CSolver ****solver_container,
                                CNumerics *****numerics_container,
                                CConfig **config_container,
                                CSurfaceMovement **surface_movement,
                                CVolumetricMovement **grid_movement,
                                CFreeFormDefBox*** FFDBox,
                                unsigned short val_iZone) {
  
  unsigned long IntIter = 0; config_container[ZONE_0]->SetIntIter(IntIter);
  unsigned long ExtIter = config_container[ZONE_0]->GetExtIter();
  
  /*--- Set the value of the internal iteration ---*/
  IntIter = ExtIter;
  if ((config_container[val_iZone]->GetUnsteady_Simulation() == DT_STEPPING_1ST) ||
      (config_container[val_iZone]->GetUnsteady_Simulation() == DT_STEPPING_2ND)) IntIter = 0;
  
  /*--- Poisson equation ---*/
  config_container[val_iZone]->SetGlobalParam(POISSON_EQUATION, RUNTIME_POISSON_SYS, ExtIter);
  integration_container[val_iZone][POISSON_SOL]->SingleGrid_Iteration(geometry_container, solver_container, numerics_container,
                                                                      config_container, RUNTIME_POISSON_SYS, IntIter, val_iZone);
  
  
}
void CPoissonIteration::Update(COutput *output,
                               CIntegration ***integration_container,
                               CGeometry ***geometry_container,
                               CSolver ****solver_container,
                               CNumerics *****numerics_container,
                               CConfig **config_container,
                               CSurfaceMovement **surface_movement,
                               CVolumetricMovement **grid_movement,
                               CFreeFormDefBox*** FFDBox,
                               unsigned short val_iZone)      { }
void CPoissonIteration::Monitor()     { }
void CPoissonIteration::Output()      { }
void CPoissonIteration::Postprocess() { }


CFEAIteration::CFEAIteration(CConfig *config) : CIteration(config) { }
CFEAIteration::~CFEAIteration(void) { }
void CFEAIteration::Preprocess(COutput *output,
                               CIntegration ***integration_container,
                               CGeometry ***geometry_container,
                               CSolver ****solver_container,
                               CNumerics *****numerics_container,
                               CConfig **config_container,
                               CSurfaceMovement **surface_movement,
                               CVolumetricMovement **grid_movement,
                               CFreeFormDefBox*** FFDBox,
                               unsigned short val_iZone) {
  
  unsigned long IntIter = 0; config_container[ZONE_0]->SetIntIter(IntIter);
  unsigned long ExtIter = config_container[ZONE_0]->GetExtIter();
  
  if (config_container[val_iZone]->GetGrid_Movement())
    SetGrid_Movement(geometry_container[val_iZone], surface_movement[val_iZone],
                     grid_movement[val_iZone], FFDBox[val_iZone], solver_container[val_iZone], config_container[val_iZone], val_iZone, IntIter, ExtIter);
  
  /*--- Set the initial condition at the first iteration ---*/
  
  solver_container[val_iZone][MESH_0][FEA_SOL]->SetInitialCondition(geometry_container[val_iZone], solver_container[val_iZone], config_container[val_iZone], ExtIter);
  
}
void CFEAIteration::Iterate(COutput *output,
                            CIntegration ***integration_container,
                            CGeometry ***geometry_container,
                            CSolver ****solver_container,
                            CNumerics *****numerics_container,
                            CConfig **config_container,
                            CSurfaceMovement **surface_movement,
                            CVolumetricMovement **grid_movement,
                            CFreeFormDefBox*** FFDBox,
                            unsigned short val_iZone) {
  
  unsigned long IntIter = 0; config_container[ZONE_0]->SetIntIter(IntIter);
  unsigned long ExtIter = config_container[ZONE_0]->GetExtIter();
  
  /*--- Set the value of the internal iteration ---*/
  
  IntIter = ExtIter;
  
  /*--- FEA equations ---*/
  
  config_container[val_iZone]->SetGlobalParam(LINEAR_ELASTICITY, RUNTIME_FEA_SYS, ExtIter);
  
  /*--- Run the iteration ---*/
  
  integration_container[val_iZone][FEA_SOL]->Structural_Iteration(geometry_container, solver_container, numerics_container,
                                                                  config_container, RUNTIME_FEA_SYS, IntIter, val_iZone);
  
  
}
void CFEAIteration::Update(COutput *output,
                           CIntegration ***integration_container,
                           CGeometry ***geometry_container,
                           CSolver ****solver_container,
                           CNumerics *****numerics_container,
                           CConfig **config_container,
                           CSurfaceMovement **surface_movement,
                           CVolumetricMovement **grid_movement,
                           CFreeFormDefBox*** FFDBox,
                           unsigned short val_iZone)      {
  
  /*----------------- Update structural solver ----------------------*/
  
  bool dynamic = (config_container[val_iZone]->GetDynamic_Analysis() == DYNAMIC);
  
  if (dynamic){
    integration_container[val_iZone][FEA_SOL]->SetStructural_Solver(geometry_container[val_iZone][MESH_0], solver_container[val_iZone][MESH_0][FEA_SOL], config_container[val_iZone], MESH_0);
  }
  
}
void CFEAIteration::Monitor()     { }
void CFEAIteration::Output()      { }
void CFEAIteration::Postprocess() { }


CFEM_StructuralAnalysis::CFEM_StructuralAnalysis(CConfig *config) : CIteration(config) { }
CFEM_StructuralAnalysis::~CFEM_StructuralAnalysis(void) { }
void CFEM_StructuralAnalysis::Preprocess() { }
void CFEM_StructuralAnalysis::Iterate(COutput *output,
                         	 	  CIntegration ***integration_container,
                         	 	  CGeometry ***geometry_container,
                         	 	  CSolver ****solver_container,
                         	 	  CNumerics *****numerics_container,
                         	 	  CConfig **config_container,
                         	 	  CSurfaceMovement **surface_movement,
                         	 	  CVolumetricMovement **grid_movement,
                         	 	  CFreeFormDefBox*** FFDBox,
                                  unsigned short val_iZone
                         	 	  ) {

	int rank = MASTER_NODE;
#ifdef HAVE_MPI
	MPI_Comm_rank(MPI_COMM_WORLD, &rank);
#endif

	su2double loadIncrement;
	unsigned long IntIter = 0; config_container[val_iZone]->SetIntIter(IntIter);
	unsigned long ExtIter = config_container[val_iZone]->GetExtIter();

	bool fsi = config_container[val_iZone]->GetFSI_Simulation();

	unsigned long iIncrement;
	unsigned long nIncrements = config_container[val_iZone]->GetNumberIncrements();

	bool nonlinear = (config_container[val_iZone]->GetGeometricConditions() == LARGE_DEFORMATIONS);	// Geometrically non-linear problems
	bool linear = (config_container[val_iZone]->GetGeometricConditions() == SMALL_DEFORMATIONS);	// Geometrically non-linear problems

	bool initial_calc = config_container[val_iZone]->GetExtIter() == 0;				// Checks if it is the first calculation.
	bool first_iter = config_container[val_iZone]->GetIntIter() == 0;				// Checks if it is the first iteration
	bool restart = config_container[val_iZone]->GetRestart();												// Restart analysis
	bool initial_calc_restart = (SU2_TYPE::Int(config_container[val_iZone]->GetExtIter()) == config_container[val_iZone]->GetDyn_RestartIter()); // Initial calculation for restart

	su2double CurrentTime = config_container[val_iZone]->GetCurrent_DynTime();
	su2double Static_Time = config_container[val_iZone]->GetStatic_Time();

	bool statTime = (CurrentTime <= Static_Time);

	bool incremental_load = config_container[val_iZone]->GetIncrementalLoad();							// If an incremental load is applied

	/*--- This is to prevent problems when running a linear solver ---*/
	if (!nonlinear) incremental_load = false;

	/*--- Set the convergence monitor to false, to prevent the solver to stop in intermediate FSI subiterations ---*/
	integration_container[val_iZone][FEA_SOL]->SetConvergence(false);

	if (linear){

		/*--- Set the value of the internal iteration ---*/

		IntIter = ExtIter;

		/*--- FEA equations ---*/

		config_container[val_iZone]->SetGlobalParam(FEM_ELASTICITY, RUNTIME_FEA_SYS, ExtIter);

		/*--- Run the iteration ---*/

		integration_container[val_iZone][FEA_SOL]->Structural_Iteration_FEM(geometry_container, solver_container, numerics_container,
				config_container, RUNTIME_FEA_SYS, IntIter, val_iZone);

	}
	/*--- If the structure is held static and the solver is nonlinear, we don't need to solve for static time, but we need to compute Mass Matrix and Integration constants ---*/
	else if ((nonlinear) && ((!statTime) || (!fsi))){

		/*--- THIS IS THE DIRECT APPROACH (NO INCREMENTAL LOAD APPLIED) ---*/

		if (!incremental_load){

			/*--- Set the value of the internal iteration ---*/

			IntIter = 0;

			/*--- FEA equations ---*/

			config_container[val_iZone]->SetGlobalParam(FEM_ELASTICITY, RUNTIME_FEA_SYS, ExtIter);

			/*--- Run the iteration ---*/

			integration_container[val_iZone][FEA_SOL]->Structural_Iteration_FEM(geometry_container, solver_container, numerics_container,
					config_container, RUNTIME_FEA_SYS, IntIter, val_iZone);


			/*----------------- If the solver is non-linear, we need to subiterate using a Newton-Raphson approach ----------------------*/

			for (IntIter = 1; IntIter < config_container[val_iZone]->GetDyn_nIntIter(); IntIter++){

				/*--- Write the convergence history (only screen output) ---*/

				output->SetConvHistory_Body(NULL, geometry_container, solver_container, config_container, integration_container, true, 0.0, val_iZone);

				config_container[val_iZone]->SetIntIter(IntIter);

				integration_container[val_iZone][FEA_SOL]->Structural_Iteration_FEM(geometry_container, solver_container, numerics_container,
						config_container, RUNTIME_FEA_SYS, IntIter, val_iZone);

				if (integration_container[val_iZone][FEA_SOL]->GetConvergence()) break;

			}

		}
		/*--- The incremental load is only used in nonlinear cases ---*/
		else if (incremental_load){

			/*--- Set the initial condition: store the current solution as Solution_Old ---*/

			solver_container[val_iZone][MESH_0][FEA_SOL]->SetInitialCondition(geometry_container[val_iZone], solver_container[val_iZone], config_container[val_iZone], ExtIter);

			/*--- The load increment is 1.0 ---*/
			loadIncrement = 1.0;
			solver_container[val_iZone][MESH_0][FEA_SOL]->SetLoad_Increment(loadIncrement);

			/*--- Set the value of the internal iteration ---*/

			IntIter = 0;

			/*--- FEA equations ---*/

			config_container[val_iZone]->SetGlobalParam(FEM_ELASTICITY, RUNTIME_FEA_SYS, ExtIter);

			/*--- Run the first iteration ---*/

			integration_container[val_iZone][FEA_SOL]->Structural_Iteration_FEM(geometry_container, solver_container, numerics_container,
					config_container, RUNTIME_FEA_SYS, IntIter, val_iZone);


			/*--- Write the convergence history (only screen output) ---*/

			output->SetConvHistory_Body(NULL, geometry_container, solver_container, config_container, integration_container, true, 0.0, val_iZone);

			/*--- Run the second iteration ---*/

			IntIter = 1;

			config_container[val_iZone]->SetIntIter(IntIter);

			integration_container[val_iZone][FEA_SOL]->Structural_Iteration_FEM(geometry_container, solver_container, numerics_container,
					config_container, RUNTIME_FEA_SYS, IntIter, val_iZone);


			bool meetCriteria;
			su2double Residual_UTOL, Residual_RTOL, Residual_ETOL;
			su2double Criteria_UTOL, Criteria_RTOL, Criteria_ETOL;

			Criteria_UTOL = config_container[val_iZone]->GetIncLoad_Criteria(0);
			Criteria_RTOL = config_container[val_iZone]->GetIncLoad_Criteria(1);
			Criteria_ETOL = config_container[val_iZone]->GetIncLoad_Criteria(2);

			Residual_UTOL = log10(solver_container[val_iZone][MESH_0][FEA_SOL]->GetRes_FEM(0));
			Residual_RTOL = log10(solver_container[val_iZone][MESH_0][FEA_SOL]->GetRes_FEM(1));
			Residual_ETOL = log10(solver_container[val_iZone][MESH_0][FEA_SOL]->GetRes_FEM(2));

			meetCriteria = ( ( Residual_UTOL <  Criteria_UTOL ) &&
					( Residual_RTOL <  Criteria_RTOL ) &&
					( Residual_ETOL <  Criteria_ETOL ) );

			/*--- If the criteria is met and the load is not "too big", do the regular calculation ---*/
			if (meetCriteria){

				for (IntIter = 2; IntIter < config_container[val_iZone]->GetDyn_nIntIter(); IntIter++){

					/*--- Write the convergence history (only screen output) ---*/

					output->SetConvHistory_Body(NULL, geometry_container, solver_container, config_container, integration_container, true, 0.0, val_iZone);

					config_container[val_iZone]->SetIntIter(IntIter);

					integration_container[val_iZone][FEA_SOL]->Structural_Iteration_FEM(geometry_container, solver_container, numerics_container,
							config_container, RUNTIME_FEA_SYS, IntIter, val_iZone);

					if (integration_container[val_iZone][FEA_SOL]->GetConvergence()) break;

				}

			}

			/*--- If the criteria is not met, a whole set of subiterations for the different loads must be done ---*/

			else {

				/*--- Here we have to restart the solution to the original one of the iteration ---*/
				/*--- Retrieve the Solution_Old as the current solution before subiterating ---*/

				solver_container[val_iZone][MESH_0][FEA_SOL]->ResetInitialCondition(geometry_container[val_iZone], solver_container[val_iZone], config_container[val_iZone], ExtIter);

				/*--- For the number of increments ---*/
				for (iIncrement = 0; iIncrement < nIncrements; iIncrement++){

					loadIncrement = (iIncrement + 1.0) * (1.0 / nIncrements);

					/*--- Set the load increment and the initial condition, and output the parameters of UTOL, RTOL, ETOL for the previous iteration ---*/

					/*--- Set the convergence monitor to false, to force se solver to converge every subiteration ---*/
					integration_container[val_iZone][FEA_SOL]->SetConvergence(false);

					output->SetConvHistory_Body(NULL, geometry_container, solver_container, config_container, integration_container, true, 0.0, val_iZone);

					/*--- FEA equations ---*/

					config_container[val_iZone]->SetGlobalParam(FEM_ELASTICITY, RUNTIME_FEA_SYS, ExtIter);


					solver_container[val_iZone][MESH_0][FEA_SOL]->SetLoad_Increment(loadIncrement);

					if (rank == MASTER_NODE){
						cout << endl;
						cout << "-- Incremental load: increment " << iIncrement + 1 << " ------------------------------------------" << endl;
					}

					/*--- Set the value of the internal iteration ---*/
					IntIter = 0;
					config_container[val_iZone]->SetIntIter(IntIter);

					/*--- FEA equations ---*/

					config_container[val_iZone]->SetGlobalParam(FEM_ELASTICITY, RUNTIME_FEA_SYS, ExtIter);

					/*--- Run the iteration ---*/

					integration_container[val_iZone][FEA_SOL]->Structural_Iteration_FEM(geometry_container, solver_container, numerics_container,
							config_container, RUNTIME_FEA_SYS, IntIter, val_iZone);


					/*----------------- If the solver is non-linear, we need to subiterate using a Newton-Raphson approach ----------------------*/

					for (IntIter = 1; IntIter < config_container[val_iZone]->GetDyn_nIntIter(); IntIter++){

						/*--- Write the convergence history (only screen output) ---*/

						output->SetConvHistory_Body(NULL, geometry_container, solver_container, config_container, integration_container, true, 0.0, val_iZone);

						config_container[val_iZone]->SetIntIter(IntIter);

						integration_container[val_iZone][FEA_SOL]->Structural_Iteration_FEM(geometry_container, solver_container, numerics_container,
								config_container, RUNTIME_FEA_SYS, IntIter, val_iZone);

						if (integration_container[val_iZone][FEA_SOL]->GetConvergence()) break;

					}

				}

			}

		}


	}
	else if (
			(nonlinear && statTime) &&
			((first_iter && initial_calc) || (restart && initial_calc_restart))
	){

		/*--- We need to do the preprocessing to compute the Mass Matrix and integration constants ---*/
		solver_container[val_iZone][MESH_0][FEA_SOL]->Preprocessing(geometry_container[val_iZone][MESH_0], solver_container[val_iZone][MESH_0],
				config_container[val_iZone], numerics_container[val_iZone][MESH_0][FEA_SOL], MESH_0, 0, RUNTIME_FEA_SYS, false);

	}

}

void CFEM_StructuralAnalysis::Update(COutput *output,
	 	  CIntegration ***integration_container,
	 	  CGeometry ***geometry_container,
	 	  CSolver ****solver_container,
	 	  CNumerics *****numerics_container,
	 	  CConfig **config_container,
	 	  CSurfaceMovement **surface_movement,
	 	  CVolumetricMovement **grid_movement,
	 	  CFreeFormDefBox*** FFDBox,
	 	  unsigned short val_iZone){

	su2double Physical_dt, Physical_t;
  	unsigned long ExtIter = config_container[val_iZone]->GetExtIter();
	bool dynamic = (config_container[val_iZone]->GetDynamic_Analysis() == DYNAMIC);					// Dynamic problems

	/*----------------- Compute averaged nodal stress and reactions ------------------------*/

	solver_container[val_iZone][MESH_0][FEA_SOL]->Compute_NodalStress(geometry_container[val_iZone][MESH_0], solver_container[val_iZone][MESH_0], numerics_container[val_iZone][MESH_0][FEA_SOL][VISC_TERM], config_container[val_iZone]);

	/*----------------- Update structural solver ----------------------*/

	if (dynamic){
		integration_container[val_iZone][FEA_SOL]->SetFEM_StructuralSolver(geometry_container[val_iZone][MESH_0], solver_container[val_iZone][MESH_0], config_container[val_iZone], MESH_0);
		integration_container[val_iZone][FEA_SOL]->SetConvergence(false);

	    /*--- Verify convergence criteria (based on total time) ---*/

		Physical_dt = config_container[val_iZone]->GetDelta_DynTime();
		Physical_t  = (ExtIter+1)*Physical_dt;
		if (Physical_t >=  config_container[val_iZone]->GetTotal_DynTime())
			integration_container[val_iZone][FEA_SOL]->SetConvergence(true);
	}

}
void CFEM_StructuralAnalysis::Monitor()     { }
void CFEM_StructuralAnalysis::Output()      { }
void CFEM_StructuralAnalysis::Postprocess() { }


CAdjMeanFlowIteration::CAdjMeanFlowIteration(CConfig *config) : CIteration(config) { }
CAdjMeanFlowIteration::~CAdjMeanFlowIteration(void) { }
void CAdjMeanFlowIteration::Preprocess(COutput *output,
                                       CIntegration ***integration_container,
                                       CGeometry ***geometry_container,
                                       CSolver ****solver_container,
                                       CNumerics *****numerics_container,
                                       CConfig **config_container,
                                       CSurfaceMovement **surface_movement,
                                       CVolumetricMovement **grid_movement,
                                       CFreeFormDefBox*** FFDBox,
                                       unsigned short val_iZone) {
  
  unsigned short iMesh;
  bool time_spectral = (config_container[ZONE_0]->GetUnsteady_Simulation() == TIME_SPECTRAL);
  bool dynamic_mesh = config_container[ZONE_0]->GetGrid_Movement();
  unsigned long IntIter = 0; config_container[ZONE_0]->SetIntIter(IntIter);
  unsigned long ExtIter = config_container[ZONE_0]->GetExtIter();
  
  int rank = MASTER_NODE;
#ifdef HAVE_MPI
  MPI_Comm_rank(MPI_COMM_WORLD, &rank);
#endif
  
  /*--- For the unsteady adjoint, load a new direct solution from a restart file. ---*/
  
  if (((dynamic_mesh && ExtIter == 0) || config_container[val_iZone]->GetUnsteady_Simulation()) && !time_spectral) {
    int Direct_Iter = SU2_TYPE::Int(config_container[val_iZone]->GetUnst_AdjointIter()) - SU2_TYPE::Int(ExtIter) - 1;
    if (rank == MASTER_NODE && val_iZone == ZONE_0 && config_container[val_iZone]->GetUnsteady_Simulation())
      cout << endl << " Loading flow solution from direct iteration " << Direct_Iter << "." << endl;
    solver_container[val_iZone][MESH_0][FLOW_SOL]->LoadRestart(geometry_container[val_iZone], solver_container[val_iZone], config_container[val_iZone], Direct_Iter);
  }
  
  /*--- Continuous adjoint Euler, Navier-Stokes or Reynolds-averaged Navier-Stokes (RANS) equations ---*/
  
  if ((ExtIter == 0) || config_container[val_iZone]->GetUnsteady_Simulation()) {
    
    if (config_container[val_iZone]->GetKind_Solver() == ADJ_EULER)
      config_container[val_iZone]->SetGlobalParam(ADJ_EULER, RUNTIME_FLOW_SYS, ExtIter);
    if (config_container[val_iZone]->GetKind_Solver() == ADJ_NAVIER_STOKES)
      config_container[val_iZone]->SetGlobalParam(ADJ_NAVIER_STOKES, RUNTIME_FLOW_SYS, ExtIter);
    if (config_container[val_iZone]->GetKind_Solver() == ADJ_RANS)
      config_container[val_iZone]->SetGlobalParam(ADJ_RANS, RUNTIME_FLOW_SYS, ExtIter);
    
    /*--- Solve the Euler, Navier-Stokes or Reynolds-averaged Navier-Stokes (RANS) equations (one iteration) ---*/
    
    if (rank == MASTER_NODE && val_iZone == ZONE_0)
      cout << "Begin direct solver to store flow data (single iteration)." << endl;
    
    if (rank == MASTER_NODE && val_iZone == ZONE_0)
      cout << "Compute residuals to check the convergence of the direct problem." << endl;
    
    integration_container[val_iZone][FLOW_SOL]->MultiGrid_Iteration(geometry_container, solver_container, numerics_container,
                                                                    config_container, RUNTIME_FLOW_SYS, 0, val_iZone);
    
    if (config_container[val_iZone]->GetKind_Solver() == ADJ_RANS) {
      
      /*--- Solve the turbulence model ---*/
      
      config_container[val_iZone]->SetGlobalParam(ADJ_RANS, RUNTIME_TURB_SYS, ExtIter);
      integration_container[val_iZone][TURB_SOL]->SingleGrid_Iteration(geometry_container, solver_container, numerics_container,
                                                                       config_container, RUNTIME_TURB_SYS, IntIter, val_iZone);
      
      /*--- Solve transition model ---*/
      
      if (config_container[val_iZone]->GetKind_Trans_Model() == LM) {
        config_container[val_iZone]->SetGlobalParam(RANS, RUNTIME_TRANS_SYS, ExtIter);
        integration_container[val_iZone][TRANS_SOL]->SingleGrid_Iteration(geometry_container, solver_container, numerics_container,
                                                                          config_container, RUNTIME_TRANS_SYS, IntIter, val_iZone);
      }
      
    }
    
    /*--- Output the residual (visualization purpouses to identify if
     the direct solution is converged)---*/
    if (rank == MASTER_NODE && val_iZone == ZONE_0)
      cout << "log10[Maximum residual]: " << log10(solver_container[val_iZone][MESH_0][FLOW_SOL]->GetRes_Max(0))
      <<", located at point "<< solver_container[val_iZone][MESH_0][FLOW_SOL]->GetPoint_Max(0) << "." << endl;
    
    /*--- Compute gradients of the flow variables, this is necessary for sensitivity computation,
     note that in the direct Euler problem we are not computing the gradients of the primitive variables ---*/
    
    if (config_container[val_iZone]->GetKind_Gradient_Method() == GREEN_GAUSS)
      solver_container[val_iZone][MESH_0][FLOW_SOL]->SetPrimitive_Gradient_GG(geometry_container[val_iZone][MESH_0], config_container[val_iZone]);
    if (config_container[val_iZone]->GetKind_Gradient_Method() == WEIGHTED_LEAST_SQUARES)
      solver_container[val_iZone][MESH_0][FLOW_SOL]->SetPrimitive_Gradient_LS(geometry_container[val_iZone][MESH_0], config_container[val_iZone]);
    
    /*--- Set contribution from cost function for boundary conditions ---*/
    
    for (iMesh = 0; iMesh <= config_container[val_iZone]->GetnMGLevels(); iMesh++) {
      
      /*--- Set the value of the non-dimensional coefficients in the coarse levels, using the fine level solution ---*/
      
      solver_container[val_iZone][iMesh][FLOW_SOL]->SetTotal_CDrag(solver_container[val_iZone][MESH_0][FLOW_SOL]->GetTotal_CDrag());
      solver_container[val_iZone][iMesh][FLOW_SOL]->SetTotal_CLift(solver_container[val_iZone][MESH_0][FLOW_SOL]->GetTotal_CLift());
      solver_container[val_iZone][iMesh][FLOW_SOL]->SetTotal_CT(solver_container[val_iZone][MESH_0][FLOW_SOL]->GetTotal_CT());
      solver_container[val_iZone][iMesh][FLOW_SOL]->SetTotal_CQ(solver_container[val_iZone][MESH_0][FLOW_SOL]->GetTotal_CQ());
      
      /*--- Compute the adjoint boundary condition on Euler walls ---*/
      
      solver_container[val_iZone][iMesh][ADJFLOW_SOL]->SetForceProj_Vector(geometry_container[val_iZone][iMesh], solver_container[val_iZone][iMesh], config_container[val_iZone]);
      
      /*--- Set the internal boundary condition on nearfield surfaces ---*/
      
      if ((config_container[val_iZone]->GetKind_ObjFunc() == EQUIVALENT_AREA) ||
          (config_container[val_iZone]->GetKind_ObjFunc() == NEARFIELD_PRESSURE))
        solver_container[val_iZone][iMesh][ADJFLOW_SOL]->SetIntBoundary_Jump(geometry_container[val_iZone][iMesh], solver_container[val_iZone][iMesh], config_container[val_iZone]);
      
    }
    
    if (rank == MASTER_NODE && val_iZone == ZONE_0)
      cout << "End direct solver, begin adjoint problem." << endl;
    
  }
  
}
void CAdjMeanFlowIteration::Iterate(COutput *output,
                                    CIntegration ***integration_container,
                                    CGeometry ***geometry_container,
                                    CSolver ****solver_container,
                                    CNumerics *****numerics_container,
                                    CConfig **config_container,
                                    CSurfaceMovement **surface_movement,
                                    CVolumetricMovement **grid_movement,
                                    CFreeFormDefBox*** FFDBox,
                                    unsigned short val_iZone) {
  
  unsigned long IntIter = 0; config_container[ZONE_0]->SetIntIter(IntIter);
  unsigned long ExtIter = config_container[ZONE_0]->GetExtIter();
  
  /*--- Set the value of the internal iteration ---*/
  
  IntIter = ExtIter;
  if ((config_container[val_iZone]->GetUnsteady_Simulation() == DT_STEPPING_1ST) ||
      (config_container[val_iZone]->GetUnsteady_Simulation() == DT_STEPPING_2ND)) {
    IntIter = 0;
  }
  
  if (config_container[val_iZone]->GetKind_Solver() == ADJ_EULER)
    config_container[val_iZone]->SetGlobalParam(ADJ_EULER, RUNTIME_ADJFLOW_SYS, ExtIter);
  if (config_container[val_iZone]->GetKind_Solver() == ADJ_NAVIER_STOKES)
    config_container[val_iZone]->SetGlobalParam(ADJ_NAVIER_STOKES, RUNTIME_ADJFLOW_SYS, ExtIter);
  if (config_container[val_iZone]->GetKind_Solver() == ADJ_RANS)
    config_container[val_iZone]->SetGlobalParam(ADJ_RANS, RUNTIME_ADJFLOW_SYS, ExtIter);
  
  /*--- Iteration of the flow adjoint problem ---*/
  
  integration_container[val_iZone][ADJFLOW_SOL]->MultiGrid_Iteration(geometry_container, solver_container, numerics_container,
                                                                     config_container, RUNTIME_ADJFLOW_SYS, IntIter, val_iZone);
  
  /*--- Iteration of the turbulence model adjoint ---*/
  
  if ((config_container[val_iZone]->GetKind_Solver() == ADJ_RANS) && (!config_container[val_iZone]->GetFrozen_Visc())) {
    
    /*--- Adjoint turbulence model solution ---*/
    
    config_container[val_iZone]->SetGlobalParam(ADJ_RANS, RUNTIME_ADJTURB_SYS, ExtIter);
    integration_container[val_iZone][ADJTURB_SOL]->SingleGrid_Iteration(geometry_container, solver_container, numerics_container,
                                                                        config_container, RUNTIME_ADJTURB_SYS, IntIter, val_iZone);
    
  }
  
  /*--- Dual time stepping strategy ---*/
  
  if ((config_container[val_iZone]->GetUnsteady_Simulation() == DT_STEPPING_1ST) ||
      (config_container[val_iZone]->GetUnsteady_Simulation() == DT_STEPPING_2ND)) {
    
    for (IntIter = 1; IntIter < config_container[val_iZone]->GetUnst_nIntIter(); IntIter++) {
      
      /*--- Write the convergence history (only screen output) ---*/
      
      output->SetConvHistory_Body(NULL, geometry_container, solver_container, config_container, integration_container, true, 0.0, val_iZone);
      
      /*--- Set the value of the internal iteration ---*/
      
      config_container[val_iZone]->SetIntIter(IntIter);
      
      /*--- All zones must be advanced and coupled with each pseudo timestep ---*/
      
      integration_container[val_iZone][ADJFLOW_SOL]->MultiGrid_Iteration(geometry_container, solver_container, numerics_container,
                                                                         config_container, RUNTIME_ADJFLOW_SYS, IntIter, val_iZone);
      
      /*--- Check to see if the convergence criteria has been met ---*/
      
      if (integration_container[val_iZone][ADJFLOW_SOL]->GetConvergence()) break;
    }
    
  }
  
}
void CAdjMeanFlowIteration::Update(COutput *output,
                                   CIntegration ***integration_container,
                                   CGeometry ***geometry_container,
                                   CSolver ****solver_container,
                                   CNumerics *****numerics_container,
                                   CConfig **config_container,
                                   CSurfaceMovement **surface_movement,
                                   CVolumetricMovement **grid_movement,
                                   CFreeFormDefBox*** FFDBox,
                                   unsigned short val_iZone)      {
  
  su2double Physical_dt, Physical_t;
  unsigned short iMesh;
  unsigned long ExtIter = config_container[ZONE_0]->GetExtIter();
  
  /*--- Dual time stepping strategy ---*/
  
  if ((config_container[val_iZone]->GetUnsteady_Simulation() == DT_STEPPING_1ST) ||
      (config_container[val_iZone]->GetUnsteady_Simulation() == DT_STEPPING_2ND)) {
    
    /*--- Update dual time solver ---*/
    
    for (iMesh = 0; iMesh <= config_container[val_iZone]->GetnMGLevels(); iMesh++) {
      integration_container[val_iZone][ADJFLOW_SOL]->SetDualTime_Solver(geometry_container[val_iZone][iMesh], solver_container[val_iZone][iMesh][ADJFLOW_SOL], config_container[val_iZone], iMesh);
      integration_container[val_iZone][ADJFLOW_SOL]->SetConvergence(false);
    }
    
    Physical_dt = config_container[val_iZone]->GetDelta_UnstTime(); Physical_t  = (ExtIter+1)*Physical_dt;
    if (Physical_t >=  config_container[val_iZone]->GetTotal_UnstTime()) integration_container[val_iZone][ADJFLOW_SOL]->SetConvergence(true);
    
  }
}

void CAdjMeanFlowIteration::Monitor()     { }
void CAdjMeanFlowIteration::Output()      { }
void CAdjMeanFlowIteration::Postprocess() { }

CDiscAdjMeanFlowIteration::CDiscAdjMeanFlowIteration(CConfig *config) : CIteration(config), CurrentRecording(NONE){
  
  meanflow_iteration = new CMeanFlowIteration(config);
  
  turbulent = config->GetKind_Solver() == DISC_ADJ_RANS;
  
}

CDiscAdjMeanFlowIteration::~CDiscAdjMeanFlowIteration(void) { }
void CDiscAdjMeanFlowIteration::Preprocess(COutput *output,
                                           CIntegration ***integration_container,
                                           CGeometry ***geometry_container,
                                           CSolver ****solver_container,
                                           CNumerics *****numerics_container,
                                           CConfig **config_container,
                                           CSurfaceMovement **surface_movement,
                                           CVolumetricMovement **grid_movement,
                                           CFreeFormDefBox*** FFDBox,
                                           unsigned short val_iZone) {
  
  unsigned long IntIter = 0; config_container[ZONE_0]->SetIntIter(IntIter);
  unsigned short ExtIter = config_container[val_iZone]->GetExtIter();
  
  int rank = MASTER_NODE;
#ifdef HAVE_MPI
  MPI_Comm_rank(MPI_COMM_WORLD, &rank);
#endif
  if (ExtIter == 0){
    if (config_container[val_iZone]->GetGrid_Movement()) {
      SetGrid_Movement(geometry_container[val_iZone], surface_movement[val_iZone], grid_movement[val_iZone], FFDBox[val_iZone], solver_container[val_iZone], config_container[val_iZone], val_iZone, IntIter, ExtIter);
    }
  }
  if (CurrentRecording != FLOW_VARIABLES){
    
    if ((rank == MASTER_NODE) && (ExtIter == 0)){
      cout << "Direct iteration to store computational graph." << endl;
    }
    
    /*--- Record one mean flow iteration with flow variables as input ---*/
    
    SetRecording(output, integration_container, geometry_container, solver_container, numerics_container,
                 config_container, surface_movement, grid_movement, FFDBox, val_iZone, FLOW_VARIABLES);
    
    /*--- Print residuals in the first iteration ---*/
    
    if (rank == MASTER_NODE && ExtIter == 0){
      cout << "log10[RMS Density]: "<< log10(solver_container[val_iZone][MESH_0][FLOW_SOL]->GetRes_RMS(0))
      <<", Drag: " <<solver_container[val_iZone][MESH_0][FLOW_SOL]->GetTotal_CDrag()
      <<", Lift: " << solver_container[val_iZone][MESH_0][FLOW_SOL]->GetTotal_CLift() << "." << endl;
      
      if (turbulent){
        cout << "log10[RMS k]: " << log10(solver_container[val_iZone][MESH_0][TURB_SOL]->GetRes_RMS(0)) << endl;
      }
    }
  }
}
void CDiscAdjMeanFlowIteration::Iterate(COutput *output,
                                        CIntegration ***integration_container,
                                        CGeometry ***geometry_container,
                                        CSolver ****solver_container,
                                        CNumerics *****numerics_container,
                                        CConfig **config_container,
                                        CSurfaceMovement **surface_movement,
                                        CVolumetricMovement **volume_grid_movement,
                                        CFreeFormDefBox*** FFDBox,
                                        unsigned short val_iZone) {
  
  unsigned long ExtIter = config_container[ZONE_0]->GetExtIter();
  
  /*--- Set the adjoint values of the flow and objective function ---*/
  
  InitializeAdjoint(solver_container, geometry_container, config_container, val_iZone);
  
  /*--- Run the adjoint computation ---*/
  
  AD::ComputeAdjoint();
  
  /*--- Extract the adjoints of the conservative input variables and store them for the next iteration ---*/
  
  solver_container[val_iZone][MESH_0][ADJFLOW_SOL]->ExtractAdjoint_Solution(geometry_container[val_iZone][MESH_0],
                                                                            config_container[val_iZone]);
  
  solver_container[val_iZone][MESH_0][ADJFLOW_SOL]->ExtractAdjoint_Variables(geometry_container[val_iZone][MESH_0],
                                                                             config_container[val_iZone]);
  
  if (config_container[ZONE_0]->GetKind_Solver() == DISC_ADJ_RANS) {
    solver_container[val_iZone][MESH_0][ADJTURB_SOL]->ExtractAdjoint_Solution(geometry_container[val_iZone][MESH_0],
                                                                              config_container[val_iZone]);
  }
  
  /*--- Clear all adjoints to re-use the stored computational graph in the next iteration ---*/
  
  AD::ClearAdjoints();
  
  /*--- Set the convergence criteria (only residual possible) ---*/
  
  integration_container[val_iZone][ADJFLOW_SOL]->Convergence_Monitoring(geometry_container[val_iZone][MESH_0],config_container[val_iZone],
                                                                        ExtIter,log10(solver_container[val_iZone][MESH_0][ADJFLOW_SOL]->GetRes_RMS(0)), MESH_0);
  
  if ((ExtIter+1 >= config_container[val_iZone]->GetnExtIter()) || (integration_container[val_iZone][ADJFLOW_SOL]->GetConvergence()) ||
      ((ExtIter % config_container[val_iZone]->GetWrt_Sol_Freq() == 0))){
    
    /*--- Record one mean flow iteration with geometry variables as input ---*/
    
    SetRecording(output, integration_container, geometry_container, solver_container, numerics_container,
                 config_container, surface_movement, volume_grid_movement, FFDBox, val_iZone, GEOMETRY_VARIABLES);
    
    /*--- Set the adjoint values of the flow and objective function ---*/
    
    InitializeAdjoint(solver_container, geometry_container, config_container, val_iZone);
    
    /*--- Run the adjoint computation ---*/
    
    AD::ComputeAdjoint();
    
    /*--- Extract the sensitivities (adjoint of node coordinates) ---*/
    
    solver_container[val_iZone][MESH_0][ADJFLOW_SOL]->SetSensitivity(geometry_container[val_iZone][MESH_0],config_container[val_iZone]);
    
  }
  
}

void CDiscAdjMeanFlowIteration::SetRecording(COutput *output,
                                             CIntegration ***integration_container,
                                             CGeometry ***geometry_container,
                                             CSolver ****solver_container,
                                             CNumerics *****numerics_container,
                                             CConfig **config_container,
                                             CSurfaceMovement **surface_movement,
                                             CVolumetricMovement **grid_movement,
                                             CFreeFormDefBox*** FFDBox,
                                             unsigned short val_iZone,
                                             unsigned short kind_recording)      {
  
  unsigned long IntIter = 0; config_container[ZONE_0]->SetIntIter(IntIter);
  unsigned short iMesh;
  
  /*--- Reset the tape ---*/
  
  AD::Reset();
  
  for (iMesh = 0; iMesh <= config_container[val_iZone]->GetnMGLevels(); iMesh++){
  
    solver_container[val_iZone][iMesh][ADJFLOW_SOL]->SetRecording(geometry_container[val_iZone][MESH_0], config_container[val_iZone], kind_recording);

  }

  if (turbulent){
    solver_container[val_iZone][MESH_0][ADJTURB_SOL]->SetRecording(geometry_container[val_iZone][MESH_0], config_container[val_iZone], kind_recording);
  }

  /*--- Clear indices of coupling variables ---*/

  SetDependencies(solver_container, geometry_container, config_container, val_iZone, ALL_VARIABLES);
  
  /*--- Run one iteration while tape is passive - this clears all indices ---*/
  
  meanflow_iteration->Iterate(output,integration_container,geometry_container,solver_container,numerics_container,
                              config_container,surface_movement,grid_movement,FFDBox,val_iZone);
  
  /*--- Prepare for recording ---*/
  
  for (iMesh = 0; iMesh <= config_container[val_iZone]->GetnMGLevels(); iMesh++){
    
    solver_container[val_iZone][iMesh][ADJFLOW_SOL]->SetRecording(geometry_container[val_iZone][MESH_0], config_container[val_iZone], kind_recording);
    
  }

  if (turbulent){
    solver_container[val_iZone][MESH_0][ADJTURB_SOL]->SetRecording(geometry_container[val_iZone][MESH_0], config_container[val_iZone], kind_recording);
  }

  /*--- Start the recording of all operations ---*/
  
  AD::StartRecording();
  
  /*--- Register flow variables ---*/
  
  RegisterInput(solver_container, geometry_container, config_container, val_iZone, kind_recording);
  
  /*--- Compute coupling or update the geometry ---*/

  SetDependencies(solver_container, geometry_container, config_container, val_iZone, kind_recording);
  
  /*--- Run the direct iteration ---*/
  
  meanflow_iteration->Iterate(output,integration_container,geometry_container,solver_container,numerics_container,
                              config_container,surface_movement,grid_movement,FFDBox, val_iZone);
  
  /*--- Register flow variables and objective function as output ---*/
  
  /*--- For flux-avg or area-avg objective functions the 1D values must be calculated first ---*/
  if (config_container[val_iZone]->GetKind_ObjFunc()==AVG_OUTLET_PRESSURE ||
      config_container[val_iZone]->GetKind_ObjFunc()==AVG_TOTAL_PRESSURE ||
      config_container[val_iZone]->GetKind_ObjFunc()==MASS_FLOW_RATE)
    output->OneDimensionalOutput(solver_container[val_iZone][MESH_0][FLOW_SOL],
                                 geometry_container[val_iZone][MESH_0], config_container[val_iZone]);
  
  RegisterOutput(solver_container, geometry_container, config_container, val_iZone);
  
  /*--- Stop the recording ---*/
  
  AD::StopRecording();
  
  /*--- Set the recording status ---*/
  
  CurrentRecording = kind_recording;
}


void CDiscAdjMeanFlowIteration::RegisterInput(CSolver ****solver_container, CGeometry ***geometry_container, CConfig **config_container, unsigned short iZone, unsigned short kind_recording){
  
  
  if (kind_recording == FLOW_VARIABLES || kind_recording == ALL_VARIABLES){
    
    /*--- Register flow and turbulent variables as input ---*/
    
    solver_container[iZone][MESH_0][ADJFLOW_SOL]->RegisterSolution(geometry_container[iZone][MESH_0], config_container[iZone]);
    
    solver_container[iZone][MESH_0][ADJFLOW_SOL]->RegisterVariables(geometry_container[iZone][MESH_0], config_container[iZone]);
    
    if (turbulent){
      solver_container[iZone][MESH_0][ADJTURB_SOL]->RegisterSolution(geometry_container[iZone][MESH_0], config_container[iZone]);
    }
  }
  else if (kind_recording == GEOMETRY_VARIABLES){
    
    /*--- Register node coordinates as input ---*/
    
    geometry_container[iZone][MESH_0]->RegisterCoordinates(config_container[iZone]);
    
  }

}

void CDiscAdjMeanFlowIteration::SetDependencies(CSolver ****solver_container, CGeometry ***geometry_container, CConfig **config_container, unsigned short iZone, unsigned short kind_recording){


  if ((kind_recording == GEOMETRY_VARIABLES) || (kind_recording == ALL_VARIABLES)){

     if (config_container[iZone]->GetKind_GridMovement(iZone) == ROTATING_FRAME){
       geometry_container[iZone][MESH_0]->SetRotationalVelocity(config_container[iZone],iZone);
     }
    /*--- Update geometry to get the influence on other geometry variables (normals, volume etc) ---*/
    
    geometry_container[iZone][MESH_0]->UpdateGeometry(geometry_container[iZone], config_container[iZone]);
    
  }

  /*--- Compute coupling between flow and turbulent equations ---*/

  if (turbulent){
    solver_container[iZone][MESH_0][FLOW_SOL]->Preprocessing(geometry_container[iZone][MESH_0],solver_container[iZone][MESH_0], config_container[iZone], MESH_0, NO_RK_ITER, RUNTIME_FLOW_SYS, true);
    solver_container[iZone][MESH_0][TURB_SOL]->Postprocessing(geometry_container[iZone][MESH_0],solver_container[iZone][MESH_0], config_container[iZone], MESH_0);
  }

}

void CDiscAdjMeanFlowIteration::RegisterOutput(CSolver ****solver_container, CGeometry ***geometry_container, CConfig **config_container, unsigned short iZone){
  
  /*--- Register objective function as output of the iteration ---*/
  
  solver_container[iZone][MESH_0][ADJFLOW_SOL]->RegisterObj_Func(config_container[iZone]);
  
  /*--- Register conservative variables as output of the iteration ---*/
  
  solver_container[iZone][MESH_0][ADJFLOW_SOL]->RegisterOutput(geometry_container[iZone][MESH_0],config_container[iZone]);
  
  if (turbulent){
    solver_container[iZone][MESH_0][ADJTURB_SOL]->RegisterOutput(geometry_container[iZone][MESH_0],
                                                                 config_container[iZone]);
  }
}

void CDiscAdjMeanFlowIteration::InitializeAdjoint(CSolver ****solver_container, CGeometry ***geometry_container, CConfig **config_container, unsigned short iZone){
  
  /*--- Initialize the adjoint of the objective function (typically with 1.0) ---*/
  
  solver_container[iZone][MESH_0][ADJFLOW_SOL]->SetAdj_ObjFunc(geometry_container[iZone][MESH_0], config_container[iZone]);
  
  /*--- Initialize the adjoints the conservative variables ---*/
  
  solver_container[iZone][MESH_0][ADJFLOW_SOL]->SetAdjoint_Output(geometry_container[iZone][MESH_0],
                                                                  config_container[iZone]);
  
  if (turbulent){
    solver_container[iZone][MESH_0][ADJTURB_SOL]->SetAdjoint_Output(geometry_container[iZone][MESH_0],
                                                                    config_container[iZone]);
  }
}
void CDiscAdjMeanFlowIteration::Update(COutput *output,
                                       CIntegration ***integration_container,
                                       CGeometry ***geometry_container,
                                       CSolver ****solver_container,
                                       CNumerics *****numerics_container,
                                       CConfig **config_container,
                                       CSurfaceMovement **surface_movement,
                                       CVolumetricMovement **grid_movement,
                                       CFreeFormDefBox*** FFDBox,
                                       unsigned short val_iZone)      { }
void CDiscAdjMeanFlowIteration::Monitor()     { }
void CDiscAdjMeanFlowIteration::Output()      { }
void CDiscAdjMeanFlowIteration::Postprocess() { }

<<<<<<< HEAD
CFEMFlowIteration::CFEMFlowIteration(CConfig *config) : CIteration(config) { }
CFEMFlowIteration::~CFEMFlowIteration(void) { }

void CFEMFlowIteration::Preprocess(COutput *output,
                                    CIntegration ***integration_container,
                                    CGeometry ***geometry_container,
                                    CSolver ****solver_container,
                                    CNumerics *****numerics_container,
                                    CConfig **config_container,
                                    CSurfaceMovement **surface_movement,
                                    CVolumetricMovement **grid_movement,
                                    CFreeFormDefBox*** FFDBox,
                                    unsigned short val_iZone) {
  
  unsigned long IntIter = 0; config_container[ZONE_0]->SetIntIter(IntIter);
  unsigned long ExtIter = config_container[ZONE_0]->GetExtIter();
  
  /*--- Set the initial condition ---*/
  
  solver_container[val_iZone][MESH_0][FEM_FLOW_SOL]->SetInitialCondition(geometry_container[val_iZone], solver_container[val_iZone], config_container[val_iZone], ExtIter);

}

void CFEMFlowIteration::Iterate(COutput *output,
                                 CIntegration ***integration_container,
                                 CGeometry ***geometry_container,
                                 CSolver ****solver_container,
                                 CNumerics *****numerics_container,
                                 CConfig **config_container,
                                 CSurfaceMovement **surface_movement,
                                 CVolumetricMovement **grid_movement,
                                 CFreeFormDefBox*** FFDBox,
                                 unsigned short val_iZone) {
  
  unsigned long IntIter = 0; config_container[ZONE_0]->SetIntIter(IntIter);
  unsigned long ExtIter = config_container[ZONE_0]->GetExtIter();
#ifdef HAVE_MPI
  int rank;
  MPI_Comm_rank(MPI_COMM_WORLD, &rank);
#endif
  
  /*--- Update global parameters ---*/
  
  if (config_container[val_iZone]->GetKind_Solver() == FEM_EULER)
    config_container[val_iZone]->SetGlobalParam(FEM_EULER, RUNTIME_FLOW_SYS, ExtIter);
  
  if (config_container[val_iZone]->GetKind_Solver() == FEM_NAVIER_STOKES)
    config_container[val_iZone]->SetGlobalParam(FEM_NAVIER_STOKES, RUNTIME_FLOW_SYS, ExtIter);
  
  if (config_container[val_iZone]->GetKind_Solver() == FEM_RANS)
    config_container[val_iZone]->SetGlobalParam(FEM_RANS, RUNTIME_FLOW_SYS, ExtIter);

  if (config_container[val_iZone]->GetKind_Solver() == FEM_LES)
    config_container[val_iZone]->SetGlobalParam(FEM_LES, RUNTIME_FLOW_SYS, ExtIter);
  
  /*--- Solve the Euler, Navier-Stokes, RANS or LES equations (one iteration) ---*/
  
  integration_container[val_iZone][FEM_FLOW_SOL]->MultiGrid_Iteration(geometry_container,
                                                                       solver_container,
                                                                       numerics_container,
                                                                       config_container,
                                                                       RUNTIME_FLOW_SYS,
                                                                       IntIter, val_iZone);
  
}

void CFEMFlowIteration::Update(COutput *output,
                                CIntegration ***integration_container,
                                CGeometry ***geometry_container,
                                CSolver ****solver_container,
                                CNumerics *****numerics_container,
                                CConfig **config_container,
                                CSurfaceMovement **surface_movement,
                                CVolumetricMovement **grid_movement,
                                CFreeFormDefBox*** FFDBox,
                                unsigned short val_iZone)      { }
void CFEMFlowIteration::Monitor()     { }
void CFEMFlowIteration::Output()      { }
void CFEMFlowIteration::Postprocess() { }
=======
void FEM_StructuralIteration(COutput *output, CIntegration ***integration_container, CGeometry ***geometry_container,
                  	  	  	  	 CSolver ****solver_container, CNumerics *****numerics_container, CConfig **config_container,
                  	  	  	  	 CSurfaceMovement **surface_movement, CVolumetricMovement **grid_movement, CFreeFormDefBox*** FFDBox) {

	su2double Physical_dt, Physical_t;
	su2double loadIncrement;
	unsigned short iZone;
	unsigned short nZone = geometry_container[ZONE_0][MESH_0]->GetnZone();
	unsigned long IntIter = 0; config_container[ZONE_0]->SetIntIter(IntIter);
  	unsigned long ExtIter = config_container[ZONE_0]->GetExtIter();

  	unsigned long iIncrement;
  	unsigned long nIncrements = config_container[ZONE_0]->GetNumberIncrements();

	bool dynamic = (config_container[ZONE_0]->GetDynamic_Analysis() == DYNAMIC);					// Dynamic problems
	bool nonlinear = (config_container[ZONE_0]->GetGeometricConditions() == LARGE_DEFORMATIONS);	// Geometrically non-linear problems

	bool incremental_load = config_container[ZONE_0]->GetIncrementalLoad();							// If an incremental load is applied

	/*--- This is to prevent problems when running a linear solver ---*/
	if (!nonlinear) incremental_load = false;

	int rank = MASTER_NODE;
#ifdef HAVE_MPI
	MPI_Comm_rank(MPI_COMM_WORLD, &rank);
#endif


	/*--- THIS IS THE DIRECT APPROACH (NO INCREMENTAL LOAD APPLIED) ---*/

	if (!incremental_load){

		/*--- Set the initial condition ---*/

//		for (iZone = 0; iZone < nZone; iZone++)
//			solver_container[iZone][MESH_0][FEA_SOL]->SetInitialCondition(geometry_container[iZone], solver_container[iZone], config_container[iZone], ExtIter);

		for (iZone = 0; iZone < nZone; iZone++) {

			/*--- Set the value of the internal iteration ---*/

			IntIter = ExtIter;
			if (nonlinear) IntIter = 0;

			/*--- FEA equations ---*/

			config_container[iZone]->SetGlobalParam(FEM_ELASTICITY, RUNTIME_FEA_SYS, ExtIter);

			/*--- Run the iteration ---*/

			integration_container[iZone][FEA_SOL]->Structural_Iteration_FEM(geometry_container, solver_container, numerics_container,
	                                                                		config_container, RUNTIME_FEA_SYS, IntIter, iZone);



		}

		/*----------------- If the solver is non-linear, we need to subiterate using a Newton-Raphson approach ----------------------*/

		if (nonlinear){
			for (IntIter = 1; IntIter < config_container[ZONE_0]->GetDyn_nIntIter(); IntIter++){

				for (iZone = 0; iZone < nZone; iZone++) {

					/*--- Write the convergence history (only screen output) ---*/

					output->SetConvHistory_Body(NULL, geometry_container, solver_container, config_container, integration_container, true, 0.0, ZONE_0);

					config_container[iZone]->SetIntIter(IntIter);

					integration_container[iZone][FEA_SOL]->Structural_Iteration_FEM(geometry_container, solver_container, numerics_container,
			                                                                		config_container, RUNTIME_FEA_SYS, IntIter, iZone);

				}

				if (integration_container[ZONE_0][FEA_SOL]->GetConvergence()) break;

			}

		}

	}
	/*--- The incremental load is only used in nonlinear cases ---*/
	else if (incremental_load){

		/*--- Set the initial condition: store the current solution as Solution_Old ---*/

		for (iZone = 0; iZone < nZone; iZone++)
			solver_container[iZone][MESH_0][FEA_SOL]->SetInitialCondition(geometry_container[iZone], solver_container[iZone], config_container[iZone], ExtIter);

		for (iZone = 0; iZone < nZone; iZone++) {

				/*--- The load increment is 1.0 ---*/
				loadIncrement = 1.0;
				solver_container[iZone][MESH_0][FEA_SOL]->SetLoad_Increment(loadIncrement);

				/*--- Set the value of the internal iteration ---*/

				IntIter = 0;

				/*--- FEA equations ---*/

				config_container[iZone]->SetGlobalParam(FEM_ELASTICITY, RUNTIME_FEA_SYS, ExtIter);

				/*--- Run the first iteration ---*/

				integration_container[iZone][FEA_SOL]->Structural_Iteration_FEM(geometry_container, solver_container, numerics_container,
		                                                                		config_container, RUNTIME_FEA_SYS, IntIter, iZone);


				/*--- Write the convergence history (only screen output) ---*/

				output->SetConvHistory_Body(NULL, geometry_container, solver_container, config_container, integration_container, true, 0.0, ZONE_0);

				/*--- Run the second iteration ---*/

				IntIter = 1;

				config_container[iZone]->SetIntIter(IntIter);

				integration_container[iZone][FEA_SOL]->Structural_Iteration_FEM(geometry_container, solver_container, numerics_container,
		                                                                		config_container, RUNTIME_FEA_SYS, IntIter, iZone);

		}

		bool meetCriteria;
		su2double Residual_UTOL, Residual_RTOL, Residual_ETOL;
		su2double Criteria_UTOL, Criteria_RTOL, Criteria_ETOL;

		Criteria_UTOL = config_container[ZONE_0]->GetIncLoad_Criteria(0);
		Criteria_RTOL = config_container[ZONE_0]->GetIncLoad_Criteria(1);
		Criteria_ETOL = config_container[ZONE_0]->GetIncLoad_Criteria(2);

		Residual_UTOL = log10(solver_container[ZONE_0][MESH_0][FEA_SOL]->GetRes_FEM(0));
		Residual_RTOL = log10(solver_container[ZONE_0][MESH_0][FEA_SOL]->GetRes_FEM(1));
		Residual_ETOL = log10(solver_container[ZONE_0][MESH_0][FEA_SOL]->GetRes_FEM(2));

		meetCriteria = ( ( Residual_UTOL <  Criteria_UTOL ) &&
				 	 	 ( Residual_RTOL <  Criteria_RTOL ) &&
						 ( Residual_ETOL <  Criteria_ETOL ) );

		/*--- If the criteria is met and the load is not "too big", do the regular calculation ---*/
		if (meetCriteria){

			for (IntIter = 2; IntIter < config_container[ZONE_0]->GetDyn_nIntIter(); IntIter++){

				for (iZone = 0; iZone < nZone; iZone++) {

				/*--- Write the convergence history (only screen output) ---*/

				output->SetConvHistory_Body(NULL, geometry_container, solver_container, config_container, integration_container, true, 0.0, ZONE_0);

				config_container[iZone]->SetIntIter(IntIter);

				integration_container[iZone][FEA_SOL]->Structural_Iteration_FEM(geometry_container, solver_container, numerics_container,
																				config_container, RUNTIME_FEA_SYS, IntIter, iZone);

				}

				if (integration_container[ZONE_0][FEA_SOL]->GetConvergence()) break;

			}

		}

		/*--- If the criteria is not met, a whole set of subiterations for the different loads must be done ---*/

		else {

			/*--- Here we have to restart the solution to the original one of the iteration ---*/
			/*--- Retrieve the Solution_Old as the current solution before subiterating ---*/

			for (iZone = 0; iZone < nZone; iZone++)
				solver_container[iZone][MESH_0][FEA_SOL]->ResetInitialCondition(geometry_container[iZone], solver_container[iZone], config_container[iZone], ExtIter);

			/*--- For the number of increments ---*/
			for (iIncrement = 0; iIncrement < nIncrements; iIncrement++){

				loadIncrement = (iIncrement + 1.0) * (1.0 / nIncrements);

				/*--- Set the load increment and the initial condition, and output the parameters of UTOL, RTOL, ETOL for the previous iteration ---*/

				for (iZone = 0; iZone < nZone; iZone++){

					/*--- Set the convergence monitor to false, to force se solver to converge every subiteration ---*/
					integration_container[iZone][FEA_SOL]->SetConvergence(false);

					output->SetConvHistory_Body(NULL, geometry_container, solver_container, config_container, integration_container, true, 0.0, ZONE_0);

					/*--- FEA equations ---*/

					config_container[iZone]->SetGlobalParam(FEM_ELASTICITY, RUNTIME_FEA_SYS, ExtIter);


					solver_container[iZone][MESH_0][FEA_SOL]->SetLoad_Increment(loadIncrement);
				}

				if (rank == MASTER_NODE){
					cout << endl;
					cout << "-- Incremental load: increment " << iIncrement + 1 << " ------------------------------------------" << endl;
				}

				for (iZone = 0; iZone < nZone; iZone++) {

					/*--- Set the value of the internal iteration ---*/
					IntIter = 0;
					config_container[iZone]->SetIntIter(IntIter);

					/*--- FEA equations ---*/

					config_container[iZone]->SetGlobalParam(FEM_ELASTICITY, RUNTIME_FEA_SYS, ExtIter);

					/*--- Run the iteration ---*/

					integration_container[iZone][FEA_SOL]->Structural_Iteration_FEM(geometry_container, solver_container, numerics_container,
			                                                                		config_container, RUNTIME_FEA_SYS, IntIter, iZone);



				}

				/*----------------- If the solver is non-linear, we need to subiterate using a Newton-Raphson approach ----------------------*/

				for (IntIter = 1; IntIter < config_container[ZONE_0]->GetDyn_nIntIter(); IntIter++){

					for (iZone = 0; iZone < nZone; iZone++) {

						/*--- Write the convergence history (only screen output) ---*/

						output->SetConvHistory_Body(NULL, geometry_container, solver_container, config_container, integration_container, true, 0.0, ZONE_0);

						config_container[iZone]->SetIntIter(IntIter);

						integration_container[iZone][FEA_SOL]->Structural_Iteration_FEM(geometry_container, solver_container, numerics_container,
					                                                                		config_container, RUNTIME_FEA_SYS, IntIter, iZone);

					}

					if (integration_container[ZONE_0][FEA_SOL]->GetConvergence()) break;

				}

			}

		}

	}



	/*----------------- Compute averaged nodal stress and reactions ------------------------*/

	for (iZone = 0; iZone < nZone; iZone++)
		solver_container[iZone][MESH_0][FEA_SOL]->Compute_NodalStress(geometry_container[iZone][MESH_0], solver_container[iZone][MESH_0], numerics_container[iZone][MESH_0][FEA_SOL][VISC_TERM], config_container[iZone]);

	/*----------------- Update structural solver ----------------------*/

	if (dynamic){
		for (iZone = 0; iZone < nZone; iZone++) {
			integration_container[iZone][FEA_SOL]->SetFEM_StructuralSolver(geometry_container[iZone][MESH_0], solver_container[iZone][MESH_0], config_container[iZone], MESH_0);
			integration_container[iZone][FEA_SOL]->SetConvergence(false);
		}

	    /*--- Verify convergence criteria (based on total time) ---*/

		Physical_dt = config_container[ZONE_0]->GetDelta_DynTime();
		Physical_t  = (ExtIter+1)*Physical_dt;
		if (Physical_t >=  config_container[ZONE_0]->GetTotal_DynTime())
			integration_container[ZONE_0][FEA_SOL]->SetConvergence(true);
	}


}
>>>>>>> a8ddba66

void FluidStructureIteration(COutput *output, CIntegration ***integration_container, CGeometry ***geometry_container,
                             CSolver ****solver_container, CNumerics *****numerics_container, CConfig **config_container,
                             CSurfaceMovement **surface_movement, CVolumetricMovement **grid_movement, CFreeFormDefBox*** FFDBox,
                             unsigned long iFluidIt, unsigned long nFluidIt) {
  
  su2double Physical_dt, Physical_t;
  unsigned short iMesh;
  unsigned long IntIter = 0; config_container[ZONE_0]->SetIntIter(IntIter);
  unsigned long IntIter_Struct = 0; config_container[ZONE_1]->SetIntIter(IntIter_Struct);
  unsigned long iFSIIter = 0;
  unsigned long nFSIIter = config_container[ZONE_0]->GetnIterFSI();
  unsigned long ExtIter = config_container[ZONE_0]->GetExtIter();
  
  unsigned short SolContainer_Position_fea = config_container[ZONE_1]->GetContainerPosition(RUNTIME_FEA_SYS);
  
  /*------------- Structural predictor for displacements ------------*/
  
  /*--- Predict structural displacement --*/
  solver_container[ZONE_1][MESH_0][FEA_SOL]->PredictStruct_Displacement(geometry_container[ZONE_1], config_container[ZONE_1],
                                                                        solver_container[ZONE_1]);
  
  
  while (iFSIIter<nFSIIter){
    
    /*------------------------ Mesh movement --------------------------*/
    
    /*--- Update the the flow geometry (ZONE 0) --*/
    
    solver_container[ZONE_0][MESH_0][FLOW_SOL]->SetFlow_Displacement(geometry_container[ZONE_0], grid_movement[ZONE_0],
                                                                     config_container[ZONE_0], config_container[ZONE_1],
                                                                     geometry_container[ZONE_1], solver_container[ZONE_1]);
    
    /*---------------------- Fluid iteration --------------------------*/
    
    /*--- Set the initial condition ---*/
    
    solver_container[ZONE_0][MESH_0][FLOW_SOL]->SetInitialCondition(geometry_container[ZONE_0], solver_container[ZONE_0], config_container[ZONE_0], ExtIter);
    
    /*--- Apply a Wind Gust ---*/
    
    if (config_container[ZONE_0]->GetWind_Gust()){
      //SetWind_GustField(config_container[ZONE_0],geometry_container[ZONE_0],solver_container[ZONE_0]);
    }
    
    /*--- Set the value of the internal iteration ---*/
    
    IntIter = ExtIter;
    
    if ((config_container[ZONE_0]->GetUnsteady_Simulation() == DT_STEPPING_1ST) ||
        (config_container[ZONE_0]->GetUnsteady_Simulation() == DT_STEPPING_2ND)) IntIter = 0;
    
    /*--- Update global parameters ---*/
    
    if (config_container[ZONE_0]->GetKind_Solver() == EULER){
      config_container[ZONE_0]->SetGlobalParam(EULER, RUNTIME_FLOW_SYS, ExtIter);
    }
    if (config_container[ZONE_0]->GetKind_Solver() == NAVIER_STOKES){
      config_container[ZONE_0]->SetGlobalParam(NAVIER_STOKES, RUNTIME_FLOW_SYS, ExtIter);
    }
    if (config_container[ZONE_0]->GetKind_Solver() == RANS){
      config_container[ZONE_0]->SetGlobalParam(RANS, RUNTIME_FLOW_SYS, ExtIter);
    }
    
    /*--- Solve the Euler, Navier-Stokes or Reynolds-averaged Navier-Stokes (RANS) equations (one iteration) ---*/
    
    integration_container[ZONE_0][FLOW_SOL]->MultiGrid_Iteration(geometry_container, solver_container, numerics_container,
                                                                 config_container, RUNTIME_FLOW_SYS, IntIter, ZONE_0);
    
    if (config_container[ZONE_0]->GetKind_Solver() == RANS) {
      
      /*--- Solve the turbulence model ---*/
      
      config_container[ZONE_0]->SetGlobalParam(RANS, RUNTIME_TURB_SYS, ExtIter);
      integration_container[ZONE_0][TURB_SOL]->SingleGrid_Iteration(geometry_container, solver_container, numerics_container,
                                                                    config_container, RUNTIME_TURB_SYS, IntIter, ZONE_0);
      
      /*--- Solve transition model ---*/
      
      if (config_container[ZONE_0]->GetKind_Trans_Model() == LM) {
        config_container[ZONE_0]->SetGlobalParam(RANS, RUNTIME_TRANS_SYS, ExtIter);
        integration_container[ZONE_0][TRANS_SOL]->SingleGrid_Iteration(geometry_container, solver_container, numerics_container,
                                                                       config_container, RUNTIME_TRANS_SYS, IntIter, ZONE_0);
      }
      
    }
    
    /*--- Dual time stepping strategy ---*/
    
    if ((config_container[ZONE_0]->GetUnsteady_Simulation() == DT_STEPPING_1ST) ||
        (config_container[ZONE_0]->GetUnsteady_Simulation() == DT_STEPPING_2ND)) {
      
      for(IntIter = 1; IntIter < config_container[ZONE_0]->GetUnst_nIntIter(); IntIter++) {
        
        /*--- Write the convergence history (only screen output) ---*/
        
        output->SetConvHistory_Body(NULL, geometry_container, solver_container, config_container, integration_container, true, 0.0, ZONE_0);
        
        /*--- Set the value of the internal iteration ---*/
        
        config_container[ZONE_0]->SetIntIter(IntIter);
        
        /*--- Pseudo-timestepping for the Euler, Navier-Stokes or Reynolds-averaged Navier-Stokes equations ---*/
        
        if (config_container[ZONE_0]->GetKind_Solver() == EULER)
          config_container[ZONE_0]->SetGlobalParam(EULER, RUNTIME_FLOW_SYS, ExtIter);
        if (config_container[ZONE_0]->GetKind_Solver() == NAVIER_STOKES)
          config_container[ZONE_0]->SetGlobalParam(NAVIER_STOKES, RUNTIME_FLOW_SYS, ExtIter);
        if (config_container[ZONE_0]->GetKind_Solver() == RANS)
          config_container[ZONE_0]->SetGlobalParam(RANS, RUNTIME_FLOW_SYS, ExtIter);
        
        /*--- Solve the Euler, Navier-Stokes or Reynolds-averaged Navier-Stokes (RANS) equations (one iteration) ---*/
        
        integration_container[ZONE_0][FLOW_SOL]->MultiGrid_Iteration(geometry_container, solver_container, numerics_container,
                                                                     config_container, RUNTIME_FLOW_SYS, IntIter, ZONE_0);
        
        /*--- Pseudo-timestepping the turbulence model ---*/
        
        if (config_container[ZONE_0]->GetKind_Solver() == RANS) {
          
          /*--- Solve the turbulence model ---*/
          
          config_container[ZONE_0]->SetGlobalParam(RANS, RUNTIME_TURB_SYS, ExtIter);
          integration_container[ZONE_0][TURB_SOL]->SingleGrid_Iteration(geometry_container, solver_container, numerics_container,
                                                                        config_container, RUNTIME_TURB_SYS, IntIter, ZONE_0);
          
          /*--- Solve transition model ---*/
          
          if (config_container[ZONE_0]->GetKind_Trans_Model() == LM) {
            config_container[ZONE_0]->SetGlobalParam(RANS, RUNTIME_TRANS_SYS, ExtIter);
            integration_container[ZONE_0][TRANS_SOL]->SingleGrid_Iteration(geometry_container, solver_container, numerics_container,
                                                                           config_container, RUNTIME_TRANS_SYS, IntIter, ZONE_0);
          }
        }
        
        if (integration_container[ZONE_0][FLOW_SOL]->GetConvergence()) break;
        
      }
      
    }
    
    /*-------------------- Structural iteration -----------------------*/
    
    /*--- Set the initial condition at the first iteration ---*/
    
    // solver_container[ZONE_1][MESH_0][FEA_SOL]->SetInitialCondition(geometry_container[ZONE_1], solver_container[ZONE_1], config_container[ZONE_1], ExtIter);
    
    /*--- Set the value of the internal iteration ---*/
    
    IntIter_Struct = ExtIter;
    
    /*--- FEA equations ---*/
    
    config_container[ZONE_1]->SetGlobalParam(LINEAR_ELASTICITY, RUNTIME_FEA_SYS, ExtIter);
    
    /*--- Update loads for the FEA model ---*/
    
    solver_container[ZONE_1][MESH_0][FEA_SOL]->SetFEA_Load(solver_container[ZONE_0], geometry_container[ZONE_1], geometry_container[ZONE_0],
                                                           config_container[ZONE_1], config_container[ZONE_0], numerics_container[ZONE_1][MESH_0][SolContainer_Position_fea][VISC_TERM]);
    
    /*--- Run the iteration ---*/
    
    integration_container[ZONE_1][FEA_SOL]->Structural_Iteration(geometry_container, solver_container, numerics_container,
                                                                 config_container, RUNTIME_FEA_SYS, IntIter_Struct, ZONE_1);
    
    /*-------------------- Aitken's relaxation ------------------------*/
    
    solver_container[ZONE_1][MESH_0][FEA_SOL]->ComputeAitken_Coefficient(geometry_container[ZONE_1], config_container[ZONE_1],
                                                                         solver_container[ZONE_1], iFSIIter);
    
    
    solver_container[ZONE_1][MESH_0][FEA_SOL]->SetAitken_Relaxation(geometry_container[ZONE_1], config_container[ZONE_1],
                                                                    solver_container[ZONE_1]);
    
    /*-------------------- Check convergence --------------------------*/
    
    integration_container[ZONE_1][FEA_SOL]->Convergence_Monitoring_FSI(geometry_container[ZONE_1][MESH_0], config_container[ZONE_1],
                                                                       solver_container[ZONE_1][MESH_0][FEA_SOL], iFSIIter);
    
    if (integration_container[ZONE_1][FEA_SOL]->GetConvergence_FSI()) break;
    
    /*--------------------- Update iFSIIter ---------------------------*/
    
    iFSIIter++;
    
  }
  
  if ((config_container[ZONE_0]->GetUnsteady_Simulation() == DT_STEPPING_1ST) ||
      (config_container[ZONE_0]->GetUnsteady_Simulation() == DT_STEPPING_2ND)) {
    
    /*-------------------- Update fluid solver ------------------------*/
    
    /*--- Update dual time solver on all mesh levels ---*/
    
    for (iMesh = 0; iMesh <= config_container[ZONE_0]->GetnMGLevels(); iMesh++) {
      integration_container[ZONE_0][FLOW_SOL]->SetDualTime_Solver(geometry_container[ZONE_0][iMesh], solver_container[ZONE_0][iMesh][FLOW_SOL], config_container[ZONE_0], iMesh);
      integration_container[ZONE_0][FLOW_SOL]->SetConvergence(false);
    }
    
    /*--- Update dual time solver for the turbulence model ---*/
    
    if (config_container[ZONE_0]->GetKind_Solver() == RANS) {
      integration_container[ZONE_0][TURB_SOL]->SetDualTime_Solver(geometry_container[ZONE_0][MESH_0], solver_container[ZONE_0][MESH_0][TURB_SOL], config_container[ZONE_0], MESH_0);
      integration_container[ZONE_0][TURB_SOL]->SetConvergence(false);
    }
    
    /*--- Update dual time solver for the transition model ---*/
    
    if (config_container[ZONE_0]->GetKind_Trans_Model() == LM) {
      integration_container[ZONE_0][TRANS_SOL]->SetDualTime_Solver(geometry_container[ZONE_0][MESH_0], solver_container[ZONE_0][MESH_0][TRANS_SOL], config_container[ZONE_0], MESH_0);
      integration_container[ZONE_0][TRANS_SOL]->SetConvergence(false);
    }
    
    /*--- Verify convergence criteria (based on total time) ---*/
    
    Physical_dt = config_container[ZONE_0]->GetDelta_UnstTime();
    Physical_t  = (ExtIter+1)*Physical_dt;
    if (Physical_t >=  config_container[ZONE_0]->GetTotal_UnstTime())
      integration_container[ZONE_0][FLOW_SOL]->SetConvergence(true);
    
  }
  
  /*----------------- Update structural solver ----------------------*/
  
  integration_container[ZONE_1][FEA_SOL]->SetStructural_Solver(geometry_container[ZONE_1][MESH_0], solver_container[ZONE_1][MESH_0][FEA_SOL], config_container[ZONE_1], MESH_0);
  
  /*-----------------------------------------------------------------*/
  /*--------------- Update convergence parameter --------------------*/
  /*-----------------------------------------------------------------*/
  
  integration_container[ZONE_1][FEA_SOL]->SetConvergence_FSI(false);
  
  
}

void SetGrid_Movement(CGeometry **geometry_container, CSurfaceMovement *surface_movement,
                      CVolumetricMovement *grid_movement, CFreeFormDefBox **FFDBox,
                      CSolver ***solver_container, CConfig *config_container,
                      unsigned short iZone, unsigned long IntIter, unsigned long ExtIter)   {
  
  unsigned short iDim, iMGlevel, nMGlevels = config_container->GetnMGLevels();
  unsigned short Kind_Grid_Movement = config_container->GetKind_GridMovement(iZone);
  unsigned long nIterMesh;
  unsigned long iPoint;
  bool stat_mesh = true;
  bool adjoint = config_container->GetContinuous_Adjoint();
  bool time_spectral = (config_container->GetUnsteady_Simulation() == TIME_SPECTRAL);
  
  /*--- For a time-spectral case, set "iteration number" to the zone number,
   so that the meshes are positioned correctly for each instance. ---*/
  if (time_spectral) {
    ExtIter = iZone;
    Kind_Grid_Movement = config_container->GetKind_GridMovement(ZONE_0);
  }
  
  int rank = MASTER_NODE;
#ifdef HAVE_MPI
  MPI_Comm_rank(MPI_COMM_WORLD, &rank);
#endif
  
  /*--- Perform mesh movement depending on specified type ---*/
  switch (Kind_Grid_Movement) {
      
    case MOVING_WALL:
      
      /*--- Fixed wall velocities: set the grid velocities only one time
       before the first iteration flow solver. ---*/
      
      if (ExtIter == 0) {
        
        if (rank == MASTER_NODE)
          cout << endl << " Setting the moving wall velocities." << endl;
        
        surface_movement->Moving_Walls(geometry_container[MESH_0],
                                       config_container, iZone, ExtIter);
        
        /*--- Update the grid velocities on the coarser multigrid levels after
         setting the moving wall velocities for the finest mesh. ---*/
        
        grid_movement->UpdateMultiGrid(geometry_container, config_container);
        
      }
      
      break;
      
      
    case ROTATING_FRAME:
      
      /*--- Steadily rotating frame: set the grid velocities just once
       before the first iteration flow solver. ---*/
      
      if (ExtIter == 0) {
        
        if (rank == MASTER_NODE) {
          cout << endl << " Setting rotating frame grid velocities";
          cout << " for zone " << iZone << "." << endl;
        }
        
        /*--- Set the grid velocities on all multigrid levels for a steadily
         rotating reference frame. ---*/
        
        for (iMGlevel = 0; iMGlevel <= nMGlevels; iMGlevel++)
          geometry_container[iMGlevel]->SetRotationalVelocity(config_container, iZone);
        
      }
      
      break;
      
    case STEADY_TRANSLATION:
      
      /*--- Set the translational velocity and hold the grid fixed during
       the calculation (similar to rotating frame, but there is no extra
       source term for translation). ---*/
      
      if (ExtIter == 0) {
        
        if (rank == MASTER_NODE)
          cout << endl << " Setting translational grid velocities." << endl;
        
        /*--- Set the translational velocity on all grid levels. ---*/
        
        for (iMGlevel = 0; iMGlevel <= nMGlevels; iMGlevel++)
          geometry_container[iMGlevel]->SetTranslationalVelocity(config_container);
        
      }
      
      break;
      
    case RIGID_MOTION:
      
      if (rank == MASTER_NODE) {
        cout << endl << " Performing rigid mesh transformation." << endl;
      }
      
      /*--- Move each node in the volume mesh using the specified type
       of rigid mesh motion. These routines also compute analytic grid
       velocities for the fine mesh. ---*/
      
      grid_movement->Rigid_Translation(geometry_container[MESH_0],
                                       config_container, iZone, ExtIter);
      grid_movement->Rigid_Plunging(geometry_container[MESH_0],
                                    config_container, iZone, ExtIter);
      grid_movement->Rigid_Pitching(geometry_container[MESH_0],
                                    config_container, iZone, ExtIter);
      grid_movement->Rigid_Rotation(geometry_container[MESH_0],
                                    config_container, iZone, ExtIter);
      
      /*--- Update the multigrid structure after moving the finest grid,
       including computing the grid velocities on the coarser levels. ---*/
      
      grid_movement->UpdateMultiGrid(geometry_container, config_container);
      
      break;
      
    case DEFORMING:
      
      if (rank == MASTER_NODE)
        cout << endl << " Updating surface positions." << endl;
      
      /*--- Translating ---*/
      
      /*--- Compute the new node locations for moving markers ---*/
      
      surface_movement->Surface_Translating(geometry_container[MESH_0],
                                            config_container, ExtIter, iZone);
      /*--- Deform the volume grid around the new boundary locations ---*/
      
      if (rank == MASTER_NODE)
        cout << " Deforming the volume grid." << endl;
      grid_movement->SetVolume_Deformation(geometry_container[MESH_0],
                                           config_container, true);
      
      /*--- Plunging ---*/
      
      /*--- Compute the new node locations for moving markers ---*/
      
      surface_movement->Surface_Plunging(geometry_container[MESH_0],
                                         config_container, ExtIter, iZone);
      /*--- Deform the volume grid around the new boundary locations ---*/
      
      if (rank == MASTER_NODE)
        cout << " Deforming the volume grid." << endl;
      grid_movement->SetVolume_Deformation(geometry_container[MESH_0],
                                           config_container, true);
      
      /*--- Pitching ---*/
      
      /*--- Compute the new node locations for moving markers ---*/
      
      surface_movement->Surface_Pitching(geometry_container[MESH_0],
                                         config_container, ExtIter, iZone);
      /*--- Deform the volume grid around the new boundary locations ---*/
      
      if (rank == MASTER_NODE)
        cout << " Deforming the volume grid." << endl;
      grid_movement->SetVolume_Deformation(geometry_container[MESH_0],
                                           config_container, true);
      
      /*--- Rotating ---*/
      
      /*--- Compute the new node locations for moving markers ---*/
      
      surface_movement->Surface_Rotating(geometry_container[MESH_0],
                                         config_container, ExtIter, iZone);
      /*--- Deform the volume grid around the new boundary locations ---*/
      
      if (rank == MASTER_NODE)
        cout << " Deforming the volume grid." << endl;
      grid_movement->SetVolume_Deformation(geometry_container[MESH_0],
                                           config_container, true);
      
      /*--- Update the grid velocities on the fine mesh using finite
       differencing based on node coordinates at previous times. ---*/
      
      if (!adjoint) {
        if (rank == MASTER_NODE)
          cout << " Computing grid velocities by finite differencing." << endl;
        geometry_container[MESH_0]->SetGridVelocity(config_container, ExtIter);
      }
      
      /*--- Update the multigrid structure after moving the finest grid,
       including computing the grid velocities on the coarser levels. ---*/
      
      grid_movement->UpdateMultiGrid(geometry_container, config_container);
      
      break;
      
    case EXTERNAL: case EXTERNAL_ROTATION:
      
      /*--- Apply rigid rotation to entire grid first, if necessary ---*/
      
      if (Kind_Grid_Movement == EXTERNAL_ROTATION) {
        if (rank == MASTER_NODE)
          cout << " Updating node locations by rigid rotation." << endl;
        grid_movement->Rigid_Rotation(geometry_container[MESH_0],
                                      config_container, iZone, ExtIter);
      }
      
      /*--- Load new surface node locations from external files ---*/
      
      if (rank == MASTER_NODE)
        cout << " Updating surface locations from file." << endl;
      surface_movement->SetExternal_Deformation(geometry_container[MESH_0],
                                                config_container, iZone, ExtIter);
      
      /*--- Deform the volume grid around the new boundary locations ---*/
      
      if (rank == MASTER_NODE)
        cout << " Deforming the volume grid." << endl;
      grid_movement->SetVolume_Deformation(geometry_container[MESH_0],
                                           config_container, true);
      
      /*--- Update the grid velocities on the fine mesh using finite
       differencing based on node coordinates at previous times. ---*/
      
      if (!adjoint) {
        if (rank == MASTER_NODE)
          cout << " Computing grid velocities by finite differencing." << endl;
        geometry_container[MESH_0]->SetGridVelocity(config_container, ExtIter);
      }
      
      /*--- Update the multigrid structure after moving the finest grid,
       including computing the grid velocities on the coarser levels. ---*/
      
      grid_movement->UpdateMultiGrid(geometry_container, config_container);
      
      break;
      
    case AEROELASTIC: case AEROELASTIC_RIGID_MOTION:
      
      /*--- Apply rigid mesh transformation to entire grid first, if necessary ---*/
      if (IntIter == 0) {
        if (Kind_Grid_Movement == AEROELASTIC_RIGID_MOTION) {
          
          if (rank == MASTER_NODE) {
            cout << endl << " Performing rigid mesh transformation." << endl;
          }
          
          /*--- Move each node in the volume mesh using the specified type
           of rigid mesh motion. These routines also compute analytic grid
           velocities for the fine mesh. ---*/
          
          grid_movement->Rigid_Translation(geometry_container[MESH_0],
                                           config_container, iZone, ExtIter);
          grid_movement->Rigid_Plunging(geometry_container[MESH_0],
                                        config_container, iZone, ExtIter);
          grid_movement->Rigid_Pitching(geometry_container[MESH_0],
                                        config_container, iZone, ExtIter);
          grid_movement->Rigid_Rotation(geometry_container[MESH_0],
                                        config_container, iZone, ExtIter);
          
          /*--- Update the multigrid structure after moving the finest grid,
           including computing the grid velocities on the coarser levels. ---*/
          
          grid_movement->UpdateMultiGrid(geometry_container, config_container);
        }
        
      }
      
      /*--- Use the if statement to move the grid only at selected dual time step iterations. ---*/
      else if (IntIter % config_container->GetAeroelasticIter() ==0) {
        
        if (rank == MASTER_NODE)
          cout << endl << " Solving aeroelastic equations and updating surface positions." << endl;
        
        /*--- Solve the aeroelastic equations for the new node locations of the moving markers(surfaces) ---*/
        
        solver_container[MESH_0][FLOW_SOL]->Aeroelastic(surface_movement, geometry_container[MESH_0], config_container, ExtIter);
        
        /*--- Deform the volume grid around the new boundary locations ---*/
        
        if (rank == MASTER_NODE)
          cout << " Deforming the volume grid due to the aeroelastic movement." << endl;
        grid_movement->SetVolume_Deformation(geometry_container[MESH_0],
                                             config_container, true);
        
        /*--- Update the grid velocities on the fine mesh using finite
         differencing based on node coordinates at previous times. ---*/
        
        if (rank == MASTER_NODE)
          cout << " Computing grid velocities by finite differencing." << endl;
        geometry_container[MESH_0]->SetGridVelocity(config_container, ExtIter);
        
        /*--- Update the multigrid structure after moving the finest grid,
         including computing the grid velocities on the coarser levels. ---*/
        
        grid_movement->UpdateMultiGrid(geometry_container, config_container);
      }
      
      break;
      
    case ELASTICITY:
      
      if (ExtIter != 0) {
        
        if (rank == MASTER_NODE)
          cout << " Deforming the grid using the Linear Elasticity solution." << endl;
        
        /*--- Update the coordinates of the grid using the linear elasticity solution. ---*/
        for (iPoint = 0; iPoint < geometry_container[MESH_0]->GetnPoint(); iPoint++) {
          
          su2double *U_time_nM1 = solver_container[MESH_0][FEA_SOL]->node[iPoint]->GetSolution_time_n1();
          su2double *U_time_n   = solver_container[MESH_0][FEA_SOL]->node[iPoint]->GetSolution_time_n();
          
          for (iDim = 0; iDim < geometry_container[MESH_0]->GetnDim(); iDim++)
            geometry_container[MESH_0]->node[iPoint]->AddCoord(iDim, U_time_n[iDim] - U_time_nM1[iDim]);
          
        }
        
      }
      
      break;
      
    case FLUID_STRUCTURE:

      if (rank == MASTER_NODE)
        cout << endl << "Deforming the grid for Fluid-Structure Interaction applications." << endl;

      /*--- Deform the volume grid around the new boundary locations ---*/

      if (rank == MASTER_NODE)
        cout << "Deforming the volume grid." << endl;
      grid_movement->SetVolume_Deformation(geometry_container[MESH_0],
                                           config_container, true);

      nIterMesh = grid_movement->Get_nIterMesh();
      stat_mesh = (nIterMesh == 0);

      if (!adjoint && !stat_mesh) {
        if (rank == MASTER_NODE)
          cout << "Computing grid velocities by finite differencing." << endl;
        geometry_container[MESH_0]->SetGridVelocity(config_container, ExtIter);
      }
      else if (stat_mesh){
          if (rank == MASTER_NODE)
            cout << "The mesh is up-to-date. Using previously stored grid velocities." << endl;
      }

      /*--- Update the multigrid structure after moving the finest grid,
       including computing the grid velocities on the coarser levels. ---*/

      grid_movement->UpdateMultiGrid(geometry_container, config_container);

      break;

    case NO_MOVEMENT: case GUST: default:
      
      /*--- There is no mesh motion specified for this zone. ---*/
      if (rank == MASTER_NODE)
        cout << "No mesh motion specified." << endl;
      
      break;
  }
  
}<|MERGE_RESOLUTION|>--- conflicted
+++ resolved
@@ -1742,7 +1742,6 @@
 void CDiscAdjMeanFlowIteration::Output()      { }
 void CDiscAdjMeanFlowIteration::Postprocess() { }
 
-<<<<<<< HEAD
 CFEMFlowIteration::CFEMFlowIteration(CConfig *config) : CIteration(config) { }
 CFEMFlowIteration::~CFEMFlowIteration(void) { }
 
@@ -1822,7 +1821,8 @@
 void CFEMFlowIteration::Monitor()     { }
 void CFEMFlowIteration::Output()      { }
 void CFEMFlowIteration::Postprocess() { }
-=======
+
+
 void FEM_StructuralIteration(COutput *output, CIntegration ***integration_container, CGeometry ***geometry_container,
                   	  	  	  	 CSolver ****solver_container, CNumerics *****numerics_container, CConfig **config_container,
                   	  	  	  	 CSurfaceMovement **surface_movement, CVolumetricMovement **grid_movement, CFreeFormDefBox*** FFDBox) {
@@ -2096,7 +2096,6 @@
 
 
 }
->>>>>>> a8ddba66
 
 void FluidStructureIteration(COutput *output, CIntegration ***integration_container, CGeometry ***geometry_container,
                              CSolver ****solver_container, CNumerics *****numerics_container, CConfig **config_container,
