/*!
 * \file output_flow_inc.cpp
 * \brief Main subroutines for incompressible flow output
 * \author R. Sanchez
 * \version 6.0.1 "Falcon"
 *
 * The current SU2 release has been coordinated by the
 * SU2 International Developers Society <www.su2devsociety.org>
 * with selected contributions from the open-source community.
 *
 * The main research teams contributing to the current release are:
 *  - Prof. Juan J. Alonso's group at Stanford University.
 *  - Prof. Piero Colonna's group at Delft University of Technology.
 *  - Prof. Nicolas R. Gauger's group at Kaiserslautern University of Technology.
 *  - Prof. Alberto Guardone's group at Polytechnic University of Milan.
 *  - Prof. Rafael Palacios' group at Imperial College London.
 *  - Prof. Vincent Terrapon's group at the University of Liege.
 *  - Prof. Edwin van der Weide's group at the University of Twente.
 *  - Lab. of New Concepts in Aeronautics at Tech. Institute of Aeronautics.
 *
 * Copyright 2012-2018, Francisco D. Palacios, Thomas D. Economon,
 *                      Tim Albring, and the SU2 contributors.
 *
 * SU2 is free software; you can redistribute it and/or
 * modify it under the terms of the GNU Lesser General Public
 * License as published by the Free Software Foundation; either
 * version 2.1 of the License, or (at your option) any later version.
 *
 * SU2 is distributed in the hope that it will be useful,
 * but WITHOUT ANY WARRANTY; without even the implied warranty of
 * MERCHANTABILITY or FITNESS FOR A PARTICULAR PURPOSE. See the GNU
 * Lesser General Public License for more details.
 *
 * You should have received a copy of the GNU Lesser General Public
 * License along with SU2. If not, see <http://www.gnu.org/licenses/>.
 */

#include "../../include/output/CFlowIncOutput.hpp"

#include "../../../Common/include/geometry_structure.hpp"
#include "../../include/solver_structure.hpp"

CFlowIncOutput::CFlowIncOutput(CConfig *config, unsigned short nDim) : CFlowOutput(config, nDim, false) {

  turb_model = config->GetKind_Turb_Model();

  heat = config->GetEnergy_Equation();

  weakly_coupled_heat = config->GetWeakly_Coupled_Heat();

  /*--- Set the default history fields if nothing is set in the config file ---*/

  if (nRequestedHistoryFields == 0){
    requestedHistoryFields.emplace_back("ITER");
    requestedHistoryFields.emplace_back("RMS_RES");
    nRequestedHistoryFields = requestedHistoryFields.size();
  }

  if (nRequestedScreenFields == 0){
    if (multiZone) requestedScreenFields.emplace_back("OUTER_ITER");
    requestedScreenFields.emplace_back("INNER_ITER");
    requestedScreenFields.emplace_back("RMS_PRESSURE");
    requestedScreenFields.emplace_back("RMS_VELOCITY-X");
    requestedScreenFields.emplace_back("RMS_VELOCITY-Y");
    nRequestedScreenFields = requestedScreenFields.size();
  }

  if (nRequestedVolumeFields == 0){
    requestedVolumeFields.emplace_back("COORDINATES");
    requestedVolumeFields.emplace_back("SOLUTION");
    requestedVolumeFields.emplace_back("PRIMITIVE");
    nRequestedVolumeFields = requestedVolumeFields.size();
  }

  stringstream ss;
  ss << "Zone " << config->GetiZone() << " (Incomp. Fluid)";
  multiZoneHeaderString = ss.str();

  /*--- Set the volume filename --- */

  volumeFilename = config->GetVolume_FileName();

  /*--- Set the surface filename --- */

  surfaceFilename = config->GetSurfCoeff_FileName();

  /*--- Set the restart filename --- */

  restartFilename = config->GetRestart_FileName();

  /*--- Set the default convergence field --- */

  if (convFields.empty() ) convFields.emplace_back("RMS_PRESSURE");


}

CFlowIncOutput::~CFlowIncOutput(void) {}


void CFlowIncOutput::SetHistoryOutputFields(CConfig *config){

  /// BEGIN_GROUP: RMS_RES, DESCRIPTION: The root-mean-square residuals of the SOLUTION variables.
  /// DESCRIPTION: Root-mean square residual of the pressure.
  AddHistoryOutput("RMS_PRESSURE",   "rms[P]", ScreenOutputFormat::FIXED,   "RMS_RES", "Root-mean square residual of the pressure.", HistoryFieldType::RESIDUAL);
  /// DESCRIPTION: Root-mean square residual of the velocity x-component.
  AddHistoryOutput("RMS_VELOCITY-X", "rms[U]", ScreenOutputFormat::FIXED,   "RMS_RES", "Root-mean square residual of the velocity x-component.", HistoryFieldType::RESIDUAL);
  /// DESCRIPTION: Root-mean square residual of the velocity y-component.
  AddHistoryOutput("RMS_VELOCITY-Y", "rms[V]", ScreenOutputFormat::FIXED,   "RMS_RES", "Root-mean square residual of the velocity y-component.", HistoryFieldType::RESIDUAL);
  /// DESCRIPTION: Root-mean square residual of the velocity z-component.
  if (nDim == 3) AddHistoryOutput("RMS_VELOCITY-Z", "rms[W]", ScreenOutputFormat::FIXED,   "RMS_RES", "Root-mean square residual of the velocity z-component.", HistoryFieldType::RESIDUAL);
  /// DESCRIPTION: Maximum residual of the temperature.
  if (heat || weakly_coupled_heat) AddHistoryOutput("RMS_TEMPERATURE", "rms[T]", ScreenOutputFormat::FIXED, "RMS_RES", "Root-mean square residual of the temperature.", HistoryFieldType::RESIDUAL);

  switch(turb_model){
  case SA: case SA_NEG: case SA_E: case SA_COMP: case SA_E_COMP:
    /// DESCRIPTION: Root-mean square residual of nu tilde (SA model).
    AddHistoryOutput("RMS_NU_TILDE",       "rms[nu]", ScreenOutputFormat::FIXED, "RMS_RES", "Root-mean square residual of nu tilde (SA model).", HistoryFieldType::RESIDUAL);
    break;
  case SST: case SST_SUST:
    /// DESCRIPTION: Root-mean square residual of kinetic energy (SST model).
    AddHistoryOutput("RMS_TKE", "rms[k]",  ScreenOutputFormat::FIXED, "RMS_RES", "Root-mean square residual of kinetic energy (SST model).", HistoryFieldType::RESIDUAL);
    /// DESCRIPTION: Root-mean square residual of the dissipation (SST model).
    AddHistoryOutput("RMS_DISSIPATION",    "rms[w]",  ScreenOutputFormat::FIXED, "RMS_RES", "Root-mean square residual of dissipation (SST model).", HistoryFieldType::RESIDUAL);
    break;
  default: break;
  }
  /// END_GROUP

  /// BEGIN_GROUP: MAX_RES, DESCRIPTION: The maximum residuals of the SOLUTION variables.
  /// DESCRIPTION: Maximum residual of the pressure.
  AddHistoryOutput("MAX_PRESSURE",   "max[P]", ScreenOutputFormat::FIXED,   "MAX_RES", "Maximum residual of the pressure.", HistoryFieldType::RESIDUAL);
  /// DESCRIPTION: Maximum residual of the velocity x-component.
  AddHistoryOutput("MAX_VELOCITY-X", "max[U]", ScreenOutputFormat::FIXED,   "MAX_RES", "Maximum residual of the velocity x-component.", HistoryFieldType::RESIDUAL);
  /// DESCRIPTION: Maximum residual of the velocity y-component.
  AddHistoryOutput("MAX_VELOCITY-Y", "max[V]", ScreenOutputFormat::FIXED,   "MAX_RES", "Maximum residual of the velocity y-component.", HistoryFieldType::RESIDUAL);
  /// DESCRIPTION: Maximum residual of the velocity z-component.
  if (nDim == 3)
    AddHistoryOutput("MAX_VELOCITY-Z", "max[W]", ScreenOutputFormat::FIXED,   "MAX_RES", "Maximum residual of the velocity z-component.", HistoryFieldType::RESIDUAL);
  /// DESCRIPTION: Maximum residual of the temperature.
  if (heat || weakly_coupled_heat)
    AddHistoryOutput("MAX_TEMPERATURE", "max[T]", ScreenOutputFormat::FIXED, "MAX_RES", "Root-mean square residual of the temperature.", HistoryFieldType::RESIDUAL);

  switch(turb_model){
  case SA: case SA_NEG: case SA_E: case SA_COMP: case SA_E_COMP:
    /// DESCRIPTION: Maximum residual of nu tilde (SA model).
    AddHistoryOutput("MAX_NU_TILDE",       "max[nu]", ScreenOutputFormat::FIXED, "MAX_RES", "Maximum residual of nu tilde (SA model).", HistoryFieldType::RESIDUAL);
    break;
  case SST: case SST_SUST:
    /// DESCRIPTION: Maximum residual of kinetic energy (SST model).
    AddHistoryOutput("MAX_TKE", "max[k]",  ScreenOutputFormat::FIXED, "MAX_RES", "Maximum residual of kinetic energy (SST model).", HistoryFieldType::RESIDUAL);
    /// DESCRIPTION: Maximum residual of the dissipation (SST model).
    AddHistoryOutput("MAX_DISSIPATION",    "max[w]",  ScreenOutputFormat::FIXED, "MAX_RES", "Maximum residual of dissipation (SST model).", HistoryFieldType::RESIDUAL);
    break;
  default: break;
  }
  /// END_GROUP

  /// BEGIN_GROUP: BGS_RES, DESCRIPTION: The block-gauss seidel residuals of the SOLUTION variables.
  /// DESCRIPTION: Maximum residual of the pressure.
  AddHistoryOutput("BGS_PRESSURE",   "bgs[P]", ScreenOutputFormat::FIXED,   "BGS_RES", "BGS residual of the pressure.", HistoryFieldType::RESIDUAL);
  /// DESCRIPTION: Maximum residual of the velocity x-component.
  AddHistoryOutput("BGS_VELOCITY-X", "bgs[U]", ScreenOutputFormat::FIXED,   "BGS_RES", "BGS residual of the velocity x-component.", HistoryFieldType::RESIDUAL);
  /// DESCRIPTION: Maximum residual of the velocity y-component.
  AddHistoryOutput("BGS_VELOCITY-Y", "bgs[V]", ScreenOutputFormat::FIXED,   "BGS_RES", "BGS residual of the velocity y-component.", HistoryFieldType::RESIDUAL);
  /// DESCRIPTION: Maximum residual of the velocity z-component.
  if (nDim == 3)
    AddHistoryOutput("BGS_VELOCITY-Z", "bgs[W]", ScreenOutputFormat::FIXED,   "BGS_RES", "BGS residual of the velocity z-component.", HistoryFieldType::RESIDUAL);
  /// DESCRIPTION: Maximum residual of the temperature.
  if (heat || weakly_coupled_heat)
    AddHistoryOutput("BGS_TEMPERATURE", "bgs[T]", ScreenOutputFormat::FIXED, "BGS_RES", "BGS residual of the temperature.", HistoryFieldType::RESIDUAL);

  switch(turb_model){
  case SA: case SA_NEG: case SA_E: case SA_COMP: case SA_E_COMP:
    /// DESCRIPTION: Maximum residual of nu tilde (SA model).
    AddHistoryOutput("BGS_NU_TILDE",       "bgs[nu]", ScreenOutputFormat::FIXED, "BGS_RES", "BGS residual of nu tilde (SA model).", HistoryFieldType::RESIDUAL);
    break;
  case SST: case SST_SUST:
    /// DESCRIPTION: Maximum residual of kinetic energy (SST model).
    AddHistoryOutput("BGS_TKE", "bgs[k]",  ScreenOutputFormat::FIXED, "BGS_RES", "BGS residual of kinetic energy (SST model).", HistoryFieldType::RESIDUAL);
    /// DESCRIPTION: Maximum residual of the dissipation (SST model).
    AddHistoryOutput("BGS_DISSIPATION",    "bgs[w]",  ScreenOutputFormat::FIXED, "BGS_RES", "BGS residual of dissipation (SST model).", HistoryFieldType::RESIDUAL);
    break;
  default: break;
  }
  /// END_GROUP

  /// BEGIN_GROUP: HEAT_COEFF, DESCRIPTION: Heat coefficients on all surfaces set with MARKER_MONITORING.
  /// DESCRIPTION: Total heatflux
  AddHistoryOutput("HEATFLUX", "HF",      ScreenOutputFormat::SCIENTIFIC, "HEAT", "Total heatflux on all surfaces set with MARKER_MONITORING.", HistoryFieldType::COEFFICIENT);
  /// DESCRIPTION: Maximal heatflux
  AddHistoryOutput("HEATFLUX_MAX", "maxHF",    ScreenOutputFormat::SCIENTIFIC, "HEAT", "Total maximum heatflux on all surfaces set with MARKER_MONITORING.", HistoryFieldType::COEFFICIENT);
  /// DESCRIPTION: Temperature
  AddHistoryOutput("TEMPERATURE", "Temp", ScreenOutputFormat::SCIENTIFIC, "HEAT",  "Total avg. temperature on all surfaces set with MARKER_MONITORING.", HistoryFieldType::COEFFICIENT);
  /// END_GROUP

  /// DESCRIPTION: Angle of attack
  AddHistoryOutput("AOA",         "AoA",                      ScreenOutputFormat::SCIENTIFIC,"AOA", "Angle of attack");
  /// DESCRIPTION: Linear solver iterations
  AddHistoryOutput("LINSOL_ITER", "LinSolIter", ScreenOutputFormat::INTEGER, "LINSOL", "Number of iterations of the linear solver.");
  AddHistoryOutput("LINSOL_RESIDUAL", "LinSolRes", ScreenOutputFormat::FIXED, "LINSOL", "Residual of the linear solver.");
<<<<<<< HEAD

  AddHistoryOutput("MIN_DELTA_TIME", "Min DT", ScreenOutputFormat::SCIENTIFIC, "CFL_NUMBER", "Current minimum local time step");
  AddHistoryOutput("MAX_DELTA_TIME", "Max DT", ScreenOutputFormat::SCIENTIFIC, "CFL_NUMBER", "Current maximum local time step");
  
  AddHistoryOutput("MIN_CFL", "Min CFL", ScreenOutputFormat::SCIENTIFIC, "CFL_NUMBER", "Current minimum of the local CFL numbers");
  AddHistoryOutput("MAX_CFL", "Max CFL", ScreenOutputFormat::SCIENTIFIC, "CFL_NUMBER", "Current maximum of the local CFL numbers");
  AddHistoryOutput("AVG_CFL", "Avg CFL", ScreenOutputFormat::SCIENTIFIC, "CFL_NUMBER", "Current average of the local CFL numbers");

  
=======
  AddHistoryOutput("CFL_NUMBER", "CFL number", ScreenOutputFormat::SCIENTIFIC, "CFL_NUMBER", "Current value of the CFL number");

>>>>>>> c3af14fa
  if (config->GetDeform_Mesh()){
    AddHistoryOutput("DEFORM_MIN_VOLUME", "MinVolume", ScreenOutputFormat::SCIENTIFIC, "DEFORM", "Minimum volume in the mesh");
    AddHistoryOutput("DEFORM_MAX_VOLUME", "MaxVolume", ScreenOutputFormat::SCIENTIFIC, "DEFORM", "Maximum volume in the mesh");
    AddHistoryOutput("DEFORM_ITER", "DeformIter", ScreenOutputFormat::INTEGER, "DEFORM", "Linear solver iterations for the mesh deformation");
    AddHistoryOutput("DEFORM_RESIDUAL", "DeformRes", ScreenOutputFormat::FIXED, "DEFORM", "Residual of the linear solver for the mesh deformation");
  }

  /*--- Add analyze surface history fields --- */

  AddAnalyzeSurfaceOutput(config);

  /*--- Add aerodynamic coefficients fields --- */

  AddAerodynamicCoefficients(config);

}

void CFlowIncOutput::LoadHistoryData(CConfig *config, CGeometry *geometry, CSolver **solver) {

  CSolver* flow_solver = solver[FLOW_SOL];
  CSolver* turb_solver = solver[TURB_SOL];
  CSolver* heat_solver = solver[HEAT_SOL];
  CSolver* mesh_solver = solver[MESH_SOL];

  SetHistoryOutputValue("RMS_PRESSURE", log10(flow_solver->GetRes_RMS(0)));
  SetHistoryOutputValue("RMS_VELOCITY-X", log10(flow_solver->GetRes_RMS(1)));
  SetHistoryOutputValue("RMS_VELOCITY-Y", log10(flow_solver->GetRes_RMS(2)));
  if (nDim == 3) SetHistoryOutputValue("RMS_VELOCITY-Z", log10(flow_solver->GetRes_RMS(3)));

  switch(turb_model){
  case SA: case SA_NEG: case SA_E: case SA_COMP: case SA_E_COMP:
    SetHistoryOutputValue("RMS_NU_TILDE", log10(turb_solver->GetRes_RMS(0)));
    break;
  case SST: case SST_SUST:
    SetHistoryOutputValue("RMS_TKE", log10(turb_solver->GetRes_RMS(0)));
    SetHistoryOutputValue("RMS_DISSIPATION",    log10(turb_solver->GetRes_RMS(1)));
    break;
  }

  SetHistoryOutputValue("MAX_PRESSURE", log10(flow_solver->GetRes_Max(0)));
  SetHistoryOutputValue("MAX_VELOCITY-X", log10(flow_solver->GetRes_Max(1)));
  SetHistoryOutputValue("MAX_VELOCITY-Y", log10(flow_solver->GetRes_Max(2)));
  if (nDim == 3) SetHistoryOutputValue("RMS_VELOCITY-Z", log10(flow_solver->GetRes_Max(3)));

  switch(turb_model){
  case SA: case SA_NEG: case SA_E: case SA_COMP: case SA_E_COMP:
    SetHistoryOutputValue("MAX_NU_TILDE", log10(turb_solver->GetRes_Max(0)));
    break;
  case SST: case SST_SUST:
    SetHistoryOutputValue("MAX_TKE", log10(turb_solver->GetRes_Max(0)));
    SetHistoryOutputValue("MAX_DISSIPATION",    log10(turb_solver->GetRes_Max(1)));
    break;
  }

  if (multiZone){
    SetHistoryOutputValue("BGS_PRESSURE", log10(flow_solver->GetRes_BGS(0)));
    SetHistoryOutputValue("BGS_VELOCITY-X", log10(flow_solver->GetRes_BGS(1)));
    SetHistoryOutputValue("BGS_VELOCITY-Y", log10(flow_solver->GetRes_BGS(2)));
    if (nDim == 3) SetHistoryOutputValue("BGS_VELOCITY-Z", log10(flow_solver->GetRes_BGS(3)));

    switch(turb_model){
    case SA: case SA_NEG: case SA_E: case SA_COMP: case SA_E_COMP:
      SetHistoryOutputValue("BGS_NU_TILDE", log10(turb_solver->GetRes_BGS(0)));
      break;
    case SST:
      SetHistoryOutputValue("BGS_TKE", log10(turb_solver->GetRes_BGS(0)));
      SetHistoryOutputValue("BGS_DISSIPATION",    log10(turb_solver->GetRes_BGS(1)));
      break;
    }
  }

  if (weakly_coupled_heat){
    SetHistoryOutputValue("HEATFLUX",     heat_solver->GetTotal_HeatFlux());
    SetHistoryOutputValue("HEATFLUX_MAX", heat_solver->GetTotal_MaxHeatFlux());
    SetHistoryOutputValue("TEMPERATURE",  heat_solver->GetTotal_AvgTemperature());
    SetHistoryOutputValue("RMS_TEMPERATURE",         log10(heat_solver->GetRes_RMS(0)));
    SetHistoryOutputValue("MAX_TEMPERATURE",         log10(heat_solver->GetRes_Max(0)));
    if (multiZone) SetHistoryOutputValue("BGS_TEMPERATURE",         log10(heat_solver->GetRes_BGS(0)));
  }
  if (heat){
    SetHistoryOutputValue("HEATFLUX",     flow_solver->GetTotal_HeatFlux());
    SetHistoryOutputValue("HEATFLUX_MAX", flow_solver->GetTotal_MaxHeatFlux());
    SetHistoryOutputValue("TEMPERATURE",  flow_solver->GetTotal_AvgTemperature());
    if (nDim == 3) SetHistoryOutputValue("RMS_TEMPERATURE",         log10(flow_solver->GetRes_RMS(4)));
    else           SetHistoryOutputValue("RMS_TEMPERATURE",         log10(flow_solver->GetRes_RMS(3)));

    if (nDim == 3) SetHistoryOutputValue("MAX_TEMPERATURE",         log10(flow_solver->GetRes_Max(4)));
    else           SetHistoryOutputValue("MAX_TEMPERATURE",         log10(flow_solver->GetRes_Max(3)));
    if (multiZone){
      if (nDim == 3) SetHistoryOutputValue("BGS_TEMPERATURE",         log10(flow_solver->GetRes_BGS(4)));
      else           SetHistoryOutputValue("BGS_TEMPERATURE",         log10(flow_solver->GetRes_BGS(3)));
    }

  }

  SetHistoryOutputValue("LINSOL_ITER", flow_solver->GetIterLinSolver());
<<<<<<< HEAD
  SetHistoryOutputValue("LINSOL_RESIDUAL", log10(flow_solver->GetResLinSolver()));
  
=======
  SetHistoryOutputValue("LINSOL_RESIDUAL", log10(flow_solver->GetLinSol_Residual()));

>>>>>>> c3af14fa
  if (config->GetDeform_Mesh()){
    SetHistoryOutputValue("DEFORM_MIN_VOLUME", mesh_solver->GetMinimum_Volume());
    SetHistoryOutputValue("DEFORM_MAX_VOLUME", mesh_solver->GetMaximum_Volume());
    SetHistoryOutputValue("DEFORM_ITER", mesh_solver->GetIterLinSolver());
    SetHistoryOutputValue("DEFORM_RESIDUAL", log10(mesh_solver->GetResLinSolver()));
  }
<<<<<<< HEAD
  
  SetHistoryOutputValue("MIN_DELTA_TIME", flow_solver->GetMin_Delta_Time());
  SetHistoryOutputValue("MAX_DELTA_TIME", flow_solver->GetMax_Delta_Time());
  
  SetHistoryOutputValue("MIN_CFL", flow_solver->GetMin_CFL_Local());
  SetHistoryOutputValue("MAX_CFL", flow_solver->GetMax_CFL_Local());
  SetHistoryOutputValue("AVG_CFL", flow_solver->GetAvg_CFL_Local());
  
=======

  SetHistoryOutputValue("CFL_NUMBER", config->GetCFL(MESH_0));


>>>>>>> c3af14fa
  /*--- Set the analyse surface history values --- */

  SetAnalyzeSurface(flow_solver, geometry, config, false);

  /*--- Set aeroydnamic coefficients --- */

  SetAerodynamicCoefficients(config, flow_solver);

}


void CFlowIncOutput::SetVolumeOutputFields(CConfig *config){

  // Grid coordinates
  AddVolumeOutput("COORD-X", "x", "COORDINATES", "x-component of the coordinate vector");
  AddVolumeOutput("COORD-Y", "y", "COORDINATES", "y-component of the coordinate vector");
  if (nDim == 3)
    AddVolumeOutput("COORD-Z", "z", "COORDINATES", "z-component of the coordinate vector");

  // SOLUTION variables
  AddVolumeOutput("PRESSURE",   "Pressure",   "SOLUTION", "Pressure");
  AddVolumeOutput("VELOCITY-X", "Velocity_x", "SOLUTION", "x-component of the velocity vector");
  AddVolumeOutput("VELOCITY-Y", "Velocity_y", "SOLUTION", "y-component of the velocity vector");
  if (nDim == 3)
    AddVolumeOutput("VELOCITY-Z", "Velocity_z", "SOLUTION", "z-component of the velocity vector");
  if (heat || weakly_coupled_heat)
    AddVolumeOutput("TEMPERATURE",  "Temperature","SOLUTION", "Temperature");

  switch(config->GetKind_Turb_Model()){
  case SST: case SST_SUST:
    AddVolumeOutput("TKE", "Turb_Kin_Energy", "SOLUTION", "Turbulent kinetic energy");
    AddVolumeOutput("DISSIPATION", "Omega", "SOLUTION", "Rate of dissipation");
    break;
  case SA: case SA_COMP: case SA_E:
  case SA_E_COMP: case SA_NEG:
    AddVolumeOutput("NU_TILDE", "Nu_Tilde", "SOLUTION", "Spalart–Allmaras variable");
    break;
  case NONE:
    break;
  }

  // Grid velocity
  if (config->GetGrid_Movement()){
    AddVolumeOutput("GRID_VELOCITY-X", "Grid_Velocity_x", "GRID_VELOCITY", "x-component of the grid velocity vector");
    AddVolumeOutput("GRID_VELOCITY-Y", "Grid_Velocity_y", "GRID_VELOCITY", "y-component of the grid velocity vector");
    if (nDim == 3 )
      AddVolumeOutput("GRID_VELOCITY-Z", "Grid_Velocity_z", "GRID_VELOCITY", "z-component of the grid velocity vector");
  }

  // Primitive variables
  AddVolumeOutput("PRESSURE_COEFF", "Pressure_Coefficient", "PRIMITIVE", "Pressure coefficient");
  AddVolumeOutput("DENSITY",        "Density",              "PRIMITIVE", "Density");

  if (config->GetKind_Solver() == INC_RANS || config->GetKind_Solver() == INC_NAVIER_STOKES){
    AddVolumeOutput("LAMINAR_VISCOSITY", "Laminar_Viscosity", "PRIMITIVE", "Laminar viscosity");

    AddVolumeOutput("SKIN_FRICTION-X", "Skin_Friction_Coefficient_x", "PRIMITIVE", "x-component of the skin friction vector");
    AddVolumeOutput("SKIN_FRICTION-Y", "Skin_Friction_Coefficient_y", "PRIMITIVE", "y-component of the skin friction vector");
    if (nDim == 3)
      AddVolumeOutput("SKIN_FRICTION-Z", "Skin_Friction_Coefficient_z", "PRIMITIVE", "z-component of the skin friction vector");

    AddVolumeOutput("HEAT_FLUX", "Heat_Flux", "PRIMITIVE", "Heat-flux");
    AddVolumeOutput("Y_PLUS", "Y_Plus", "PRIMITIVE", "Non-dim. wall distance (Y-Plus)");

  }

  if (config->GetKind_Solver() == INC_RANS) {
    AddVolumeOutput("EDDY_VISCOSITY", "Eddy_Viscosity", "PRIMITIVE", "Turbulent eddy viscosity");
  }

  if (config->GetKind_Trans_Model() == BC){
    AddVolumeOutput("INTERMITTENCY", "gamma_BC", "INTERMITTENCY", "Intermittency");
  }

  //Residuals
  AddVolumeOutput("RES_PRESSURE", "Residual_Pressure", "RESIDUAL", "Residual of the pressure");
  AddVolumeOutput("RES_VELOCITY-X", "Residual_Velocity_x", "RESIDUAL", "Residual of the x-velocity component");
  AddVolumeOutput("RES_VELOCITY-Y", "Residual_Velocity_y", "RESIDUAL", "Residual of the y-velocity component");
  if (nDim == 3)
    AddVolumeOutput("RES_VELOCITY-Z", "Residual_Velocity_z", "RESIDUAL", "Residual of the z-velocity component");
  AddVolumeOutput("RES_TEMPERATURE", "Residual_Temperature", "RESIDUAL", "Residual of the temperature");

  switch(config->GetKind_Turb_Model()){
  case SST: case SST_SUST:
    AddVolumeOutput("RES_TKE", "Residual_TKE", "RESIDUAL", "Residual of turbulent kinetic energy");
    AddVolumeOutput("RES_DISSIPATION", "Residual_Omega", "RESIDUAL", "Residual of the rate of dissipation.");
    break;
  case SA: case SA_COMP: case SA_E:
  case SA_E_COMP: case SA_NEG:
    AddVolumeOutput("RES_NU_TILDE", "Residual_Nu_Tilde", "RESIDUAL", "Residual of the Spalart–Allmaras variable");
    break;
  case NONE:
    break;
  }

  // Limiter values
  AddVolumeOutput("LIMITER_PRESSURE", "Limiter_Pressure", "LIMITER", "Limiter value of the pressure");
  AddVolumeOutput("LIMITER_VELOCITY-X", "Limiter_Velocity_x", "LIMITER", "Limiter value of the x-velocity");
  AddVolumeOutput("LIMITER_VELOCITY-Y", "Limiter_Velocity_y", "LIMITER", "Limiter value of the y-velocity");
  if (nDim == 3)
    AddVolumeOutput("LIMITER_VELOCITY-Z", "Limiter_Velocity_z", "LIMITER", "Limiter value of the z-velocity");
  AddVolumeOutput("LIMITER_TEMPERATURE", "Limiter_Temperature", "LIMITER", "Limiter value of the temperature");

  switch(config->GetKind_Turb_Model()){
  case SST: case SST_SUST:
    AddVolumeOutput("LIMITER_TKE", "Limiter_TKE", "LIMITER", "Limiter value of turb. kinetic energy.");
    AddVolumeOutput("LIMITER_DISSIPATION", "Limiter_Omega", "LIMITER", "Limiter value of dissipation rate.");
    break;
  case SA: case SA_COMP: case SA_E:
  case SA_E_COMP: case SA_NEG:
    AddVolumeOutput("LIMITER_NU_TILDE", "Limiter_Nu_Tilde", "LIMITER", "Limiter value of Spalart–Allmaras variable.");
    break;
  case NONE:
    break;
  }

  // Hybrid RANS-LES
  if (config->GetKind_HybridRANSLES() != NO_HYBRIDRANSLES){
    AddVolumeOutput("DES_LENGTHSCALE", "DES_LengthScale", "DDES", "DES length scale value");
    AddVolumeOutput("WALL_DISTANCE", "Wall_Distance", "DDES", "Wall distance value");
  }

  // Roe Low Dissipation
  if (config->GetKind_RoeLowDiss() != NO_ROELOWDISS){
    AddVolumeOutput("ROE_DISSIPATION", "Roe_Dissipation", "ROE_DISSIPATION", "Value of the Roe dissipation");
  }

  if(config->GetKind_Solver() == INC_RANS || config->GetKind_Solver() == INC_NAVIER_STOKES){
    if (nDim == 3){
      AddVolumeOutput("VORTICITY_X", "Vorticity_x", "VORTEX_IDENTIFICATION", "x-component of the vorticity vector");
      AddVolumeOutput("VORTICITY_Y", "Vorticity_y", "VORTEX_IDENTIFICATION", "y-component of the vorticity vector");
      AddVolumeOutput("Q_CRITERION", "Q_Criterion", "VORTEX_IDENTIFICATION", "Value of the Q-Criterion");
    }
    AddVolumeOutput("VORTICITY_Z", "Vorticity_z", "VORTEX_IDENTIFICATION", "z-component of the vorticity vector");
  }
}

void CFlowIncOutput::LoadVolumeData(CConfig *config, CGeometry *geometry, CSolver **solver, unsigned long iPoint){

  CVariable* Node_Flow = solver[FLOW_SOL]->GetNodes();
  CVariable* Node_Heat = NULL;
  CVariable* Node_Turb = NULL;

  if (config->GetKind_Turb_Model() != NONE){
    Node_Turb = solver[TURB_SOL]->GetNodes();
  }
  if (weakly_coupled_heat){
    Node_Heat = solver[HEAT_SOL]->GetNodes();
  }

  CPoint*    Node_Geo  = geometry->node[iPoint];

  SetVolumeOutputValue("COORD-X", iPoint,  Node_Geo->GetCoord(0));
  SetVolumeOutputValue("COORD-Y", iPoint,  Node_Geo->GetCoord(1));
  if (nDim == 3)
    SetVolumeOutputValue("COORD-Z", iPoint, Node_Geo->GetCoord(2));

  SetVolumeOutputValue("PRESSURE",   iPoint, Node_Flow->GetSolution(iPoint, 0));
  SetVolumeOutputValue("VELOCITY-X", iPoint, Node_Flow->GetSolution(iPoint, 1));
  SetVolumeOutputValue("VELOCITY-Y", iPoint, Node_Flow->GetSolution(iPoint, 2));
  if (nDim == 3){
    SetVolumeOutputValue("VELOCITY-Z", iPoint, Node_Flow->GetSolution(iPoint, 3));
    if (heat) SetVolumeOutputValue("TEMPERATURE", iPoint, Node_Flow->GetSolution(iPoint, 4));
  } else {
    if (heat) SetVolumeOutputValue("TEMPERATURE", iPoint, Node_Flow->GetSolution(iPoint, 3));
  }
  if (weakly_coupled_heat) SetVolumeOutputValue("TEMPERATURE", iPoint, Node_Heat->GetSolution(iPoint, 0));

  switch(config->GetKind_Turb_Model()){
  case SST: case SST_SUST:
    SetVolumeOutputValue("TKE", iPoint, Node_Turb->GetSolution(iPoint, 0));
    SetVolumeOutputValue("DISSIPATION", iPoint, Node_Turb->GetSolution(iPoint, 1));
    break;
  case SA: case SA_COMP: case SA_E:
  case SA_E_COMP: case SA_NEG:
    SetVolumeOutputValue("NU_TILDE", iPoint, Node_Turb->GetSolution(iPoint, 0));
    break;
  case NONE:
    break;
  }

  if (config->GetGrid_Movement()){
    SetVolumeOutputValue("GRID_VELOCITY-X", iPoint, Node_Geo->GetGridVel()[0]);
    SetVolumeOutputValue("GRID_VELOCITY-Y", iPoint, Node_Geo->GetGridVel()[1]);
    if (nDim == 3)
      SetVolumeOutputValue("GRID_VELOCITY-Z", iPoint, Node_Geo->GetGridVel()[2]);
  }

  su2double VelMag = 0.0;
  for (unsigned short iDim = 0; iDim < nDim; iDim++){
    VelMag += pow(solver[FLOW_SOL]->GetVelocity_Inf(iDim),2.0);
  }
  su2double factor = 1.0/(0.5*solver[FLOW_SOL]->GetDensity_Inf()*VelMag);
  SetVolumeOutputValue("PRESSURE_COEFF", iPoint, (Node_Flow->GetPressure(iPoint) - config->GetPressure_FreeStreamND())*factor);
  SetVolumeOutputValue("DENSITY", iPoint, Node_Flow->GetDensity(iPoint));

  if (config->GetKind_Solver() == INC_RANS || config->GetKind_Solver() == INC_NAVIER_STOKES){
    SetVolumeOutputValue("LAMINAR_VISCOSITY", iPoint, Node_Flow->GetLaminarViscosity(iPoint));
  }

  if (config->GetKind_Solver() == INC_RANS) {
    SetVolumeOutputValue("EDDY_VISCOSITY", iPoint, Node_Flow->GetEddyViscosity(iPoint));
  }

  if (config->GetKind_Trans_Model() == BC){
    SetVolumeOutputValue("INTERMITTENCY", iPoint, Node_Turb->GetGammaBC(iPoint));
  }

  SetVolumeOutputValue("RES_PRESSURE", iPoint, solver[FLOW_SOL]->LinSysRes.GetBlock(iPoint, 0));
  SetVolumeOutputValue("RES_VELOCITY-X", iPoint, solver[FLOW_SOL]->LinSysRes.GetBlock(iPoint, 1));
  SetVolumeOutputValue("RES_VELOCITY-Y", iPoint, solver[FLOW_SOL]->LinSysRes.GetBlock(iPoint, 2));
  if (nDim == 3){
    SetVolumeOutputValue("RES_VELOCITY-Z", iPoint, solver[FLOW_SOL]->LinSysRes.GetBlock(iPoint, 3));
    SetVolumeOutputValue("RES_TEMPERATURE", iPoint, solver[FLOW_SOL]->LinSysRes.GetBlock(iPoint, 4));
  } else {
    SetVolumeOutputValue("RES_TEMPERATURE", iPoint, solver[FLOW_SOL]->LinSysRes.GetBlock(iPoint, 3));
  }

  switch(config->GetKind_Turb_Model()){
  case SST: case SST_SUST:
    SetVolumeOutputValue("RES_TKE", iPoint, solver[TURB_SOL]->LinSysRes.GetBlock(iPoint, 0));
    SetVolumeOutputValue("RES_DISSIPATION", iPoint, solver[TURB_SOL]->LinSysRes.GetBlock(iPoint, 1));
    break;
  case SA: case SA_COMP: case SA_E:
  case SA_E_COMP: case SA_NEG:
    SetVolumeOutputValue("RES_NU_TILDE", iPoint, solver[TURB_SOL]->LinSysRes.GetBlock(iPoint, 0));
    break;
  case NONE:
    break;
  }

  SetVolumeOutputValue("LIMITER_PRESSURE", iPoint, Node_Flow->GetLimiter_Primitive(iPoint, 0));
  SetVolumeOutputValue("LIMITER_VELOCITY-X", iPoint, Node_Flow->GetLimiter_Primitive(iPoint, 1));
  SetVolumeOutputValue("LIMITER_VELOCITY-Y", iPoint, Node_Flow->GetLimiter_Primitive(iPoint, 2));
  if (nDim == 3){
    SetVolumeOutputValue("LIMITER_VELOCITY-Z", iPoint, Node_Flow->GetLimiter_Primitive(iPoint, 3));
    SetVolumeOutputValue("LIMITER_TEMPERATURE", iPoint, Node_Flow->GetLimiter_Primitive(iPoint, 4));
  } else {
    SetVolumeOutputValue("LIMITER_TEMPERATURE", iPoint, Node_Flow->GetLimiter_Primitive(iPoint, 3));
  }

  switch(config->GetKind_Turb_Model()){
  case SST: case SST_SUST:
    SetVolumeOutputValue("LIMITER_TKE", iPoint, Node_Turb->GetLimiter_Primitive(iPoint, 0));
    SetVolumeOutputValue("LIMITER_DISSIPATION", iPoint, Node_Turb->GetLimiter_Primitive(iPoint, 1));
    break;
  case SA: case SA_COMP: case SA_E:
  case SA_E_COMP: case SA_NEG:
    SetVolumeOutputValue("LIMITER_NU_TILDE", iPoint, Node_Turb->GetLimiter_Primitive(iPoint, 0));
    break;
  case NONE:
    break;
  }

  if (config->GetKind_HybridRANSLES() != NO_HYBRIDRANSLES){
    SetVolumeOutputValue("DES_LENGTHSCALE", iPoint, Node_Flow->GetDES_LengthScale(iPoint));
    SetVolumeOutputValue("WALL_DISTANCE", iPoint, Node_Geo->GetWall_Distance());
  }

  if (config->GetKind_RoeLowDiss() != NO_ROELOWDISS){
    SetVolumeOutputValue("ROE_DISSIPATION", iPoint, Node_Flow->GetRoe_Dissipation(iPoint));
  }

  if(config->GetKind_Solver() == INC_RANS || config->GetKind_Solver() == INC_NAVIER_STOKES){
    if (nDim == 3){
      SetVolumeOutputValue("VORTICITY_X", iPoint, Node_Flow->GetVorticity(iPoint)[0]);
      SetVolumeOutputValue("VORTICITY_Y", iPoint, Node_Flow->GetVorticity(iPoint)[1]);
      SetVolumeOutputValue("Q_CRITERION", iPoint, GetQ_Criterion(&(Node_Flow->GetGradient_Primitive(iPoint)[1])));
    }
    SetVolumeOutputValue("VORTICITY_Z", iPoint, Node_Flow->GetVorticity(iPoint)[2]);
  }
}

void CFlowIncOutput::LoadSurfaceData(CConfig *config, CGeometry *geometry, CSolver **solver, unsigned long iPoint, unsigned short iMarker, unsigned long iVertex){

  if ((config->GetKind_Solver() == INC_NAVIER_STOKES) || (config->GetKind_Solver()  == INC_RANS)) {
    SetVolumeOutputValue("SKIN_FRICTION-X", iPoint, solver[FLOW_SOL]->GetCSkinFriction(iMarker, iVertex, 0));
    SetVolumeOutputValue("SKIN_FRICTION-Y", iPoint, solver[FLOW_SOL]->GetCSkinFriction(iMarker, iVertex, 1));
    if (nDim == 3)
      SetVolumeOutputValue("SKIN_FRICTION-Z", iPoint, solver[FLOW_SOL]->GetCSkinFriction(iMarker, iVertex, 2));

    if (weakly_coupled_heat)
      SetVolumeOutputValue("HEAT_FLUX", iPoint, solver[HEAT_SOL]->GetHeatFlux(iMarker, iVertex));
    else {
      SetVolumeOutputValue("HEAT_FLUX", iPoint, solver[FLOW_SOL]->GetHeatFlux(iMarker, iVertex));

    }
    SetVolumeOutputValue("Y_PLUS", iPoint, solver[FLOW_SOL]->GetYPlus(iMarker, iVertex));
  }
}

bool CFlowIncOutput::SetInit_Residuals(CConfig *config){
<<<<<<< HEAD
  
  return (config->GetTime_Marching() != STEADY && (curInnerIter == 0))|| 
        (config->GetTime_Marching() == STEADY && (curInnerIter < 2)); 
  
=======

  return (config->GetTime_Marching() != STEADY && (curInnerIter == 0))||
        (config->GetTime_Marching() == STEADY && (curTimeIter < 2));

>>>>>>> c3af14fa
}

bool CFlowIncOutput::SetUpdate_Averages(CConfig *config){
  return false;

//  return (config->GetUnsteady_Simulation() != STEADY && !dualtime);

}<|MERGE_RESOLUTION|>--- conflicted
+++ resolved
@@ -199,7 +199,6 @@
   /// DESCRIPTION: Linear solver iterations
   AddHistoryOutput("LINSOL_ITER", "LinSolIter", ScreenOutputFormat::INTEGER, "LINSOL", "Number of iterations of the linear solver.");
   AddHistoryOutput("LINSOL_RESIDUAL", "LinSolRes", ScreenOutputFormat::FIXED, "LINSOL", "Residual of the linear solver.");
-<<<<<<< HEAD
 
   AddHistoryOutput("MIN_DELTA_TIME", "Min DT", ScreenOutputFormat::SCIENTIFIC, "CFL_NUMBER", "Current minimum local time step");
   AddHistoryOutput("MAX_DELTA_TIME", "Max DT", ScreenOutputFormat::SCIENTIFIC, "CFL_NUMBER", "Current maximum local time step");
@@ -208,11 +207,6 @@
   AddHistoryOutput("MAX_CFL", "Max CFL", ScreenOutputFormat::SCIENTIFIC, "CFL_NUMBER", "Current maximum of the local CFL numbers");
   AddHistoryOutput("AVG_CFL", "Avg CFL", ScreenOutputFormat::SCIENTIFIC, "CFL_NUMBER", "Current average of the local CFL numbers");
 
-  
-=======
-  AddHistoryOutput("CFL_NUMBER", "CFL number", ScreenOutputFormat::SCIENTIFIC, "CFL_NUMBER", "Current value of the CFL number");
-
->>>>>>> c3af14fa
   if (config->GetDeform_Mesh()){
     AddHistoryOutput("DEFORM_MIN_VOLUME", "MinVolume", ScreenOutputFormat::SCIENTIFIC, "DEFORM", "Minimum volume in the mesh");
     AddHistoryOutput("DEFORM_MAX_VOLUME", "MaxVolume", ScreenOutputFormat::SCIENTIFIC, "DEFORM", "Maximum volume in the mesh");
@@ -309,20 +303,14 @@
   }
 
   SetHistoryOutputValue("LINSOL_ITER", flow_solver->GetIterLinSolver());
-<<<<<<< HEAD
   SetHistoryOutputValue("LINSOL_RESIDUAL", log10(flow_solver->GetResLinSolver()));
   
-=======
-  SetHistoryOutputValue("LINSOL_RESIDUAL", log10(flow_solver->GetLinSol_Residual()));
-
->>>>>>> c3af14fa
   if (config->GetDeform_Mesh()){
     SetHistoryOutputValue("DEFORM_MIN_VOLUME", mesh_solver->GetMinimum_Volume());
     SetHistoryOutputValue("DEFORM_MAX_VOLUME", mesh_solver->GetMaximum_Volume());
     SetHistoryOutputValue("DEFORM_ITER", mesh_solver->GetIterLinSolver());
     SetHistoryOutputValue("DEFORM_RESIDUAL", log10(mesh_solver->GetResLinSolver()));
   }
-<<<<<<< HEAD
   
   SetHistoryOutputValue("MIN_DELTA_TIME", flow_solver->GetMin_Delta_Time());
   SetHistoryOutputValue("MAX_DELTA_TIME", flow_solver->GetMax_Delta_Time());
@@ -331,12 +319,6 @@
   SetHistoryOutputValue("MAX_CFL", flow_solver->GetMax_CFL_Local());
   SetHistoryOutputValue("AVG_CFL", flow_solver->GetAvg_CFL_Local());
   
-=======
-
-  SetHistoryOutputValue("CFL_NUMBER", config->GetCFL(MESH_0));
-
-
->>>>>>> c3af14fa
   /*--- Set the analyse surface history values --- */
 
   SetAnalyzeSurface(flow_solver, geometry, config, false);
@@ -629,17 +611,10 @@
 }
 
 bool CFlowIncOutput::SetInit_Residuals(CConfig *config){
-<<<<<<< HEAD
   
   return (config->GetTime_Marching() != STEADY && (curInnerIter == 0))|| 
         (config->GetTime_Marching() == STEADY && (curInnerIter < 2)); 
   
-=======
-
-  return (config->GetTime_Marching() != STEADY && (curInnerIter == 0))||
-        (config->GetTime_Marching() == STEADY && (curTimeIter < 2));
-
->>>>>>> c3af14fa
 }
 
 bool CFlowIncOutput::SetUpdate_Averages(CConfig *config){
