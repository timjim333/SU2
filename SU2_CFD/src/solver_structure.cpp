--- conflicted
+++ resolved
@@ -3563,19 +3563,7 @@
     }
   }
 
-<<<<<<< HEAD
-  
-  /*--- Limiter MPI ---*/
-  
-  Set_MPI_Solution_Limiter(geometry, config);
-  
-#ifdef CODI_REVERSE_TYPE
-  if (TapeActive) AD::StartRecording();
-#endif
-}
-=======
   /*--- Correct the limiter values across any periodic boundaries. ---*/
->>>>>>> 27f3875c
 
   for (unsigned short iPeriodic = 1; iPeriodic <= config->GetnMarker_Periodic()/2; iPeriodic++) {
     InitiatePeriodicComms(geometry, config, iPeriodic, PERIODIC_LIM_SOL_2);
