/*!
 * \file solver_direct_elasticity.cpp
 * \brief Main subroutines for solving direct FEM elasticity problems.
 * \author R. Sanchez
 * \version 4.1.1 "Cardinal"
 *
 * SU2 Lead Developers: Dr. Francisco Palacios (Francisco.D.Palacios@boeing.com).
 *                      Dr. Thomas D. Economon (economon@stanford.edu).
 *
 * SU2 Developers: Prof. Juan J. Alonso's group at Stanford University.
 *                 Prof. Piero Colonna's group at Delft University of Technology.
 *                 Prof. Nicolas R. Gauger's group at Kaiserslautern University of Technology.
 *                 Prof. Alberto Guardone's group at Polytechnic University of Milan.
 *                 Prof. Rafael Palacios' group at Imperial College London.
 *
 * Copyright (C) 2012-2016 SU2, the open-source CFD code.
 *
 * SU2 is free software; you can redistribute it and/or
 * modify it under the terms of the GNU Lesser General Public
 * License as published by the Free Software Foundation; either
 * version 2.1 of the License, or (at your option) any later version.
 *
 * SU2 is distributed in the hope that it will be useful,
 * but WITHOUT ANY WARRANTY; without even the implied warranty of
 * MERCHANTABILITY or FITNESS FOR A PARTICULAR PURPOSE. See the GNU
 * Lesser General Public License for more details.
 *
 * You should have received a copy of the GNU Lesser General Public
 * License along with SU2. If not, see <http://www.gnu.org/licenses/>.
 */

#include "../include/solver_structure.hpp"

CFEM_ElasticitySolver::CFEM_ElasticitySolver(void) : CSolver() {
<<<<<<< HEAD

	nElement = 0;
	nDim = 0;
	nMarker = 0;

	nFEA_Terms = 1;

	nPoint = 0;
	nPointDomain = 0;

	Total_CFEA = 0.0;
	WAitken_Dyn = 0.0;
	WAitken_Dyn_tn1 = 0.0;
	loadIncrement = 1.0;

	element_container = NULL;
	node = NULL;

	GradN_X = NULL;
	GradN_x = NULL;

	Jacobian_c_ij = NULL;
	Jacobian_s_ij = NULL;
	Jacobian_k_ij = NULL;

	MassMatrix_ij = NULL;

	mZeros_Aux = NULL;
	mId_Aux = NULL;

	Res_Stress_i = NULL;
	Res_Ext_Surf = NULL;
	Res_Time_Cont = NULL;
	Res_FSI_Cont = NULL;

	Res_Dead_Load = NULL;

	nodeReactions = NULL;

	solutionPredictor = NULL;

	SolRest = NULL;

	normalVertex = NULL;
	stressTensor = NULL;

	Solution_Interm = NULL;

}

CFEM_ElasticitySolver::CFEM_ElasticitySolver(CGeometry *geometry, CConfig *config) : CSolver() {

	unsigned long iPoint;
	unsigned short iVar, jVar, iDim, jDim;
	unsigned short iTerm;

	unsigned short iZone = config->GetiZone();
	unsigned short nZone = geometry->GetnZone();

	bool dynamic = (config->GetDynamic_Analysis() == DYNAMIC);							// Dynamic simulations.
	bool nonlinear_analysis = (config->GetGeometricConditions() == LARGE_DEFORMATIONS);	// Nonlinear analysis.
	bool fsi = config->GetFSI_Simulation();												// FSI simulation
	bool gen_alpha = (config->GetKind_TimeIntScheme_FEA() == GENERALIZED_ALPHA);	// Generalized alpha method requires residual at previous time step.

	bool de_effects = config->GetDE_Effects();											// Test whether we consider dielectric elastomers

//	bool structural_adj = config->GetStructural_Adj();									// A structural adjoint simulation is to be run (temporary)

	bool body_forces = config->GetDeadLoad();	// Body forces (dead loads).
	bool incompressible = (config->GetMaterialCompressibility() == INCOMPRESSIBLE_MAT);

	int rank = MASTER_NODE;
	#ifdef HAVE_MPI
		MPI_Comm_rank(MPI_COMM_WORLD, &rank);
	#endif

	su2double E = config->GetElasticyMod();

	nElement      = geometry->GetnElem();
	nDim          = geometry->GetnDim();
	nMarker       = geometry->GetnMarker();

	nPoint        = geometry->GetnPoint();
	nPointDomain  = geometry->GetnPointDomain();

	/*--- Number of different terms for FEA ---*/
	nFEA_Terms = 1;
	if (de_effects) nFEA_Terms++;

	/*--- Here is where we assign the kind of each element ---*/

	/*--- First level: different possible terms of the equations ---*/
	element_container = new CElement** [MAX_TERMS];
	for (iTerm = 0; iTerm < MAX_TERMS; iTerm++)
		element_container[iTerm] = new CElement* [MAX_FE_KINDS];

	if (nDim == 2){
		if (incompressible){
			element_container[FEA_TERM][EL_TRIA] = new CTRIA1(nDim, config);
			element_container[FEA_TERM][EL_QUAD] = new CQUAD4P1(nDim, config);
		}
		else{
			element_container[FEA_TERM][EL_TRIA] = new CTRIA1(nDim, config);
			element_container[FEA_TERM][EL_QUAD] = new CQUAD4(nDim, config);
		}

		if (de_effects){
			element_container[DE_TERM][EL_TRIA] = new CTRIA1(nDim, config);
			element_container[DE_TERM][EL_QUAD] = new CQUAD1(nDim, config);
		}

	}
	else if (nDim == 3){
		if (incompressible){
			element_container[FEA_TERM][EL_TETRA] = new CTETRA1(nDim, config);
			element_container[FEA_TERM][EL_HEXA] = new CHEXA8P1(nDim, config);
		}
		else{
			element_container[FEA_TERM][EL_TETRA] = new CTETRA1(nDim, config);
			element_container[FEA_TERM][EL_HEXA] = new CHEXA8(nDim, config);
		}
	}

	node          	  = new CVariable*[nPoint];

	GradN_X = new su2double [nDim];
	GradN_x = new su2double [nDim];

	Total_CFEA			= 0.0;
	WAitken_Dyn      	= 0.0;
	WAitken_Dyn_tn1  	= 0.0;
	loadIncrement 		= 0.0;

  	SetFSI_ConvValue(0,0.0);
  	SetFSI_ConvValue(1,0.0);

	nVar = nDim;

	/*--- Define some auxiliary vectors related to the residual ---*/

	Residual = new su2double[nVar];          for (iVar = 0; iVar < nVar; iVar++) Residual[iVar]      = 0.0;
	Residual_RMS = new su2double[nVar];      for (iVar = 0; iVar < nVar; iVar++) Residual_RMS[iVar]  = 0.0;
	Residual_Max = new su2double[nVar];      for (iVar = 0; iVar < nVar; iVar++) Residual_Max[iVar]  = 0.0;
	Point_Max = new unsigned long[nVar];  for (iVar = 0; iVar < nVar; iVar++) Point_Max[iVar]     = 0;
	Point_Max_Coord = new su2double*[nVar];
	for (iVar = 0; iVar < nVar; iVar++) {
		Point_Max_Coord[iVar] = new su2double[nDim];
		for (iDim = 0; iDim < nDim; iDim++) Point_Max_Coord[iVar][iDim] = 0.0;
	}

	/*--- Define some auxiliary vectors related to the solution ---*/

	Solution   = new su2double[nVar]; for (iVar = 0; iVar < nVar; iVar++) Solution[iVar] = 0.0;

	if (gen_alpha) {
		Solution_Interm = new su2double[nVar];
		for (iVar = 0; iVar < nVar; iVar++) Solution_Interm[iVar] = 0.0;
	}
	else{
		Solution_Interm = NULL;
	}

	nodeReactions = new su2double[nVar];  for (iVar = 0; iVar < nVar; iVar++) nodeReactions[iVar]   = 0.0;

	/*--- The length of the solution vector depends on whether the problem is static or dynamic ---*/


	unsigned short nSolVar;
	unsigned long index;
	string text_line, filename;
	ifstream restart_file;
	su2double dull_val;
	long Dyn_RestartIter;

	if (dynamic) nSolVar = 3 * nVar;
	else nSolVar = nVar;

	SolRest = new su2double[nSolVar];

	bool restart = (config->GetRestart() || config->GetRestart_Flow());

	/*--- Check for a restart, initialize from zero otherwise ---*/

	if (!restart) {
		for (iVar = 0; iVar < nSolVar; iVar++) SolRest[iVar] = 0.0;
		for (iPoint = 0; iPoint < nPoint; iPoint++) {
			node[iPoint] = new CFEM_ElasVariable(SolRest, nDim, nVar, config);
		}
	}
	else {

		/*--- Restart the solution from file information ---*/

		filename = config->GetSolution_FEMFileName();

		/*--- If multizone, append zone name ---*/
	    if (nZone > 1)
	      filename = config->GetMultizone_FileName(filename, iZone);

	    if (dynamic) {

	      Dyn_RestartIter = SU2_TYPE::Int(config->GetDyn_RestartIter())-1;

	      filename = config->GetUnsteady_FileName(filename, Dyn_RestartIter);
	    }

		restart_file.open(filename.data(), ios::in);

		/*--- In case there is no file ---*/

		if (restart_file.fail()) {
		    if (rank == MASTER_NODE)
			cout << "There is no FEM restart file!!" << endl;
			exit(EXIT_FAILURE);
		}

		/*--- In case this is a parallel simulation, we need to perform the
     	 Global2Local index transformation first. ---*/

		long *Global2Local = new long[geometry->GetGlobal_nPointDomain()];

		/*--- First, set all indices to a negative value by default ---*/

	    for (iPoint = 0; iPoint < geometry->GetGlobal_nPointDomain(); iPoint++)
	      Global2Local[iPoint] = -1;

		/*--- Now fill array with the transform values only for local points ---*/

	    for (iPoint = 0; iPoint < nPointDomain; iPoint++)
	      Global2Local[geometry->node[iPoint]->GetGlobalIndex()] = iPoint;

	    /*--- Read all lines in the restart file ---*/

	    long iPoint_Local;
	    unsigned long iPoint_Global_Local = 0, iPoint_Global = 0; string text_line;
	    unsigned short rbuf_NotMatching = 0, sbuf_NotMatching = 0;

		/*--- The first line is the header ---*/

		getline (restart_file, text_line);

		while (getline (restart_file, text_line)) {
		   istringstream point_line(text_line);

		/*--- Retrieve local index. If this node from the restart file lives
       	   on a different processor, the value of iPoint_Local will be -1.
       	   Otherwise, the local index for this node on the current processor
       	   will be returned and used to instantiate the vars. ---*/

		   iPoint_Local = Global2Local[iPoint_Global];

			if (iPoint_Local >= 0) {
				if (dynamic){
					if (nDim == 2) point_line >> index >> dull_val >> dull_val >> SolRest[0] >> SolRest[1] >> SolRest[2] >> SolRest[3] >> SolRest[4] >> SolRest[5];
					if (nDim == 3) point_line >> index >> dull_val >> dull_val >> dull_val >> SolRest[0] >> SolRest[1] >> SolRest[2] >> SolRest[3] >> SolRest[4] >> SolRest[5] >> SolRest[6] >> SolRest[7] >> SolRest[8];
				}
				else {
					if (nDim == 2) point_line >> index >> dull_val >> dull_val >> SolRest[0] >> SolRest[1];
					if (nDim == 3) point_line >> index >> dull_val >> dull_val >> dull_val >> SolRest[0] >> SolRest[1] >> SolRest[2];
				}

				node[iPoint_Local] = new CFEM_ElasVariable(SolRest, nDim, nVar, config);
				iPoint_Global_Local++;
			}
			iPoint_Global++;
		}

	    /*--- Detect a wrong solution file ---*/

	    if (iPoint_Global_Local < nPointDomain) { sbuf_NotMatching = 1; }

		#ifndef HAVE_MPI
	    	rbuf_NotMatching = sbuf_NotMatching;
		#else
	    	SU2_MPI::Allreduce(&sbuf_NotMatching, &rbuf_NotMatching, 1, MPI_UNSIGNED_SHORT, MPI_SUM, MPI_COMM_WORLD);
		#endif

	    if (rbuf_NotMatching != 0) {
	      if (rank == MASTER_NODE) {
	        cout << endl << "The solution file " << filename.data() << " doesn't match with the mesh file!" << endl;
	        cout << "It could be empty lines at the end of the file." << endl << endl;
	      }
		#ifndef HAVE_MPI
	      	  exit(EXIT_FAILURE);
		#else
	      	  MPI_Barrier(MPI_COMM_WORLD);
	      	  MPI_Abort(MPI_COMM_WORLD,1);
	      	  MPI_Finalize();
		#endif
	    }

		/*--- Instantiate the variable class with an arbitrary solution
     	 at any halo/periodic nodes. The initial solution can be arbitrary,
     	 because a send/recv is performed immediately in the solver (Set_MPI_Solution()). ---*/

		for (iPoint = nPointDomain; iPoint < nPoint; iPoint++) {
			node[iPoint] = new CFEM_ElasVariable(SolRest, nDim, nVar, config);
		}


		/*--- Close the restart file ---*/

		restart_file.close();

		/*--- Free memory needed for the transformation ---*/

		delete [] Global2Local;

	}

	bool reference_geometry = config->GetRefGeom();

	/*--- Perform the MPI communication of the solution ---*/

	if (reference_geometry) Set_ReferenceGeometry(geometry, config);

	/*--- Term ij of the Jacobian ---*/

	Jacobian_ij = new su2double*[nVar];
	for (iVar = 0; iVar < nVar; iVar++) {
		Jacobian_ij[iVar] = new su2double [nVar];
		for (jVar = 0; jVar < nVar; jVar++) {
			Jacobian_ij[iVar][jVar] = 0.0;
		}
	}

	/*--- Term ij of the Mass Matrix (only if dynamic analysis) ---*/

	if (dynamic){
		MassMatrix_ij = new su2double*[nVar];
		for (iVar = 0; iVar < nVar; iVar++) {
			MassMatrix_ij[iVar] = new su2double [nVar];
				for (jVar = 0; jVar < nVar; jVar++) {
					MassMatrix_ij[iVar][jVar] = 0.0;
				}
		}
	}
	else {
		MassMatrix_ij = NULL;
	}


	if (nonlinear_analysis){

		/*--- Term ij of the Jacobian (constitutive contribution) ---*/

		Jacobian_c_ij = new su2double*[nVar];
		for (iVar = 0; iVar < nVar; iVar++) {
			Jacobian_c_ij[iVar] = new su2double [nVar];
				for (jVar = 0; jVar < nVar; jVar++) {
					Jacobian_c_ij[iVar][jVar] = 0.0;
				}
		}

		/*--- Term ij of the Jacobian (stress contribution) ---*/

		Jacobian_s_ij = new su2double*[nVar];
		for (iVar = 0; iVar < nVar; iVar++) {
			Jacobian_s_ij[iVar] = new su2double [nVar];
				for (jVar = 0; jVar < nVar; jVar++) {
					Jacobian_s_ij[iVar][jVar] = 0.0;
				}
		}

	}
	else{
		Jacobian_c_ij = NULL;
		Jacobian_s_ij = NULL;
	}

	/*--- Term ij of the Jacobian (incompressibility term) ---*/

	if (incompressible){
		Jacobian_k_ij = new su2double*[nVar];
		for (iVar = 0; iVar < nVar; iVar++) {
			Jacobian_k_ij[iVar] = new su2double [nVar];
				for (jVar = 0; jVar < nVar; jVar++) {
					Jacobian_k_ij[iVar][jVar] = 0.0;
				}
		}
	}
	else {
		Jacobian_k_ij = NULL;
	}

	/*--- Stress contribution to the node i ---*/
	Res_Stress_i = new su2double[nVar];

	/*--- Contribution of the external surface forces to the residual (auxiliary vector) ---*/
	Res_Ext_Surf = new su2double[nVar];

	/*--- Contribution of the body forces to the residual (auxiliary vector) ---*/
	if (body_forces){
		Res_Dead_Load = new su2double[nVar];
	}
	else {
		Res_Dead_Load = NULL;
	}

	/*--- Contribution of the fluid tractions to the residual (auxiliary vector) ---*/
	if (fsi){
		Res_FSI_Cont = new su2double[nVar];
	}
	else {
		Res_FSI_Cont = NULL;
	}

	/*--- Time integration contribution to the residual ---*/
	if (dynamic) {
		Res_Time_Cont = new su2double [nVar];
	}
	else {
		Res_Time_Cont = NULL;
	}

	/*--- Matrices to impose clamped boundary conditions ---*/

	mZeros_Aux = new su2double *[nDim];
	for(iDim = 0; iDim < nDim; iDim++)
		mZeros_Aux[iDim] = new su2double[nDim];

	mId_Aux = new su2double *[nDim];
	for(iDim = 0; iDim < nDim; iDim++)
		mId_Aux[iDim] = new su2double[nDim];

	for(iDim = 0; iDim < nDim; iDim++){
		for (jDim = 0; jDim < nDim; jDim++){
			mZeros_Aux[iDim][jDim] = 0.0;
			mId_Aux[iDim][jDim] = 0.0;
		}
		mId_Aux[iDim][iDim] = E;
	}


	/*--- Initialization of matrix structures ---*/
	if (rank == MASTER_NODE) cout << "Initialize Jacobian structure (Non-Linear Elasticity)." << endl;

	Jacobian.Initialize(nPoint, nPointDomain, nVar, nVar, false, geometry, config);

	if (dynamic) {
		MassMatrix.Initialize(nPoint, nPointDomain, nVar, nVar, false, geometry, config);
		TimeRes_Aux.Initialize(nPoint, nPointDomain, nVar, 0.0);
		TimeRes.Initialize(nPoint, nPointDomain, nVar, 0.0);
	}


	/*--- Initialization of linear solver structures ---*/
	LinSysSol.Initialize(nPoint, nPointDomain, nVar, 0.0);
	LinSysRes.Initialize(nPoint, nPointDomain, nVar, 0.0);

	LinSysAux.Initialize(nPoint, nPointDomain, nVar, 0.0);

	LinSysReact.Initialize(nPoint, nPointDomain, nVar, 0.0);

	/*--- Initialize the auxiliary vector and matrix for the computation of the nodal Reactions ---*/

	normalVertex = new su2double [nDim];

	stressTensor = new su2double* [nDim];
	for (iVar = 0; iVar < nVar; iVar++){
		stressTensor[iVar] = new su2double [nDim];
	}

	/*---- Initialize the auxiliary vector for the solution predictor ---*/

	solutionPredictor = new su2double [nVar];

	/*---- Initialize the linear solver structures for the adjoint problem (temporary) ---*/
//	if (structural_adj){
//		LinSysSol_Adj.Initialize(nPoint, nPointDomain, nVar, 0.0);
//		LinSysRes_Adj.Initialize(nPoint, nPointDomain, nVar, 0.0);
//	}

	/*--- Perform the MPI communication of the solution ---*/

	Set_MPI_Solution(geometry, config);

	/*--- If dynamic, we also need to communicate the old solution ---*/

	if(dynamic) Set_MPI_Solution_Old(geometry, config);

=======
  
  nElement = 0;
  nDim = 0;
  nMarker = 0;
  
  nPoint = 0;
  nPointDomain = 0;
  
  Total_CFEA = 0.0;
  WAitken_Dyn = 0.0;
  WAitken_Dyn_tn1 = 0.0;
  loadIncrement = 1.0;
  
  element_container = NULL;
  node = NULL;
  
  GradN_X = NULL;
  GradN_x = NULL;
  
  Jacobian_c_ij = NULL;
  Jacobian_s_ij = NULL;
  Jacobian_k_ij = NULL;
  
  MassMatrix_ij = NULL;
  
  mZeros_Aux = NULL;
  mId_Aux = NULL;
  
  Res_Stress_i = NULL;
  Res_Ext_Surf = NULL;
  Res_Time_Cont = NULL;
  Res_FSI_Cont = NULL;
  
  Res_Dead_Load = NULL;
  
  nodeReactions = NULL;
  
  solutionPredictor = NULL;
  
  SolRest = NULL;
  
  normalVertex = NULL;
  stressTensor = NULL;
  
  Solution_Interm = NULL;
  
}

CFEM_ElasticitySolver::CFEM_ElasticitySolver(CGeometry *geometry, CConfig *config) : CSolver() {
  
  unsigned long iPoint;
  unsigned short iVar, jVar, iDim, jDim;
  unsigned short iTerm;
  
  unsigned short iZone = config->GetiZone();
  unsigned short nZone = geometry->GetnZone();
  
  bool dynamic = (config->GetDynamic_Analysis() == DYNAMIC);							// Dynamic simulations.
  bool nonlinear_analysis = (config->GetGeometricConditions() == LARGE_DEFORMATIONS);	// Nonlinear analysis.
  bool fsi = config->GetFSI_Simulation();												// FSI simulation
  bool gen_alpha = (config->GetKind_TimeIntScheme_FEA() == GENERALIZED_ALPHA);	// Generalized alpha method requires residual at previous time step.
  
  bool body_forces = config->GetDeadLoad();	// Body forces (dead loads).
  bool incompressible = (config->GetMaterialCompressibility() == INCOMPRESSIBLE_MAT);
  
  int rank = MASTER_NODE;
#ifdef HAVE_MPI
  MPI_Comm_rank(MPI_COMM_WORLD, &rank);
#endif
  
  su2double E = config->GetElasticyMod();
  
  nElement      = geometry->GetnElem();
  nDim          = geometry->GetnDim();
  nMarker       = geometry->GetnMarker();
  
  nPoint        = geometry->GetnPoint();
  nPointDomain  = geometry->GetnPointDomain();
  
  
  /*--- Here is where we assign the kind of each element ---*/
  
  /*--- First level: different possible terms of the equations ---*/
  element_container = new CElement** [MAX_TERMS];
  for (iTerm = 0; iTerm < MAX_TERMS; iTerm++)
    element_container[iTerm] = new CElement* [MAX_FE_KINDS];
  
  if (nDim == 2){
    if (incompressible){
      element_container[FEA_TERM][EL_TRIA] = new CTRIA1(nDim, config);
      element_container[FEA_TERM][EL_QUAD] = new CQUAD4P1(nDim, config);
    }
    else{
      element_container[FEA_TERM][EL_TRIA] = new CTRIA1(nDim, config);
      element_container[FEA_TERM][EL_QUAD] = new CQUAD4(nDim, config);
    }
  }
  else if (nDim == 3){
    if (incompressible){
      element_container[FEA_TERM][EL_TETRA] = new CTETRA1(nDim, config);
      element_container[FEA_TERM][EL_HEXA] = new CHEXA8P1(nDim, config);
    }
    else{
      element_container[FEA_TERM][EL_TETRA] = new CTETRA1(nDim, config);
      element_container[FEA_TERM][EL_HEXA] = new CHEXA8(nDim, config);
    }
  }
  
  node          	  = new CVariable*[nPoint];
  
  GradN_X = new su2double [nDim];
  GradN_x = new su2double [nDim];
  
  Total_CFEA			= 0.0;
  WAitken_Dyn      	= 0.0;
  WAitken_Dyn_tn1  	= 0.0;
  loadIncrement 		= 0.0;
  
  SetFSI_ConvValue(0,0.0);
  SetFSI_ConvValue(1,0.0);
  
  nVar = nDim;
  
  /*--- Define some auxiliary vectors related to the residual ---*/
  
  Residual = new su2double[nVar];          for (iVar = 0; iVar < nVar; iVar++) Residual[iVar]      = 0.0;
  Residual_RMS = new su2double[nVar];      for (iVar = 0; iVar < nVar; iVar++) Residual_RMS[iVar]  = 0.0;
  Residual_Max = new su2double[nVar];      for (iVar = 0; iVar < nVar; iVar++) Residual_Max[iVar]  = 0.0;
  Point_Max = new unsigned long[nVar];  for (iVar = 0; iVar < nVar; iVar++) Point_Max[iVar]     = 0;
  Point_Max_Coord = new su2double*[nVar];
  for (iVar = 0; iVar < nVar; iVar++) {
    Point_Max_Coord[iVar] = new su2double[nDim];
    for (iDim = 0; iDim < nDim; iDim++) Point_Max_Coord[iVar][iDim] = 0.0;
  }
  
  /*--- Define some auxiliary vectors related to the solution ---*/
  
  Solution   = new su2double[nVar]; for (iVar = 0; iVar < nVar; iVar++) Solution[iVar] = 0.0;
  
  if (gen_alpha) {
    Solution_Interm = new su2double[nVar];
    for (iVar = 0; iVar < nVar; iVar++) Solution_Interm[iVar] = 0.0;
  }
  else{
    Solution_Interm = NULL;
  }
  
  nodeReactions = new su2double[nVar];  for (iVar = 0; iVar < nVar; iVar++) nodeReactions[iVar]   = 0.0;
  
  /*--- The length of the solution vector depends on whether the problem is static or dynamic ---*/
  
  
  unsigned short nSolVar;
  unsigned long index;
  string text_line, filename;
  ifstream restart_file;
  su2double dull_val;
  long Dyn_RestartIter;
  
  if (dynamic) nSolVar = 3 * nVar;
  else nSolVar = nVar;
  
  SolRest = new su2double[nSolVar];
  
  bool restart = (config->GetRestart() || config->GetRestart_Flow());
  
  /*--- Check for a restart, initialize from zero otherwise ---*/
  
  if (!restart) {
    for (iVar = 0; iVar < nSolVar; iVar++) SolRest[iVar] = 0.0;
    for (iPoint = 0; iPoint < nPoint; iPoint++) {
      node[iPoint] = new CFEM_ElasVariable(SolRest, nDim, nVar, config);
    }
  }
  else {
    
    /*--- Restart the solution from file information ---*/
    
    filename = config->GetSolution_FEMFileName();
    
    /*--- If multizone, append zone name ---*/
    if (nZone > 1)
      filename = config->GetMultizone_FileName(filename, iZone);
    
    if (dynamic) {
      
      Dyn_RestartIter = SU2_TYPE::Int(config->GetDyn_RestartIter())-1;
      
      filename = config->GetUnsteady_FileName(filename, (int)Dyn_RestartIter);
    }
    
    restart_file.open(filename.data(), ios::in);
    
    /*--- In case there is no file ---*/
    
    if (restart_file.fail()) {
      if (rank == MASTER_NODE)
        cout << "There is no FEM restart file!!" << endl;
      exit(EXIT_FAILURE);
    }
    
    /*--- In case this is a parallel simulation, we need to perform the
     Global2Local index transformation first. ---*/
    
    long *Global2Local = new long[geometry->GetGlobal_nPointDomain()];
    
    /*--- First, set all indices to a negative value by default ---*/
    
    for (iPoint = 0; iPoint < geometry->GetGlobal_nPointDomain(); iPoint++)
      Global2Local[iPoint] = -1;
    
    /*--- Now fill array with the transform values only for local points ---*/
    
    for (iPoint = 0; iPoint < nPointDomain; iPoint++)
      Global2Local[geometry->node[iPoint]->GetGlobalIndex()] = iPoint;
    
    /*--- Read all lines in the restart file ---*/
    
    long iPoint_Local;
    unsigned long iPoint_Global_Local = 0, iPoint_Global = 0; string text_line;
    unsigned short rbuf_NotMatching = 0, sbuf_NotMatching = 0;
    
    /*--- The first line is the header ---*/
    
    getline (restart_file, text_line);
    
    while (getline (restart_file, text_line)) {
      istringstream point_line(text_line);
      
      /*--- Retrieve local index. If this node from the restart file lives
       on a different processor, the value of iPoint_Local will be -1.
       Otherwise, the local index for this node on the current processor
       will be returned and used to instantiate the vars. ---*/
      
      iPoint_Local = Global2Local[iPoint_Global];
      
      if (iPoint_Local >= 0) {
        if (dynamic){
          if (nDim == 2) point_line >> index >> dull_val >> dull_val >> SolRest[0] >> SolRest[1] >> SolRest[2] >> SolRest[3] >> SolRest[4] >> SolRest[5];
          if (nDim == 3) point_line >> index >> dull_val >> dull_val >> dull_val >> SolRest[0] >> SolRest[1] >> SolRest[2] >> SolRest[3] >> SolRest[4] >> SolRest[5] >> SolRest[6] >> SolRest[7] >> SolRest[8];
        }
        else {
          if (nDim == 2) point_line >> index >> dull_val >> dull_val >> SolRest[0] >> SolRest[1];
          if (nDim == 3) point_line >> index >> dull_val >> dull_val >> dull_val >> SolRest[0] >> SolRest[1] >> SolRest[2];
        }
        
        node[iPoint_Local] = new CFEM_ElasVariable(SolRest, nDim, nVar, config);
        iPoint_Global_Local++;
      }
      iPoint_Global++;
    }
    
    /*--- Detect a wrong solution file ---*/
    
    if (iPoint_Global_Local < nPointDomain) { sbuf_NotMatching = 1; }
    
#ifndef HAVE_MPI
    rbuf_NotMatching = sbuf_NotMatching;
#else
    SU2_MPI::Allreduce(&sbuf_NotMatching, &rbuf_NotMatching, 1, MPI_UNSIGNED_SHORT, MPI_SUM, MPI_COMM_WORLD);
#endif
    
    if (rbuf_NotMatching != 0) {
      if (rank == MASTER_NODE) {
        cout << endl << "The solution file " << filename.data() << " doesn't match with the mesh file!" << endl;
        cout << "It could be empty lines at the end of the file." << endl << endl;
      }
#ifndef HAVE_MPI
      exit(EXIT_FAILURE);
#else
      MPI_Barrier(MPI_COMM_WORLD);
      MPI_Abort(MPI_COMM_WORLD,1);
      MPI_Finalize();
#endif
    }
    
    /*--- Instantiate the variable class with an arbitrary solution
     at any halo/periodic nodes. The initial solution can be arbitrary,
     because a send/recv is performed immediately in the solver (Set_MPI_Solution()). ---*/
    
    for (iPoint = nPointDomain; iPoint < nPoint; iPoint++) {
      node[iPoint] = new CFEM_ElasVariable(SolRest, nDim, nVar, config);
    }
    
    
    /*--- Close the restart file ---*/
    
    restart_file.close();
    
    /*--- Free memory needed for the transformation ---*/
    
    delete [] Global2Local;
    
  }
  
  /*--- Term ij of the Jacobian ---*/
  
  Jacobian_ij = new su2double*[nVar];
  for (iVar = 0; iVar < nVar; iVar++) {
    Jacobian_ij[iVar] = new su2double [nVar];
    for (jVar = 0; jVar < nVar; jVar++) {
      Jacobian_ij[iVar][jVar] = 0.0;
    }
  }
  
  /*--- Term ij of the Mass Matrix (only if dynamic analysis) ---*/
  
  if (dynamic){
    MassMatrix_ij = new su2double*[nVar];
    for (iVar = 0; iVar < nVar; iVar++) {
      MassMatrix_ij[iVar] = new su2double [nVar];
      for (jVar = 0; jVar < nVar; jVar++) {
        MassMatrix_ij[iVar][jVar] = 0.0;
      }
    }
  }
  else {
    MassMatrix_ij = NULL;
  }
  
  
  if (nonlinear_analysis){
    
    /*--- Term ij of the Jacobian (constitutive contribution) ---*/
    
    Jacobian_c_ij = new su2double*[nVar];
    for (iVar = 0; iVar < nVar; iVar++) {
      Jacobian_c_ij[iVar] = new su2double [nVar];
      for (jVar = 0; jVar < nVar; jVar++) {
        Jacobian_c_ij[iVar][jVar] = 0.0;
      }
    }
    
    /*--- Term ij of the Jacobian (stress contribution) ---*/
    
    Jacobian_s_ij = new su2double*[nVar];
    for (iVar = 0; iVar < nVar; iVar++) {
      Jacobian_s_ij[iVar] = new su2double [nVar];
      for (jVar = 0; jVar < nVar; jVar++) {
        Jacobian_s_ij[iVar][jVar] = 0.0;
      }
    }
    
  }
  else{
    Jacobian_c_ij = NULL;
    Jacobian_s_ij = NULL;
  }
  
  /*--- Term ij of the Jacobian (incompressibility term) ---*/
  
  if (incompressible){
    Jacobian_k_ij = new su2double*[nVar];
    for (iVar = 0; iVar < nVar; iVar++) {
      Jacobian_k_ij[iVar] = new su2double [nVar];
      for (jVar = 0; jVar < nVar; jVar++) {
        Jacobian_k_ij[iVar][jVar] = 0.0;
      }
    }
  }
  else {
    Jacobian_k_ij = NULL;
  }
  
  /*--- Stress contribution to the node i ---*/
  Res_Stress_i = new su2double[nVar];
  
  /*--- Contribution of the external surface forces to the residual (auxiliary vector) ---*/
  Res_Ext_Surf = new su2double[nVar];
  
  /*--- Contribution of the body forces to the residual (auxiliary vector) ---*/
  if (body_forces){
    Res_Dead_Load = new su2double[nVar];
  }
  else {
    Res_Dead_Load = NULL;
  }
  
  /*--- Contribution of the fluid tractions to the residual (auxiliary vector) ---*/
  if (fsi){
    Res_FSI_Cont = new su2double[nVar];
  }
  else {
    Res_FSI_Cont = NULL;
  }
  
  /*--- Time integration contribution to the residual ---*/
  if (dynamic) {
    Res_Time_Cont = new su2double [nVar];
  }
  else {
    Res_Time_Cont = NULL;
  }
  
  /*--- Matrices to impose clamped boundary conditions ---*/
  
  mZeros_Aux = new su2double *[nDim];
  for(iDim = 0; iDim < nDim; iDim++)
    mZeros_Aux[iDim] = new su2double[nDim];
  
  mId_Aux = new su2double *[nDim];
  for(iDim = 0; iDim < nDim; iDim++)
    mId_Aux[iDim] = new su2double[nDim];
  
  for(iDim = 0; iDim < nDim; iDim++){
    for (jDim = 0; jDim < nDim; jDim++){
      mZeros_Aux[iDim][jDim] = 0.0;
      mId_Aux[iDim][jDim] = 0.0;
    }
    mId_Aux[iDim][iDim] = E;
  }
  
  
  /*--- Initialization of matrix structures ---*/
  if (rank == MASTER_NODE) cout << "Initialize Jacobian structure (Non-Linear Elasticity)." << endl;
  
  Jacobian.Initialize(nPoint, nPointDomain, nVar, nVar, false, geometry, config);
  
  if (dynamic) {
    MassMatrix.Initialize(nPoint, nPointDomain, nVar, nVar, false, geometry, config);
    TimeRes_Aux.Initialize(nPoint, nPointDomain, nVar, 0.0);
    TimeRes.Initialize(nPoint, nPointDomain, nVar, 0.0);
  }
  
  
  /*--- Initialization of linear solver structures ---*/
  LinSysSol.Initialize(nPoint, nPointDomain, nVar, 0.0);
  LinSysRes.Initialize(nPoint, nPointDomain, nVar, 0.0);
  
  LinSysAux.Initialize(nPoint, nPointDomain, nVar, 0.0);
  
  LinSysReact.Initialize(nPoint, nPointDomain, nVar, 0.0);
  
  /*--- Initialize the auxiliary vector and matrix for the computation of the nodal Reactions ---*/
  
  normalVertex = new su2double [nDim];
  
  stressTensor = new su2double* [nDim];
  for (iVar = 0; iVar < nVar; iVar++){
    stressTensor[iVar] = new su2double [nDim];
  }
  
  /*---- Initialize the auxiliary vector for the solution predictor ---*/
  
  solutionPredictor = new su2double [nVar];
  
  /*--- Perform the MPI communication of the solution ---*/
  
  Set_MPI_Solution(geometry, config);
  
  /*--- If dynamic, we also need to communicate the old solution ---*/
  
  if(dynamic) Set_MPI_Solution_Old(geometry, config);
  
>>>>>>> 334d2be4
}

CFEM_ElasticitySolver::~CFEM_ElasticitySolver(void) {
  
  unsigned short iVar, jVar;
  unsigned long iPoint;
  
  for (iPoint = 0; iPoint < nPoint; iPoint++){
    delete [] node[iPoint];
  }
  
  for (iVar = 0; iVar < MAX_TERMS; iVar++){
    for (jVar = 0; jVar < MAX_FE_KINDS; iVar++)
      if (element_container[iVar][jVar] != NULL) delete [] element_container[iVar][jVar];
  }
  
  for (iVar = 0; iVar < nVar; iVar++){
    delete [] Jacobian_ij[iVar];
    if (Jacobian_s_ij != NULL) delete [] Jacobian_s_ij[iVar];
    if (Jacobian_c_ij != NULL) delete [] Jacobian_c_ij[iVar];
    if (Jacobian_k_ij != NULL) delete[] Jacobian_k_ij[iVar];
    delete [] Point_Max_Coord[iVar];
    delete [] mZeros_Aux[iVar];
    delete [] mId_Aux[iVar];
    delete [] stressTensor[iVar];
  }
  
  if (element_container != NULL) delete [] element_container;
  delete [] node;
  delete [] Jacobian_ij;
  if (Jacobian_s_ij != NULL) delete [] Jacobian_s_ij;
  if (Jacobian_c_ij != NULL) delete [] Jacobian_c_ij;
  if (Jacobian_k_ij != NULL) delete [] Jacobian_k_ij;
  delete [] Res_Stress_i;
  delete [] Res_Ext_Surf;
  if (Res_Time_Cont != NULL) delete[] Res_Time_Cont;
  if (Res_Dead_Load != NULL) delete[] Res_Dead_Load;
  delete [] Solution;
  delete [] SolRest;
  delete [] GradN_X;
  delete [] GradN_x;
  
  delete [] Residual;
  delete [] Residual_RMS;
  delete [] Residual_Max;
  delete [] Point_Max;
  delete [] Point_Max_Coord;
  
  delete [] mZeros_Aux;
  delete [] mId_Aux;
  
  delete [] nodeReactions;
  
  delete [] normalVertex;
  delete [] stressTensor;
  
}

void CFEM_ElasticitySolver::Set_MPI_Solution(CGeometry *geometry, CConfig *config) {
  
  
  unsigned short iVar, iMarker, MarkerS, MarkerR;
  unsigned long iVertex, iPoint, nVertexS, nVertexR, nBufferS_Vector, nBufferR_Vector;
  su2double *Buffer_Receive_U = NULL, *Buffer_Send_U = NULL;
  
  bool dynamic = (config->GetDynamic_Analysis() == DYNAMIC);							// Dynamic simulations.
  
  unsigned short nSolVar;
  
  if (dynamic) nSolVar = 3 * nVar;
  else nSolVar = nVar;
  
#ifdef HAVE_MPI
  int send_to, receive_from;
  MPI_Status status;
#endif
  
  for (iMarker = 0; iMarker < nMarker; iMarker++) {
    
    if ((config->GetMarker_All_KindBC(iMarker) == SEND_RECEIVE) &&
        (config->GetMarker_All_SendRecv(iMarker) > 0)) {
      
      MarkerS = iMarker;  MarkerR = iMarker+1;
      
#ifdef HAVE_MPI
      send_to = config->GetMarker_All_SendRecv(MarkerS)-1;
      receive_from = abs(config->GetMarker_All_SendRecv(MarkerR))-1;
#endif
      
      nVertexS = geometry->nVertex[MarkerS];  nVertexR = geometry->nVertex[MarkerR];
      nBufferS_Vector = nVertexS*nSolVar;     nBufferR_Vector = nVertexR*nSolVar;
      
      /*--- Allocate Receive and send buffers  ---*/
      Buffer_Receive_U = new su2double [nBufferR_Vector];
      Buffer_Send_U = new su2double[nBufferS_Vector];
      
      /*--- Copy the solution that should be sent ---*/
      for (iVertex = 0; iVertex < nVertexS; iVertex++) {
        iPoint = geometry->vertex[MarkerS][iVertex]->GetNode();
        for (iVar = 0; iVar < nVar; iVar++)
          Buffer_Send_U[iVar*nVertexS+iVertex] = node[iPoint]->GetSolution(iVar);
        if (dynamic){
          for (iVar = 0; iVar < nVar; iVar++){
            Buffer_Send_U[(iVar+nVar)*nVertexS+iVertex] = node[iPoint]->GetSolution_Vel(iVar);
            Buffer_Send_U[(iVar+2*nVar)*nVertexS+iVertex] = node[iPoint]->GetSolution_Accel(iVar);
          }
        }
      }
      
#ifdef HAVE_MPI
      
      /*--- Send/Receive information using Sendrecv ---*/
      SU2_MPI::Sendrecv(Buffer_Send_U, nBufferS_Vector, MPI_DOUBLE, send_to, 0,
                        Buffer_Receive_U, nBufferR_Vector, MPI_DOUBLE, receive_from, 0, MPI_COMM_WORLD, &status);
      
#else
      
      /*--- Receive information without MPI ---*/
      for (iVertex = 0; iVertex < nVertexR; iVertex++) {
        for (iVar = 0; iVar < nVar; iVar++)
          Buffer_Receive_U[iVar*nVertexR+iVertex] = Buffer_Send_U[iVar*nVertexR+iVertex];
        if (dynamic){
          for (iVar = nVar; iVar < 3*nVar; iVar++)
            Buffer_Receive_U[iVar*nVertexR+iVertex] = Buffer_Send_U[iVar*nVertexR+iVertex];
        }
      }
      
#endif
      
      /*--- Deallocate send buffer ---*/
      delete [] Buffer_Send_U;
      
      /*--- Do the coordinate transformation ---*/
      for (iVertex = 0; iVertex < nVertexR; iVertex++) {
        
        /*--- Find point and its type of transformation ---*/
        iPoint = geometry->vertex[MarkerR][iVertex]->GetNode();
        
        /*--- Copy solution variables. ---*/
        for (iVar = 0; iVar < nSolVar; iVar++)
          SolRest[iVar] = Buffer_Receive_U[iVar*nVertexR+iVertex];
        
        /*--- Store received values back into the variable. ---*/
        for (iVar = 0; iVar < nVar; iVar++)
          node[iPoint]->SetSolution(iVar, SolRest[iVar]);
        
        if (dynamic){
          
          for (iVar = 0; iVar < nVar; iVar++){
            node[iPoint]->SetSolution_Vel(iVar, SolRest[iVar+nVar]);
            node[iPoint]->SetSolution_Accel(iVar, SolRest[iVar+2*nVar]);
          }
          
        }
        
      }
      
      /*--- Deallocate receive buffer ---*/
      delete [] Buffer_Receive_U;
      
    }
    
  }
  
}

void CFEM_ElasticitySolver::Set_MPI_Solution_Old(CGeometry *geometry, CConfig *config) {
  
  
  unsigned short iVar, iMarker, MarkerS, MarkerR;
  unsigned long iVertex, iPoint, nVertexS, nVertexR, nBufferS_Vector, nBufferR_Vector;
  su2double *Buffer_Receive_U = NULL, *Buffer_Send_U = NULL;
  
  unsigned short nSolVar;
  
  nSolVar = 3 * nVar;
  
#ifdef HAVE_MPI
  int send_to, receive_from;
  MPI_Status status;
#endif
  
  for (iMarker = 0; iMarker < nMarker; iMarker++) {
    
    if ((config->GetMarker_All_KindBC(iMarker) == SEND_RECEIVE) &&
        (config->GetMarker_All_SendRecv(iMarker) > 0)) {
      
      MarkerS = iMarker;  MarkerR = iMarker+1;
      
#ifdef HAVE_MPI
      send_to = config->GetMarker_All_SendRecv(MarkerS)-1;
      receive_from = abs(config->GetMarker_All_SendRecv(MarkerR))-1;
#endif
      
      nVertexS = geometry->nVertex[MarkerS];  nVertexR = geometry->nVertex[MarkerR];
      nBufferS_Vector = nVertexS*nSolVar;     nBufferR_Vector = nVertexR*nSolVar;
      
      /*--- Allocate Receive and send buffers  ---*/
      Buffer_Receive_U = new su2double [nBufferR_Vector];
      Buffer_Send_U = new su2double[nBufferS_Vector];
      
      /*--- Copy the solution that should be sent ---*/
      for (iVertex = 0; iVertex < nVertexS; iVertex++) {
        iPoint = geometry->vertex[MarkerS][iVertex]->GetNode();
        for (iVar = 0; iVar < nVar; iVar++){
          Buffer_Send_U[iVar*nVertexS+iVertex] = node[iPoint]->GetSolution_time_n(iVar);
          Buffer_Send_U[(iVar+nVar)*nVertexS+iVertex] = node[iPoint]->GetSolution_Vel_time_n(iVar);
          Buffer_Send_U[(iVar+2*nVar)*nVertexS+iVertex] = node[iPoint]->GetSolution_Accel_time_n(iVar);
        }
      }
      
#ifdef HAVE_MPI
      
      /*--- Send/Receive information using Sendrecv ---*/
      SU2_MPI::Sendrecv(Buffer_Send_U, nBufferS_Vector, MPI_DOUBLE, send_to, 0,
                        Buffer_Receive_U, nBufferR_Vector, MPI_DOUBLE, receive_from, 0, MPI_COMM_WORLD, &status);
      
#else
      
      /*--- Receive information without MPI ---*/
      for (iVertex = 0; iVertex < nVertexR; iVertex++) {
        for (iVar = 0; iVar < nSolVar; iVar++)
          Buffer_Receive_U[iVar*nVertexR+iVertex] = Buffer_Send_U[iVar*nVertexR+iVertex];
      }
      
#endif
      
      /*--- Deallocate send buffer ---*/
      delete [] Buffer_Send_U;
      
      /*--- Do the coordinate transformation ---*/
      for (iVertex = 0; iVertex < nVertexR; iVertex++) {
        
        /*--- Find point and its type of transformation ---*/
        iPoint = geometry->vertex[MarkerR][iVertex]->GetNode();
        
        /*--- Copy solution variables. ---*/
        for (iVar = 0; iVar < nSolVar; iVar++)
          SolRest[iVar] = Buffer_Receive_U[iVar*nVertexR+iVertex];
        
        /*--- Store received values back into the variable. ---*/
        for (iVar = 0; iVar < nVar; iVar++){
          node[iPoint]->SetSolution_time_n(iVar, SolRest[iVar]);
          node[iPoint]->SetSolution_Vel_time_n(iVar, SolRest[iVar+nVar]);
          node[iPoint]->SetSolution_Accel_time_n(iVar, SolRest[iVar+2*nVar]);
        }
        
      }
      
      /*--- Deallocate receive buffer ---*/
      delete [] Buffer_Receive_U;
      
    }
    
  }
  
}

void CFEM_ElasticitySolver::Set_MPI_Solution_DispOnly(CGeometry *geometry, CConfig *config) {
  
  
  unsigned short iVar, iMarker, MarkerS, MarkerR;
  unsigned long iVertex, iPoint, nVertexS, nVertexR, nBufferS_Vector, nBufferR_Vector;
  su2double *Buffer_Receive_U = NULL, *Buffer_Send_U = NULL;
  
#ifdef HAVE_MPI
  int send_to, receive_from;
  MPI_Status status;
#endif
  
  for (iMarker = 0; iMarker < nMarker; iMarker++) {
    
    if ((config->GetMarker_All_KindBC(iMarker) == SEND_RECEIVE) &&
        (config->GetMarker_All_SendRecv(iMarker) > 0)) {
      
      MarkerS = iMarker;  MarkerR = iMarker+1;
      
#ifdef HAVE_MPI
      send_to = config->GetMarker_All_SendRecv(MarkerS)-1;
      receive_from = abs(config->GetMarker_All_SendRecv(MarkerR))-1;
#endif
      
      nVertexS = geometry->nVertex[MarkerS];  nVertexR = geometry->nVertex[MarkerR];
      nBufferS_Vector = nVertexS*nVar;     	  nBufferR_Vector = nVertexR*nVar;
      
      /*--- Allocate Receive and send buffers  ---*/
      Buffer_Receive_U = new su2double [nBufferR_Vector];
      Buffer_Send_U = new su2double[nBufferS_Vector];
      
      /*--- Copy the solution that should be sent ---*/
      for (iVertex = 0; iVertex < nVertexS; iVertex++) {
        iPoint = geometry->vertex[MarkerS][iVertex]->GetNode();
        for (iVar = 0; iVar < nVar; iVar++)
          Buffer_Send_U[iVar*nVertexS+iVertex] = node[iPoint]->GetSolution(iVar);
      }
      
#ifdef HAVE_MPI
      
      /*--- Send/Receive information using Sendrecv ---*/
      SU2_MPI::Sendrecv(Buffer_Send_U, nBufferS_Vector, MPI_DOUBLE, send_to, 0,
                        Buffer_Receive_U, nBufferR_Vector, MPI_DOUBLE, receive_from, 0, MPI_COMM_WORLD, &status);
      
#else
      
      /*--- Receive information without MPI ---*/
      for (iVertex = 0; iVertex < nVertexR; iVertex++) {
        for (iVar = 0; iVar < nVar; iVar++)
          Buffer_Receive_U[iVar*nVertexR+iVertex] = Buffer_Send_U[iVar*nVertexR+iVertex];
      }
      
#endif
      
      /*--- Deallocate send buffer ---*/
      delete [] Buffer_Send_U;
      
      /*--- Do the coordinate transformation ---*/
      for (iVertex = 0; iVertex < nVertexR; iVertex++) {
        
        /*--- Find point and its type of transformation ---*/
        iPoint = geometry->vertex[MarkerR][iVertex]->GetNode();
        
        /*--- Copy solution variables. ---*/
        for (iVar = 0; iVar < nVar; iVar++)
          SolRest[iVar] = Buffer_Receive_U[iVar*nVertexR+iVertex];
        
        /*--- Store received values back into the variable. ---*/
        for (iVar = 0; iVar < nVar; iVar++)
          node[iPoint]->SetSolution(iVar, SolRest[iVar]);
        
      }
      
      /*--- Deallocate receive buffer ---*/
      delete [] Buffer_Receive_U;
      
    }
    
  }
  
}

<<<<<<< HEAD

	  unsigned short iVar, iMarker, MarkerS, MarkerR;
	  unsigned long iVertex, iPoint, nVertexS, nVertexR, nBufferS_Vector, nBufferR_Vector;
	  su2double *Buffer_Receive_U = NULL, *Buffer_Send_U = NULL;

	#ifdef HAVE_MPI
	  int send_to, receive_from;
	  MPI_Status status;
	#endif

	  for (iMarker = 0; iMarker < nMarker; iMarker++) {

	    if ((config->GetMarker_All_KindBC(iMarker) == SEND_RECEIVE) &&
	        (config->GetMarker_All_SendRecv(iMarker) > 0)) {

	      MarkerS = iMarker;  MarkerR = iMarker+1;

	#ifdef HAVE_MPI
	      send_to = config->GetMarker_All_SendRecv(MarkerS)-1;
	      receive_from = abs(config->GetMarker_All_SendRecv(MarkerR))-1;
	#endif

	      nVertexS = geometry->nVertex[MarkerS];  nVertexR = geometry->nVertex[MarkerR];
	      nBufferS_Vector = nVertexS*nVar;     	  nBufferR_Vector = nVertexR*nVar;

	      /*--- Allocate Receive and send buffers  ---*/
	      Buffer_Receive_U = new su2double [nBufferR_Vector];
	      Buffer_Send_U = new su2double[nBufferS_Vector];

	      /*--- Copy the solution that should be sent ---*/
	      for (iVertex = 0; iVertex < nVertexS; iVertex++) {
	        iPoint = geometry->vertex[MarkerS][iVertex]->GetNode();
	        for (iVar = 0; iVar < nVar; iVar++)
	          Buffer_Send_U[iVar*nVertexS+iVertex] = node[iPoint]->GetSolution(iVar);
	      }

	#ifdef HAVE_MPI

	      /*--- Send/Receive information using Sendrecv ---*/
	      SU2_MPI::Sendrecv(Buffer_Send_U, nBufferS_Vector, MPI_DOUBLE, send_to, 0,
	                   Buffer_Receive_U, nBufferR_Vector, MPI_DOUBLE, receive_from, 0, MPI_COMM_WORLD, &status);

	#else

	      /*--- Receive information without MPI ---*/
	      for (iVertex = 0; iVertex < nVertexR; iVertex++) {
	        for (iVar = 0; iVar < nVar; iVar++)
	          Buffer_Receive_U[iVar*nVertexR+iVertex] = Buffer_Send_U[iVar*nVertexR+iVertex];
	      }

	#endif

	      /*--- Deallocate send buffer ---*/
	      delete [] Buffer_Send_U;

	      /*--- Do the coordinate transformation ---*/
	      for (iVertex = 0; iVertex < nVertexR; iVertex++) {

	        /*--- Find point and its type of transformation ---*/
	        iPoint = geometry->vertex[MarkerR][iVertex]->GetNode();

	        /*--- Copy solution variables. ---*/
	        for (iVar = 0; iVar < nVar; iVar++)
	        	SolRest[iVar] = Buffer_Receive_U[iVar*nVertexR+iVertex];

	        /*--- Store received values back into the variable. ---*/
	        for (iVar = 0; iVar < nVar; iVar++)
	          node[iPoint]->SetSolution(iVar, SolRest[iVar]);

	      }

	      /*--- Deallocate receive buffer ---*/
	      delete [] Buffer_Receive_U;

	    }

	  }

}

void CFEM_ElasticitySolver::Set_MPI_Solution_Pred(CGeometry *geometry, CConfig *config) {


	  unsigned short iVar, iMarker, MarkerS, MarkerR;
	  unsigned long iVertex, iPoint, nVertexS, nVertexR, nBufferS_Vector, nBufferR_Vector;
	  su2double *Buffer_Receive_U = NULL, *Buffer_Send_U = NULL;

	#ifdef HAVE_MPI
	  int send_to, receive_from;
	  MPI_Status status;
	#endif

	  for (iMarker = 0; iMarker < nMarker; iMarker++) {

	    if ((config->GetMarker_All_KindBC(iMarker) == SEND_RECEIVE) &&
	        (config->GetMarker_All_SendRecv(iMarker) > 0)) {

	      MarkerS = iMarker;  MarkerR = iMarker+1;

	#ifdef HAVE_MPI
	      send_to = config->GetMarker_All_SendRecv(MarkerS)-1;
	      receive_from = abs(config->GetMarker_All_SendRecv(MarkerR))-1;
	#endif

	      nVertexS = geometry->nVertex[MarkerS];  nVertexR = geometry->nVertex[MarkerR];
	      nBufferS_Vector = nVertexS*nVar;     nBufferR_Vector = nVertexR*nVar;

	      /*--- Allocate Receive and send buffers  ---*/
	      Buffer_Receive_U = new su2double [nBufferR_Vector];
	      Buffer_Send_U = new su2double[nBufferS_Vector];

	      /*--- Copy the solution that should be sent ---*/
	      for (iVertex = 0; iVertex < nVertexS; iVertex++) {
	        iPoint = geometry->vertex[MarkerS][iVertex]->GetNode();
	        for (iVar = 0; iVar < nVar; iVar++)
	          Buffer_Send_U[iVar*nVertexS+iVertex] = node[iPoint]->GetSolution_Pred(iVar);
	      }

	#ifdef HAVE_MPI

	      /*--- Send/Receive information using Sendrecv ---*/
	      SU2_MPI::Sendrecv(Buffer_Send_U, nBufferS_Vector, MPI_DOUBLE, send_to, 0,
	                   Buffer_Receive_U, nBufferR_Vector, MPI_DOUBLE, receive_from, 0, MPI_COMM_WORLD, &status);

	#else

	      /*--- Receive information without MPI ---*/
	      for (iVertex = 0; iVertex < nVertexR; iVertex++) {
	        for (iVar = 0; iVar < nVar; iVar++)
	          Buffer_Receive_U[iVar*nVertexR+iVertex] = Buffer_Send_U[iVar*nVertexR+iVertex];
	      }

	#endif

	      /*--- Deallocate send buffer ---*/
	      delete [] Buffer_Send_U;

	      /*--- Do the coordinate transformation ---*/
	      for (iVertex = 0; iVertex < nVertexR; iVertex++) {

	        /*--- Find point and its type of transformation ---*/
	        iPoint = geometry->vertex[MarkerR][iVertex]->GetNode();

	        /*--- Copy predicted solution variables back into the variables. ---*/
	        for (iVar = 0; iVar < nVar; iVar++)
	          node[iPoint]->SetSolution_Pred(iVar, Buffer_Receive_U[iVar*nVertexR+iVertex]);

	      }

	      /*--- Deallocate receive buffer ---*/
	      delete [] Buffer_Receive_U;

	    }

	  }

}

void CFEM_ElasticitySolver::Set_MPI_Solution_Pred_Old(CGeometry *geometry, CConfig *config) {

	  /*--- We are communicating the solution predicted, current and old, and the old solution ---*/
	  /*--- necessary for the Aitken relaxation ---*/

	  unsigned short iVar, iMarker, MarkerS, MarkerR;
	  unsigned long iVertex, iPoint, nVertexS, nVertexR, nBufferS_Vector, nBufferR_Vector;
	  su2double *Buffer_Receive_U = NULL, *Buffer_Send_U = NULL;

	  /*--- Analogous to the dynamic solution, in this case we need 3 * nVar variables per node ---*/
	  unsigned short nSolVar;
	  nSolVar = 3 * nVar;

	#ifdef HAVE_MPI
	  int send_to, receive_from;
	  MPI_Status status;
	#endif

	  for (iMarker = 0; iMarker < nMarker; iMarker++) {

	    if ((config->GetMarker_All_KindBC(iMarker) == SEND_RECEIVE) &&
	        (config->GetMarker_All_SendRecv(iMarker) > 0)) {

	      MarkerS = iMarker;  MarkerR = iMarker+1;

	#ifdef HAVE_MPI
	      send_to = config->GetMarker_All_SendRecv(MarkerS)-1;
	      receive_from = abs(config->GetMarker_All_SendRecv(MarkerR))-1;
	#endif

	      nVertexS = geometry->nVertex[MarkerS];  nVertexR = geometry->nVertex[MarkerR];
	      nBufferS_Vector = nVertexS*nSolVar;     nBufferR_Vector = nVertexR*nSolVar;

	      /*--- Allocate Receive and send buffers  ---*/
	      Buffer_Receive_U = new su2double [nBufferR_Vector];
	      Buffer_Send_U = new su2double[nBufferS_Vector];

	      /*--- Copy the solution that should be sent ---*/
	      for (iVertex = 0; iVertex < nVertexS; iVertex++) {
	        iPoint = geometry->vertex[MarkerS][iVertex]->GetNode();
	        for (iVar = 0; iVar < nVar; iVar++){
	        	Buffer_Send_U[iVar*nVertexS+iVertex] = node[iPoint]->GetSolution_Old(iVar);
	        	Buffer_Send_U[(iVar+nVar)*nVertexS+iVertex] = node[iPoint]->GetSolution_Pred(iVar);
	        	Buffer_Send_U[(iVar+2*nVar)*nVertexS+iVertex] = node[iPoint]->GetSolution_Pred_Old(iVar);
	        }
	      }

	#ifdef HAVE_MPI

	      /*--- Send/Receive information using Sendrecv ---*/
	      SU2_MPI::Sendrecv(Buffer_Send_U, nBufferS_Vector, MPI_DOUBLE, send_to, 0,
	                   Buffer_Receive_U, nBufferR_Vector, MPI_DOUBLE, receive_from, 0, MPI_COMM_WORLD, &status);

	#else

	      /*--- Receive information without MPI ---*/
	      for (iVertex = 0; iVertex < nVertexR; iVertex++) {
	        for (iVar = 0; iVar < nSolVar; iVar++)
	          Buffer_Receive_U[iVar*nVertexR+iVertex] = Buffer_Send_U[iVar*nVertexR+iVertex];
	      }

	#endif

	      /*--- Deallocate send buffer ---*/
	      delete [] Buffer_Send_U;

	      /*--- Do the coordinate transformation ---*/
	      for (iVertex = 0; iVertex < nVertexR; iVertex++) {

	        /*--- Find point and its type of transformation ---*/
	        iPoint = geometry->vertex[MarkerR][iVertex]->GetNode();

	        /*--- Store received values back into the variable. ---*/
	        for (iVar = 0; iVar < nVar; iVar++){
	        	node[iPoint]->SetSolution_Old(iVar, Buffer_Receive_U[iVar*nVertexR+iVertex]);
	        	node[iPoint]->SetSolution_Pred(iVar, Buffer_Receive_U[(iVar+nVar)*nVertexR+iVertex]);
	        	node[iPoint]->SetSolution_Pred_Old(iVar, Buffer_Receive_U[(iVar+2*nVar)*nVertexR+iVertex]);
	        }

	      }

	      /*--- Deallocate receive buffer ---*/
	      delete [] Buffer_Receive_U;

	    }

	  }

}

void CFEM_ElasticitySolver::Set_ReferenceGeometry(CGeometry *geometry, CConfig *config) {

	unsigned long iPoint;
	unsigned long index;

	unsigned short iVar;
	unsigned short iZone = config->GetiZone();
	unsigned short nZone = geometry->GetnZone();
	unsigned short file_format = config->GetRefGeom_FileFormat();

	string filename;
	su2double dull_val;
	ifstream reference_file;

	int rank = MASTER_NODE;
	#ifdef HAVE_MPI
		MPI_Comm_rank(MPI_COMM_WORLD, &rank);
	#endif


	/*--- Restart the solution from file information ---*/

	filename = config->GetRefGeom_FEMFileName();

	/*--- If multizone, append zone name ---*/
    if (nZone > 1)
      filename = config->GetMultizone_FileName(filename, iZone);

	reference_file.open(filename.data(), ios::in);

	/*--- In case there is no file ---*/

	if (reference_file.fail()) {
	    if (rank == MASTER_NODE)
		cout << "There is no FEM reference geometry file!!" << endl;
		exit(EXIT_FAILURE);
	}

	cout << "Filename: " << filename << " and format " << file_format << "." << endl;

	/*--- In case this is a parallel simulation, we need to perform the
 	 Global2Local index transformation first. ---*/

	long *Global2Local = new long[geometry->GetGlobal_nPointDomain()];

	/*--- First, set all indices to a negative value by default ---*/

    for (iPoint = 0; iPoint < geometry->GetGlobal_nPointDomain(); iPoint++)
      Global2Local[iPoint] = -1;

	/*--- Now fill array with the transform values only for local points ---*/

    for (iPoint = 0; iPoint < nPointDomain; iPoint++)
      Global2Local[geometry->node[iPoint]->GetGlobalIndex()] = iPoint;

    /*--- Read all lines in the restart file ---*/

    long iPoint_Local;
    unsigned long iPoint_Global_Local = 0, iPoint_Global = 0; string text_line;
    unsigned short rbuf_NotMatching = 0, sbuf_NotMatching = 0;

	/*--- The first line is the header ---*/

	getline (reference_file, text_line);

	while (getline (reference_file, text_line)) {
	   istringstream point_line(text_line);

	/*--- Retrieve local index. If this node from the restart file lives
   	   on a different processor, the value of iPoint_Local will be -1.
   	   Otherwise, the local index for this node on the current processor
   	   will be returned and used to instantiate the vars. ---*/

	   iPoint_Local = Global2Local[iPoint_Global];

		if (iPoint_Local >= 0) {

			if (nDim == 2) point_line >> index >> dull_val >> dull_val >> Solution[0] >> Solution[1];
			if (nDim == 3) point_line >> index >> dull_val >> dull_val >> dull_val >> Solution[0] >> Solution[1] >> Solution[2];

			for (iVar = 0; iVar < nVar; iVar++) node[iPoint_Local]->SetReference_Geometry(iVar, Solution[iVar]);

			iPoint_Global_Local++;
		}
		iPoint_Global++;
	}

    /*--- Detect a wrong solution file ---*/

    if (iPoint_Global_Local < nPointDomain) { sbuf_NotMatching = 1; }

	#ifndef HAVE_MPI
    	rbuf_NotMatching = sbuf_NotMatching;
	#else
    	SU2_MPI::Allreduce(&sbuf_NotMatching, &rbuf_NotMatching, 1, MPI_UNSIGNED_SHORT, MPI_SUM, MPI_COMM_WORLD);
	#endif

    if (rbuf_NotMatching != 0) {
      if (rank == MASTER_NODE) {
        cout << endl << "The solution file " << filename.data() << " doesn't match with the mesh file!" << endl;
        cout << "It could be empty lines at the end of the file." << endl << endl;
      }
	#ifndef HAVE_MPI
      	  exit(EXIT_FAILURE);
	#else
      	  MPI_Barrier(MPI_COMM_WORLD);
      	  MPI_Abort(MPI_COMM_WORLD,1);
      	  MPI_Finalize();
	#endif
    }

	/*--- TODO: We need to communicate here the reference geometry for the halo nodes. ---*/

	/*--- Close the restart file ---*/

	reference_file.close();

	/*--- Free memory needed for the transformation ---*/

	delete [] Global2Local;

}


void CFEM_ElasticitySolver::Preprocessing(CGeometry *geometry, CSolver **solver_container, CConfig *config, CNumerics **numerics, unsigned short iMesh, unsigned long Iteration, unsigned short RunTime_EqSystem, bool Output) {


	unsigned long iPoint;
	bool initial_calc = (config->GetExtIter() == 0);									// Checks if it is the first calculation.
	bool first_iter = (config->GetIntIter() == 0);													// Checks if it is the first iteration
	bool dynamic = (config->GetDynamic_Analysis() == DYNAMIC);							// Dynamic simulations.
	bool linear_analysis = (config->GetGeometricConditions() == SMALL_DEFORMATIONS);	// Linear analysis.
	bool nonlinear_analysis = (config->GetGeometricConditions() == LARGE_DEFORMATIONS);	// Nonlinear analysis.
	bool newton_raphson = (config->GetKind_SpaceIteScheme_FEA() == NEWTON_RAPHSON);		// Newton-Raphson method
	bool restart = config->GetRestart();												// Restart analysis
	bool initial_calc_restart = (SU2_TYPE::Int(config->GetExtIter()) == config->GetDyn_RestartIter()); // Initial calculation for restart

	bool incremental_load = config->GetIncrementalLoad();								// If an incremental load is applied

	bool body_forces = config->GetDeadLoad();											// Body forces (dead loads).

	/*--- Set vector entries to zero ---*/
	for (iPoint = 0; iPoint < geometry->GetnPoint(); iPoint ++) {
		LinSysAux.SetBlock_Zero(iPoint);
		LinSysRes.SetBlock_Zero(iPoint);
		LinSysSol.SetBlock_Zero(iPoint);
	}

	/*--- Set matrix entries to zero ---*/

	/*
	 * If the problem is linear, we only need one Jacobian matrix in the problem, because
	 * it is going to be constant along the calculations. Therefore, we only initialize
	 * the Jacobian matrix once, at the beginning of the simulation.
	 *
	 * We don't need first_iter, because there is only one iteration per time step in linear analysis.
	 */
	if ((initial_calc && linear_analysis)||
		(restart && initial_calc_restart && linear_analysis)){
		Jacobian.SetValZero();
	}

	/*
	 * If the problem is dynamic, we need a mass matrix, which will be constant along the calculation
	 * both for linear and nonlinear analysis. Only initialized once, at the first time step.
	 *
	 * The same with the integration constants, as for now we consider the time step to be constant.
	 *
	 * We need first_iter, because in nonlinear problems there are more than one subiterations in the first time step.
	 */
	if ((dynamic && initial_calc && first_iter) ||
		(dynamic && restart && initial_calc_restart && first_iter)) {
		MassMatrix.SetValZero();
		Compute_IntegrationConstants(config);
		Compute_MassMatrix(geometry, solver_container, numerics, config);
	}

	/*
	 * If body forces are taken into account, we need to compute the term that goes into the residual,
	 * which will be constant along the calculation both for linear and nonlinear analysis.
	 *
	 * Only initialized once, at the first iteration or the beginning of the calculation after a restart.
	 *
	 * We need first_iter, because in nonlinear problems there are more than one subiterations in the first time step.
	 */

	if ((body_forces && initial_calc && first_iter) ||
		(body_forces && restart && initial_calc_restart && first_iter)) {
		// If the load is incremental, we have to reset the variable to avoid adding up over the increments
		if (incremental_load){
			for (iPoint = 0; iPoint < nPoint; iPoint++) node[iPoint]->Clear_BodyForces_Res();
		}
		// Compute the dead load term
		Compute_DeadLoad(geometry, solver_container, numerics, config);
	}

	/*
	 * If the problem is nonlinear, we need to initialize the Jacobian and the stiffness matrix at least at the beginning
	 * of each time step. If the solution method is Newton Rapshon, we initialize it also at the beginning of each
	 * iteration.
	 */

	if ((nonlinear_analysis) && ((newton_raphson) || (first_iter)))	{
		Jacobian.SetValZero();
//		StiffMatrix.SetValZero();
	}

	/*
	 * Some external forces may be considered constant over the time step.
	 */
	if (first_iter)	{
		for (iPoint = 0; iPoint < nPoint; iPoint++) node[iPoint]->Clear_SurfaceLoad_Res();
	}


}

void CFEM_ElasticitySolver::SetTime_Step(CGeometry *geometry, CSolver **solver_container, CConfig *config, unsigned short iMesh, unsigned long Iteration) { }

void CFEM_ElasticitySolver::SetInitialCondition(CGeometry **geometry, CSolver ***solver_container, CConfig *config, unsigned long ExtIter) {

	unsigned long iPoint, nPoint;
	bool incremental_load = config->GetIncrementalLoad();							// If an incremental load is applied

	nPoint = geometry[MESH_0]->GetnPoint();

	/*--- We store the current solution as "Solution Old", for the case that we need to retrieve it ---*/

	if (incremental_load){
		for (iPoint = 0; iPoint < nPoint; iPoint++) node[iPoint]->Set_OldSolution();
	}


}

void CFEM_ElasticitySolver::ResetInitialCondition(CGeometry **geometry, CSolver ***solver_container, CConfig *config, unsigned long ExtIter) {

	unsigned long iPoint, nPoint;
	bool incremental_load = config->GetIncrementalLoad();							// If an incremental load is applied

	nPoint = geometry[MESH_0]->GetnPoint();

	/*--- We store the current solution as "Solution Old", for the case that we need to retrieve it ---*/

	if (incremental_load){
		for (iPoint = 0; iPoint < nPoint; iPoint++) node[iPoint]->Set_Solution();
	}

}

void CFEM_ElasticitySolver::Compute_StiffMatrix(CGeometry *geometry, CSolver **solver_container, CNumerics **numerics, CConfig *config) {

	unsigned long iElem, iVar, jVar;
	unsigned short iNode,  iDim, nNodes;
	unsigned long indexNode[8]={0,0,0,0,0,0,0,0};
	su2double val_Coord;
	int EL_KIND;

	su2double *Kab = NULL;
	unsigned short NelNodes, jNode;

	/*--- Loops over all the elements ---*/

	for (iElem = 0; iElem < geometry->GetnElem(); iElem++) {

		if (geometry->elem[iElem]->GetVTK_Type() == TRIANGLE)     {nNodes = 3; EL_KIND = EL_TRIA;}
		if (geometry->elem[iElem]->GetVTK_Type() == QUADRILATERAL)    {nNodes = 4; EL_KIND = EL_QUAD;}

		if (geometry->elem[iElem]->GetVTK_Type() == TETRAHEDRON)  {nNodes = 4; EL_KIND = EL_TETRA;}
		if (geometry->elem[iElem]->GetVTK_Type() == PYRAMID)      {nNodes = 5; EL_KIND = EL_TRIA;}
		if (geometry->elem[iElem]->GetVTK_Type() == PRISM)        {nNodes = 6; EL_KIND = EL_TRIA;}
		if (geometry->elem[iElem]->GetVTK_Type() == HEXAHEDRON)   {nNodes = 8; EL_KIND = EL_HEXA;}

		/*--- For the number of nodes, we get the coordinates from the connectivity matrix ---*/

		for (iNode = 0; iNode < nNodes; iNode++) {

		  indexNode[iNode] = geometry->elem[iElem]->GetNode(iNode);

		  for (iDim = 0; iDim < nDim; iDim++) {
			  val_Coord = geometry->node[indexNode[iNode]]->GetCoord(iDim);
			  element_container[FEA_TERM][EL_KIND]->SetRef_Coord(val_Coord, iNode, iDim);
		  }
		}

		numerics[FEA_TERM]->Compute_Tangent_Matrix(element_container[FEA_TERM][EL_KIND], config);

		NelNodes = element_container[FEA_TERM][EL_KIND]->GetnNodes();

		for (iNode = 0; iNode < NelNodes; iNode++){

			for (jNode = 0; jNode < NelNodes; jNode++){

				Kab = element_container[FEA_TERM][EL_KIND]->Get_Kab(iNode, jNode);

				for (iVar = 0; iVar < nVar; iVar++){
					for (jVar = 0; jVar < nVar; jVar++){
						Jacobian_ij[iVar][jVar] = Kab[iVar*nVar+jVar];
					}
				}

				Jacobian.AddBlock(indexNode[iNode], indexNode[jNode], Jacobian_ij);

			}

		}

	}


}

void CFEM_ElasticitySolver::Compute_StiffMatrix_NodalStressRes(CGeometry *geometry, CSolver **solver_container, CNumerics **numerics, CConfig *config) {

	unsigned long iElem, iVar, jVar;
	unsigned short iNode, iDim, nNodes;
	unsigned long indexNode[8]={0,0,0,0,0,0,0,0};
	su2double val_Coord, val_Sol;
	int EL_KIND, iTerm;

	su2double Ks_ab;
	su2double *Kab = NULL;
	su2double *Kk_ab = NULL;
	su2double *Ta = NULL;

	su2double *Kab_DE = NULL, *Ta_DE = NULL;
	su2double Ks_ab_DE = 0.0;

	unsigned short NelNodes, jNode;

	bool incompressible = (config->GetMaterialCompressibility() == INCOMPRESSIBLE_MAT);
	bool de_effects = config->GetDE_Effects();

	/*--- Loops over all the elements ---*/

	for (iElem = 0; iElem < geometry->GetnElem(); iElem++) {

		if (geometry->elem[iElem]->GetVTK_Type() == TRIANGLE)     {nNodes = 3; EL_KIND = EL_TRIA;}
		if (geometry->elem[iElem]->GetVTK_Type() == QUADRILATERAL)    {nNodes = 4; EL_KIND = EL_QUAD;}

		if (geometry->elem[iElem]->GetVTK_Type() == TETRAHEDRON)  {nNodes = 4; EL_KIND = EL_TETRA;}
		if (geometry->elem[iElem]->GetVTK_Type() == PYRAMID)      {nNodes = 5; EL_KIND = EL_TRIA;}
		if (geometry->elem[iElem]->GetVTK_Type() == PRISM)        {nNodes = 6; EL_KIND = EL_TRIA;}
		if (geometry->elem[iElem]->GetVTK_Type() == HEXAHEDRON)   {nNodes = 8; EL_KIND = EL_HEXA;}

		/*--- For the number of nodes, we get the coordinates from the connectivity matrix ---*/

		for (iNode = 0; iNode < nNodes; iNode++) {
		  indexNode[iNode] = geometry->elem[iElem]->GetNode(iNode);
		  for (iDim = 0; iDim < nDim; iDim++) {
			  val_Coord = geometry->node[indexNode[iNode]]->GetCoord(iDim);
			  val_Sol = node[indexNode[iNode]]->GetSolution(iDim) + val_Coord;
			  for (iTerm = 0; iTerm < nFEA_Terms; iTerm++){
				  element_container[iTerm][EL_KIND]->SetRef_Coord(val_Coord, iNode, iDim);
				  element_container[iTerm][EL_KIND]->SetCurr_Coord(val_Sol, iNode, iDim);
			  }
		  }
		}

		/*--- If incompressible, we compute the Mean Dilatation term first so the volume is already computed ---*/

		if (incompressible) numerics[FEA_TERM]->Compute_MeanDilatation_Term(element_container[FEA_TERM][EL_KIND], config);

		numerics[FEA_TERM]->Compute_Tangent_Matrix(element_container[FEA_TERM][EL_KIND], config);

		if (de_effects) numerics[DE_TERM]->Compute_Tangent_Matrix(element_container[DE_TERM][EL_KIND], config);

		NelNodes = element_container[FEA_TERM][EL_KIND]->GetnNodes();

		for (iNode = 0; iNode < NelNodes; iNode++){

			Ta = element_container[FEA_TERM][EL_KIND]->Get_Kt_a(iNode);
			for (iVar = 0; iVar < nVar; iVar++) Res_Stress_i[iVar] = Ta[iVar];

			/*--- Check if this is my node or not ---*/
			LinSysRes.SubtractBlock(indexNode[iNode], Res_Stress_i);

			/*--- Retrieve the electric contribution to the Residual ---*/
			if (de_effects){
				Ta_DE = element_container[DE_TERM][EL_KIND]->Get_Kt_a(iNode);

				for (iVar = 0; iVar < nVar; iVar++) Res_Stress_i[iVar] = Ta_DE[iVar];
				LinSysRes.SubtractBlock(indexNode[iNode], Res_Stress_i);

			}

			for (jNode = 0; jNode < NelNodes; jNode++){

				/*--- Retrieve the values of the FEA term ---*/
				Kab = element_container[FEA_TERM][EL_KIND]->Get_Kab(iNode, jNode);
				Ks_ab = element_container[FEA_TERM][EL_KIND]->Get_Ks_ab(iNode,jNode);
				if (incompressible) Kk_ab = element_container[FEA_TERM][EL_KIND]->Get_Kk_ab(iNode,jNode);

				for (iVar = 0; iVar < nVar; iVar++){
					Jacobian_s_ij[iVar][iVar] = Ks_ab;
					for (jVar = 0; jVar < nVar; jVar++){
						Jacobian_c_ij[iVar][jVar] = Kab[iVar*nVar+jVar];
						if (incompressible) Jacobian_k_ij[iVar][jVar] = Kk_ab[iVar*nVar+jVar];
					}
				}

				Jacobian.AddBlock(indexNode[iNode], indexNode[jNode], Jacobian_c_ij);
				Jacobian.AddBlock(indexNode[iNode], indexNode[jNode], Jacobian_s_ij);
				if (incompressible) Jacobian.AddBlock(indexNode[iNode], indexNode[jNode], Jacobian_k_ij);

				/*--- Retrieve the electric contribution to the Jacobian ---*/
				if (de_effects){
//					Kab_DE = element_container[DE_TERM][EL_KIND]->Get_Kab(iNode, jNode);
					Ks_ab_DE = element_container[DE_TERM][EL_KIND]->Get_Ks_ab(iNode,jNode);

					for (iVar = 0; iVar < nVar; iVar++){
						Jacobian_s_ij[iVar][iVar] = Ks_ab_DE;
//						for (jVar = 0; jVar < nVar; jVar++){
//							Jacobian_c_ij[iVar][jVar] = Kab_DE[iVar*nVar+jVar];
//						}
					}

//					Jacobian.AddBlock(indexNode[iNode], indexNode[jNode], Jacobian_c_ij);
					Jacobian.AddBlock(indexNode[iNode], indexNode[jNode], Jacobian_s_ij);
				}

			}

		}



	}

}

void CFEM_ElasticitySolver::Compute_MassMatrix(CGeometry *geometry, CSolver **solver_container, CNumerics **numerics, CConfig *config) {

	unsigned long iElem, iVar;
	unsigned short iNode, iDim, nNodes;
	unsigned long indexNode[8]={0,0,0,0,0,0,0,0};
	su2double val_Coord;
	int EL_KIND;

	su2double Mab;
	unsigned short NelNodes, jNode;

	/*--- Loops over all the elements ---*/

	for (iElem = 0; iElem < geometry->GetnElem(); iElem++) {

		if (geometry->elem[iElem]->GetVTK_Type() == TRIANGLE)     {nNodes = 3; EL_KIND = EL_TRIA;}
		if (geometry->elem[iElem]->GetVTK_Type() == QUADRILATERAL)    {nNodes = 4; EL_KIND = EL_QUAD;}

		if (geometry->elem[iElem]->GetVTK_Type() == TETRAHEDRON)  {nNodes = 4; EL_KIND = EL_TETRA;}
		if (geometry->elem[iElem]->GetVTK_Type() == PYRAMID)      {nNodes = 5; EL_KIND = EL_TRIA;}
		if (geometry->elem[iElem]->GetVTK_Type() == PRISM)        {nNodes = 6; EL_KIND = EL_TRIA;}
		if (geometry->elem[iElem]->GetVTK_Type() == HEXAHEDRON)   {nNodes = 8; EL_KIND = EL_HEXA;}

		/*--- For the number of nodes, we get the coordinates from the connectivity matrix ---*/

		for (iNode = 0; iNode < nNodes; iNode++) {
		  indexNode[iNode] = geometry->elem[iElem]->GetNode(iNode);
		  for (iDim = 0; iDim < nDim; iDim++) {
			  val_Coord = geometry->node[indexNode[iNode]]->GetCoord(iDim);
			  element_container[FEA_TERM][EL_KIND]->SetRef_Coord(val_Coord, iNode, iDim);
		  }
		}

		numerics[FEA_TERM]->Compute_Mass_Matrix(element_container[FEA_TERM][EL_KIND], config);

		NelNodes = element_container[FEA_TERM][EL_KIND]->GetnNodes();

		for (iNode = 0; iNode < NelNodes; iNode++){

			for (jNode = 0; jNode < NelNodes; jNode++){

				Mab = element_container[FEA_TERM][EL_KIND]->Get_Mab(iNode, jNode);

				for (iVar = 0; iVar < nVar; iVar++){
					MassMatrix_ij[iVar][iVar] = Mab;
				}

				MassMatrix.AddBlock(indexNode[iNode], indexNode[jNode], MassMatrix_ij);

			}

		}

	}

}

void CFEM_ElasticitySolver::Compute_NodalStressRes(CGeometry *geometry, CSolver **solver_container, CNumerics **numerics, CConfig *config) {


	unsigned long iElem, iVar;
	unsigned short iNode, iDim, nNodes;
	unsigned long indexNode[8]={0,0,0,0,0,0,0,0};
	su2double val_Coord, val_Sol;
	int EL_KIND;

	su2double *Ta = NULL;
	unsigned short NelNodes;

	/*--- Loops over all the elements ---*/

	for (iElem = 0; iElem < geometry->GetnElem(); iElem++) {

		if (geometry->elem[iElem]->GetVTK_Type() == TRIANGLE)     {nNodes = 3; EL_KIND = EL_TRIA;}
		if (geometry->elem[iElem]->GetVTK_Type() == QUADRILATERAL)    {nNodes = 4; EL_KIND = EL_QUAD;}

		if (geometry->elem[iElem]->GetVTK_Type() == TETRAHEDRON)  {nNodes = 4; EL_KIND = EL_TETRA;}
		if (geometry->elem[iElem]->GetVTK_Type() == PYRAMID)      {nNodes = 5; EL_KIND = EL_TRIA;}
		if (geometry->elem[iElem]->GetVTK_Type() == PRISM)        {nNodes = 6; EL_KIND = EL_TRIA;}
		if (geometry->elem[iElem]->GetVTK_Type() == HEXAHEDRON)   {nNodes = 8; EL_KIND = EL_HEXA;}

		/*--- For the number of nodes, we get the coordinates from the connectivity matrix ---*/

		for (iNode = 0; iNode < nNodes; iNode++) {
		  indexNode[iNode] = geometry->elem[iElem]->GetNode(iNode);
		  for (iDim = 0; iDim < nDim; iDim++) {
			  val_Coord = geometry->node[indexNode[iNode]]->GetCoord(iDim);
			  val_Sol = node[indexNode[iNode]]->GetSolution(iDim) + val_Coord;
			  element_container[FEA_TERM][EL_KIND]->SetRef_Coord(val_Coord, iNode, iDim);
			  element_container[FEA_TERM][EL_KIND]->SetCurr_Coord(val_Sol, iNode, iDim);
		  }
		}

		numerics[FEA_TERM]->Compute_NodalStress_Term(element_container[FEA_TERM][EL_KIND], config);

		NelNodes = element_container[FEA_TERM][EL_KIND]->GetnNodes();

		for (iNode = 0; iNode < NelNodes; iNode++){

			Ta = element_container[FEA_TERM][EL_KIND]->Get_Kt_a(iNode);
			for (iVar = 0; iVar < nVar; iVar++) Res_Stress_i[iVar] = Ta[iVar];

			LinSysRes.SubtractBlock(indexNode[iNode], Res_Stress_i);

		}

	}

}

void CFEM_ElasticitySolver::Compute_NodalStress(CGeometry *geometry, CSolver **solver_container, CNumerics **numerics, CConfig *config) {

	unsigned long iPoint, iElem, iVar;
	unsigned short iNode, iDim, iStress;
	unsigned short nNodes, nStress;
	unsigned long indexNode[8]={0,0,0,0,0,0,0,0};
	su2double val_Coord, val_Sol;
	int EL_KIND;

	bool dynamic = (config->GetDynamic_Analysis() == DYNAMIC);

	if (nDim == 2) nStress = 3;
	else nStress = 6;

	su2double *Ta = NULL;

	unsigned short NelNodes;

	/*--- Restart stress to avoid adding results from previous time steps ---*/

	 for (iPoint = 0; iPoint < nPointDomain; iPoint++){
		for (iStress = 0; iStress < nStress; iStress++){
				node[iPoint]->SetStress_FEM(iStress, 0.0);
		}
	}

	/*--- Loops over all the elements ---*/

	for (iElem = 0; iElem < geometry->GetnElem(); iElem++) {

		if (geometry->elem[iElem]->GetVTK_Type() == TRIANGLE)     {nNodes = 3; EL_KIND = EL_TRIA;}
		if (geometry->elem[iElem]->GetVTK_Type() == QUADRILATERAL)    {nNodes = 4; EL_KIND = EL_QUAD;}

		if (geometry->elem[iElem]->GetVTK_Type() == TETRAHEDRON)  {nNodes = 4; EL_KIND = EL_TETRA;}
		if (geometry->elem[iElem]->GetVTK_Type() == PYRAMID)      {nNodes = 5; EL_KIND = EL_TRIA;}
		if (geometry->elem[iElem]->GetVTK_Type() == PRISM)        {nNodes = 6; EL_KIND = EL_TRIA;}
		if (geometry->elem[iElem]->GetVTK_Type() == HEXAHEDRON)   {nNodes = 8; EL_KIND = EL_HEXA;}

		/*--- For the number of nodes, we get the coordinates from the connectivity matrix ---*/

		for (iNode = 0; iNode < nNodes; iNode++) {
		  indexNode[iNode] = geometry->elem[iElem]->GetNode(iNode);
		  for (iDim = 0; iDim < nDim; iDim++) {
			  val_Coord = geometry->node[indexNode[iNode]]->GetCoord(iDim);
			  val_Sol = node[indexNode[iNode]]->GetSolution(iDim) + val_Coord;
			  element_container[FEA_TERM][EL_KIND]->SetRef_Coord(val_Coord, iNode, iDim);
			  element_container[FEA_TERM][EL_KIND]->SetCurr_Coord(val_Sol, iNode, iDim);
		  }
		}

		numerics[FEA_TERM]->Compute_Averaged_NodalStress(element_container[FEA_TERM][EL_KIND], config);

		NelNodes = element_container[FEA_TERM][EL_KIND]->GetnNodes();

		for (iNode = 0; iNode < NelNodes; iNode++){

			/*--- This only works if the problem is nonlinear ---*/
			Ta = element_container[FEA_TERM][EL_KIND]->Get_Kt_a(iNode);
			for (iVar = 0; iVar < nVar; iVar++) Res_Stress_i[iVar] = Ta[iVar];

			LinSysReact.AddBlock(indexNode[iNode], Res_Stress_i);

			for (iStress = 0; iStress < nStress; iStress++){
				node[indexNode[iNode]]->AddStress_FEM(iStress,
						(element_container[FEA_TERM][EL_KIND]->Get_NodalStress(iNode, iStress) /
								geometry->node[indexNode[iNode]]->GetnElem()) );
			}

		}

	}

	  su2double *Stress;
	  su2double VonMises_Stress, MaxVonMises_Stress = 0.0;
	  su2double Sxx,Syy,Szz,Sxy,Sxz,Syz,S1,S2;

	 /* --- For the number of nodes in the mesh ---*/
	  for (iPoint = 0; iPoint < nPointDomain; iPoint++) {

		  /* --- Get the stresses, added up from all the elements that connect to the node ---*/

		  Stress  = node[iPoint]->GetStress_FEM();

		  /* --- Compute the stress averaged from all the elements connecting to the node and the Von Mises stress ---*/

		  if (nDim == 2) {

			  Sxx=Stress[0];
			  Syy=Stress[1];
			  Sxy=Stress[2];

			  S1=(Sxx+Syy)/2+sqrt(((Sxx-Syy)/2)*((Sxx-Syy)/2)+Sxy*Sxy);
			  S2=(Sxx+Syy)/2-sqrt(((Sxx-Syy)/2)*((Sxx-Syy)/2)+Sxy*Sxy);

			  VonMises_Stress = sqrt(S1*S1+S2*S2-2*S1*S2);

		  }
		  else {

			  Sxx = Stress[0];
			  Syy = Stress[1];
			  Szz = Stress[3];

			  Sxy = Stress[2];
			  Sxz = Stress[4];
			  Syz = Stress[5];

			  VonMises_Stress = sqrt(0.5*(   pow(Sxx - Syy, 2.0)
											+ pow(Syy - Szz, 2.0)
											+ pow(Szz - Sxx, 2.0)
											+ 6.0*(Sxy*Sxy+Sxz*Sxz+Syz*Syz)
											));

		  }

		  node[iPoint]->SetVonMises_Stress(VonMises_Stress);

		  /*--- Compute the maximum value of the Von Mises Stress ---*/

		  MaxVonMises_Stress = max(MaxVonMises_Stress, VonMises_Stress);

	  }

#ifdef HAVE_MPI

	  /*--- Compute MaxVonMises_Stress using all the nodes ---*/

	  su2double MyMaxVonMises_Stress = MaxVonMises_Stress; MaxVonMises_Stress = 0.0;
	  SU2_MPI::Allreduce(&MyMaxVonMises_Stress, &MaxVonMises_Stress, 1, MPI_DOUBLE, MPI_MAX, MPI_COMM_WORLD);

#endif

	/*--- Set the value of the MaxVonMises_Stress as the CFEA coeffient ---*/

	Total_CFEA = MaxVonMises_Stress;


  	bool outputReactions = false;

	if (outputReactions) {

	  	ofstream myfile;
	  	myfile.open ("Reactions.txt");

		unsigned short iMarker;
		unsigned long iVertex;
		su2double val_Reaction;

		bool linear_analysis = (config->GetGeometricConditions() == SMALL_DEFORMATIONS);	// Linear analysis.
		bool nonlinear_analysis = (config->GetGeometricConditions() == LARGE_DEFORMATIONS);	// Nonlinear analysis.

		if (!dynamic){
			/*--- Loop over all the markers  ---*/
			for (iMarker = 0; iMarker < config->GetnMarker_All(); iMarker++)
				switch (config->GetMarker_All_KindBC(iMarker)) {

					/*--- If it corresponds to a clamped boundary  ---*/

					case CLAMPED_BOUNDARY:

						myfile << "MARKER " << iMarker << ":" << endl;

						/*--- Loop over all the vertices  ---*/
						for (iVertex = 0; iVertex < geometry->nVertex[iMarker]; iVertex++) {

						/*--- Get node index ---*/
						iPoint = geometry->vertex[iMarker][iVertex]->GetNode();

						myfile << "Node " << iPoint << "." << " \t ";

						for (iDim = 0; iDim < nDim; iDim++){
							/*--- Retrieve coordinate ---*/
							val_Coord = geometry->node[iPoint]->GetCoord(iDim);
							myfile << "X" << iDim + 1 << ": " << val_Coord << " \t " ;
						}

						for (iVar = 0; iVar < nVar; iVar++){
							/*--- Retrieve reaction ---*/
							val_Reaction = LinSysReact.GetBlock(iPoint, iVar);
							myfile << "F" << iVar + 1 << ": " << val_Reaction << " \t " ;
						}

						myfile << endl;
					}
				  myfile << endl;
				  break;
			}
		}
		else if (dynamic){

			switch (config->GetKind_TimeIntScheme_FEA()) {
				case (CD_EXPLICIT):
						  cout << "NOT IMPLEMENTED YET" << endl;
				  break;
				case (NEWMARK_IMPLICIT):

					/*--- Loop over all points, and set aux vector TimeRes_Aux = a0*U+a2*U'+a3*U'' ---*/
					if (linear_analysis){
						for (iPoint = 0; iPoint < geometry->GetnPoint(); iPoint++) {
							for (iVar = 0; iVar < nVar; iVar++){
								Residual[iVar] = a_dt[0]*node[iPoint]->GetSolution_time_n(iVar)+		//a0*U(t)
												 a_dt[2]*node[iPoint]->GetSolution_Vel_time_n(iVar)+	//a2*U'(t)
												 a_dt[3]*node[iPoint]->GetSolution_Accel_time_n(iVar);	//a3*U''(t)
							}
							TimeRes_Aux.SetBlock(iPoint, Residual);
						}
					}
					else if (nonlinear_analysis){
						for (iPoint = 0; iPoint < geometry->GetnPoint(); iPoint++) {
							for (iVar = 0; iVar < nVar; iVar++){
								Residual[iVar] =   a_dt[0]*node[iPoint]->GetSolution_time_n(iVar)  			//a0*U(t)
												 - a_dt[0]*node[iPoint]->GetSolution(iVar) 					//a0*U(t+dt)(k-1)
												 + a_dt[2]*node[iPoint]->GetSolution_Vel_time_n(iVar)		//a2*U'(t)
												 + a_dt[3]*node[iPoint]->GetSolution_Accel_time_n(iVar);	//a3*U''(t)
							}
							TimeRes_Aux.SetBlock(iPoint, Residual);
						}
					}
					/*--- Once computed, compute M*TimeRes_Aux ---*/
					MassMatrix.MatrixVectorProduct(TimeRes_Aux,TimeRes,geometry,config);

					/*--- Loop over all the markers  ---*/
					for (iMarker = 0; iMarker < config->GetnMarker_All(); iMarker++)
						switch (config->GetMarker_All_KindBC(iMarker)) {

							/*--- If it corresponds to a clamped boundary  ---*/

							case CLAMPED_BOUNDARY:

							myfile << "MARKER " << iMarker << ":" << endl;

								/*--- Loop over all the vertices  ---*/
								for (iVertex = 0; iVertex < geometry->nVertex[iMarker]; iVertex++) {

								/*--- Get node index ---*/
								iPoint = geometry->vertex[iMarker][iVertex]->GetNode();

								myfile << "Node " << iPoint << "." << " \t ";

								for (iDim = 0; iDim < nDim; iDim++){
									/*--- Retrieve coordinate ---*/
									val_Coord = geometry->node[iPoint]->GetCoord(iDim);
									myfile << "X" << iDim + 1 << ": " << val_Coord << " \t " ;
								}

								/*--- Retrieve the time contribution ---*/
								Res_Time_Cont = TimeRes.GetBlock(iPoint);

								for (iVar = 0; iVar < nVar; iVar++){
									/*--- Retrieve reaction ---*/
									val_Reaction = LinSysReact.GetBlock(iPoint, iVar) + Res_Time_Cont[iVar];
									myfile << "F" << iVar + 1 << ": " << val_Reaction << " \t " ;
								}

								myfile << endl;
							}
						  myfile << endl;
						  break;
					}


				  break;
				case (GENERALIZED_ALPHA):
						  cout << "NOT IMPLEMENTED YET" << endl;
				  break;
			  }

		}



		myfile.close();

	}

}

void CFEM_ElasticitySolver::Compute_DeadLoad(CGeometry *geometry, CSolver **solver_container, CNumerics **numerics, CConfig *config) {

	unsigned long iElem, iVar;
	unsigned short iNode, iDim, nNodes;
	unsigned long indexNode[8]={0,0,0,0,0,0,0,0};
	su2double val_Coord;
	int EL_KIND;

	su2double *Dead_Load = NULL;
	unsigned short NelNodes;

	/*--- Loops over all the elements ---*/

	for (iElem = 0; iElem < geometry->GetnElem(); iElem++) {

		if (geometry->elem[iElem]->GetVTK_Type() == TRIANGLE)     {nNodes = 3; EL_KIND = EL_TRIA;}
		if (geometry->elem[iElem]->GetVTK_Type() == QUADRILATERAL)    {nNodes = 4; EL_KIND = EL_QUAD;}

		if (geometry->elem[iElem]->GetVTK_Type() == TETRAHEDRON)  {nNodes = 4; EL_KIND = EL_TETRA;}
		if (geometry->elem[iElem]->GetVTK_Type() == PYRAMID)      {nNodes = 5; EL_KIND = EL_TRIA;}
		if (geometry->elem[iElem]->GetVTK_Type() == PRISM)        {nNodes = 6; EL_KIND = EL_TRIA;}
		if (geometry->elem[iElem]->GetVTK_Type() == HEXAHEDRON)   {nNodes = 8; EL_KIND = EL_HEXA;}

		/*--- For the number of nodes, we get the coordinates from the connectivity matrix ---*/

		for (iNode = 0; iNode < nNodes; iNode++) {
		  indexNode[iNode] = geometry->elem[iElem]->GetNode(iNode);
		  for (iDim = 0; iDim < nDim; iDim++) {
			  val_Coord = geometry->node[indexNode[iNode]]->GetCoord(iDim);
			  element_container[FEA_TERM][EL_KIND]->SetRef_Coord(val_Coord, iNode, iDim);
		  }
		}

		numerics[FEA_TERM]->Compute_Dead_Load(element_container[FEA_TERM][EL_KIND], config);

		NelNodes = element_container[FEA_TERM][EL_KIND]->GetnNodes();

		for (iNode = 0; iNode < NelNodes; iNode++){

			Dead_Load = element_container[FEA_TERM][EL_KIND]->Get_FDL_a(iNode);
			for (iVar = 0; iVar < nVar; iVar++) Res_Dead_Load[iVar] = Dead_Load[iVar];

			node[indexNode[iNode]]->Add_BodyForces_Res(Res_Dead_Load);

		}

	}


}

void CFEM_ElasticitySolver::Initialize_SystemMatrix(CGeometry *geometry, CSolver **solver_container, CConfig *config) {

}

void CFEM_ElasticitySolver::Compute_IntegrationConstants(CConfig *config) {

	su2double Delta_t= config->GetDelta_DynTime();

	su2double delta = config->GetNewmark_delta(), alpha = config->GetNewmark_alpha();

	su2double beta = config->Get_Int_Coeffs(0);
//	su2double gamma =  config->Get_Int_Coeffs(1);
	su2double alpha_f = config->Get_Int_Coeffs(2), alpha_m =  config->Get_Int_Coeffs(3);

	switch (config->GetKind_TimeIntScheme_FEA()) {
		case (CD_EXPLICIT):
				  cout << "NOT IMPLEMENTED YET" << endl;
		  break;
		case (NEWMARK_IMPLICIT):

			/*--- Integration constants for Newmark scheme ---*/

			a_dt[0]= 1 / (alpha*pow(Delta_t,2.0));
			a_dt[1]= delta / (alpha*Delta_t);
			a_dt[2]= 1 / (alpha*Delta_t);
			a_dt[3]= 1 /(2*alpha) - 1;
			a_dt[4]= delta/alpha - 1;
			a_dt[5]= (Delta_t/2) * (delta/alpha - 2);
			a_dt[6]= Delta_t * (1-delta);
			a_dt[7]= delta * Delta_t;
			a_dt[8]= 0.0;

			break;

		case (GENERALIZED_ALPHA):

			/*--- Integration constants for Generalized Alpha ---*/
			/*--- Needs to be updated if accounting for structural damping ---*/

			a_dt[0]= (1 / (beta*pow(Delta_t,2.0))) * ((1 - alpha_m) / (1 - alpha_f)) ;
			a_dt[1]= 0.0 ;
			a_dt[2]= (1 - alpha_m) / (beta*Delta_t);
			a_dt[3]= ((1 - 2*beta)*(1-alpha_m) / (2*beta)) - alpha_m;
			a_dt[4]= 0.0;
			a_dt[5]= 0.0;
			a_dt[6]= Delta_t * (1-delta);
			a_dt[7]= delta * Delta_t;
			a_dt[8]= (1 - alpha_m) / (beta*pow(Delta_t,2.0));

			break;
	}


}


void CFEM_ElasticitySolver::BC_Clamped(CGeometry *geometry, CSolver **solver_container, CNumerics *numerics, CConfig *config,
                                        unsigned short val_marker) {

	unsigned long iPoint, iVertex;
	unsigned short iVar, jVar;

	bool dynamic = (config->GetDynamic_Analysis() == DYNAMIC);

	for (iVertex = 0; iVertex < geometry->nVertex[val_marker]; iVertex++) {

		/*--- Get node index ---*/

		iPoint = geometry->vertex[val_marker][iVertex]->GetNode();

	    if (geometry->node[iPoint]->GetDomain()) {

	    	if (nDim == 2) {
	    		Solution[0] = 0.0;  Solution[1] = 0.0;
	    		Residual[0] = 0.0;  Residual[1] = 0.0;
	    	}
	    	else {
	    		Solution[0] = 0.0;  Solution[1] = 0.0;  Solution[2] = 0.0;
	    		Residual[0] = 0.0;  Residual[1] = 0.0;  Residual[2] = 0.0;
	    	}

	    	node[iPoint]->SetSolution(Solution);

	    	if (dynamic){
	    		node[iPoint]->SetSolution_Vel(Solution);
	    		node[iPoint]->SetSolution_Accel(Solution);
	    	}


	    	/*--- Initialize the reaction vector ---*/
	    	LinSysReact.SetBlock(iPoint, Residual);

	    	LinSysRes.SetBlock(iPoint, Residual);

	    	/*--- STRONG ENFORCEMENT OF THE DISPLACEMENT BOUNDARY CONDITION ---*/

	    	/*--- Delete the columns for a particular node ---*/

	    	for (iVar = 0; iVar < nPoint; iVar++){
	    		if (iVar==iPoint) {
	    			Jacobian.SetBlock(iVar,iPoint,mId_Aux);
	    		}
	    		else {
	    			Jacobian.SetBlock(iVar,iPoint,mZeros_Aux);
	    		}
	    	}

	    	/*--- Delete the rows for a particular node ---*/
	    	for (jVar = 0; jVar < nPoint; jVar++){
	    		if (iPoint!=jVar) {
	    			Jacobian.SetBlock(iPoint,jVar,mZeros_Aux);
	    		}
	    	}

	    	/*--- If the problem is dynamic ---*/
	    	/*--- Enforce that in the previous time step all nodes had 0 U, U', U'' ---*/

	    	if(dynamic){

	    		node[iPoint]->SetSolution_time_n(Solution);
	    		node[iPoint]->SetSolution_Vel_time_n(Solution);
	    		node[iPoint]->SetSolution_Accel_time_n(Solution);

	    	}

	    }

	}

}

void CFEM_ElasticitySolver::BC_Clamped_Post(CGeometry *geometry, CSolver **solver_container, CNumerics *numerics, CConfig *config,
                                        unsigned short val_marker) {

	unsigned long iPoint, iVertex;
	bool dynamic = (config->GetDynamic_Analysis() == DYNAMIC);

	for (iVertex = 0; iVertex < geometry->nVertex[val_marker]; iVertex++) {

		/*--- Get node index ---*/

		iPoint = geometry->vertex[val_marker][iVertex]->GetNode();

		if (nDim == 2) {
			Solution[0] = 0.0;  Solution[1] = 0.0;
		}
		else {
			Solution[0] = 0.0;  Solution[1] = 0.0;  Solution[2] = 0.0;
		}

		node[iPoint]->SetSolution(Solution);

		if (dynamic){
			node[iPoint]->SetSolution_Vel(Solution);
			node[iPoint]->SetSolution_Accel(Solution);
		}

	}

}

void CFEM_ElasticitySolver::Postprocessing(CGeometry *geometry, CSolver **solver_container, CConfig *config,  CNumerics **numerics,
		unsigned short iMesh) {

    unsigned short iVar;
	unsigned long iPoint, total_index;

	bool first_iter = (config->GetIntIter() == 0);
	bool nonlinear_analysis = (config->GetGeometricConditions() == LARGE_DEFORMATIONS);		// Nonlinear analysis.

	su2double solNorm = 0.0, solNorm_recv = 0.0;

    int rank = MASTER_NODE;

#ifdef HAVE_MPI
    MPI_Comm_rank(MPI_COMM_WORLD, &rank);
#endif

	if (nonlinear_analysis){

		/*--- If the problem is nonlinear, we have 3 convergence criteria ---*/

		/*--- UTOL = norm(Delta_U(k)) / norm(U(k)) --------------------------*/
		/*--- RTOL = norm(Residual(k)) / norm(Residual(0)) ------------------*/
		/*--- ETOL = Delta_U(k) * Residual(k) / Delta_U(0) * Residual(0) ----*/

		if (first_iter){
			Conv_Ref[0] = 1.0;											// Position for the norm of the solution
			Conv_Ref[1] = max(LinSysRes.norm(), EPS);					// Position for the norm of the residual
			Conv_Ref[2] = max(dotProd(LinSysSol, LinSysRes), EPS);		// Position for the energy tolerance

			/*--- Make sure the computation runs at least 2 iterations ---*/
			Conv_Check[0] = 1.0;
			Conv_Check[1] = 1.0;
			Conv_Check[2] = 1.0;
		}
		else {
			/*--- Compute the norm of the solution vector Uk ---*/
			for (iPoint = 0; iPoint < nPointDomain; iPoint++){
				for (iVar = 0; iVar < nVar; iVar++){
					solNorm += node[iPoint]->GetSolution(iVar) * node[iPoint]->GetSolution(iVar);
				}
			}

			// We need to communicate the norm of the solution and compute the RMS throughout the different processors

			#ifdef HAVE_MPI
					/*--- We sum the squares of the norms across the different processors ---*/
					SU2_MPI::Allreduce(&solNorm, &solNorm_recv, 1, MPI_DOUBLE, MPI_SUM, MPI_COMM_WORLD);
			#else
					solNorm_recv         = solNorm;
			#endif

			Conv_Ref[0] = max(sqrt(solNorm_recv), EPS);						// Norm of the solution vector

			Conv_Check[0] = LinSysSol.norm() / Conv_Ref[0];					// Norm of the delta-solution vector
			Conv_Check[1] = LinSysRes.norm() / Conv_Ref[1];					// Norm of the residual
			Conv_Check[2] = dotProd(LinSysSol, LinSysRes) / Conv_Ref[2];	// Position for the energy tolerance

		}

		/*--- MPI solution ---*/

		Set_MPI_Solution(geometry, config);

	}
	else{

			/*--- If the problem is linear, the only check we do is the RMS of the displacements ---*/

			/*---  Compute the residual Ax-f ---*/

			Jacobian.ComputeResidual(LinSysSol, LinSysRes, LinSysAux);

			  /*--- Set maximum residual to zero ---*/

				for (iVar = 0; iVar < nVar; iVar++) {
					SetRes_RMS(iVar, 0.0);
					SetRes_Max(iVar, 0.0, 0);
				}

			  /*--- Compute the residual ---*/

				for (iPoint = 0; iPoint < geometry->GetnPoint(); iPoint++) {
					for (iVar = 0; iVar < nVar; iVar++) {
						total_index = iPoint*nVar+iVar;
						AddRes_RMS(iVar, LinSysAux[total_index]*LinSysAux[total_index]);
						AddRes_Max(iVar, fabs(LinSysAux[total_index]), geometry->node[iPoint]->GetGlobalIndex(), geometry->node[iPoint]->GetCoord());
					}
				}


			  /*--- MPI solution ---*/

			  Set_MPI_Solution(geometry, config);

			  /*--- Compute the root mean square residual ---*/

			  SetResidual_RMS(geometry, config);
	}

}

void CFEM_ElasticitySolver::BC_Normal_Displacement(CGeometry *geometry, CSolver **solver_container, CNumerics *numerics, CConfig *config,
                         unsigned short val_marker) { }

void CFEM_ElasticitySolver::BC_Normal_Load(CGeometry *geometry, CSolver **solver_container, CNumerics *numerics, CConfig *config,
        unsigned short val_marker) { }

void CFEM_ElasticitySolver::BC_Dir_Load(CGeometry *geometry, CSolver **solver_container, CNumerics *numerics, CConfig *config,
        unsigned short val_marker) {

	su2double a[3], b[3], AC[3], BD[3];
	unsigned long iElem, Point_0 = 0, Point_1 = 0, Point_2 = 0, Point_3=0;
	su2double *Coord_0 = NULL, *Coord_1= NULL, *Coord_2= NULL, *Coord_3= NULL;
	su2double Length_Elem = 0.0, Area_Elem = 0.0;
	unsigned short iDim;

	su2double LoadDirVal = config->GetLoad_Dir_Value(config->GetMarker_All_TagBound(val_marker));
	su2double LoadDirMult = config->GetLoad_Dir_Multiplier(config->GetMarker_All_TagBound(val_marker));
	su2double *Load_Dir_Local= config->GetLoad_Dir(config->GetMarker_All_TagBound(val_marker));

	su2double TotalLoad;

	bool Sigmoid_Load = config->GetSigmoid_Load();
	su2double Sigmoid_Time = config->GetSigmoid_Time();
	su2double Sigmoid_K = config->GetSigmoid_K();
	su2double SigAux = 0.0;

	su2double CurrentTime=config->GetCurrent_DynTime();
	su2double ModAmpl, NonModAmpl;

	bool Ramp_Load = config->GetRamp_Load();
	su2double Ramp_Time = config->GetRamp_Time();

	if (Ramp_Load){
		ModAmpl=LoadDirVal*LoadDirMult*CurrentTime/Ramp_Time;
		NonModAmpl=LoadDirVal*LoadDirMult;
		TotalLoad=min(ModAmpl,NonModAmpl);
	}
	else if (Sigmoid_Load){
		SigAux = CurrentTime/ Sigmoid_Time;
		ModAmpl = (1 / (1+exp(-1*Sigmoid_K*(SigAux - 0.5)) ) );
		ModAmpl = max(ModAmpl,0.0);
		ModAmpl = min(ModAmpl,1.0);
		TotalLoad=ModAmpl*LoadDirVal*LoadDirMult;
	}
	else{
		TotalLoad=LoadDirVal*LoadDirMult;
	}

	/*--- Compute the norm of the vector that was passed in the config file ---*/
	su2double Norm = 1.0;
	if (nDim==2) Norm=sqrt(Load_Dir_Local[0]*Load_Dir_Local[0]+Load_Dir_Local[1]*Load_Dir_Local[1]);
	if (nDim==3) Norm=sqrt(Load_Dir_Local[0]*Load_Dir_Local[0]+Load_Dir_Local[1]*Load_Dir_Local[1]+Load_Dir_Local[2]*Load_Dir_Local[2]);

	for (iElem = 0; iElem < geometry->GetnElem_Bound(val_marker); iElem++) {

		Point_0 = geometry->bound[val_marker][iElem]->GetNode(0);     Coord_0 = geometry->node[Point_0]->GetCoord();
		Point_1 = geometry->bound[val_marker][iElem]->GetNode(1);     Coord_1 = geometry->node[Point_1]->GetCoord();
		if (nDim == 3) {

			Point_2 = geometry->bound[val_marker][iElem]->GetNode(2);	Coord_2 = geometry->node[Point_2]->GetCoord();
		    if (geometry->bound[val_marker][iElem]->GetVTK_Type() == QUADRILATERAL){
		    	Point_3 = geometry->bound[val_marker][iElem]->GetNode(3);	Coord_3 = geometry->node[Point_3]->GetCoord();
		    }

		}

		/*--- Compute area (3D), and length of the surfaces (2D) ---*/

		if (nDim == 2) {

			for (iDim = 0; iDim < nDim; iDim++) a[iDim] = Coord_0[iDim]-Coord_1[iDim];

			Length_Elem = sqrt(a[0]*a[0]+a[1]*a[1]);
//			Normal_Elem[0] =   a[1];
//			Normal_Elem[1] = -(a[0]);

		}

		if (nDim == 3) {

			if (geometry->bound[val_marker][iElem]->GetVTK_Type() == TRIANGLE){

				for (iDim = 0; iDim < nDim; iDim++) {
					a[iDim] = Coord_1[iDim]-Coord_0[iDim];
					b[iDim] = Coord_2[iDim]-Coord_0[iDim];
				}

				su2double Ni=0 , Nj=0, Nk=0;

				Ni=a[1]*b[2]-a[2]*b[1];
				Nj=-a[0]*b[2]+a[2]*b[0];
				Nk=a[0]*b[1]-a[1]*b[0];

				Area_Elem = 0.5*sqrt(Ni*Ni+Nj*Nj+Nk*Nk);

			}

			else if (geometry->bound[val_marker][iElem]->GetVTK_Type() == QUADRILATERAL){

				for (iDim = 0; iDim < nDim; iDim++) {
					AC[iDim] = Coord_2[iDim]-Coord_0[iDim];
					BD[iDim] = Coord_3[iDim]-Coord_1[iDim];
				}

				su2double Ni=0 , Nj=0, Nk=0;

				Ni=AC[1]*BD[2]-AC[2]*BD[1];
				Nj=-AC[0]*BD[2]+AC[2]*BD[0];
				Nk=AC[0]*BD[1]-AC[1]*BD[0];

				Area_Elem = 0.5*sqrt(Ni*Ni+Nj*Nj+Nk*Nk);

			}
		}

      if (nDim == 2) {

        Residual[0] = (1.0/2.0)*Length_Elem*TotalLoad*Load_Dir_Local[0]/Norm;
        Residual[1] = (1.0/2.0)*Length_Elem*TotalLoad*Load_Dir_Local[1]/Norm;

        node[Point_0]->Add_SurfaceLoad_Res(Residual);
        node[Point_1]->Add_SurfaceLoad_Res(Residual);

      }

      else {
    	  if (geometry->bound[val_marker][iElem]->GetVTK_Type() == TRIANGLE){

    		  Residual[0] = (1.0/3.0)*Area_Elem*TotalLoad*Load_Dir_Local[0]/Norm;
    		  Residual[1] = (1.0/3.0)*Area_Elem*TotalLoad*Load_Dir_Local[1]/Norm;
    		  Residual[2] = (1.0/3.0)*Area_Elem*TotalLoad*Load_Dir_Local[2]/Norm;

    	      node[Point_0]->Add_SurfaceLoad_Res(Residual);
    	      node[Point_1]->Add_SurfaceLoad_Res(Residual);
    	      node[Point_2]->Add_SurfaceLoad_Res(Residual);

    	  }
    	  else if (geometry->bound[val_marker][iElem]->GetVTK_Type() == QUADRILATERAL){

    		  Residual[0] = (1.0/4.0)*Area_Elem*TotalLoad*Load_Dir_Local[0]/Norm;
    		  Residual[1] = (1.0/4.0)*Area_Elem*TotalLoad*Load_Dir_Local[1]/Norm;
    		  Residual[2] = (1.0/4.0)*Area_Elem*TotalLoad*Load_Dir_Local[2]/Norm;

    	      node[Point_0]->Add_SurfaceLoad_Res(Residual);
    	      node[Point_1]->Add_SurfaceLoad_Res(Residual);
    	      node[Point_2]->Add_SurfaceLoad_Res(Residual);
    	      node[Point_3]->Add_SurfaceLoad_Res(Residual);

    	  }

      }

	}

}

void CFEM_ElasticitySolver::BC_Sine_Load(CGeometry *geometry, CSolver **solver_container, CNumerics *numerics, CConfig *config,
        unsigned short val_marker) { }

void CFEM_ElasticitySolver::BC_Pressure(CGeometry *geometry, CSolver **solver_container, CNumerics *numerics, CConfig *config,
        unsigned short val_marker) { }

void CFEM_ElasticitySolver::ImplicitEuler_Iteration(CGeometry *geometry, CSolver **solver_container, CConfig *config) { }

void CFEM_ElasticitySolver::ImplicitNewmark_Iteration(CGeometry *geometry, CSolver **solver_container, CConfig *config) {

	unsigned long iPoint, jPoint;
	unsigned short iVar, jVar;

	bool initial_calc = (config->GetExtIter() == 0);									// Checks if it is the first calculation.
	bool first_iter = (config->GetIntIter() == 0);
	bool dynamic = (config->GetDynamic_Analysis() == DYNAMIC);							// Dynamic simulations.
	bool linear_analysis = (config->GetGeometricConditions() == SMALL_DEFORMATIONS);	// Linear analysis.
	bool nonlinear_analysis = (config->GetGeometricConditions() == LARGE_DEFORMATIONS);	// Nonlinear analysis.
	bool newton_raphson = (config->GetKind_SpaceIteScheme_FEA() == NEWTON_RAPHSON);		// Newton-Raphson method
	bool fsi = config->GetFSI_Simulation();												// FSI simulation.

	bool body_forces = config->GetDeadLoad();											// Body forces (dead loads).

	bool restart = config->GetRestart();													// Restart solution
	bool initial_calc_restart = (SU2_TYPE::Int(config->GetExtIter()) == config->GetDyn_RestartIter());	// Restart iteration

	bool incremental_load = config->GetIncrementalLoad();

	if (!dynamic){

		for (iPoint = 0; iPoint < nPointDomain; iPoint++){
			/*--- Add the external contribution to the residual    ---*/
			/*--- (the terms that are constant over the time step) ---*/
			if (incremental_load){
				for (iVar = 0; iVar < nVar; iVar++){
					Res_Ext_Surf[iVar] = loadIncrement * node[iPoint]->Get_SurfaceLoad_Res(iVar);
				}
			}
			else {
				Res_Ext_Surf = node[iPoint]->Get_SurfaceLoad_Res();
			}

			LinSysRes.AddBlock(iPoint, Res_Ext_Surf);

			/*--- Add the contribution to the residual due to body forces ---*/

			if (body_forces){
				if (incremental_load){
					for (iVar = 0; iVar < nVar; iVar++){
						Res_Dead_Load[iVar] = loadIncrement * node[iPoint]->Get_BodyForces_Res(iVar);
					}
				}
				else{
					Res_Dead_Load = node[iPoint]->Get_BodyForces_Res();
				}

				LinSysRes.AddBlock(iPoint, Res_Dead_Load);
			}
		}

	}

	if (dynamic) {

		/*--- Add the mass matrix contribution to the Jacobian ---*/

		/*
		 * If the problem is nonlinear, we need to add the Mass Matrix contribution to the Jacobian at the beginning
		 * of each time step. If the solution method is Newton Rapshon, we repeat this step at the beginning of each
		 * iteration, as the Jacobian is recomputed
		 *
		 * If the problem is linear, we add the Mass Matrix contribution to the Jacobian at the first calculation.
		 * From then on, the Jacobian is always the same matrix.
		 *
		 */

		if ((nonlinear_analysis && (newton_raphson || first_iter)) ||
			(linear_analysis && initial_calc) ||
			(linear_analysis && restart && initial_calc_restart)) {
			for (iPoint = 0; iPoint < nPoint; iPoint++){
				for (jPoint = 0; jPoint < nPoint; jPoint++){
					for(iVar = 0; iVar < nVar; iVar++){
						for (jVar = 0; jVar < nVar; jVar++){
							Jacobian_ij[iVar][jVar] = a_dt[0] * MassMatrix.GetBlock(iPoint, jPoint, iVar, jVar);
						}
					}
					Jacobian.AddBlock(iPoint, jPoint, Jacobian_ij);
				}
			}
		}


		/*--- Loop over all points, and set aux vector TimeRes_Aux = a0*U+a2*U'+a3*U'' ---*/
		if (linear_analysis){
			for (iPoint = 0; iPoint < nPoint; iPoint++) {
				for (iVar = 0; iVar < nVar; iVar++){
					Residual[iVar] = a_dt[0]*node[iPoint]->GetSolution_time_n(iVar)+		//a0*U(t)
								 	 a_dt[2]*node[iPoint]->GetSolution_Vel_time_n(iVar)+	//a2*U'(t)
								 	 a_dt[3]*node[iPoint]->GetSolution_Accel_time_n(iVar);	//a3*U''(t)
				}
				TimeRes_Aux.SetBlock(iPoint, Residual);
			}
		}
		else if (nonlinear_analysis){
			for (iPoint = 0; iPoint < nPoint; iPoint++) {
				for (iVar = 0; iVar < nVar; iVar++){
					Residual[iVar] =   a_dt[0]*node[iPoint]->GetSolution_time_n(iVar)  			//a0*U(t)
									 - a_dt[0]*node[iPoint]->GetSolution(iVar) 					//a0*U(t+dt)(k-1)
								 	 + a_dt[2]*node[iPoint]->GetSolution_Vel_time_n(iVar)		//a2*U'(t)
								 	 + a_dt[3]*node[iPoint]->GetSolution_Accel_time_n(iVar);	//a3*U''(t)
				}
				TimeRes_Aux.SetBlock(iPoint, Residual);
			}

		}

		/*--- Once computed, compute M*TimeRes_Aux ---*/
		MassMatrix.MatrixVectorProduct(TimeRes_Aux,TimeRes,geometry,config);
		/*--- Add the components of M*TimeRes_Aux to the residual R(t+dt) ---*/
		for (iPoint = 0; iPoint < nPoint; iPoint++) {
			/*--- Dynamic contribution ---*/
			Res_Time_Cont = TimeRes.GetBlock(iPoint);
			LinSysRes.AddBlock(iPoint, Res_Time_Cont);

			/*--- External surface load contribution ---*/
			if (incremental_load){
				for (iVar = 0; iVar < nVar; iVar++){
					Res_Ext_Surf[iVar] = loadIncrement * node[iPoint]->Get_SurfaceLoad_Res(iVar);

				}
			}
			else {
				Res_Ext_Surf = node[iPoint]->Get_SurfaceLoad_Res();
			}
			LinSysRes.AddBlock(iPoint, Res_Ext_Surf);


			/*--- Body forces contribution (dead load) ---*/

			if (body_forces){
				if (incremental_load){
					for (iVar = 0; iVar < nVar; iVar++){
						Res_Dead_Load[iVar] = loadIncrement * node[iPoint]->Get_BodyForces_Res(iVar);
					}
				}
				else{
					Res_Dead_Load = node[iPoint]->Get_BodyForces_Res();
				}

				LinSysRes.AddBlock(iPoint, Res_Dead_Load);
			}

			/*--- FSI contribution (flow loads) ---*/
			if (fsi) {
				if (incremental_load){
					for (iVar = 0; iVar < nVar; iVar++){
						Res_FSI_Cont[iVar] = loadIncrement * node[iPoint]->Get_FlowTraction(iVar);
					}
				}
				else {
					Res_FSI_Cont = node[iPoint]->Get_FlowTraction();
				}
				LinSysRes.AddBlock(iPoint, Res_FSI_Cont);
			}
		}
	}


}

void CFEM_ElasticitySolver::ImplicitNewmark_Update(CGeometry *geometry, CSolver **solver_container, CConfig *config) {

    unsigned short iVar;
	unsigned long iPoint;

	bool linear = (config->GetGeometricConditions() == SMALL_DEFORMATIONS);		// Geometrically linear problems
	bool nonlinear = (config->GetGeometricConditions() == LARGE_DEFORMATIONS);	// Geometrically non-linear problems
	bool dynamic = (config->GetDynamic_Analysis() == DYNAMIC);					// Dynamic simulations.

	/*--- Update solution ---*/

	for (iPoint = 0; iPoint < nPointDomain; iPoint++) {

		for (iVar = 0; iVar < nVar; iVar++) {

			/*--- Displacements component of the solution ---*/

			/*--- If it's a non-linear problem, the result is the DELTA_U, not U itself ---*/

			if (linear) node[iPoint]->SetSolution(iVar, LinSysSol[iPoint*nVar+iVar]);

			if (nonlinear)	node[iPoint]->Add_DeltaSolution(iVar, LinSysSol[iPoint*nVar+iVar]);

		}

	}

	if (dynamic){

		for (iPoint = 0; iPoint < nPointDomain; iPoint++) {

			for (iVar = 0; iVar < nVar; iVar++) {

				/*--- Acceleration component of the solution ---*/
				/*--- U''(t+dt) = a0*(U(t+dt)-U(t))+a2*(U'(t))+a3*(U''(t)) ---*/

				Solution[iVar]=a_dt[0]*(node[iPoint]->GetSolution(iVar) -
										node[iPoint]->GetSolution_time_n(iVar)) -
							   a_dt[2]* node[iPoint]->GetSolution_Vel_time_n(iVar) -
							   a_dt[3]* node[iPoint]->GetSolution_Accel_time_n(iVar);
			}

			/*--- Set the acceleration in the node structure ---*/

			node[iPoint]->SetSolution_Accel(Solution);

			for (iVar = 0; iVar < nVar; iVar++) {

				/*--- Velocity component of the solution ---*/
				/*--- U'(t+dt) = U'(t)+ a6*(U''(t)) + a7*(U''(t+dt)) ---*/

				Solution[iVar]=node[iPoint]->GetSolution_Vel_time_n(iVar)+
							   a_dt[6]* node[iPoint]->GetSolution_Accel_time_n(iVar) +
							   a_dt[7]* node[iPoint]->GetSolution_Accel(iVar);

			}

			/*--- Set the velocity in the node structure ---*/

			node[iPoint]->SetSolution_Vel(Solution);

		}

	}

	/*--- Perform the MPI communication of the solution ---*/

	Set_MPI_Solution(geometry, config);


}

void CFEM_ElasticitySolver::ImplicitNewmark_Relaxation(CGeometry *geometry, CSolver **solver_container, CConfig *config) {

    unsigned short iVar;
	unsigned long iPoint;
    su2double *valSolutionPred;

	/*--- Update solution and set it to be the solution after applying relaxation---*/

    for (iPoint=0; iPoint < nPointDomain; iPoint++){

    	valSolutionPred = node[iPoint]->GetSolution_Pred();

		node[iPoint]->SetSolution(valSolutionPred);
    }

	/*--- Compute velocities and accelerations ---*/

	for (iPoint = 0; iPoint < nPointDomain; iPoint++) {

		for (iVar = 0; iVar < nVar; iVar++) {

			/*--- Acceleration component of the solution ---*/
			/*--- U''(t+dt) = a0*(U(t+dt)-U(t))+a2*(U'(t))+a3*(U''(t)) ---*/

			Solution[iVar]=a_dt[0]*(node[iPoint]->GetSolution(iVar) -
									node[iPoint]->GetSolution_time_n(iVar)) -
						   a_dt[2]* node[iPoint]->GetSolution_Vel_time_n(iVar) -
						   a_dt[3]* node[iPoint]->GetSolution_Accel_time_n(iVar);
		}

		/*--- Set the acceleration in the node structure ---*/

		node[iPoint]->SetSolution_Accel(Solution);

		for (iVar = 0; iVar < nVar; iVar++) {

			/*--- Velocity component of the solution ---*/
			/*--- U'(t+dt) = U'(t)+ a6*(U''(t)) + a7*(U''(t+dt)) ---*/

			Solution[iVar]=node[iPoint]->GetSolution_Vel_time_n(iVar)+
						   a_dt[6]* node[iPoint]->GetSolution_Accel_time_n(iVar) +
						   a_dt[7]* node[iPoint]->GetSolution_Accel(iVar);

		}

		/*--- Set the velocity in the node structure ---*/

		node[iPoint]->SetSolution_Vel(Solution);

	}


	/*--- Perform the MPI communication of the solution ---*/

	Set_MPI_Solution(geometry, config);

	/*--- After the solution has been communicated, set the 'old' predicted solution as the solution ---*/
	/*--- Loop over n points (as we have already communicated everything ---*/

	for (iPoint = 0; iPoint < nPoint; iPoint++) {
		for (iVar = 0; iVar < nVar; iVar++) {
			node[iPoint]->SetSolution_Pred_Old(iVar,node[iPoint]->GetSolution(iVar));
		}
	}


}


void CFEM_ElasticitySolver::GeneralizedAlpha_Iteration(CGeometry *geometry, CSolver **solver_container, CConfig *config) {

	unsigned long iPoint, jPoint;
	unsigned short iVar, jVar;

	bool initial_calc = (config->GetExtIter() == 0);									// Checks if it is the first calculation.
	bool first_iter = (config->GetIntIter() == 0);
	bool dynamic = (config->GetDynamic_Analysis() == DYNAMIC);							// Dynamic simulations.
	bool linear_analysis = (config->GetGeometricConditions() == SMALL_DEFORMATIONS);	// Linear analysis.
	bool nonlinear_analysis = (config->GetGeometricConditions() == LARGE_DEFORMATIONS);	// Nonlinear analysis.
	bool newton_raphson = (config->GetKind_SpaceIteScheme_FEA() == NEWTON_RAPHSON);		// Newton-Raphson method
	bool fsi = config->GetFSI_Simulation();												// FSI simulation.

	bool body_forces = config->GetDeadLoad();											// Body forces (dead loads).

	bool restart = config->GetRestart();													// Restart solution
	bool initial_calc_restart = (SU2_TYPE::Int(config->GetExtIter()) == config->GetDyn_RestartIter());	// Restart iteration

	su2double alpha_f = config->Get_Int_Coeffs(2);

	bool incremental_load = config->GetIncrementalLoad();

	if (!dynamic){

		for (iPoint = 0; iPoint < nPointDomain; iPoint++){
			/*--- Add the external contribution to the residual    ---*/
			/*--- (the terms that are constant over the time step) ---*/
			if (incremental_load){
				for (iVar = 0; iVar < nVar; iVar++){
					Res_Ext_Surf[iVar] = loadIncrement * node[iPoint]->Get_SurfaceLoad_Res(iVar);
				}
			}
			else {
				Res_Ext_Surf = node[iPoint]->Get_SurfaceLoad_Res();
			}

			LinSysRes.AddBlock(iPoint, Res_Ext_Surf);

			/*--- Add the contribution to the residual due to body forces ---*/

			if (body_forces){
				if (incremental_load){
					for (iVar = 0; iVar < nVar; iVar++){
						Res_Dead_Load[iVar] = loadIncrement * node[iPoint]->Get_BodyForces_Res(iVar);
					}
				}
				else{
					Res_Dead_Load = node[iPoint]->Get_BodyForces_Res();
				}

				LinSysRes.AddBlock(iPoint, Res_Dead_Load);
			}

		}

	}

	if (dynamic) {

		/*--- Add the mass matrix contribution to the Jacobian ---*/

		/*
		 * If the problem is nonlinear, we need to add the Mass Matrix contribution to the Jacobian at the beginning
		 * of each time step. If the solution method is Newton Rapshon, we repeat this step at the beginning of each
		 * iteration, as the Jacobian is recomputed
		 *
		 * If the problem is linear, we add the Mass Matrix contribution to the Jacobian at the first calculation.
		 * From then on, the Jacobian is always the same matrix.
		 *
		 */

		if ((nonlinear_analysis && (newton_raphson || first_iter)) ||
			(linear_analysis && initial_calc) ||
			(linear_analysis && restart && initial_calc_restart)) {
			for (iPoint = 0; iPoint < nPoint; iPoint++){
				for (jPoint = 0; jPoint < nPoint; jPoint++){
					for(iVar = 0; iVar < nVar; iVar++){
						for (jVar = 0; jVar < nVar; jVar++){
							Jacobian_ij[iVar][jVar] = a_dt[0] * MassMatrix.GetBlock(iPoint, jPoint, iVar, jVar);
						}
					}
					Jacobian.AddBlock(iPoint, jPoint, Jacobian_ij);
				}
			}
		}


		/*--- Loop over all points, and set aux vector TimeRes_Aux = a0*U+a2*U'+a3*U'' ---*/
		if (linear_analysis){
			for (iPoint = 0; iPoint < nPoint; iPoint++) {
				for (iVar = 0; iVar < nVar; iVar++){
					Residual[iVar] = a_dt[0]*node[iPoint]->GetSolution_time_n(iVar)+		//a0*U(t)
								 	 a_dt[2]*node[iPoint]->GetSolution_Vel_time_n(iVar)+	//a2*U'(t)
								 	 a_dt[3]*node[iPoint]->GetSolution_Accel_time_n(iVar);	//a3*U''(t)
				}
				TimeRes_Aux.SetBlock(iPoint, Residual);
			}
		}
		else if (nonlinear_analysis){
			for (iPoint = 0; iPoint < nPoint; iPoint++) {
				for (iVar = 0; iVar < nVar; iVar++){
					Residual[iVar] =   a_dt[0]*node[iPoint]->GetSolution_time_n(iVar)  			//a0*U(t)
									 - a_dt[0]*node[iPoint]->GetSolution(iVar) 					//a0*U(t+dt)(k-1)
								 	 + a_dt[2]*node[iPoint]->GetSolution_Vel_time_n(iVar)		//a2*U'(t)
								 	 + a_dt[3]*node[iPoint]->GetSolution_Accel_time_n(iVar);	//a3*U''(t)
				}
				TimeRes_Aux.SetBlock(iPoint, Residual);
			}
		}
		/*--- Once computed, compute M*TimeRes_Aux ---*/
		MassMatrix.MatrixVectorProduct(TimeRes_Aux,TimeRes,geometry,config);
		/*--- Add the components of M*TimeRes_Aux to the residual R(t+dt) ---*/
		for (iPoint = 0; iPoint < nPoint; iPoint++) {
			/*--- Dynamic contribution ---*/
			Res_Time_Cont = TimeRes.GetBlock(iPoint);
			LinSysRes.AddBlock(iPoint, Res_Time_Cont);
			/*--- External surface load contribution ---*/
			if (incremental_load){
				for (iVar = 0; iVar < nVar; iVar++){
					Res_Ext_Surf[iVar] = loadIncrement * ( (1 - alpha_f) * node[iPoint]->Get_SurfaceLoad_Res(iVar) +
															    alpha_f  * node[iPoint]->Get_SurfaceLoad_Res_n(iVar) );
				}
			}
			else {
				for (iVar = 0; iVar < nVar; iVar++){
					Res_Ext_Surf[iVar] = (1 - alpha_f) * node[iPoint]->Get_SurfaceLoad_Res(iVar) +
										      alpha_f  * node[iPoint]->Get_SurfaceLoad_Res_n(iVar);
				}
			}
			LinSysRes.AddBlock(iPoint, Res_Ext_Surf);

			/*--- Add the contribution to the residual due to body forces.
			 *--- It is constant over time, so it's not necessary to distribute it. ---*/

			if (body_forces){
				if (incremental_load){
					for (iVar = 0; iVar < nVar; iVar++){
						Res_Dead_Load[iVar] = loadIncrement * node[iPoint]->Get_BodyForces_Res(iVar);
					}
				}
				else{
					Res_Dead_Load = node[iPoint]->Get_BodyForces_Res();
				}

				LinSysRes.AddBlock(iPoint, Res_Dead_Load);
			}

			/*--- Add FSI contribution ---*/
			if (fsi) {
				if (incremental_load){
					for (iVar = 0; iVar < nVar; iVar++){
						Res_FSI_Cont[iVar] = loadIncrement * ( (1 - alpha_f) * node[iPoint]->Get_FlowTraction(iVar) +
							    									alpha_f  * node[iPoint]->Get_FlowTraction_n(iVar) );
					}
				}
				else {
					for (iVar = 0; iVar < nVar; iVar++){
						Res_FSI_Cont[iVar] = (1 - alpha_f) * node[iPoint]->Get_FlowTraction(iVar) +
												  alpha_f  * node[iPoint]->Get_FlowTraction_n(iVar);
					}
				}
				LinSysRes.AddBlock(iPoint, Res_FSI_Cont);
			}
		}
	}

}

void CFEM_ElasticitySolver::GeneralizedAlpha_UpdateDisp(CGeometry *geometry, CSolver **solver_container, CConfig *config) {

    unsigned short iVar;
	unsigned long iPoint;

	bool linear = (config->GetGeometricConditions() == SMALL_DEFORMATIONS);		// Geometrically linear problems
	bool nonlinear = (config->GetGeometricConditions() == LARGE_DEFORMATIONS);	// Geometrically non-linear problems

	/*--- Update solution ---*/

	for (iPoint = 0; iPoint < nPointDomain; iPoint++) {

		for (iVar = 0; iVar < nVar; iVar++) {

			/*--- Displacements component of the solution ---*/

			/*--- If it's a non-linear problem, the result is the DELTA_U, not U itself ---*/

			if (linear) node[iPoint]->SetSolution(iVar, LinSysSol[iPoint*nVar+iVar]);

			if (nonlinear)	node[iPoint]->Add_DeltaSolution(iVar, LinSysSol[iPoint*nVar+iVar]);

		}

	}

	/*--- Perform the MPI communication of the solution, displacements only ---*/

	Set_MPI_Solution_DispOnly(geometry, config);

}

void CFEM_ElasticitySolver::GeneralizedAlpha_UpdateSolution(CGeometry *geometry, CSolver **solver_container, CConfig *config) {

    unsigned short iVar;
	unsigned long iPoint;

	su2double alpha_f = config->Get_Int_Coeffs(2), alpha_m =  config->Get_Int_Coeffs(3);

	/*--- Compute solution at t_n+1, and update velocities and accelerations ---*/

	for (iPoint = 0; iPoint < nPointDomain; iPoint++) {

		for (iVar = 0; iVar < nVar; iVar++) {

			/*--- Compute the solution from the previous time step and the solution computed at t+1-alpha_f ---*/
			/*--- U(t+dt) = 1/alpha_f*(U(t+1-alpha_f)-alpha_f*U(t)) ---*/

			Solution[iVar]=(1 / (1 - alpha_f))*(node[iPoint]->GetSolution(iVar) -
							alpha_f * node[iPoint]->GetSolution_time_n(iVar));

		}

		/*--- Set the solution in the node structure ---*/

		node[iPoint]->SetSolution(Solution);

		for (iVar = 0; iVar < nVar; iVar++) {

			/*--- Acceleration component of the solution ---*/
			/*--- U''(t+dt-alpha_m) = a8*(U(t+dt)-U(t))+a2*(U'(t))+a3*(U''(t)) ---*/

			Solution_Interm[iVar]=a_dt[8]*( node[iPoint]->GetSolution(iVar) -
						   	   	    		node[iPoint]->GetSolution_time_n(iVar)) -
						   	   	  a_dt[2]* node[iPoint]->GetSolution_Vel_time_n(iVar) -
						   	   	  a_dt[3]* node[iPoint]->GetSolution_Accel_time_n(iVar);

			/*--- Compute the solution from the previous time step and the solution computed at t+1-alpha_f ---*/
			/*--- U''(t+dt) = 1/alpha_m*(U''(t+1-alpha_m)-alpha_m*U''(t)) ---*/

			Solution[iVar]=(1 / (1 - alpha_m))*(Solution_Interm[iVar] - alpha_m * node[iPoint]->GetSolution_Accel_time_n(iVar));
		}

		/*--- Set the acceleration in the node structure ---*/

		node[iPoint]->SetSolution_Accel(Solution);

		for (iVar = 0; iVar < nVar; iVar++) {

			/*--- Velocity component of the solution ---*/
			/*--- U'(t+dt) = U'(t)+ a6*(U''(t)) + a7*(U''(t+dt)) ---*/

			Solution[iVar]=node[iPoint]->GetSolution_Vel_time_n(iVar)+
						   a_dt[6]* node[iPoint]->GetSolution_Accel_time_n(iVar) +
						   a_dt[7]* node[iPoint]->GetSolution_Accel(iVar);

		}

		/*--- Set the velocity in the node structure ---*/

		node[iPoint]->SetSolution_Vel(Solution);

	}

	/*--- Perform the MPI communication of the solution ---*/

	Set_MPI_Solution(geometry, config);

}

void CFEM_ElasticitySolver::GeneralizedAlpha_UpdateLoads(CGeometry *geometry, CSolver **solver_container, CConfig *config) {

	unsigned long iPoint;
	bool fsi = config->GetFSI_Simulation();

	/*--- Set the load conditions of the time step n+1 as the load conditions for time step n ---*/
	for (iPoint = 0; iPoint < nPointDomain; iPoint++){
		node[iPoint]->Set_SurfaceLoad_Res_n();
		if (fsi) node[iPoint]->Set_FlowTraction_n();
	}

}

void CFEM_ElasticitySolver::Solve_System(CGeometry *geometry, CSolver **solver_container, CConfig *config){

	unsigned long IterLinSol = 0, iPoint, total_index;
	unsigned short iVar;

	/*--- Initialize residual and solution at the ghost points ---*/

	for (iPoint = nPointDomain; iPoint < nPoint; iPoint++) {

		for (iVar = 0; iVar < nVar; iVar++) {
		  total_index = iPoint*nVar + iVar;
		  LinSysRes[total_index] = 0.0;
		  LinSysSol[total_index] = 0.0;
		}

	 }

	CSysSolve femSystem;
	IterLinSol = femSystem.Solve(Jacobian, LinSysRes, LinSysSol, geometry, config);

	/*--- The the number of iterations of the linear solver ---*/

	SetIterLinSolver(IterLinSol);

}



void CFEM_ElasticitySolver::SetFEA_Load(CSolver ***flow_solution, CGeometry **fea_geometry,
											CGeometry **flow_geometry, CConfig *fea_config,
											CConfig *flow_config, CNumerics *fea_numerics) {

	unsigned short nMarkerFSI, nMarkerStruct, nMarkerFlow;		// Number of markers on FSI problem, FEA and Flow side
	unsigned short iMarkerFSI, iMarkerStruct, iMarkerFlow;		// Variables for iteration over markers
	int Marker_Flow = -1, Marker_Struct = -1;

	unsigned long iVertex, iPoint;								// Variables for iteration over vertices and nodes

	unsigned short iDim, jDim;

	// Check the kind of fluid problem
	bool compressible       = (flow_config->GetKind_Regime() == COMPRESSIBLE);
	bool incompressible     = (flow_config->GetKind_Regime() == INCOMPRESSIBLE);
	bool viscous_flow       = ((flow_config->GetKind_Solver() == NAVIER_STOKES) ||
								(flow_config->GetKind_Solver() == RANS) );

  	/*--- Redimensionalize the pressure ---*/

	su2double *Velocity_ND, *Velocity_Real;
	su2double Density_ND,  Density_Real, Velocity2_Real, Velocity2_ND;
	su2double factorForces;

    Velocity_Real = flow_config->GetVelocity_FreeStream();
    Density_Real = flow_config->GetDensity_FreeStream();

    Velocity_ND = flow_config->GetVelocity_FreeStreamND();
    Density_ND = flow_config->GetDensity_FreeStreamND();

	Velocity2_Real = 0.0;
	Velocity2_ND = 0.0;
    for (iDim = 0; iDim < nDim; iDim++){
    	Velocity2_Real += Velocity_Real[iDim]*Velocity_Real[iDim];
    	Velocity2_ND += Velocity_ND[iDim]*Velocity_ND[iDim];
    }

    factorForces = Density_Real*Velocity2_Real/(Density_ND*Velocity2_ND);

	/*--- Apply a ramp to the transfer of the fluid loads ---*/

	su2double ModAmpl;
	su2double CurrentTime = fea_config->GetCurrent_DynTime();
	su2double Static_Time = fea_config->GetStatic_Time();

	bool Ramp_Load = fea_config->GetRamp_Load();
	su2double Ramp_Time = fea_config->GetRamp_Time();

	if (CurrentTime <= Static_Time){ ModAmpl=0.0; }
	else if((CurrentTime > Static_Time) &&
			(CurrentTime <= (Static_Time + Ramp_Time)) &&
			(Ramp_Load)){
		ModAmpl = (CurrentTime-Static_Time) / Ramp_Time;
		ModAmpl = max(ModAmpl,0.0);
		ModAmpl = min(ModAmpl,1.0);
	}
	else{ ModAmpl = 1.0; }

	/*--- Number of markers on the FSI interface ---*/

	nMarkerFSI = (fea_config->GetMarker_n_FSIinterface())/2;

	nMarkerStruct  = fea_geometry[MESH_0]->GetnMarker();		// Retrieve total number of markers on FEA side
	nMarkerFlow = flow_geometry[MESH_0]->GetnMarker();		// Retrieve total number of markers on Fluid side

	// Parameters for the calculations
	// Pn: Pressure
	// Pinf: Pressure_infinite
	// div_vel: Velocity divergence
	// Dij: Dirac delta
	su2double Pn = 0.0, Pinf = 0.0, div_vel = 0.0, Dij = 0.0;
	su2double Viscosity = 0.0;
	su2double **Grad_PrimVar;
	su2double Tau[3][3];

	unsigned long Point_Flow, Point_Struct;
	su2double *Normal_Flow;

	su2double *tn_f;
	tn_f 				= new su2double [nVar];			// Fluid traction

#ifndef HAVE_MPI

	unsigned long nVertexFEA, nVertexFlow;						// Number of vertices on FEA and Flow side

	for (iPoint = 0; iPoint < nPoint; iPoint++){
		node[iPoint]->Clear_FlowTraction();
	}

	/*--- Loop over all the markers on the interface ---*/

	for (iMarkerFSI = 0; iMarkerFSI < nMarkerFSI; iMarkerFSI++){

		/*--- Identification of the markers ---*/

		/*--- Current structural marker ---*/
		for (iMarkerStruct = 0; iMarkerStruct < nMarkerStruct; iMarkerStruct++){
			if ( fea_config->GetMarker_All_FSIinterface(iMarkerStruct) == (iMarkerFSI+1)){
				Marker_Struct = iMarkerStruct;
			}
		}

		/*--- Current fluid marker ---*/
		for (iMarkerFlow = 0; iMarkerFlow < nMarkerFlow; iMarkerFlow++){
			if (flow_config->GetMarker_All_FSIinterface(iMarkerFlow) == (iMarkerFSI+1)){
				Marker_Flow = iMarkerFlow;
			}
		}

		nVertexFEA = fea_geometry[MESH_0]->GetnVertex(Marker_Struct);		// Retrieve total number of vertices on FEA marker
		nVertexFlow = flow_geometry[MESH_0]->GetnVertex(Marker_Flow);  // Retrieve total number of vertices on Fluid marker

		/*--- Loop over the nodes in the fluid mesh, calculate the tf vector (unitary) ---*/
		/*--- Here, we are looping over the fluid, and we find the pointer to the structure (Point_Struct) ---*/
		for (iVertex = 0; iVertex < nVertexFlow; iVertex++){

			// Node from the flow mesh
			Point_Flow = flow_geometry[MESH_0]->vertex[Marker_Flow][iVertex]->GetNode();

			// Normals at the vertex: these normals go inside the fluid domain.
			Normal_Flow = flow_geometry[MESH_0]->vertex[Marker_Flow][iVertex]->GetNormal();

			// Corresponding node on the structural mesh
			Point_Struct = flow_geometry[MESH_0]->vertex[Marker_Flow][iVertex]->GetDonorPoint();

			// Retrieve the values of pressure, viscosity and density
			if (incompressible){

				Pn = flow_solution[MESH_0][FLOW_SOL]->node[Point_Flow]->GetPressureInc();
				Pinf = flow_solution[MESH_0][FLOW_SOL]->GetPressure_Inf();

				if (viscous_flow){

					Grad_PrimVar = flow_solution[MESH_0][FLOW_SOL]->node[Point_Flow]->GetGradient_Primitive();
					Viscosity = flow_solution[MESH_0][FLOW_SOL]->node[Point_Flow]->GetLaminarViscosityInc();
				}
			}
			else if (compressible){

				Pn = flow_solution[MESH_0][FLOW_SOL]->node[Point_Flow]->GetPressure();
				Pinf = flow_solution[MESH_0][FLOW_SOL]->GetPressure_Inf();

				if (viscous_flow){

					Grad_PrimVar = flow_solution[MESH_0][FLOW_SOL]->node[Point_Flow]->GetGradient_Primitive();
					Viscosity = flow_solution[MESH_0][FLOW_SOL]->node[Point_Flow]->GetLaminarViscosity();
				}
			}

			// Calculate tn in the fluid nodes for the inviscid term --> Units of force (non-dimensional).
			for (iDim = 0; iDim < nDim; iDim++) {
				tn_f[iDim] = -(Pn-Pinf)*Normal_Flow[iDim];
			}

			// Calculate tn in the fluid nodes for the viscous term

			if (viscous_flow){

				// Divergence of the velocity
				div_vel = 0.0; for (iDim = 0; iDim < nDim; iDim++) div_vel += Grad_PrimVar[iDim+1][iDim];
				if (incompressible) div_vel = 0.0;

				for (iDim = 0; iDim < nDim; iDim++) {

					for (jDim = 0 ; jDim < nDim; jDim++) {
						// Dirac delta
						Dij = 0.0; if (iDim == jDim) Dij = 1.0;

						// Viscous stress
						Tau[iDim][jDim] = Viscosity*(Grad_PrimVar[jDim+1][iDim] + Grad_PrimVar[iDim+1][jDim]) -
								TWO3*Viscosity*div_vel*Dij;

						// Viscous component in the tn vector --> Units of force (non-dimensional).
						tn_f[iDim] += Tau[iDim][jDim]*Normal_Flow[jDim];
					}
				}
			}

			// Rescale tn to SI units and apply time-dependent coefficient (static structure, ramp load, full load)

			for (iDim = 0; iDim < nDim; iDim++) {
				Residual[iDim] = tn_f[iDim]*factorForces*ModAmpl;
			}

			/*--- Set the Flow traction ---*/
			//node[Point_Struct]->Set_FlowTraction(Residual);
			/*--- Add to the Flow traction (to add values to corners...) ---*/
			node[Point_Struct]->Add_FlowTraction(Residual);
		}

	}

=======
void CFEM_ElasticitySolver::Set_MPI_Solution_Pred(CGeometry *geometry, CConfig *config) {
  
  
  unsigned short iVar, iMarker, MarkerS, MarkerR;
  unsigned long iVertex, iPoint, nVertexS, nVertexR, nBufferS_Vector, nBufferR_Vector;
  su2double *Buffer_Receive_U = NULL, *Buffer_Send_U = NULL;
  
#ifdef HAVE_MPI
  int send_to, receive_from;
  MPI_Status status;
#endif
  
  for (iMarker = 0; iMarker < nMarker; iMarker++) {
    
    if ((config->GetMarker_All_KindBC(iMarker) == SEND_RECEIVE) &&
        (config->GetMarker_All_SendRecv(iMarker) > 0)) {
      
      MarkerS = iMarker;  MarkerR = iMarker+1;
      
#ifdef HAVE_MPI
      send_to = config->GetMarker_All_SendRecv(MarkerS)-1;
      receive_from = abs(config->GetMarker_All_SendRecv(MarkerR))-1;
#endif
      
      nVertexS = geometry->nVertex[MarkerS];  nVertexR = geometry->nVertex[MarkerR];
      nBufferS_Vector = nVertexS*nVar;     nBufferR_Vector = nVertexR*nVar;
      
      /*--- Allocate Receive and send buffers  ---*/
      Buffer_Receive_U = new su2double [nBufferR_Vector];
      Buffer_Send_U = new su2double[nBufferS_Vector];
      
      /*--- Copy the solution that should be sent ---*/
      for (iVertex = 0; iVertex < nVertexS; iVertex++) {
        iPoint = geometry->vertex[MarkerS][iVertex]->GetNode();
        for (iVar = 0; iVar < nVar; iVar++)
          Buffer_Send_U[iVar*nVertexS+iVertex] = node[iPoint]->GetSolution_Pred(iVar);
      }
      
#ifdef HAVE_MPI
      
      /*--- Send/Receive information using Sendrecv ---*/
      SU2_MPI::Sendrecv(Buffer_Send_U, nBufferS_Vector, MPI_DOUBLE, send_to, 0,
                        Buffer_Receive_U, nBufferR_Vector, MPI_DOUBLE, receive_from, 0, MPI_COMM_WORLD, &status);
      
>>>>>>> 334d2be4
#else
      
      /*--- Receive information without MPI ---*/
      for (iVertex = 0; iVertex < nVertexR; iVertex++) {
        for (iVar = 0; iVar < nVar; iVar++)
          Buffer_Receive_U[iVar*nVertexR+iVertex] = Buffer_Send_U[iVar*nVertexR+iVertex];
      }
      
#endif
      
      /*--- Deallocate send buffer ---*/
      delete [] Buffer_Send_U;
      
      /*--- Do the coordinate transformation ---*/
      for (iVertex = 0; iVertex < nVertexR; iVertex++) {
        
        /*--- Find point and its type of transformation ---*/
        iPoint = geometry->vertex[MarkerR][iVertex]->GetNode();
        
        /*--- Copy predicted solution variables back into the variables. ---*/
        for (iVar = 0; iVar < nVar; iVar++)
          node[iPoint]->SetSolution_Pred(iVar, Buffer_Receive_U[iVar*nVertexR+iVertex]);
        
      }
      
      /*--- Deallocate receive buffer ---*/
      delete [] Buffer_Receive_U;
      
    }
    
  }
  
}

void CFEM_ElasticitySolver::Set_MPI_Solution_Pred_Old(CGeometry *geometry, CConfig *config) {
  
  /*--- We are communicating the solution predicted, current and old, and the old solution ---*/
  /*--- necessary for the Aitken relaxation ---*/
  
  unsigned short iVar, iMarker, MarkerS, MarkerR;
  unsigned long iVertex, iPoint, nVertexS, nVertexR, nBufferS_Vector, nBufferR_Vector;
  su2double *Buffer_Receive_U = NULL, *Buffer_Send_U = NULL;
  
  /*--- Analogous to the dynamic solution, in this case we need 3 * nVar variables per node ---*/
  unsigned short nSolVar;
  nSolVar = 3 * nVar;
  
#ifdef HAVE_MPI
  int send_to, receive_from;
  MPI_Status status;
#endif
  
  for (iMarker = 0; iMarker < nMarker; iMarker++) {
    
    if ((config->GetMarker_All_KindBC(iMarker) == SEND_RECEIVE) &&
        (config->GetMarker_All_SendRecv(iMarker) > 0)) {
      
      MarkerS = iMarker;  MarkerR = iMarker+1;
      
#ifdef HAVE_MPI
      send_to = config->GetMarker_All_SendRecv(MarkerS)-1;
      receive_from = abs(config->GetMarker_All_SendRecv(MarkerR))-1;
#endif
      
      nVertexS = geometry->nVertex[MarkerS];  nVertexR = geometry->nVertex[MarkerR];
      nBufferS_Vector = nVertexS*nSolVar;     nBufferR_Vector = nVertexR*nSolVar;
      
      /*--- Allocate Receive and send buffers  ---*/
      Buffer_Receive_U = new su2double [nBufferR_Vector];
      Buffer_Send_U = new su2double[nBufferS_Vector];
      
      /*--- Copy the solution that should be sent ---*/
      for (iVertex = 0; iVertex < nVertexS; iVertex++) {
        iPoint = geometry->vertex[MarkerS][iVertex]->GetNode();
        for (iVar = 0; iVar < nVar; iVar++){
          Buffer_Send_U[iVar*nVertexS+iVertex] = node[iPoint]->GetSolution_Old(iVar);
          Buffer_Send_U[(iVar+nVar)*nVertexS+iVertex] = node[iPoint]->GetSolution_Pred(iVar);
          Buffer_Send_U[(iVar+2*nVar)*nVertexS+iVertex] = node[iPoint]->GetSolution_Pred_Old(iVar);
        }
      }
      
#ifdef HAVE_MPI
      
      /*--- Send/Receive information using Sendrecv ---*/
      SU2_MPI::Sendrecv(Buffer_Send_U, nBufferS_Vector, MPI_DOUBLE, send_to, 0,
                        Buffer_Receive_U, nBufferR_Vector, MPI_DOUBLE, receive_from, 0, MPI_COMM_WORLD, &status);
      
#else
      
      /*--- Receive information without MPI ---*/
      for (iVertex = 0; iVertex < nVertexR; iVertex++) {
        for (iVar = 0; iVar < nSolVar; iVar++)
          Buffer_Receive_U[iVar*nVertexR+iVertex] = Buffer_Send_U[iVar*nVertexR+iVertex];
      }
      
#endif
      
      /*--- Deallocate send buffer ---*/
      delete [] Buffer_Send_U;
      
      /*--- Do the coordinate transformation ---*/
      for (iVertex = 0; iVertex < nVertexR; iVertex++) {
        
        /*--- Find point and its type of transformation ---*/
        iPoint = geometry->vertex[MarkerR][iVertex]->GetNode();
        
        /*--- Store received values back into the variable. ---*/
        for (iVar = 0; iVar < nVar; iVar++){
          node[iPoint]->SetSolution_Old(iVar, Buffer_Receive_U[iVar*nVertexR+iVertex]);
          node[iPoint]->SetSolution_Pred(iVar, Buffer_Receive_U[(iVar+nVar)*nVertexR+iVertex]);
          node[iPoint]->SetSolution_Pred_Old(iVar, Buffer_Receive_U[(iVar+2*nVar)*nVertexR+iVertex]);
        }
        
      }
      
      /*--- Deallocate receive buffer ---*/
      delete [] Buffer_Receive_U;
      
    }
    
  }
  
}


void CFEM_ElasticitySolver::Preprocessing(CGeometry *geometry, CSolver **solver_container, CConfig *config, CNumerics **numerics, unsigned short iMesh, unsigned long Iteration, unsigned short RunTime_EqSystem, bool Output) {
  
  
  unsigned long iPoint;
  bool initial_calc = (config->GetExtIter() == 0);									// Checks if it is the first calculation.
  bool first_iter = (config->GetIntIter() == 0);													// Checks if it is the first iteration
  bool dynamic = (config->GetDynamic_Analysis() == DYNAMIC);							// Dynamic simulations.
  bool linear_analysis = (config->GetGeometricConditions() == SMALL_DEFORMATIONS);	// Linear analysis.
  bool nonlinear_analysis = (config->GetGeometricConditions() == LARGE_DEFORMATIONS);	// Nonlinear analysis.
  bool newton_raphson = (config->GetKind_SpaceIteScheme_FEA() == NEWTON_RAPHSON);		// Newton-Raphson method
  bool restart = config->GetRestart();												// Restart analysis
  bool initial_calc_restart = (SU2_TYPE::Int(config->GetExtIter()) == config->GetDyn_RestartIter()); // Initial calculation for restart
  
  bool incremental_load = config->GetIncrementalLoad();								// If an incremental load is applied
  
  bool body_forces = config->GetDeadLoad();											// Body forces (dead loads).
  
  /*--- Set vector entries to zero ---*/
  for (iPoint = 0; iPoint < geometry->GetnPoint(); iPoint ++) {
    LinSysAux.SetBlock_Zero(iPoint);
    LinSysRes.SetBlock_Zero(iPoint);
    LinSysSol.SetBlock_Zero(iPoint);
  }
  
  /*--- Set matrix entries to zero ---*/
  
  /*
   * If the problem is linear, we only need one Jacobian matrix in the problem, because
   * it is going to be constant along the calculations. Therefore, we only initialize
   * the Jacobian matrix once, at the beginning of the simulation.
   *
   * We don't need first_iter, because there is only one iteration per time step in linear analysis.
   */
  if ((initial_calc && linear_analysis)||
      (restart && initial_calc_restart && linear_analysis)){
    Jacobian.SetValZero();
  }
  
  /*
   * If the problem is dynamic, we need a mass matrix, which will be constant along the calculation
   * both for linear and nonlinear analysis. Only initialized once, at the first time step.
   *
   * The same with the integration constants, as for now we consider the time step to be constant.
   *
   * We need first_iter, because in nonlinear problems there are more than one subiterations in the first time step.
   */
  if ((dynamic && initial_calc && first_iter) ||
      (dynamic && restart && initial_calc_restart && first_iter)) {
    MassMatrix.SetValZero();
    Compute_IntegrationConstants(config);
    Compute_MassMatrix(geometry, solver_container, numerics, config);
  }
  
  /*
   * If body forces are taken into account, we need to compute the term that goes into the residual,
   * which will be constant along the calculation both for linear and nonlinear analysis.
   *
   * Only initialized once, at the first iteration or the beginning of the calculation after a restart.
   *
   * We need first_iter, because in nonlinear problems there are more than one subiterations in the first time step.
   */
  
  if ((body_forces && initial_calc && first_iter) ||
      (body_forces && restart && initial_calc_restart && first_iter)) {
    // If the load is incremental, we have to reset the variable to avoid adding up over the increments
    if (incremental_load){
      for (iPoint = 0; iPoint < nPoint; iPoint++) node[iPoint]->Clear_BodyForces_Res();
    }
    // Compute the dead load term
    Compute_DeadLoad(geometry, solver_container, numerics, config);
  }
  
  /*
   * If the problem is nonlinear, we need to initialize the Jacobian and the stiffness matrix at least at the beginning
   * of each time step. If the solution method is Newton Rapshon, we initialize it also at the beginning of each
   * iteration.
   */
  
  if ((nonlinear_analysis) && ((newton_raphson) || (first_iter)))	{
    Jacobian.SetValZero();
    //		StiffMatrix.SetValZero();
  }
  
  /*
   * Some external forces may be considered constant over the time step.
   */
  if (first_iter)	{
    for (iPoint = 0; iPoint < nPoint; iPoint++) node[iPoint]->Clear_SurfaceLoad_Res();
  }
  
  
}

void CFEM_ElasticitySolver::SetTime_Step(CGeometry *geometry, CSolver **solver_container, CConfig *config, unsigned short iMesh, unsigned long Iteration) { }

void CFEM_ElasticitySolver::SetInitialCondition(CGeometry **geometry, CSolver ***solver_container, CConfig *config, unsigned long ExtIter) {
  
  unsigned long iPoint, nPoint;
  bool incremental_load = config->GetIncrementalLoad();							// If an incremental load is applied
  
  nPoint = geometry[MESH_0]->GetnPoint();
  
  /*--- We store the current solution as "Solution Old", for the case that we need to retrieve it ---*/
  
  if (incremental_load){
    for (iPoint = 0; iPoint < nPoint; iPoint++) node[iPoint]->Set_OldSolution();
  }
  
  
}

void CFEM_ElasticitySolver::ResetInitialCondition(CGeometry **geometry, CSolver ***solver_container, CConfig *config, unsigned long ExtIter) {
  
  unsigned long iPoint, nPoint;
  bool incremental_load = config->GetIncrementalLoad();							// If an incremental load is applied
  
  nPoint = geometry[MESH_0]->GetnPoint();
  
  /*--- We store the current solution as "Solution Old", for the case that we need to retrieve it ---*/
  
  if (incremental_load){
    for (iPoint = 0; iPoint < nPoint; iPoint++) node[iPoint]->Set_Solution();
  }
  
}

void CFEM_ElasticitySolver::Compute_StiffMatrix(CGeometry *geometry, CSolver **solver_container, CNumerics **numerics, CConfig *config) {
  
  unsigned long iElem, iVar, jVar;
  unsigned short iNode, iDim, nNodes = 0;
  unsigned long indexNode[8]={0,0,0,0,0,0,0,0};
  su2double val_Coord;
  int EL_KIND = 0;
  
  su2double *Kab = NULL;
  unsigned short NelNodes, jNode;
  
  /*--- Loops over all the elements ---*/
  
  for (iElem = 0; iElem < geometry->GetnElem(); iElem++) {
    
    if (geometry->elem[iElem]->GetVTK_Type() == TRIANGLE)      {nNodes = 3; EL_KIND = EL_TRIA;}
    if (geometry->elem[iElem]->GetVTK_Type() == QUADRILATERAL) {nNodes = 4; EL_KIND = EL_QUAD;}
    if (geometry->elem[iElem]->GetVTK_Type() == TETRAHEDRON)   {nNodes = 4; EL_KIND = EL_TETRA;}
    if (geometry->elem[iElem]->GetVTK_Type() == PYRAMID)       {nNodes = 5; EL_KIND = EL_TRIA;}
    if (geometry->elem[iElem]->GetVTK_Type() == PRISM)         {nNodes = 6; EL_KIND = EL_TRIA;}
    if (geometry->elem[iElem]->GetVTK_Type() == HEXAHEDRON)    {nNodes = 8; EL_KIND = EL_HEXA;}
    
    /*--- For the number of nodes, we get the coordinates from the connectivity matrix ---*/
    
    for (iNode = 0; iNode < nNodes; iNode++) {
      
      indexNode[iNode] = geometry->elem[iElem]->GetNode(iNode);
      
      for (iDim = 0; iDim < nDim; iDim++) {
        val_Coord = geometry->node[indexNode[iNode]]->GetCoord(iDim);
        element_container[FEA_TERM][EL_KIND]->SetRef_Coord(val_Coord, iNode, iDim);
      }
    }
    
    numerics[FEA_TERM]->Compute_Tangent_Matrix(element_container[FEA_TERM][EL_KIND], config);
    
    NelNodes = element_container[FEA_TERM][EL_KIND]->GetnNodes();
    
    for (iNode = 0; iNode < NelNodes; iNode++){
      
      for (jNode = 0; jNode < NelNodes; jNode++){
        
        Kab = element_container[FEA_TERM][EL_KIND]->Get_Kab(iNode, jNode);
        
        for (iVar = 0; iVar < nVar; iVar++){
          for (jVar = 0; jVar < nVar; jVar++){
            Jacobian_ij[iVar][jVar] = Kab[iVar*nVar+jVar];
          }
        }
        
        Jacobian.AddBlock(indexNode[iNode], indexNode[jNode], Jacobian_ij);
        
      }
      
    }
    
  }
  
  
}

void CFEM_ElasticitySolver::Compute_StiffMatrix_NodalStressRes(CGeometry *geometry, CSolver **solver_container, CNumerics **numerics, CConfig *config) {
  
  unsigned long iElem, iVar, jVar;
  unsigned short iNode, iDim, nNodes = 0;
  unsigned long indexNode[8]={0,0,0,0,0,0,0,0};
  su2double val_Coord, val_Sol;
  int EL_KIND = 0;
  
  su2double Ks_ab;
  su2double *Kab = NULL;
  su2double *Kk_ab = NULL;
  su2double *Ta = NULL;
  unsigned short NelNodes, jNode;
  
  bool incompressible = (config->GetMaterialCompressibility() == INCOMPRESSIBLE_MAT);
  
  /*--- Loops over all the elements ---*/
  
  for (iElem = 0; iElem < geometry->GetnElem(); iElem++) {
    
    if (geometry->elem[iElem]->GetVTK_Type() == TRIANGLE)      {nNodes = 3; EL_KIND = EL_TRIA;}
    if (geometry->elem[iElem]->GetVTK_Type() == QUADRILATERAL) {nNodes = 4; EL_KIND = EL_QUAD;}
    if (geometry->elem[iElem]->GetVTK_Type() == TETRAHEDRON)   {nNodes = 4; EL_KIND = EL_TETRA;}
    if (geometry->elem[iElem]->GetVTK_Type() == PYRAMID)       {nNodes = 5; EL_KIND = EL_TRIA;}
    if (geometry->elem[iElem]->GetVTK_Type() == PRISM)         {nNodes = 6; EL_KIND = EL_TRIA;}
    if (geometry->elem[iElem]->GetVTK_Type() == HEXAHEDRON)    {nNodes = 8; EL_KIND = EL_HEXA;}
    
    /*--- For the number of nodes, we get the coordinates from the connectivity matrix ---*/
    
    for (iNode = 0; iNode < nNodes; iNode++) {
      indexNode[iNode] = geometry->elem[iElem]->GetNode(iNode);
      for (iDim = 0; iDim < nDim; iDim++) {
        val_Coord = geometry->node[indexNode[iNode]]->GetCoord(iDim);
        val_Sol = node[indexNode[iNode]]->GetSolution(iDim) + val_Coord;
        element_container[FEA_TERM][EL_KIND]->SetRef_Coord(val_Coord, iNode, iDim);
        element_container[FEA_TERM][EL_KIND]->SetCurr_Coord(val_Sol, iNode, iDim);
      }
    }
    
    /*--- If incompressible, we compute the Mean Dilatation term first so the volume is already computed ---*/
    
    if (incompressible) numerics[FEA_TERM]->Compute_MeanDilatation_Term(element_container[FEA_TERM][EL_KIND], config);
    
    numerics[FEA_TERM]->Compute_Tangent_Matrix(element_container[FEA_TERM][EL_KIND], config);
    
    NelNodes = element_container[FEA_TERM][EL_KIND]->GetnNodes();
    
    for (iNode = 0; iNode < NelNodes; iNode++){
      
      Ta = element_container[FEA_TERM][EL_KIND]->Get_Kt_a(iNode);
      for (iVar = 0; iVar < nVar; iVar++) Res_Stress_i[iVar] = Ta[iVar];
      
      /*--- Check if this is my node or not ---*/
      LinSysRes.SubtractBlock(indexNode[iNode], Res_Stress_i);
      
      for (jNode = 0; jNode < NelNodes; jNode++){
        
        Kab = element_container[FEA_TERM][EL_KIND]->Get_Kab(iNode, jNode);
        Ks_ab = element_container[FEA_TERM][EL_KIND]->Get_Ks_ab(iNode,jNode);
        if (incompressible) Kk_ab = element_container[FEA_TERM][EL_KIND]->Get_Kk_ab(iNode,jNode);
        
        for (iVar = 0; iVar < nVar; iVar++){
          Jacobian_s_ij[iVar][iVar] = Ks_ab;
          for (jVar = 0; jVar < nVar; jVar++){
            Jacobian_c_ij[iVar][jVar] = Kab[iVar*nVar+jVar];
            if (incompressible) Jacobian_k_ij[iVar][jVar] = Kk_ab[iVar*nVar+jVar];
          }
        }
        
        Jacobian.AddBlock(indexNode[iNode], indexNode[jNode], Jacobian_c_ij);
        Jacobian.AddBlock(indexNode[iNode], indexNode[jNode], Jacobian_s_ij);
        if (incompressible) Jacobian.AddBlock(indexNode[iNode], indexNode[jNode], Jacobian_k_ij);
        
      }
      
    }
    
  }
  
}

void CFEM_ElasticitySolver::Compute_MassMatrix(CGeometry *geometry, CSolver **solver_container, CNumerics **numerics, CConfig *config) {
  
  unsigned long iElem, iVar;
  unsigned short iNode, iDim, nNodes = 0;
  unsigned long indexNode[8]={0,0,0,0,0,0,0,0};
  su2double val_Coord;
  int EL_KIND = 0;
  
  su2double Mab;
  unsigned short NelNodes, jNode;
  
  /*--- Loops over all the elements ---*/
  
  for (iElem = 0; iElem < geometry->GetnElem(); iElem++) {
    
    if (geometry->elem[iElem]->GetVTK_Type() == TRIANGLE)     {nNodes = 3; EL_KIND = EL_TRIA;}
    if (geometry->elem[iElem]->GetVTK_Type() == QUADRILATERAL)    {nNodes = 4; EL_KIND = EL_QUAD;}
    
    if (geometry->elem[iElem]->GetVTK_Type() == TETRAHEDRON)  {nNodes = 4; EL_KIND = EL_TETRA;}
    if (geometry->elem[iElem]->GetVTK_Type() == PYRAMID)      {nNodes = 5; EL_KIND = EL_TRIA;}
    if (geometry->elem[iElem]->GetVTK_Type() == PRISM)        {nNodes = 6; EL_KIND = EL_TRIA;}
    if (geometry->elem[iElem]->GetVTK_Type() == HEXAHEDRON)   {nNodes = 8; EL_KIND = EL_HEXA;}
    
    /*--- For the number of nodes, we get the coordinates from the connectivity matrix ---*/
    
    for (iNode = 0; iNode < nNodes; iNode++) {
      indexNode[iNode] = geometry->elem[iElem]->GetNode(iNode);
      for (iDim = 0; iDim < nDim; iDim++) {
        val_Coord = geometry->node[indexNode[iNode]]->GetCoord(iDim);
        element_container[FEA_TERM][EL_KIND]->SetRef_Coord(val_Coord, iNode, iDim);
      }
    }
    
    numerics[FEA_TERM]->Compute_Mass_Matrix(element_container[FEA_TERM][EL_KIND], config);
    
    NelNodes = element_container[FEA_TERM][EL_KIND]->GetnNodes();
    
    for (iNode = 0; iNode < NelNodes; iNode++){
      
      for (jNode = 0; jNode < NelNodes; jNode++){
        
        Mab = element_container[FEA_TERM][EL_KIND]->Get_Mab(iNode, jNode);
        
        for (iVar = 0; iVar < nVar; iVar++){
          MassMatrix_ij[iVar][iVar] = Mab;
        }
        
        MassMatrix.AddBlock(indexNode[iNode], indexNode[jNode], MassMatrix_ij);
        
      }
      
    }
    
  }
  
}

void CFEM_ElasticitySolver::Compute_NodalStressRes(CGeometry *geometry, CSolver **solver_container, CNumerics **numerics, CConfig *config) {
  
  
  unsigned long iElem, iVar;
  unsigned short iNode, iDim, nNodes = 0;
  unsigned long indexNode[8]={0,0,0,0,0,0,0,0};
  su2double val_Coord, val_Sol;
  int EL_KIND = 0;
  
  su2double *Ta = NULL;
  unsigned short NelNodes;
  
  /*--- Loops over all the elements ---*/
  
  for (iElem = 0; iElem < geometry->GetnElem(); iElem++) {
    
    if (geometry->elem[iElem]->GetVTK_Type() == TRIANGLE)     {nNodes = 3; EL_KIND = EL_TRIA;}
    if (geometry->elem[iElem]->GetVTK_Type() == QUADRILATERAL){nNodes = 4; EL_KIND = EL_QUAD;}
    if (geometry->elem[iElem]->GetVTK_Type() == TETRAHEDRON)  {nNodes = 4; EL_KIND = EL_TETRA;}
    if (geometry->elem[iElem]->GetVTK_Type() == PYRAMID)      {nNodes = 5; EL_KIND = EL_TRIA;}
    if (geometry->elem[iElem]->GetVTK_Type() == PRISM)        {nNodes = 6; EL_KIND = EL_TRIA;}
    if (geometry->elem[iElem]->GetVTK_Type() == HEXAHEDRON)   {nNodes = 8; EL_KIND = EL_HEXA;}
    
    /*--- For the number of nodes, we get the coordinates from the connectivity matrix ---*/
    
    for (iNode = 0; iNode < nNodes; iNode++) {
      indexNode[iNode] = geometry->elem[iElem]->GetNode(iNode);
      for (iDim = 0; iDim < nDim; iDim++) {
        val_Coord = geometry->node[indexNode[iNode]]->GetCoord(iDim);
        val_Sol = node[indexNode[iNode]]->GetSolution(iDim) + val_Coord;
        element_container[FEA_TERM][EL_KIND]->SetRef_Coord(val_Coord, iNode, iDim);
        element_container[FEA_TERM][EL_KIND]->SetCurr_Coord(val_Sol, iNode, iDim);
      }
    }
    
    numerics[FEA_TERM]->Compute_NodalStress_Term(element_container[FEA_TERM][EL_KIND], config);
    
    NelNodes = element_container[FEA_TERM][EL_KIND]->GetnNodes();
    
    for (iNode = 0; iNode < NelNodes; iNode++){
      
      Ta = element_container[FEA_TERM][EL_KIND]->Get_Kt_a(iNode);
      for (iVar = 0; iVar < nVar; iVar++) Res_Stress_i[iVar] = Ta[iVar];
      
      LinSysRes.SubtractBlock(indexNode[iNode], Res_Stress_i);
      
    }
    
  }
  
  for (iDim = 0; iDim < nDim; iDim++) {
    val_Coord = geometry->node[0]->GetCoord(iDim);
    val_Sol = node[0]->GetSolution(iDim) + val_Coord;
  }
  
}

void CFEM_ElasticitySolver::Compute_NodalStress(CGeometry *geometry, CSolver **solver_container, CNumerics **numerics, CConfig *config) {
  
  unsigned long iPoint, iElem, iVar;
  unsigned short iNode, iDim, iStress;
  unsigned short nNodes = 0, nStress;
  unsigned long indexNode[8]={0,0,0,0,0,0,0,0};
  su2double val_Coord, val_Sol;
  int EL_KIND = 0;
  
  bool dynamic = (config->GetDynamic_Analysis() == DYNAMIC);
  
  if (nDim == 2) nStress = 3;
  else nStress = 6;
  
  su2double *Ta = NULL;
  
  unsigned short NelNodes;
  
  /*--- Restart stress to avoid adding results from previous time steps ---*/
  
  for (iPoint = 0; iPoint < nPointDomain; iPoint++){
    for (iStress = 0; iStress < nStress; iStress++){
      node[iPoint]->SetStress_FEM(iStress, 0.0);
    }
  }
  
  /*--- Loops over all the elements ---*/
  
  for (iElem = 0; iElem < geometry->GetnElem(); iElem++) {
    
    if (geometry->elem[iElem]->GetVTK_Type() == TRIANGLE)     {nNodes = 3; EL_KIND = EL_TRIA;}
    if (geometry->elem[iElem]->GetVTK_Type() == QUADRILATERAL){nNodes = 4; EL_KIND = EL_QUAD;}
    if (geometry->elem[iElem]->GetVTK_Type() == TETRAHEDRON)  {nNodes = 4; EL_KIND = EL_TETRA;}
    if (geometry->elem[iElem]->GetVTK_Type() == PYRAMID)      {nNodes = 5; EL_KIND = EL_TRIA;}
    if (geometry->elem[iElem]->GetVTK_Type() == PRISM)        {nNodes = 6; EL_KIND = EL_TRIA;}
    if (geometry->elem[iElem]->GetVTK_Type() == HEXAHEDRON)   {nNodes = 8; EL_KIND = EL_HEXA;}
    
    /*--- For the number of nodes, we get the coordinates from the connectivity matrix ---*/
    
    for (iNode = 0; iNode < nNodes; iNode++) {
      indexNode[iNode] = geometry->elem[iElem]->GetNode(iNode);
      for (iDim = 0; iDim < nDim; iDim++) {
        val_Coord = geometry->node[indexNode[iNode]]->GetCoord(iDim);
        val_Sol = node[indexNode[iNode]]->GetSolution(iDim) + val_Coord;
        element_container[FEA_TERM][EL_KIND]->SetRef_Coord(val_Coord, iNode, iDim);
        element_container[FEA_TERM][EL_KIND]->SetCurr_Coord(val_Sol, iNode, iDim);
      }
    }
    
    numerics[FEA_TERM]->Compute_Averaged_NodalStress(element_container[FEA_TERM][EL_KIND], config);
    
    NelNodes = element_container[FEA_TERM][EL_KIND]->GetnNodes();
    
    for (iNode = 0; iNode < NelNodes; iNode++){
      
      /*--- This only works if the problem is nonlinear ---*/
      Ta = element_container[FEA_TERM][EL_KIND]->Get_Kt_a(iNode);
      for (iVar = 0; iVar < nVar; iVar++) Res_Stress_i[iVar] = Ta[iVar];
      
      LinSysReact.AddBlock(indexNode[iNode], Res_Stress_i);
      
      for (iStress = 0; iStress < nStress; iStress++){
        node[indexNode[iNode]]->AddStress_FEM(iStress,
                                              (element_container[FEA_TERM][EL_KIND]->Get_NodalStress(iNode, iStress) /
                                               geometry->node[indexNode[iNode]]->GetnElem()) );
      }
      
    }
    
  }
  
  su2double *Stress;
  su2double VonMises_Stress, MaxVonMises_Stress = 0.0;
  su2double Sxx,Syy,Szz,Sxy,Sxz,Syz,S1,S2;
  
  /* --- For the number of nodes in the mesh ---*/
  for (iPoint = 0; iPoint < nPointDomain; iPoint++) {
    
    /* --- Get the stresses, added up from all the elements that connect to the node ---*/
    
    Stress  = node[iPoint]->GetStress_FEM();
    
    /* --- Compute the stress averaged from all the elements connecting to the node and the Von Mises stress ---*/
    
    if (nDim == 2) {
      
      Sxx=Stress[0];
      Syy=Stress[1];
      Sxy=Stress[2];
      
      S1=(Sxx+Syy)/2+sqrt(((Sxx-Syy)/2)*((Sxx-Syy)/2)+Sxy*Sxy);
      S2=(Sxx+Syy)/2-sqrt(((Sxx-Syy)/2)*((Sxx-Syy)/2)+Sxy*Sxy);
      
      VonMises_Stress = sqrt(S1*S1+S2*S2-2*S1*S2);
      
    }
    else {
      
      Sxx = Stress[0];
      Syy = Stress[1];
      Szz = Stress[3];
      
      Sxy = Stress[2];
      Sxz = Stress[4];
      Syz = Stress[5];
      
      VonMises_Stress = sqrt(0.5*(   pow(Sxx - Syy, 2.0)
                                  + pow(Syy - Szz, 2.0)
                                  + pow(Szz - Sxx, 2.0)
                                  + 6.0*(Sxy*Sxy+Sxz*Sxz+Syz*Syz)
                                  ));
      
    }
    
    node[iPoint]->SetVonMises_Stress(VonMises_Stress);
    
    /*--- Compute the maximum value of the Von Mises Stress ---*/
    
    MaxVonMises_Stress = max(MaxVonMises_Stress, VonMises_Stress);
    
  }
  
#ifdef HAVE_MPI
  
  /*--- Compute MaxVonMises_Stress using all the nodes ---*/
  
  su2double MyMaxVonMises_Stress = MaxVonMises_Stress; MaxVonMises_Stress = 0.0;
  SU2_MPI::Allreduce(&MyMaxVonMises_Stress, &MaxVonMises_Stress, 1, MPI_DOUBLE, MPI_MAX, MPI_COMM_WORLD);
  
#endif
  
  /*--- Set the value of the MaxVonMises_Stress as the CFEA coeffient ---*/
  
  Total_CFEA = MaxVonMises_Stress;
  
  
  bool outputReactions = false;
  
  if (outputReactions) {
    
    ofstream myfile;
    myfile.open ("Reactions.txt");
    
    unsigned short iMarker;
    unsigned long iVertex;
    su2double val_Reaction;
    
    bool linear_analysis = (config->GetGeometricConditions() == SMALL_DEFORMATIONS);	// Linear analysis.
    bool nonlinear_analysis = (config->GetGeometricConditions() == LARGE_DEFORMATIONS);	// Nonlinear analysis.
    
    if (!dynamic){
      /*--- Loop over all the markers  ---*/
      for (iMarker = 0; iMarker < config->GetnMarker_All(); iMarker++)
        switch (config->GetMarker_All_KindBC(iMarker)) {
            
            /*--- If it corresponds to a clamped boundary  ---*/
            
          case CLAMPED_BOUNDARY:
            
            myfile << "MARKER " << iMarker << ":" << endl;
            
            /*--- Loop over all the vertices  ---*/
            for (iVertex = 0; iVertex < geometry->nVertex[iMarker]; iVertex++) {
              
              /*--- Get node index ---*/
              iPoint = geometry->vertex[iMarker][iVertex]->GetNode();
              
              myfile << "Node " << iPoint << "." << " \t ";
              
              for (iDim = 0; iDim < nDim; iDim++){
                /*--- Retrieve coordinate ---*/
                val_Coord = geometry->node[iPoint]->GetCoord(iDim);
                myfile << "X" << iDim + 1 << ": " << val_Coord << " \t " ;
              }
              
              for (iVar = 0; iVar < nVar; iVar++){
                /*--- Retrieve reaction ---*/
                val_Reaction = LinSysReact.GetBlock(iPoint, iVar);
                myfile << "F" << iVar + 1 << ": " << val_Reaction << " \t " ;
              }
              
              myfile << endl;
            }
            myfile << endl;
            break;
        }
    }
    else if (dynamic){
      
      switch (config->GetKind_TimeIntScheme_FEA()) {
        case (CD_EXPLICIT):
          cout << "NOT IMPLEMENTED YET" << endl;
          break;
        case (NEWMARK_IMPLICIT):
          
          /*--- Loop over all points, and set aux vector TimeRes_Aux = a0*U+a2*U'+a3*U'' ---*/
          if (linear_analysis){
            for (iPoint = 0; iPoint < geometry->GetnPoint(); iPoint++) {
              for (iVar = 0; iVar < nVar; iVar++){
                Residual[iVar] = a_dt[0]*node[iPoint]->GetSolution_time_n(iVar)+		//a0*U(t)
                a_dt[2]*node[iPoint]->GetSolution_Vel_time_n(iVar)+	//a2*U'(t)
                a_dt[3]*node[iPoint]->GetSolution_Accel_time_n(iVar);	//a3*U''(t)
              }
              TimeRes_Aux.SetBlock(iPoint, Residual);
            }
          }
          else if (nonlinear_analysis){
            for (iPoint = 0; iPoint < geometry->GetnPoint(); iPoint++) {
              for (iVar = 0; iVar < nVar; iVar++){
                Residual[iVar] =   a_dt[0]*node[iPoint]->GetSolution_time_n(iVar)  			//a0*U(t)
                - a_dt[0]*node[iPoint]->GetSolution(iVar) 					//a0*U(t+dt)(k-1)
                + a_dt[2]*node[iPoint]->GetSolution_Vel_time_n(iVar)		//a2*U'(t)
                + a_dt[3]*node[iPoint]->GetSolution_Accel_time_n(iVar);	//a3*U''(t)
              }
              TimeRes_Aux.SetBlock(iPoint, Residual);
            }
          }
          /*--- Once computed, compute M*TimeRes_Aux ---*/
          MassMatrix.MatrixVectorProduct(TimeRes_Aux,TimeRes,geometry,config);
          
          /*--- Loop over all the markers  ---*/
          for (iMarker = 0; iMarker < config->GetnMarker_All(); iMarker++)
            switch (config->GetMarker_All_KindBC(iMarker)) {
                
                /*--- If it corresponds to a clamped boundary  ---*/
                
              case CLAMPED_BOUNDARY:
                
                myfile << "MARKER " << iMarker << ":" << endl;
                
                /*--- Loop over all the vertices  ---*/
                for (iVertex = 0; iVertex < geometry->nVertex[iMarker]; iVertex++) {
                  
                  /*--- Get node index ---*/
                  iPoint = geometry->vertex[iMarker][iVertex]->GetNode();
                  
                  myfile << "Node " << iPoint << "." << " \t ";
                  
                  for (iDim = 0; iDim < nDim; iDim++){
                    /*--- Retrieve coordinate ---*/
                    val_Coord = geometry->node[iPoint]->GetCoord(iDim);
                    myfile << "X" << iDim + 1 << ": " << val_Coord << " \t " ;
                  }
                  
                  /*--- Retrieve the time contribution ---*/
                  Res_Time_Cont = TimeRes.GetBlock(iPoint);
                  
                  for (iVar = 0; iVar < nVar; iVar++){
                    /*--- Retrieve reaction ---*/
                    val_Reaction = LinSysReact.GetBlock(iPoint, iVar) + Res_Time_Cont[iVar];
                    myfile << "F" << iVar + 1 << ": " << val_Reaction << " \t " ;
                  }
                  
                  myfile << endl;
                }
                myfile << endl;
                break;
            }
          
          
          break;
        case (GENERALIZED_ALPHA):
          cout << "NOT IMPLEMENTED YET" << endl;
          break;
      }
      
    }
    
    
    
    myfile.close();
    
  }
  
}

void CFEM_ElasticitySolver::Compute_DeadLoad(CGeometry *geometry, CSolver **solver_container, CNumerics **numerics, CConfig *config) {
  
  unsigned long iElem, iVar;
  unsigned short iNode, iDim, nNodes = 0;
  unsigned long indexNode[8]={0,0,0,0,0,0,0,0};
  su2double val_Coord;
  int EL_KIND = 0;
  
  su2double *Dead_Load = NULL;
  unsigned short NelNodes;
  
  /*--- Loops over all the elements ---*/
  
  for (iElem = 0; iElem < geometry->GetnElem(); iElem++) {
    
    if (geometry->elem[iElem]->GetVTK_Type() == TRIANGLE)     {nNodes = 3; EL_KIND = EL_TRIA;}
    if (geometry->elem[iElem]->GetVTK_Type() == QUADRILATERAL){nNodes = 4; EL_KIND = EL_QUAD;}
    if (geometry->elem[iElem]->GetVTK_Type() == TETRAHEDRON)  {nNodes = 4; EL_KIND = EL_TETRA;}
    if (geometry->elem[iElem]->GetVTK_Type() == PYRAMID)      {nNodes = 5; EL_KIND = EL_TRIA;}
    if (geometry->elem[iElem]->GetVTK_Type() == PRISM)        {nNodes = 6; EL_KIND = EL_TRIA;}
    if (geometry->elem[iElem]->GetVTK_Type() == HEXAHEDRON)   {nNodes = 8; EL_KIND = EL_HEXA;}
    
    /*--- For the number of nodes, we get the coordinates from the connectivity matrix ---*/
    
    for (iNode = 0; iNode < nNodes; iNode++) {
      indexNode[iNode] = geometry->elem[iElem]->GetNode(iNode);
      for (iDim = 0; iDim < nDim; iDim++) {
        val_Coord = geometry->node[indexNode[iNode]]->GetCoord(iDim);
        element_container[FEA_TERM][EL_KIND]->SetRef_Coord(val_Coord, iNode, iDim);
      }
    }
    
    numerics[FEA_TERM]->Compute_Dead_Load(element_container[FEA_TERM][EL_KIND], config);
    
    NelNodes = element_container[FEA_TERM][EL_KIND]->GetnNodes();
    
    for (iNode = 0; iNode < NelNodes; iNode++){
      
      Dead_Load = element_container[FEA_TERM][EL_KIND]->Get_FDL_a(iNode);
      for (iVar = 0; iVar < nVar; iVar++) Res_Dead_Load[iVar] = Dead_Load[iVar];
      
      node[indexNode[iNode]]->Add_BodyForces_Res(Res_Dead_Load);
      
    }
    
  }
  
  
}

void CFEM_ElasticitySolver::Initialize_SystemMatrix(CGeometry *geometry, CSolver **solver_container, CConfig *config) {
  
}

void CFEM_ElasticitySolver::Compute_IntegrationConstants(CConfig *config) {
  
  su2double Delta_t= config->GetDelta_DynTime();
  
  su2double delta = config->GetNewmark_delta(), alpha = config->GetNewmark_alpha();
  
  su2double beta = config->Get_Int_Coeffs(0);
  //	su2double gamma =  config->Get_Int_Coeffs(1);
  su2double alpha_f = config->Get_Int_Coeffs(2), alpha_m =  config->Get_Int_Coeffs(3);
  
  switch (config->GetKind_TimeIntScheme_FEA()) {
    case (CD_EXPLICIT):
      cout << "NOT IMPLEMENTED YET" << endl;
      break;
    case (NEWMARK_IMPLICIT):
      
      /*--- Integration constants for Newmark scheme ---*/
      
      a_dt[0]= 1 / (alpha*pow(Delta_t,2.0));
      a_dt[1]= delta / (alpha*Delta_t);
      a_dt[2]= 1 / (alpha*Delta_t);
      a_dt[3]= 1 /(2*alpha) - 1;
      a_dt[4]= delta/alpha - 1;
      a_dt[5]= (Delta_t/2) * (delta/alpha - 2);
      a_dt[6]= Delta_t * (1-delta);
      a_dt[7]= delta * Delta_t;
      a_dt[8]= 0.0;
      
      break;
      
    case (GENERALIZED_ALPHA):
      
      /*--- Integration constants for Generalized Alpha ---*/
      /*--- Needs to be updated if accounting for structural damping ---*/
      
      a_dt[0]= (1 / (beta*pow(Delta_t,2.0))) * ((1 - alpha_m) / (1 - alpha_f)) ;
      a_dt[1]= 0.0 ;
      a_dt[2]= (1 - alpha_m) / (beta*Delta_t);
      a_dt[3]= ((1 - 2*beta)*(1-alpha_m) / (2*beta)) - alpha_m;
      a_dt[4]= 0.0;
      a_dt[5]= 0.0;
      a_dt[6]= Delta_t * (1-delta);
      a_dt[7]= delta * Delta_t;
      a_dt[8]= (1 - alpha_m) / (beta*pow(Delta_t,2.0));
      
      break;
  }
  
  
}


void CFEM_ElasticitySolver::BC_Clamped(CGeometry *geometry, CSolver **solver_container, CNumerics *numerics, CConfig *config,
                                       unsigned short val_marker) {
  
  unsigned long iPoint, iVertex;
  unsigned short iVar, jVar;
  
  bool dynamic = (config->GetDynamic_Analysis() == DYNAMIC);
  
  for (iVertex = 0; iVertex < geometry->nVertex[val_marker]; iVertex++) {
    
    /*--- Get node index ---*/
    
    iPoint = geometry->vertex[val_marker][iVertex]->GetNode();
    
    if (geometry->node[iPoint]->GetDomain()) {
      
      if (nDim == 2) {
        Solution[0] = 0.0;  Solution[1] = 0.0;
        Residual[0] = 0.0;  Residual[1] = 0.0;
      }
      else {
        Solution[0] = 0.0;  Solution[1] = 0.0;  Solution[2] = 0.0;
        Residual[0] = 0.0;  Residual[1] = 0.0;  Residual[2] = 0.0;
      }
      
      node[iPoint]->SetSolution(Solution);
      
      if (dynamic){
        node[iPoint]->SetSolution_Vel(Solution);
        node[iPoint]->SetSolution_Accel(Solution);
      }
      
      
      /*--- Initialize the reaction vector ---*/
      LinSysReact.SetBlock(iPoint, Residual);
      
      LinSysRes.SetBlock(iPoint, Residual);
      
      /*--- STRONG ENFORCEMENT OF THE DISPLACEMENT BOUNDARY CONDITION ---*/
      
      /*--- Delete the columns for a particular node ---*/
      
      for (iVar = 0; iVar < nPoint; iVar++){
        if (iVar==iPoint) {
          Jacobian.SetBlock(iVar,iPoint,mId_Aux);
        }
        else {
          Jacobian.SetBlock(iVar,iPoint,mZeros_Aux);
        }
      }
      
      /*--- Delete the rows for a particular node ---*/
      for (jVar = 0; jVar < nPoint; jVar++){
        if (iPoint!=jVar) {
          Jacobian.SetBlock(iPoint,jVar,mZeros_Aux);
        }
      }
      
      /*--- If the problem is dynamic ---*/
      /*--- Enforce that in the previous time step all nodes had 0 U, U', U'' ---*/
      
      if(dynamic){
        
        node[iPoint]->SetSolution_time_n(Solution);
        node[iPoint]->SetSolution_Vel_time_n(Solution);
        node[iPoint]->SetSolution_Accel_time_n(Solution);
        
      }
      
    }
    
  }
  
}

void CFEM_ElasticitySolver::BC_Clamped_Post(CGeometry *geometry, CSolver **solver_container, CNumerics *numerics, CConfig *config,
                                            unsigned short val_marker) {
  
  unsigned long iPoint, iVertex;
  bool dynamic = (config->GetDynamic_Analysis() == DYNAMIC);
  
  for (iVertex = 0; iVertex < geometry->nVertex[val_marker]; iVertex++) {
    
    /*--- Get node index ---*/
    
    iPoint = geometry->vertex[val_marker][iVertex]->GetNode();
    
    if (nDim == 2) {
      Solution[0] = 0.0;  Solution[1] = 0.0;
    }
    else {
      Solution[0] = 0.0;  Solution[1] = 0.0;  Solution[2] = 0.0;
    }
    
    node[iPoint]->SetSolution(Solution);
    
    if (dynamic){
      node[iPoint]->SetSolution_Vel(Solution);
      node[iPoint]->SetSolution_Accel(Solution);
    }
    
  }
  
}

void CFEM_ElasticitySolver::Postprocessing(CGeometry *geometry, CSolver **solver_container, CConfig *config,  CNumerics **numerics,
                                           unsigned short iMesh) {
  
  unsigned short iVar;
  unsigned long iPoint, total_index;
  
  bool first_iter = (config->GetIntIter() == 0);
  bool nonlinear_analysis = (config->GetGeometricConditions() == LARGE_DEFORMATIONS);		// Nonlinear analysis.
  
  su2double solNorm = 0.0, solNorm_recv = 0.0;
  
#ifdef HAVE_MPI
  int rank = MASTER_NODE;
  MPI_Comm_rank(MPI_COMM_WORLD, &rank);
#endif
  
  if (nonlinear_analysis){
    
    /*--- If the problem is nonlinear, we have 3 convergence criteria ---*/
    
    /*--- UTOL = norm(Delta_U(k)) / norm(U(k)) --------------------------*/
    /*--- RTOL = norm(Residual(k)) / norm(Residual(0)) ------------------*/
    /*--- ETOL = Delta_U(k) * Residual(k) / Delta_U(0) * Residual(0) ----*/
    
    if (first_iter){
      Conv_Ref[0] = 1.0;											// Position for the norm of the solution
      Conv_Ref[1] = max(LinSysRes.norm(), EPS);					// Position for the norm of the residual
      Conv_Ref[2] = max(dotProd(LinSysSol, LinSysRes), EPS);		// Position for the energy tolerance
      
      /*--- Make sure the computation runs at least 2 iterations ---*/
      Conv_Check[0] = 1.0;
      Conv_Check[1] = 1.0;
      Conv_Check[2] = 1.0;
    }
    else {
      /*--- Compute the norm of the solution vector Uk ---*/
      for (iPoint = 0; iPoint < nPointDomain; iPoint++){
        for (iVar = 0; iVar < nVar; iVar++){
          solNorm += node[iPoint]->GetSolution(iVar) * node[iPoint]->GetSolution(iVar);
        }
      }
      
      // We need to communicate the norm of the solution and compute the RMS throughout the different processors
      
#ifdef HAVE_MPI
      /*--- We sum the squares of the norms across the different processors ---*/
      SU2_MPI::Allreduce(&solNorm, &solNorm_recv, 1, MPI_DOUBLE, MPI_SUM, MPI_COMM_WORLD);
#else
      solNorm_recv         = solNorm;
#endif
      
      Conv_Ref[0] = max(sqrt(solNorm_recv), EPS);						// Norm of the solution vector
      
      Conv_Check[0] = LinSysSol.norm() / Conv_Ref[0];					// Norm of the delta-solution vector
      Conv_Check[1] = LinSysRes.norm() / Conv_Ref[1];					// Norm of the residual
      Conv_Check[2] = dotProd(LinSysSol, LinSysRes) / Conv_Ref[2];	// Position for the energy tolerance
      
    }
    
    /*--- MPI solution ---*/
    
    Set_MPI_Solution(geometry, config);
    
  } else{
    
    /*--- If the problem is linear, the only check we do is the RMS of the displacements ---*/
    
    /*---  Compute the residual Ax-f ---*/
    
    Jacobian.ComputeResidual(LinSysSol, LinSysRes, LinSysAux);
    
    /*--- Set maximum residual to zero ---*/
    
    for (iVar = 0; iVar < nVar; iVar++) {
      SetRes_RMS(iVar, 0.0);
      SetRes_Max(iVar, 0.0, 0);
    }
    
    /*--- Compute the residual ---*/
    
    for (iPoint = 0; iPoint < geometry->GetnPoint(); iPoint++) {
      for (iVar = 0; iVar < nVar; iVar++) {
        total_index = iPoint*nVar+iVar;
        AddRes_RMS(iVar, LinSysAux[total_index]*LinSysAux[total_index]);
        AddRes_Max(iVar, fabs(LinSysAux[total_index]), geometry->node[iPoint]->GetGlobalIndex(), geometry->node[iPoint]->GetCoord());
      }
    }
    
    
    /*--- MPI solution ---*/
    
    Set_MPI_Solution(geometry, config);
    
    /*--- Compute the root mean square residual ---*/
    
    SetResidual_RMS(geometry, config);
  }
  
}

void CFEM_ElasticitySolver::BC_Normal_Displacement(CGeometry *geometry, CSolver **solver_container, CNumerics *numerics, CConfig *config,
                                                   unsigned short val_marker) { }

void CFEM_ElasticitySolver::BC_Normal_Load(CGeometry *geometry, CSolver **solver_container, CNumerics *numerics, CConfig *config,
                                           unsigned short val_marker) { }

void CFEM_ElasticitySolver::BC_Dir_Load(CGeometry *geometry, CSolver **solver_container, CNumerics *numerics, CConfig *config,
                                        unsigned short val_marker) {
  
  su2double a[3], b[3], AC[3], BD[3];
  unsigned long iElem, Point_0 = 0, Point_1 = 0, Point_2 = 0, Point_3=0;
  su2double *Coord_0 = NULL, *Coord_1= NULL, *Coord_2= NULL, *Coord_3= NULL;
  su2double Length_Elem = 0.0, Area_Elem = 0.0;
  unsigned short iDim;
  
  su2double LoadDirVal = config->GetLoad_Dir_Value(config->GetMarker_All_TagBound(val_marker));
  su2double LoadDirMult = config->GetLoad_Dir_Multiplier(config->GetMarker_All_TagBound(val_marker));
  su2double *Load_Dir_Local= config->GetLoad_Dir(config->GetMarker_All_TagBound(val_marker));
  
  su2double TotalLoad;
  
  bool Sigmoid_Load = config->GetSigmoid_Load();
  su2double Sigmoid_Time = config->GetSigmoid_Time();
  su2double Sigmoid_K = config->GetSigmoid_K();
  su2double SigAux = 0.0;
  
  su2double CurrentTime=config->GetCurrent_DynTime();
  su2double ModAmpl, NonModAmpl;
  
  bool Ramp_Load = config->GetRamp_Load();
  su2double Ramp_Time = config->GetRamp_Time();
  
  if (Ramp_Load){
    ModAmpl=LoadDirVal*LoadDirMult*CurrentTime/Ramp_Time;
    NonModAmpl=LoadDirVal*LoadDirMult;
    TotalLoad=min(ModAmpl,NonModAmpl);
  }
  else if (Sigmoid_Load){
    SigAux = CurrentTime/ Sigmoid_Time;
    ModAmpl = (1 / (1+exp(-1*Sigmoid_K*(SigAux - 0.5)) ) );
    ModAmpl = max(ModAmpl,0.0);
    ModAmpl = min(ModAmpl,1.0);
    TotalLoad=ModAmpl*LoadDirVal*LoadDirMult;
  }
  else{
    TotalLoad=LoadDirVal*LoadDirMult;
  }
  
  /*--- Compute the norm of the vector that was passed in the config file ---*/
  su2double Norm = 1.0;
  if (nDim==2) Norm=sqrt(Load_Dir_Local[0]*Load_Dir_Local[0]+Load_Dir_Local[1]*Load_Dir_Local[1]);
  if (nDim==3) Norm=sqrt(Load_Dir_Local[0]*Load_Dir_Local[0]+Load_Dir_Local[1]*Load_Dir_Local[1]+Load_Dir_Local[2]*Load_Dir_Local[2]);
  
  for (iElem = 0; iElem < geometry->GetnElem_Bound(val_marker); iElem++) {
    
    Point_0 = geometry->bound[val_marker][iElem]->GetNode(0);     Coord_0 = geometry->node[Point_0]->GetCoord();
    Point_1 = geometry->bound[val_marker][iElem]->GetNode(1);     Coord_1 = geometry->node[Point_1]->GetCoord();
    if (nDim == 3) {
      
      Point_2 = geometry->bound[val_marker][iElem]->GetNode(2);	Coord_2 = geometry->node[Point_2]->GetCoord();
      if (geometry->bound[val_marker][iElem]->GetVTK_Type() == QUADRILATERAL){
        Point_3 = geometry->bound[val_marker][iElem]->GetNode(3);	Coord_3 = geometry->node[Point_3]->GetCoord();
      }
      
    }
    
    /*--- Compute area (3D), and length of the surfaces (2D) ---*/
    
    if (nDim == 2) {
      
      for (iDim = 0; iDim < nDim; iDim++) a[iDim] = Coord_0[iDim]-Coord_1[iDim];
      
      Length_Elem = sqrt(a[0]*a[0]+a[1]*a[1]);
      //			Normal_Elem[0] =   a[1];
      //			Normal_Elem[1] = -(a[0]);
      
    }
    
    if (nDim == 3) {
      
      if (geometry->bound[val_marker][iElem]->GetVTK_Type() == TRIANGLE){
        
        for (iDim = 0; iDim < nDim; iDim++) {
          a[iDim] = Coord_1[iDim]-Coord_0[iDim];
          b[iDim] = Coord_2[iDim]-Coord_0[iDim];
        }
        
        su2double Ni=0 , Nj=0, Nk=0;
        
        Ni=a[1]*b[2]-a[2]*b[1];
        Nj=-a[0]*b[2]+a[2]*b[0];
        Nk=a[0]*b[1]-a[1]*b[0];
        
        Area_Elem = 0.5*sqrt(Ni*Ni+Nj*Nj+Nk*Nk);
        
      }
      
      else if (geometry->bound[val_marker][iElem]->GetVTK_Type() == QUADRILATERAL){
        
        for (iDim = 0; iDim < nDim; iDim++) {
          AC[iDim] = Coord_2[iDim]-Coord_0[iDim];
          BD[iDim] = Coord_3[iDim]-Coord_1[iDim];
        }
        
        su2double Ni=0 , Nj=0, Nk=0;
        
        Ni=AC[1]*BD[2]-AC[2]*BD[1];
        Nj=-AC[0]*BD[2]+AC[2]*BD[0];
        Nk=AC[0]*BD[1]-AC[1]*BD[0];
        
        Area_Elem = 0.5*sqrt(Ni*Ni+Nj*Nj+Nk*Nk);
        
      }
    }
    
    if (nDim == 2) {
      
      Residual[0] = (1.0/2.0)*Length_Elem*TotalLoad*Load_Dir_Local[0]/Norm;
      Residual[1] = (1.0/2.0)*Length_Elem*TotalLoad*Load_Dir_Local[1]/Norm;
      
      node[Point_0]->Add_SurfaceLoad_Res(Residual);
      node[Point_1]->Add_SurfaceLoad_Res(Residual);
      
    }
    
    else {
      if (geometry->bound[val_marker][iElem]->GetVTK_Type() == TRIANGLE){
        
        Residual[0] = (1.0/3.0)*Area_Elem*TotalLoad*Load_Dir_Local[0]/Norm;
        Residual[1] = (1.0/3.0)*Area_Elem*TotalLoad*Load_Dir_Local[1]/Norm;
        Residual[2] = (1.0/3.0)*Area_Elem*TotalLoad*Load_Dir_Local[2]/Norm;
        
        node[Point_0]->Add_SurfaceLoad_Res(Residual);
        node[Point_1]->Add_SurfaceLoad_Res(Residual);
        node[Point_2]->Add_SurfaceLoad_Res(Residual);
        
      }
      else if (geometry->bound[val_marker][iElem]->GetVTK_Type() == QUADRILATERAL){
        
        Residual[0] = (1.0/4.0)*Area_Elem*TotalLoad*Load_Dir_Local[0]/Norm;
        Residual[1] = (1.0/4.0)*Area_Elem*TotalLoad*Load_Dir_Local[1]/Norm;
        Residual[2] = (1.0/4.0)*Area_Elem*TotalLoad*Load_Dir_Local[2]/Norm;
        
        node[Point_0]->Add_SurfaceLoad_Res(Residual);
        node[Point_1]->Add_SurfaceLoad_Res(Residual);
        node[Point_2]->Add_SurfaceLoad_Res(Residual);
        node[Point_3]->Add_SurfaceLoad_Res(Residual);
        
      }
      
    }
    
  }
  
}

void CFEM_ElasticitySolver::BC_Sine_Load(CGeometry *geometry, CSolver **solver_container, CNumerics *numerics, CConfig *config,
                                         unsigned short val_marker) { }

void CFEM_ElasticitySolver::BC_Pressure(CGeometry *geometry, CSolver **solver_container, CNumerics *numerics, CConfig *config,
                                        unsigned short val_marker) { }

void CFEM_ElasticitySolver::ImplicitEuler_Iteration(CGeometry *geometry, CSolver **solver_container, CConfig *config) { }

void CFEM_ElasticitySolver::ImplicitNewmark_Iteration(CGeometry *geometry, CSolver **solver_container, CConfig *config) {
  
  unsigned long iPoint, jPoint;
  unsigned short iVar, jVar;
  
  bool initial_calc = (config->GetExtIter() == 0);									// Checks if it is the first calculation.
  bool first_iter = (config->GetIntIter() == 0);
  bool dynamic = (config->GetDynamic_Analysis() == DYNAMIC);							// Dynamic simulations.
  bool linear_analysis = (config->GetGeometricConditions() == SMALL_DEFORMATIONS);	// Linear analysis.
  bool nonlinear_analysis = (config->GetGeometricConditions() == LARGE_DEFORMATIONS);	// Nonlinear analysis.
  bool newton_raphson = (config->GetKind_SpaceIteScheme_FEA() == NEWTON_RAPHSON);		// Newton-Raphson method
  bool fsi = config->GetFSI_Simulation();												// FSI simulation.
  
  bool body_forces = config->GetDeadLoad();											// Body forces (dead loads).
  
  bool restart = config->GetRestart();													// Restart solution
  bool initial_calc_restart = (SU2_TYPE::Int(config->GetExtIter()) == config->GetDyn_RestartIter());	// Restart iteration
  
  bool incremental_load = config->GetIncrementalLoad();
  
  if (!dynamic){
    
    for (iPoint = 0; iPoint < nPointDomain; iPoint++){
      /*--- Add the external contribution to the residual    ---*/
      /*--- (the terms that are constant over the time step) ---*/
      if (incremental_load){
        for (iVar = 0; iVar < nVar; iVar++){
          Res_Ext_Surf[iVar] = loadIncrement * node[iPoint]->Get_SurfaceLoad_Res(iVar);
        }
      }
      else {
        Res_Ext_Surf = node[iPoint]->Get_SurfaceLoad_Res();
      }
      
      LinSysRes.AddBlock(iPoint, Res_Ext_Surf);
      
      /*--- Add the contribution to the residual due to body forces ---*/
      
      if (body_forces){
        if (incremental_load){
          for (iVar = 0; iVar < nVar; iVar++){
            Res_Dead_Load[iVar] = loadIncrement * node[iPoint]->Get_BodyForces_Res(iVar);
          }
        }
        else{
          Res_Dead_Load = node[iPoint]->Get_BodyForces_Res();
        }
        
        LinSysRes.AddBlock(iPoint, Res_Dead_Load);
      }
    }
    
  }
  
  if (dynamic) {
    
    /*--- Add the mass matrix contribution to the Jacobian ---*/
    
    /*
     * If the problem is nonlinear, we need to add the Mass Matrix contribution to the Jacobian at the beginning
     * of each time step. If the solution method is Newton Rapshon, we repeat this step at the beginning of each
     * iteration, as the Jacobian is recomputed
     *
     * If the problem is linear, we add the Mass Matrix contribution to the Jacobian at the first calculation.
     * From then on, the Jacobian is always the same matrix.
     *
     */
    
    if ((nonlinear_analysis && (newton_raphson || first_iter)) ||
        (linear_analysis && initial_calc) ||
        (linear_analysis && restart && initial_calc_restart)) {
      for (iPoint = 0; iPoint < nPoint; iPoint++){
        for (jPoint = 0; jPoint < nPoint; jPoint++){
          for(iVar = 0; iVar < nVar; iVar++){
            for (jVar = 0; jVar < nVar; jVar++){
              Jacobian_ij[iVar][jVar] = a_dt[0] * MassMatrix.GetBlock(iPoint, jPoint, iVar, jVar);
            }
          }
          Jacobian.AddBlock(iPoint, jPoint, Jacobian_ij);
        }
      }
    }
    
    
    /*--- Loop over all points, and set aux vector TimeRes_Aux = a0*U+a2*U'+a3*U'' ---*/
    if (linear_analysis){
      for (iPoint = 0; iPoint < nPoint; iPoint++) {
        for (iVar = 0; iVar < nVar; iVar++){
          Residual[iVar] = a_dt[0]*node[iPoint]->GetSolution_time_n(iVar)+		//a0*U(t)
          a_dt[2]*node[iPoint]->GetSolution_Vel_time_n(iVar)+	//a2*U'(t)
          a_dt[3]*node[iPoint]->GetSolution_Accel_time_n(iVar);	//a3*U''(t)
        }
        TimeRes_Aux.SetBlock(iPoint, Residual);
      }
    }
    else if (nonlinear_analysis){
      for (iPoint = 0; iPoint < nPoint; iPoint++) {
        for (iVar = 0; iVar < nVar; iVar++){
          Residual[iVar] =   a_dt[0]*node[iPoint]->GetSolution_time_n(iVar)  			//a0*U(t)
          - a_dt[0]*node[iPoint]->GetSolution(iVar) 					//a0*U(t+dt)(k-1)
          + a_dt[2]*node[iPoint]->GetSolution_Vel_time_n(iVar)		//a2*U'(t)
          + a_dt[3]*node[iPoint]->GetSolution_Accel_time_n(iVar);	//a3*U''(t)
        }
        TimeRes_Aux.SetBlock(iPoint, Residual);
      }
      
    }
    
    /*--- Once computed, compute M*TimeRes_Aux ---*/
    MassMatrix.MatrixVectorProduct(TimeRes_Aux,TimeRes,geometry,config);
    /*--- Add the components of M*TimeRes_Aux to the residual R(t+dt) ---*/
    for (iPoint = 0; iPoint < nPoint; iPoint++) {
      /*--- Dynamic contribution ---*/
      Res_Time_Cont = TimeRes.GetBlock(iPoint);
      LinSysRes.AddBlock(iPoint, Res_Time_Cont);
      
      /*--- External surface load contribution ---*/
      if (incremental_load){
        for (iVar = 0; iVar < nVar; iVar++){
          Res_Ext_Surf[iVar] = loadIncrement * node[iPoint]->Get_SurfaceLoad_Res(iVar);
          
        }
      }
      else {
        Res_Ext_Surf = node[iPoint]->Get_SurfaceLoad_Res();
      }
      LinSysRes.AddBlock(iPoint, Res_Ext_Surf);
      
      
      /*--- Body forces contribution (dead load) ---*/
      
      if (body_forces){
        if (incremental_load){
          for (iVar = 0; iVar < nVar; iVar++){
            Res_Dead_Load[iVar] = loadIncrement * node[iPoint]->Get_BodyForces_Res(iVar);
          }
        }
        else{
          Res_Dead_Load = node[iPoint]->Get_BodyForces_Res();
        }
        
        LinSysRes.AddBlock(iPoint, Res_Dead_Load);
      }
      
      /*--- FSI contribution (flow loads) ---*/
      if (fsi) {
        if (incremental_load){
          for (iVar = 0; iVar < nVar; iVar++){
            Res_FSI_Cont[iVar] = loadIncrement * node[iPoint]->Get_FlowTraction(iVar);
          }
        }
        else {
          Res_FSI_Cont = node[iPoint]->Get_FlowTraction();
        }
        LinSysRes.AddBlock(iPoint, Res_FSI_Cont);
      }
    }
  }
  
  
}

void CFEM_ElasticitySolver::ImplicitNewmark_Update(CGeometry *geometry, CSolver **solver_container, CConfig *config) {
  
  unsigned short iVar;
  unsigned long iPoint;
  
  bool linear = (config->GetGeometricConditions() == SMALL_DEFORMATIONS);		// Geometrically linear problems
  bool nonlinear = (config->GetGeometricConditions() == LARGE_DEFORMATIONS);	// Geometrically non-linear problems
  bool dynamic = (config->GetDynamic_Analysis() == DYNAMIC);					// Dynamic simulations.
  
  /*--- Update solution ---*/
  
  for (iPoint = 0; iPoint < nPointDomain; iPoint++) {
    
    for (iVar = 0; iVar < nVar; iVar++) {
      
      /*--- Displacements component of the solution ---*/
      
      /*--- If it's a non-linear problem, the result is the DELTA_U, not U itself ---*/
      
      if (linear) node[iPoint]->SetSolution(iVar, LinSysSol[iPoint*nVar+iVar]);
      
      if (nonlinear)	node[iPoint]->Add_DeltaSolution(iVar, LinSysSol[iPoint*nVar+iVar]);
      
    }
    
  }
  
  if (dynamic){
    
    for (iPoint = 0; iPoint < nPointDomain; iPoint++) {
      
      for (iVar = 0; iVar < nVar; iVar++) {
        
        /*--- Acceleration component of the solution ---*/
        /*--- U''(t+dt) = a0*(U(t+dt)-U(t))+a2*(U'(t))+a3*(U''(t)) ---*/
        
        Solution[iVar]=a_dt[0]*(node[iPoint]->GetSolution(iVar) -
                                node[iPoint]->GetSolution_time_n(iVar)) -
        a_dt[2]* node[iPoint]->GetSolution_Vel_time_n(iVar) -
        a_dt[3]* node[iPoint]->GetSolution_Accel_time_n(iVar);
      }
      
      /*--- Set the acceleration in the node structure ---*/
      
      node[iPoint]->SetSolution_Accel(Solution);
      
      for (iVar = 0; iVar < nVar; iVar++) {
        
        /*--- Velocity component of the solution ---*/
        /*--- U'(t+dt) = U'(t)+ a6*(U''(t)) + a7*(U''(t+dt)) ---*/
        
        Solution[iVar]=node[iPoint]->GetSolution_Vel_time_n(iVar)+
        a_dt[6]* node[iPoint]->GetSolution_Accel_time_n(iVar) +
        a_dt[7]* node[iPoint]->GetSolution_Accel(iVar);
        
      }
      
      /*--- Set the velocity in the node structure ---*/
      
      node[iPoint]->SetSolution_Vel(Solution);
      
    }
    
  }
  
  /*--- Perform the MPI communication of the solution ---*/
  
  Set_MPI_Solution(geometry, config);
  
  
}

void CFEM_ElasticitySolver::ImplicitNewmark_Relaxation(CGeometry *geometry, CSolver **solver_container, CConfig *config) {
  
  unsigned short iVar;
  unsigned long iPoint;
  su2double *valSolutionPred;
  
  /*--- Update solution and set it to be the solution after applying relaxation---*/
  
  for (iPoint=0; iPoint < nPointDomain; iPoint++){
    
    valSolutionPred = node[iPoint]->GetSolution_Pred();
    
    node[iPoint]->SetSolution(valSolutionPred);
  }
  
  /*--- Compute velocities and accelerations ---*/
  
  for (iPoint = 0; iPoint < nPointDomain; iPoint++) {
    
    for (iVar = 0; iVar < nVar; iVar++) {
      
      /*--- Acceleration component of the solution ---*/
      /*--- U''(t+dt) = a0*(U(t+dt)-U(t))+a2*(U'(t))+a3*(U''(t)) ---*/
      
      Solution[iVar]=a_dt[0]*(node[iPoint]->GetSolution(iVar) -
                              node[iPoint]->GetSolution_time_n(iVar)) -
      a_dt[2]* node[iPoint]->GetSolution_Vel_time_n(iVar) -
      a_dt[3]* node[iPoint]->GetSolution_Accel_time_n(iVar);
    }
    
    /*--- Set the acceleration in the node structure ---*/
    
    node[iPoint]->SetSolution_Accel(Solution);
    
    for (iVar = 0; iVar < nVar; iVar++) {
      
      /*--- Velocity component of the solution ---*/
      /*--- U'(t+dt) = U'(t)+ a6*(U''(t)) + a7*(U''(t+dt)) ---*/
      
      Solution[iVar]=node[iPoint]->GetSolution_Vel_time_n(iVar)+
      a_dt[6]* node[iPoint]->GetSolution_Accel_time_n(iVar) +
      a_dt[7]* node[iPoint]->GetSolution_Accel(iVar);
      
    }
    
    /*--- Set the velocity in the node structure ---*/
    
    node[iPoint]->SetSolution_Vel(Solution);
    
  }
  
  
  /*--- Perform the MPI communication of the solution ---*/
  
  Set_MPI_Solution(geometry, config);
  
  /*--- After the solution has been communicated, set the 'old' predicted solution as the solution ---*/
  /*--- Loop over n points (as we have already communicated everything ---*/
  
  for (iPoint = 0; iPoint < nPoint; iPoint++) {
    for (iVar = 0; iVar < nVar; iVar++) {
      node[iPoint]->SetSolution_Pred_Old(iVar,node[iPoint]->GetSolution(iVar));
    }
  }
  
  
}


void CFEM_ElasticitySolver::GeneralizedAlpha_Iteration(CGeometry *geometry, CSolver **solver_container, CConfig *config) {
  
  unsigned long iPoint, jPoint;
  unsigned short iVar, jVar;
  
  bool initial_calc = (config->GetExtIter() == 0);									// Checks if it is the first calculation.
  bool first_iter = (config->GetIntIter() == 0);
  bool dynamic = (config->GetDynamic_Analysis() == DYNAMIC);							// Dynamic simulations.
  bool linear_analysis = (config->GetGeometricConditions() == SMALL_DEFORMATIONS);	// Linear analysis.
  bool nonlinear_analysis = (config->GetGeometricConditions() == LARGE_DEFORMATIONS);	// Nonlinear analysis.
  bool newton_raphson = (config->GetKind_SpaceIteScheme_FEA() == NEWTON_RAPHSON);		// Newton-Raphson method
  bool fsi = config->GetFSI_Simulation();												// FSI simulation.
  
  bool body_forces = config->GetDeadLoad();											// Body forces (dead loads).
  
  bool restart = config->GetRestart();													// Restart solution
  bool initial_calc_restart = (SU2_TYPE::Int(config->GetExtIter()) == config->GetDyn_RestartIter());	// Restart iteration
  
  su2double alpha_f = config->Get_Int_Coeffs(2);
  
  bool incremental_load = config->GetIncrementalLoad();
  
  if (!dynamic){
    
    for (iPoint = 0; iPoint < nPointDomain; iPoint++){
      /*--- Add the external contribution to the residual    ---*/
      /*--- (the terms that are constant over the time step) ---*/
      if (incremental_load){
        for (iVar = 0; iVar < nVar; iVar++){
          Res_Ext_Surf[iVar] = loadIncrement * node[iPoint]->Get_SurfaceLoad_Res(iVar);
        }
      }
      else {
        Res_Ext_Surf = node[iPoint]->Get_SurfaceLoad_Res();
      }
      
      LinSysRes.AddBlock(iPoint, Res_Ext_Surf);
      
      /*--- Add the contribution to the residual due to body forces ---*/
      
      if (body_forces){
        if (incremental_load){
          for (iVar = 0; iVar < nVar; iVar++){
            Res_Dead_Load[iVar] = loadIncrement * node[iPoint]->Get_BodyForces_Res(iVar);
          }
        }
        else{
          Res_Dead_Load = node[iPoint]->Get_BodyForces_Res();
        }
        
        LinSysRes.AddBlock(iPoint, Res_Dead_Load);
      }
      
    }
    
  }
  
  if (dynamic) {
    
    /*--- Add the mass matrix contribution to the Jacobian ---*/
    
    /*
     * If the problem is nonlinear, we need to add the Mass Matrix contribution to the Jacobian at the beginning
     * of each time step. If the solution method is Newton Rapshon, we repeat this step at the beginning of each
     * iteration, as the Jacobian is recomputed
     *
     * If the problem is linear, we add the Mass Matrix contribution to the Jacobian at the first calculation.
     * From then on, the Jacobian is always the same matrix.
     *
     */
    
    if ((nonlinear_analysis && (newton_raphson || first_iter)) ||
        (linear_analysis && initial_calc) ||
        (linear_analysis && restart && initial_calc_restart)) {
      for (iPoint = 0; iPoint < nPoint; iPoint++){
        for (jPoint = 0; jPoint < nPoint; jPoint++){
          for(iVar = 0; iVar < nVar; iVar++){
            for (jVar = 0; jVar < nVar; jVar++){
              Jacobian_ij[iVar][jVar] = a_dt[0] * MassMatrix.GetBlock(iPoint, jPoint, iVar, jVar);
            }
          }
          Jacobian.AddBlock(iPoint, jPoint, Jacobian_ij);
        }
      }
    }
    
    
    /*--- Loop over all points, and set aux vector TimeRes_Aux = a0*U+a2*U'+a3*U'' ---*/
    if (linear_analysis){
      for (iPoint = 0; iPoint < nPoint; iPoint++) {
        for (iVar = 0; iVar < nVar; iVar++){
          Residual[iVar] = a_dt[0]*node[iPoint]->GetSolution_time_n(iVar)+		//a0*U(t)
          a_dt[2]*node[iPoint]->GetSolution_Vel_time_n(iVar)+	//a2*U'(t)
          a_dt[3]*node[iPoint]->GetSolution_Accel_time_n(iVar);	//a3*U''(t)
        }
        TimeRes_Aux.SetBlock(iPoint, Residual);
      }
    }
    else if (nonlinear_analysis){
      for (iPoint = 0; iPoint < nPoint; iPoint++) {
        for (iVar = 0; iVar < nVar; iVar++){
          Residual[iVar] =   a_dt[0]*node[iPoint]->GetSolution_time_n(iVar)  			//a0*U(t)
          - a_dt[0]*node[iPoint]->GetSolution(iVar) 					//a0*U(t+dt)(k-1)
          + a_dt[2]*node[iPoint]->GetSolution_Vel_time_n(iVar)		//a2*U'(t)
          + a_dt[3]*node[iPoint]->GetSolution_Accel_time_n(iVar);	//a3*U''(t)
        }
        TimeRes_Aux.SetBlock(iPoint, Residual);
      }
    }
    /*--- Once computed, compute M*TimeRes_Aux ---*/
    MassMatrix.MatrixVectorProduct(TimeRes_Aux,TimeRes,geometry,config);
    /*--- Add the components of M*TimeRes_Aux to the residual R(t+dt) ---*/
    for (iPoint = 0; iPoint < nPoint; iPoint++) {
      /*--- Dynamic contribution ---*/
      Res_Time_Cont = TimeRes.GetBlock(iPoint);
      LinSysRes.AddBlock(iPoint, Res_Time_Cont);
      /*--- External surface load contribution ---*/
      if (incremental_load){
        for (iVar = 0; iVar < nVar; iVar++){
          Res_Ext_Surf[iVar] = loadIncrement * ( (1 - alpha_f) * node[iPoint]->Get_SurfaceLoad_Res(iVar) +
                                                alpha_f  * node[iPoint]->Get_SurfaceLoad_Res_n(iVar) );
        }
      }
      else {
        for (iVar = 0; iVar < nVar; iVar++){
          Res_Ext_Surf[iVar] = (1 - alpha_f) * node[iPoint]->Get_SurfaceLoad_Res(iVar) +
          alpha_f  * node[iPoint]->Get_SurfaceLoad_Res_n(iVar);
        }
      }
      LinSysRes.AddBlock(iPoint, Res_Ext_Surf);
      
      /*--- Add the contribution to the residual due to body forces.
       *--- It is constant over time, so it's not necessary to distribute it. ---*/
      
      if (body_forces){
        if (incremental_load){
          for (iVar = 0; iVar < nVar; iVar++){
            Res_Dead_Load[iVar] = loadIncrement * node[iPoint]->Get_BodyForces_Res(iVar);
          }
        }
        else{
          Res_Dead_Load = node[iPoint]->Get_BodyForces_Res();
        }
        
        LinSysRes.AddBlock(iPoint, Res_Dead_Load);
      }
      
      /*--- Add FSI contribution ---*/
      if (fsi) {
        if (incremental_load){
          for (iVar = 0; iVar < nVar; iVar++){
            Res_FSI_Cont[iVar] = loadIncrement * ( (1 - alpha_f) * node[iPoint]->Get_FlowTraction(iVar) +
                                                  alpha_f  * node[iPoint]->Get_FlowTraction_n(iVar) );
          }
        }
        else {
          for (iVar = 0; iVar < nVar; iVar++){
            Res_FSI_Cont[iVar] = (1 - alpha_f) * node[iPoint]->Get_FlowTraction(iVar) +
            alpha_f  * node[iPoint]->Get_FlowTraction_n(iVar);
          }
        }
        LinSysRes.AddBlock(iPoint, Res_FSI_Cont);
      }
    }
  }
  
}

void CFEM_ElasticitySolver::GeneralizedAlpha_UpdateDisp(CGeometry *geometry, CSolver **solver_container, CConfig *config) {
  
  unsigned short iVar;
  unsigned long iPoint;
  
  bool linear = (config->GetGeometricConditions() == SMALL_DEFORMATIONS);		// Geometrically linear problems
  bool nonlinear = (config->GetGeometricConditions() == LARGE_DEFORMATIONS);	// Geometrically non-linear problems
  
  /*--- Update solution ---*/
  
  for (iPoint = 0; iPoint < nPointDomain; iPoint++) {
    
    for (iVar = 0; iVar < nVar; iVar++) {
      
      /*--- Displacements component of the solution ---*/
      
      /*--- If it's a non-linear problem, the result is the DELTA_U, not U itself ---*/
      
      if (linear) node[iPoint]->SetSolution(iVar, LinSysSol[iPoint*nVar+iVar]);
      
      if (nonlinear)	node[iPoint]->Add_DeltaSolution(iVar, LinSysSol[iPoint*nVar+iVar]);
      
    }
    
  }
  
  /*--- Perform the MPI communication of the solution, displacements only ---*/
  
  Set_MPI_Solution_DispOnly(geometry, config);
  
}

void CFEM_ElasticitySolver::GeneralizedAlpha_UpdateSolution(CGeometry *geometry, CSolver **solver_container, CConfig *config) {
  
  unsigned short iVar;
  unsigned long iPoint;
  
  su2double alpha_f = config->Get_Int_Coeffs(2), alpha_m =  config->Get_Int_Coeffs(3);
  
  /*--- Compute solution at t_n+1, and update velocities and accelerations ---*/
  
  for (iPoint = 0; iPoint < nPointDomain; iPoint++) {
    
    for (iVar = 0; iVar < nVar; iVar++) {
      
      /*--- Compute the solution from the previous time step and the solution computed at t+1-alpha_f ---*/
      /*--- U(t+dt) = 1/alpha_f*(U(t+1-alpha_f)-alpha_f*U(t)) ---*/
      
      Solution[iVar]=(1 / (1 - alpha_f))*(node[iPoint]->GetSolution(iVar) -
                                          alpha_f * node[iPoint]->GetSolution_time_n(iVar));
      
    }
    
    /*--- Set the solution in the node structure ---*/
    
    node[iPoint]->SetSolution(Solution);
    
    for (iVar = 0; iVar < nVar; iVar++) {
      
      /*--- Acceleration component of the solution ---*/
      /*--- U''(t+dt-alpha_m) = a8*(U(t+dt)-U(t))+a2*(U'(t))+a3*(U''(t)) ---*/
      
      Solution_Interm[iVar]=a_dt[8]*( node[iPoint]->GetSolution(iVar) -
                                     node[iPoint]->GetSolution_time_n(iVar)) -
      a_dt[2]* node[iPoint]->GetSolution_Vel_time_n(iVar) -
      a_dt[3]* node[iPoint]->GetSolution_Accel_time_n(iVar);
      
      /*--- Compute the solution from the previous time step and the solution computed at t+1-alpha_f ---*/
      /*--- U''(t+dt) = 1/alpha_m*(U''(t+1-alpha_m)-alpha_m*U''(t)) ---*/
      
      Solution[iVar]=(1 / (1 - alpha_m))*(Solution_Interm[iVar] - alpha_m * node[iPoint]->GetSolution_Accel_time_n(iVar));
    }
    
    /*--- Set the acceleration in the node structure ---*/
    
    node[iPoint]->SetSolution_Accel(Solution);
    
    for (iVar = 0; iVar < nVar; iVar++) {
      
      /*--- Velocity component of the solution ---*/
      /*--- U'(t+dt) = U'(t)+ a6*(U''(t)) + a7*(U''(t+dt)) ---*/
      
      Solution[iVar]=node[iPoint]->GetSolution_Vel_time_n(iVar)+
      a_dt[6]* node[iPoint]->GetSolution_Accel_time_n(iVar) +
      a_dt[7]* node[iPoint]->GetSolution_Accel(iVar);
      
    }
    
    /*--- Set the velocity in the node structure ---*/
    
    node[iPoint]->SetSolution_Vel(Solution);
    
  }
  
  /*--- Perform the MPI communication of the solution ---*/
  
  Set_MPI_Solution(geometry, config);
  
}

void CFEM_ElasticitySolver::GeneralizedAlpha_UpdateLoads(CGeometry *geometry, CSolver **solver_container, CConfig *config) {
  
  unsigned long iPoint;
  bool fsi = config->GetFSI_Simulation();
  
  /*--- Set the load conditions of the time step n+1 as the load conditions for time step n ---*/
  for (iPoint = 0; iPoint < nPointDomain; iPoint++){
    node[iPoint]->Set_SurfaceLoad_Res_n();
    if (fsi) node[iPoint]->Set_FlowTraction_n();
  }
  
}

void CFEM_ElasticitySolver::Solve_System(CGeometry *geometry, CSolver **solver_container, CConfig *config){
  
  unsigned long IterLinSol = 0, iPoint, total_index;
  unsigned short iVar;
  
  /*--- Initialize residual and solution at the ghost points ---*/
  
  for (iPoint = nPointDomain; iPoint < nPoint; iPoint++) {
    
    for (iVar = 0; iVar < nVar; iVar++) {
      total_index = iPoint*nVar + iVar;
      LinSysRes[total_index] = 0.0;
      LinSysSol[total_index] = 0.0;
    }
    
  }
  
  CSysSolve femSystem;
  IterLinSol = femSystem.Solve(Jacobian, LinSysRes, LinSysSol, geometry, config);
  
  /*--- The the number of iterations of the linear solver ---*/
  
  SetIterLinSolver(IterLinSol);
  
}



void CFEM_ElasticitySolver::SetFEA_Load(CSolver ***flow_solution, CGeometry **fea_geometry,
                                        CGeometry **flow_geometry, CConfig *fea_config,
                                        CConfig *flow_config, CNumerics *fea_numerics) {
  
  unsigned short nMarkerFSI, nMarkerFlow;		// Number of markers on FSI problem, FEA and Flow side
  unsigned short iMarkerFSI, iMarkerFlow;		// Variables for iteration over markers
  int Marker_Flow = -1;
  
  unsigned long iVertex, iPoint;								// Variables for iteration over vertices and nodes
  
  unsigned short iDim, jDim;
  
  // Check the kind of fluid problem
  bool compressible       = (flow_config->GetKind_Regime() == COMPRESSIBLE);
  bool incompressible     = (flow_config->GetKind_Regime() == INCOMPRESSIBLE);
  bool viscous_flow       = ((flow_config->GetKind_Solver() == NAVIER_STOKES) ||
                             (flow_config->GetKind_Solver() == RANS) );
  
  /*--- Redimensionalize the pressure ---*/
  
  su2double *Velocity_ND, *Velocity_Real;
  su2double Density_ND,  Density_Real, Velocity2_Real, Velocity2_ND;
  su2double factorForces;
  
  Velocity_Real = flow_config->GetVelocity_FreeStream();
  Density_Real = flow_config->GetDensity_FreeStream();
  
  Velocity_ND = flow_config->GetVelocity_FreeStreamND();
  Density_ND = flow_config->GetDensity_FreeStreamND();
  
  Velocity2_Real = 0.0;
  Velocity2_ND = 0.0;
  for (iDim = 0; iDim < nDim; iDim++){
    Velocity2_Real += Velocity_Real[iDim]*Velocity_Real[iDim];
    Velocity2_ND += Velocity_ND[iDim]*Velocity_ND[iDim];
  }
  
  factorForces = Density_Real*Velocity2_Real/(Density_ND*Velocity2_ND);
  
  /*--- Apply a ramp to the transfer of the fluid loads ---*/
  
  su2double ModAmpl;
  su2double CurrentTime = fea_config->GetCurrent_DynTime();
  su2double Static_Time = fea_config->GetStatic_Time();
  
  bool Ramp_Load = fea_config->GetRamp_Load();
  su2double Ramp_Time = fea_config->GetRamp_Time();
  
  if (CurrentTime <= Static_Time){ ModAmpl=0.0; }
  else if((CurrentTime > Static_Time) &&
          (CurrentTime <= (Static_Time + Ramp_Time)) &&
          (Ramp_Load)){
    ModAmpl = (CurrentTime-Static_Time) / Ramp_Time;
    ModAmpl = max(ModAmpl,0.0);
    ModAmpl = min(ModAmpl,1.0);
  }
  else{ ModAmpl = 1.0; }
  
  /*--- Number of markers on the FSI interface ---*/
  
  nMarkerFSI = (fea_config->GetMarker_n_FSIinterface())/2;
  nMarkerFlow = flow_geometry[MESH_0]->GetnMarker();		// Retrieve total number of markers on Fluid side
  
  // Parameters for the calculations
  // Pn: Pressure
  // Pinf: Pressure_infinite
  // div_vel: Velocity divergence
  // Dij: Dirac delta
  su2double Pn = 0.0, Pinf = 0.0, div_vel = 0.0, Dij = 0.0;
  su2double Viscosity = 0.0;
  su2double **Grad_PrimVar = NULL;
  su2double Tau[3][3];
  
  unsigned long Point_Flow, Point_Struct;
  su2double *Normal_Flow;
  
  su2double *tn_f;
  tn_f 				= new su2double [nVar];			// Fluid traction
  
#ifndef HAVE_MPI
  
  unsigned long nVertexFlow;						// Number of vertices on FEA and Flow side
  
  for (iPoint = 0; iPoint < nPoint; iPoint++){
    node[iPoint]->Clear_FlowTraction();
  }
  
  /*--- Loop over all the markers on the interface ---*/
  
  for (iMarkerFSI = 0; iMarkerFSI < nMarkerFSI; iMarkerFSI++){
    
    /*--- Identification of the markers ---*/
    
    /*--- Current fluid marker ---*/
    for (iMarkerFlow = 0; iMarkerFlow < nMarkerFlow; iMarkerFlow++){
      if (flow_config->GetMarker_All_FSIinterface(iMarkerFlow) == (iMarkerFSI+1)){
        Marker_Flow = iMarkerFlow;
      }
    }
    
    nVertexFlow = flow_geometry[MESH_0]->GetnVertex(Marker_Flow);  // Retrieve total number of vertices on Fluid marker
    
    /*--- Loop over the nodes in the fluid mesh, calculate the tf vector (unitary) ---*/
    /*--- Here, we are looping over the fluid, and we find the pointer to the structure (Point_Struct) ---*/
    for (iVertex = 0; iVertex < nVertexFlow; iVertex++){
      
      // Node from the flow mesh
      Point_Flow = flow_geometry[MESH_0]->vertex[Marker_Flow][iVertex]->GetNode();
      
      // Normals at the vertex: these normals go inside the fluid domain.
      Normal_Flow = flow_geometry[MESH_0]->vertex[Marker_Flow][iVertex]->GetNormal();
      
      // Corresponding node on the structural mesh
      Point_Struct = flow_geometry[MESH_0]->vertex[Marker_Flow][iVertex]->GetDonorPoint();
      
      // Retrieve the values of pressure, viscosity and density
      if (incompressible){
        
        Pn = flow_solution[MESH_0][FLOW_SOL]->node[Point_Flow]->GetPressureInc();
        Pinf = flow_solution[MESH_0][FLOW_SOL]->GetPressure_Inf();
        
        if (viscous_flow){
          
          Grad_PrimVar = flow_solution[MESH_0][FLOW_SOL]->node[Point_Flow]->GetGradient_Primitive();
          Viscosity = flow_solution[MESH_0][FLOW_SOL]->node[Point_Flow]->GetLaminarViscosityInc();
        }
      }
      else if (compressible){
        
        Pn = flow_solution[MESH_0][FLOW_SOL]->node[Point_Flow]->GetPressure();
        Pinf = flow_solution[MESH_0][FLOW_SOL]->GetPressure_Inf();
        
        if (viscous_flow){
          
          Grad_PrimVar = flow_solution[MESH_0][FLOW_SOL]->node[Point_Flow]->GetGradient_Primitive();
          Viscosity = flow_solution[MESH_0][FLOW_SOL]->node[Point_Flow]->GetLaminarViscosity();
        }
      }
      
      // Calculate tn in the fluid nodes for the inviscid term --> Units of force (non-dimensional).
      for (iDim = 0; iDim < nDim; iDim++) {
        tn_f[iDim] = -(Pn-Pinf)*Normal_Flow[iDim];
      }
      
      // Calculate tn in the fluid nodes for the viscous term
      
      if (viscous_flow){
        
        // Divergence of the velocity
        div_vel = 0.0; for (iDim = 0; iDim < nDim; iDim++) div_vel += Grad_PrimVar[iDim+1][iDim];
        if (incompressible) div_vel = 0.0;
        
        for (iDim = 0; iDim < nDim; iDim++) {
          
          for (jDim = 0 ; jDim < nDim; jDim++) {
            // Dirac delta
            Dij = 0.0; if (iDim == jDim) Dij = 1.0;
            
            // Viscous stress
            Tau[iDim][jDim] = Viscosity*(Grad_PrimVar[jDim+1][iDim] + Grad_PrimVar[iDim+1][jDim]) -
            TWO3*Viscosity*div_vel*Dij;
            
            // Viscous component in the tn vector --> Units of force (non-dimensional).
            tn_f[iDim] += Tau[iDim][jDim]*Normal_Flow[jDim];
          }
        }
      }
      
      // Rescale tn to SI units and apply time-dependent coefficient (static structure, ramp load, full load)
      
      for (iDim = 0; iDim < nDim; iDim++) {
        Residual[iDim] = tn_f[iDim]*factorForces*ModAmpl;
      }
      
      /*--- Set the Flow traction ---*/
      //node[Point_Struct]->Set_FlowTraction(Residual);
      /*--- Add to the Flow traction (to add values to corners...) ---*/
      node[Point_Struct]->Add_FlowTraction(Residual);
    }
    
  }
  
#else
  
  int rank = MASTER_NODE;
  int size = SINGLE_NODE;
  
  MPI_Comm_rank(MPI_COMM_WORLD, &rank);
  MPI_Comm_size(MPI_COMM_WORLD, &size);
  
  unsigned long nLocalVertexStruct = 0, nLocalVertexFlow = 0;
  
  unsigned long MaxLocalVertexStruct = 0, MaxLocalVertexFlow = 0;
  
  unsigned long nBuffer_FlowTraction = 0, nBuffer_StructTraction = 0;
  unsigned long nBuffer_DonorIndices = 0, nBuffer_SetIndex = 0;
  
  unsigned long Processor_Struct;
  
  int iProcessor, nProcessor = 0;
  
  unsigned short nMarkerStruct, iMarkerStruct;		// Variables for iteration over markers
  int Marker_Struct = -1;
  
  /*--- Number of markers on the FSI interface ---*/
  
  nMarkerFSI     = (flow_config->GetMarker_n_FSIinterface())/2;
  nMarkerStruct  = fea_geometry[MESH_0]->GetnMarker();
  nMarkerFlow    = flow_geometry[MESH_0]->GetnMarker();
  
  nProcessor = size;
  
  for (iPoint = 0; iPoint < nPoint; iPoint++){
    node[iPoint]->Clear_FlowTraction();
  }
  
  /*--- Outer loop over the markers on the FSI interface: compute one by one ---*/
  /*--- The tags are always an integer greater than 1: loop from 1 to nMarkerFSI ---*/
  
  for (iMarkerFSI = 1; iMarkerFSI <= nMarkerFSI; iMarkerFSI++){
    
    Marker_Struct = -1;
    Marker_Flow = -1;
    
    /*--- Initialize pointer buffers inside the loop, so we can delete for each marker. ---*/
    unsigned long Buffer_Send_nVertexStruct[1], *Buffer_Recv_nVertexStruct = NULL;
    unsigned long Buffer_Send_nVertexFlow[1], *Buffer_Recv_nVertexFlow = NULL;
    
    /*--- The markers on the fluid and structural side are tagged with the same index.
     *--- This is independent of the MPI domain decomposition.
     *--- We need to loop over all markers on both sides and get the number of nodes
     *--- that belong to each FSI marker for each processor ---*/
    
    /*--- On the structural side ---*/
    
    for (iMarkerStruct = 0; iMarkerStruct < nMarkerStruct; iMarkerStruct++){
      /*--- If the tag GetMarker_All_FSIinterface(iMarkerStruct) equals the index we are looping at ---*/
      if ( fea_config->GetMarker_All_FSIinterface(iMarkerStruct) == iMarkerFSI ){
        /*--- We have identified the local index of the FEA marker ---*/
        /*--- Store the number of local points that belong to Marker_Struct on each processor ---*/
        /*--- This includes the halo nodes ---*/
        nLocalVertexStruct = fea_geometry[MESH_0]->GetnVertex(iMarkerStruct);
        /*--- Store the identifier for the structural marker ---*/
        Marker_Struct = iMarkerStruct;
        /*--- Exit the for loop: we have found the local index for iMarkerFSI on the FEA side ---*/
        break;
      }
      else {
        /*--- If the tag hasn't matched any tag within the FEA markers ---*/
        nLocalVertexStruct = 0;
        Marker_Struct = -1;
      }
    }
    
    /*--- On the fluid side ---*/
    
    for (iMarkerFlow = 0; iMarkerFlow < nMarkerFlow; iMarkerFlow++){
      /*--- If the tag GetMarker_All_FSIinterface(iMarkerFlow) equals the index we are looping at ---*/
      if ( flow_config->GetMarker_All_FSIinterface(iMarkerFlow) == iMarkerFSI ){
        /*--- We have identified the local index of the Flow marker ---*/
        /*--- Store the number of local points that belong to Marker_Flow on each processor ---*/
        /*--- This includes the halo nodes ---*/
        nLocalVertexFlow = flow_geometry[MESH_0]->GetnVertex(iMarkerFlow);
        /*--- Store the identifier for the fluid marker ---*/
        Marker_Flow = iMarkerFlow;
        /*--- Exit the for loop: we have found the local index for iMarkerFSI on the FEA side ---*/
        break;
      }
      else {
        /*--- If the tag hasn't matched any tag within the Flow markers ---*/
        nLocalVertexFlow = 0;
        Marker_Flow = -1;
      }
    }
    
    Buffer_Send_nVertexStruct[0] = nLocalVertexStruct;							    // Retrieve total number of vertices on FEA marker
    Buffer_Send_nVertexFlow[0] = nLocalVertexFlow;								    // Retrieve total number of vertices on Flow marker
    if (rank == MASTER_NODE) Buffer_Recv_nVertexStruct = new unsigned long[size];   // Allocate memory to receive how many vertices are on each rank on the structural side
    if (rank == MASTER_NODE) Buffer_Recv_nVertexFlow = new unsigned long[size];     // Allocate memory to receive how many vertices are on each rank on the fluid side
    
    /*--- We receive MaxLocalVertexFEA as the maximum number of vertices in one single processor on the structural side---*/
    SU2_MPI::Allreduce(&nLocalVertexStruct, &MaxLocalVertexStruct, 1, MPI_UNSIGNED_LONG, MPI_MAX, MPI_COMM_WORLD);
    /*--- We receive MaxLocalVertexFlow as the maximum number of vertices in one single processor on the fluid side ---*/
    SU2_MPI::Allreduce(&nLocalVertexFlow, &MaxLocalVertexFlow, 1, MPI_UNSIGNED_LONG, MPI_MAX, MPI_COMM_WORLD);
    
    /*--- We gather a vector in MASTER_NODE that determines how many elements are there on each processor on the structural side ---*/
    SU2_MPI::Gather(&Buffer_Send_nVertexStruct, 1, MPI_UNSIGNED_LONG, Buffer_Recv_nVertexStruct, 1, MPI_UNSIGNED_LONG, MASTER_NODE, MPI_COMM_WORLD);
    /*--- We gather a vector in MASTER_NODE that determines how many elements are there on each processor on the fluid side ---*/
    SU2_MPI::Gather(&Buffer_Send_nVertexFlow, 1, MPI_UNSIGNED_LONG, Buffer_Recv_nVertexFlow, 1, MPI_UNSIGNED_LONG, MASTER_NODE, MPI_COMM_WORLD);
    
    /*--- We will be gathering the structural coordinates into the master node ---*/
    /*--- Then we will distribute them using a scatter operation into the appropriate fluid processor ---*/
    nBuffer_FlowTraction = MaxLocalVertexFlow * nDim;
    nBuffer_StructTraction = MaxLocalVertexStruct * nDim;
    
    /*--- We will be gathering donor index and donor processor (for flow -> donor = structure) ---*/
    /*--- Then we will pass on to the structural side the index (fea point) to the appropriate processor ---*/
    nBuffer_DonorIndices = 2 * MaxLocalVertexFlow;
    nBuffer_SetIndex = MaxLocalVertexStruct;
    
    /*--- Send and Recv buffers ---*/
    
    /*--- Buffers to send and receive the structural coordinates ---*/
    su2double *Buffer_Send_FlowTraction = new su2double[nBuffer_FlowTraction];
    su2double *Buffer_Recv_FlowTraction = NULL;
    
    /*--- Buffers to send and receive the donor index and processor ---*/
    long *Buffer_Send_DonorIndices = new long[nBuffer_DonorIndices];
    long *Buffer_Recv_DonorIndices = NULL;
    
    /*--- Buffers to send and receive the new fluid coordinates ---*/
    su2double *Buffer_Send_StructTraction = NULL;
    su2double *Buffer_Recv_StructTraction = new su2double[nBuffer_StructTraction];
    
    /*--- Buffers to send and receive the fluid index ---*/
    long *Buffer_Send_SetIndex = NULL;
    long *Buffer_Recv_SetIndex = new long[nBuffer_SetIndex];
    
    /*--- Prepare the receive buffers (1st step) and send buffers (2nd step) on the master node only. ---*/
    
    if (rank == MASTER_NODE) {
      Buffer_Recv_FlowTraction  = new su2double[size*nBuffer_FlowTraction];
      Buffer_Recv_DonorIndices = new long[size*nBuffer_DonorIndices];
      Buffer_Send_StructTraction = new su2double[size*nBuffer_StructTraction];
      Buffer_Send_SetIndex     = new long[size*nBuffer_SetIndex];
    }
    
    /*--- On the fluid side ---*/
    
    /*--- If this processor owns the marker we are looping at on the structural side ---*/
    
    /*--- First we initialize all of the indices and processors to -1 ---*/
    /*--- This helps on identifying halo nodes and avoids setting wrong values ---*/
    for (iVertex = 0; iVertex < nBuffer_DonorIndices; iVertex++)
      Buffer_Send_DonorIndices[iVertex] = -1;
    
    if (Marker_Flow >= 0){
      
      /*--- We have identified the local index of the FEA marker ---*/
      /*--- We loop over all the vertices in that marker and in that particular processor ---*/
      
      for (iVertex = 0; iVertex < nLocalVertexFlow; iVertex++){
        
        Point_Flow = flow_geometry[MESH_0]->vertex[Marker_Flow][iVertex]->GetNode();
        
        Point_Struct = flow_geometry[MESH_0]->vertex[Marker_Flow][iVertex]->GetDonorPoint();
        
        Processor_Struct = flow_geometry[MESH_0]->vertex[Marker_Flow][iVertex]->GetDonorProcessor();
        
        // Get the normal at the vertex: this normal goes inside the fluid domain.
        Normal_Flow = flow_geometry[MESH_0]->vertex[Marker_Flow][iVertex]->GetNormal();
        
        // Retrieve the values of pressure, viscosity and density
        if (incompressible){
          
          Pn = flow_solution[MESH_0][FLOW_SOL]->node[Point_Flow]->GetPressureInc();
          Pinf = flow_solution[MESH_0][FLOW_SOL]->GetPressure_Inf();
          
          if (viscous_flow){
            
            Grad_PrimVar = flow_solution[MESH_0][FLOW_SOL]->node[Point_Flow]->GetGradient_Primitive();
            Viscosity = flow_solution[MESH_0][FLOW_SOL]->node[Point_Flow]->GetLaminarViscosityInc();
          }
        }
        else if (compressible){
          
          Pn = flow_solution[MESH_0][FLOW_SOL]->node[Point_Flow]->GetPressure();
          Pinf = flow_solution[MESH_0][FLOW_SOL]->GetPressure_Inf();
          
          if (viscous_flow){
            
            Grad_PrimVar = flow_solution[MESH_0][FLOW_SOL]->node[Point_Flow]->GetGradient_Primitive();
            Viscosity = flow_solution[MESH_0][FLOW_SOL]->node[Point_Flow]->GetLaminarViscosity();
          }
        }
        
        // Calculate tn in the fluid nodes for the inviscid term --> Units of force (non-dimensional).
        for (iDim = 0; iDim < nDim; iDim++) {
          tn_f[iDim] = -(Pn-Pinf)*Normal_Flow[iDim];
        }
        
        // Calculate tn in the fluid nodes for the viscous term
        
        if ((incompressible || compressible) && viscous_flow){
          
          // Divergence of the velocity
          div_vel = 0.0; for (iDim = 0; iDim < nDim; iDim++) div_vel += Grad_PrimVar[iDim+1][iDim];
          if (incompressible) div_vel = 0.0;
          
          for (iDim = 0; iDim < nDim; iDim++) {
            
            for (jDim = 0 ; jDim < nDim; jDim++) {
              // Dirac delta
              Dij = 0.0; if (iDim == jDim) Dij = 1.0;
              
              // Viscous stress
              Tau[iDim][jDim] = Viscosity*(Grad_PrimVar[jDim+1][iDim] + Grad_PrimVar[iDim+1][jDim]) -
              TWO3*Viscosity*div_vel*Dij;
              
              // Viscous component in the tn vector --> Units of force (non-dimensional).
              tn_f[iDim] += Tau[iDim][jDim]*Normal_Flow[jDim];
            }
          }
        }
        
        for (iDim = 0; iDim < nDim; iDim++){
          Buffer_Send_FlowTraction[iVertex*nDim+iDim] = tn_f[iDim]*factorForces*ModAmpl;
        }
        /*--- If this processor owns the node ---*/
        if (flow_geometry[MESH_0]->node[Point_Flow]->GetDomain()){
          Buffer_Send_DonorIndices[2*iVertex]     = Point_Struct;
          Buffer_Send_DonorIndices[2*iVertex + 1] = Processor_Struct;
        }
        else{
          /*--- We set the values to be -1 to be able to identify them later as halo nodes ---*/
          Buffer_Send_DonorIndices[2*iVertex]     = -1;
          Buffer_Send_DonorIndices[2*iVertex + 1] = -1;
        }
        
      }
    }
    
    /*--- Once all the messages have been sent, we gather them all into the MASTER_NODE ---*/
    SU2_MPI::Gather(Buffer_Send_FlowTraction, nBuffer_FlowTraction, MPI_DOUBLE, Buffer_Recv_FlowTraction, nBuffer_FlowTraction, MPI_DOUBLE, MASTER_NODE, MPI_COMM_WORLD);
    SU2_MPI::Gather(Buffer_Send_DonorIndices, nBuffer_DonorIndices, MPI_LONG, Buffer_Recv_DonorIndices, nBuffer_DonorIndices, MPI_LONG, MASTER_NODE, MPI_COMM_WORLD);
    
    //		if (rank == MASTER_NODE){
    //			cout << endl << "-----------------------------------------------------------" << endl;
    //			cout << "For tag " << iMarkerFSI << ":" << endl;
    //			for (iProcessor = 0; iProcessor < nProcessor; iProcessor++){
    //				cout << "The processor " << iProcessor << " has " << Buffer_Recv_nVertexStruct[iProcessor] << " nodes on the structural side and ";
    //				cout << Buffer_Recv_nVertexFlow[iProcessor] << " nodes on the fluid side " << endl;
    //			}
    //			cout << "The max number of vertices is " << MaxLocalVertexStruct << " on the structural side and ";
    //			cout << MaxLocalVertexFlow << " on the fluid side." << endl;
    //
    //			cout << "---------------- Check received buffers ---------------------" << endl;
    //			for (iProcessor = 0; iProcessor < nProcessor; iProcessor++){
    //				long initialIndex, initialIndex2;
    //				initialIndex = iProcessor*nBuffer_FlowTraction;
    //				initialIndex2 = iProcessor*nBuffer_DonorIndices;
    //				for (long iCheck = 0; iCheck < Buffer_Recv_nVertexStruct[iProcessor]; iCheck++){
    //					cout << "From processor " << iProcessor << " we get coordinates (";
    //						for (iDim = 0; iDim < nDim; iDim++)
    //							cout << Buffer_Recv_FlowTraction[initialIndex+iCheck*nDim+iDim] << ",";
    //					cout << "), the donor index for the flow " << Buffer_Recv_DonorIndices[initialIndex2+iCheck*2] ;
    //					cout << " and the donor processor " << Buffer_Recv_DonorIndices[initialIndex2+iCheck*2+1] << endl;
    //
    //				}
    //			}
    //
    //		}
    
    /*--- Counter to determine where in the array we have to set the information ---*/
    long *Counter_Processor_Struct = NULL;
    long iProcessor_Flow = 0, iIndex_Flow = 0;
    long iProcessor_Struct = 0, iPoint_Struct = 0, iIndex_Struct = 0;
    long Point_Struct_Send, Processor_Struct_Send;
    
    /*--- Now we pack the information to send it over to the different processors ---*/
    
    if (rank == MASTER_NODE){
      
      /*--- We set the counter to 0 ---*/
      Counter_Processor_Struct = new long[nProcessor];
      for (iProcessor = 0; iProcessor < nProcessor; iProcessor++){
        Counter_Processor_Struct[iProcessor] = 0;
      }
      
      /*--- First we initialize the index vector to -1 ---*/
      /*--- This helps on identifying halo nodes and avoids setting wrong values ---*/
      for (iVertex = 0; iVertex < nProcessor*nBuffer_SetIndex; iVertex++)
        Buffer_Send_SetIndex[iVertex] = -2;
      
      /*--- As of now we do the loop over the flow points ---*/
      /*--- The number of points for flow and structure does not necessarily have to match ---*/
      /*--- In fact, it's possible that a processor asks for nStruct nodes and there are only ---*/
      /*--- nFlow < nStruct available; this is due to halo nodes ---*/
      
      /*--- For every processor from which we have received information ---*/
      /*--- (This is, for every processor on the structural side) ---*/
      for (iProcessor = 0; iProcessor < nProcessor; iProcessor++){
        
        /*--- This is the initial index on the coordinates buffer for that particular processor on the structural side ---*/
        iProcessor_Flow = iProcessor*nBuffer_FlowTraction;
        /*--- This is the initial index on the donor index/processor buffer for that particular processor on the structural side ---*/
        iIndex_Flow = iProcessor*nBuffer_DonorIndices;
        
        /*--- For every vertex in the information retreived from iProcessor ---*/
        for (iVertex = 0; iVertex < Buffer_Recv_nVertexFlow[iProcessor]; iVertex++) {
          
          /*--- The processor and index for the flow are: ---*/
          Processor_Struct_Send = Buffer_Recv_DonorIndices[iIndex_Flow+iVertex*2+1];
          Point_Struct_Send     = Buffer_Recv_DonorIndices[iIndex_Flow+iVertex*2];
          
          /*--- Load the buffer at the appropriate position ---*/
          /*--- This is determined on the fluid side by:
           *--- Processor_Flow*nBuffer_StructTraction -> Initial position of the processor array (fluid side)
           *--- +
           *--- Counter_Processor_Struct*nDim -> Initial position of the nDim array for the particular point on the fluid side
           *--- +
           *--- iDim -> Position within the nDim array that corresponds to a point
           *---
           *--- While on the structural side is:
           *--- iProcessor*nBuffer_FlowTraction -> Initial position on the processor array (structural side)
           *--- +
           *--- iVertex*nDim -> Initial position of the nDim array for the particular point on the structural side
           */
          
          /*--- We check that we are not setting the value for a halo node ---*/
          if (Point_Struct_Send != -1){
            iProcessor_Struct = Processor_Struct_Send*nBuffer_StructTraction;
            iIndex_Struct = Processor_Struct_Send*nBuffer_SetIndex;
            iPoint_Struct = Counter_Processor_Struct[Processor_Struct_Send]*nDim;
            
            for (iDim = 0; iDim < nDim; iDim++)
              Buffer_Send_StructTraction[iProcessor_Struct + iPoint_Struct + iDim] = Buffer_Recv_FlowTraction[iProcessor_Flow + iVertex*nDim + iDim];
            
            /*--- We set the fluid index at an appropriate position matching the coordinates ---*/
            Buffer_Send_SetIndex[iIndex_Struct + Counter_Processor_Struct[Processor_Struct_Send]] = Point_Struct_Send;
            
            Counter_Processor_Struct[Processor_Struct_Send]++;
          }
          
        }
        
      }
      
      //			cout << "---------------- Check send buffers ---------------------" << endl;
      //
      //			for (iProcessor = 0; iProcessor < nProcessor; iProcessor++){
      //				long initialIndex, initialIndex2;
      //				initialIndex = iProcessor*nBuffer_StructTraction;
      //				initialIndex2 = iProcessor*nBuffer_SetIndex;
      //				for (long iCheck = 0; iCheck < Buffer_Recv_nVertexFlow[iProcessor]; iCheck++){
      //					cout << "Processor " << iProcessor << " will receive the node " ;
      //					cout << Buffer_Send_SetIndex[initialIndex2+iCheck] << " which corresponds to the coordinates ";
      //					for (iDim = 0; iDim < nDim; iDim++)
      //						cout << "x" << iDim << "=" << Buffer_Send_StructTraction[initialIndex + iCheck*nDim + iDim] << ", ";
      //					cout << endl;
      //				}
      //
      //			}
      
    }
    
    /*--- Once all the messages have been prepared, we scatter them all from the MASTER_NODE ---*/
    SU2_MPI::Scatter(Buffer_Send_StructTraction, nBuffer_StructTraction, MPI_DOUBLE, Buffer_Recv_StructTraction, nBuffer_StructTraction, MPI_DOUBLE, MASTER_NODE, MPI_COMM_WORLD);
    SU2_MPI::Scatter(Buffer_Send_SetIndex, nBuffer_SetIndex, MPI_LONG, Buffer_Recv_SetIndex, nBuffer_SetIndex, MPI_LONG, MASTER_NODE, MPI_COMM_WORLD);
    
    long indexPoint_iVertex, Point_Struct_Check;
    long Point_Struct_Recv;
    
    /*--- For the flow marker we are studying ---*/
    if (Marker_Struct >= 0){
      
      /*--- We have identified the local index of the Structural marker ---*/
      /*--- We loop over all the vertices in that marker and in that particular processor ---*/
      
      for (iVertex = 0; iVertex < nLocalVertexStruct; iVertex++){
        
        Point_Struct_Recv = fea_geometry[MESH_0]->vertex[Marker_Struct][iVertex]->GetNode();
        
        if (fea_geometry[MESH_0]->node[Point_Struct_Recv]->GetDomain()){
          /*--- Find the index of the point Point_Struct in the buffer Buffer_Recv_SetIndex ---*/
          indexPoint_iVertex = std::distance(Buffer_Recv_SetIndex, std::find(Buffer_Recv_SetIndex, Buffer_Recv_SetIndex + MaxLocalVertexStruct, Point_Struct_Recv));
          
          Point_Struct_Check = Buffer_Recv_SetIndex[indexPoint_iVertex];
          
          if (Point_Struct_Check < 0) {
            cout << "WARNING: A nonphysical point is being considered for traction transfer." << endl;
            exit(EXIT_FAILURE);
          }
          
          for (iDim = 0; iDim < nDim; iDim++)
            Residual[iDim] = Buffer_Recv_StructTraction[indexPoint_iVertex*nDim+iDim];
          
          /*--- Add to the Flow traction ---*/
          node[Point_Struct_Recv]->Add_FlowTraction(Residual);
          
        }
        
      }
      
    }
    
    delete [] Buffer_Send_FlowTraction;
    delete [] Buffer_Send_DonorIndices;
    delete [] Buffer_Recv_StructTraction;
    delete [] Buffer_Recv_SetIndex;
    
    if (rank == MASTER_NODE) {
      delete [] Buffer_Recv_nVertexStruct;
      delete [] Buffer_Recv_nVertexFlow;
      delete [] Buffer_Recv_FlowTraction;
      delete [] Buffer_Recv_DonorIndices;
      delete [] Buffer_Send_StructTraction;
      delete [] Buffer_Send_SetIndex;
      delete [] Counter_Processor_Struct;
    }
    
  }
  
#endif
  
  delete[] tn_f;
  
  
}

void CFEM_ElasticitySolver::SetFEA_Load_Int(CSolver ***flow_solution, CGeometry **fea_geometry,
                                            CGeometry **flow_geometry, CConfig *fea_config,
                                            CConfig *flow_config, CNumerics *fea_numerics){ }

void CFEM_ElasticitySolver::PredictStruct_Displacement(CGeometry **fea_geometry,
                                                       CConfig *fea_config, CSolver ***fea_solution){
  
  unsigned short predOrder = fea_config->GetPredictorOrder();
  su2double Delta_t = fea_config->GetDelta_DynTime();
  unsigned long iPoint, iDim;
  su2double *solDisp, *solVel, *solVel_tn, *valPred;
  
  //To nPointDomain: we need to communicate the predicted solution after setting it
  for (iPoint=0; iPoint < nPointDomain; iPoint++){
    if (predOrder==0) fea_solution[MESH_0][FEA_SOL]->node[iPoint]->SetSolution_Pred();
    else if (predOrder==1) {
      
      solDisp = fea_solution[MESH_0][FEA_SOL]->node[iPoint]->GetSolution();
      solVel = fea_solution[MESH_0][FEA_SOL]->node[iPoint]->GetSolution_Vel();
      valPred = fea_solution[MESH_0][FEA_SOL]->node[iPoint]->GetSolution_Pred();
      
      for (iDim=0; iDim < nDim; iDim++){
        valPred[iDim] = solDisp[iDim] + Delta_t*solVel[iDim];
      }
      
    }
    else if (predOrder==2) {
      
      solDisp = fea_solution[MESH_0][FEA_SOL]->node[iPoint]->GetSolution();
      solVel = fea_solution[MESH_0][FEA_SOL]->node[iPoint]->GetSolution_Vel();
      solVel_tn = fea_solution[MESH_0][FEA_SOL]->node[iPoint]->GetSolution_Vel_time_n();
      valPred = fea_solution[MESH_0][FEA_SOL]->node[iPoint]->GetSolution_Pred();
      
      for (iDim=0; iDim < nDim; iDim++){
        valPred[iDim] = solDisp[iDim] + 0.5*Delta_t*(3*solVel[iDim]-solVel_tn[iDim]);
      }
      
    }
    else {
      cout<< "Higher order predictor not implemented. Solving with order 0." << endl;
      fea_solution[MESH_0][FEA_SOL]->node[iPoint]->SetSolution_Pred();
    }
  }
  
}

void CFEM_ElasticitySolver::ComputeAitken_Coefficient(CGeometry **fea_geometry, CConfig *fea_config,
                                                      CSolver ***fea_solution, unsigned long iFSIIter){
  
  unsigned long iPoint, iDim;
  su2double rbuf_numAitk = 0, sbuf_numAitk = 0;
  su2double rbuf_denAitk = 0, sbuf_denAitk = 0;
  
  su2double *dispPred, *dispCalc, *dispPred_Old, *dispCalc_Old;
  su2double deltaU[3] = {0.0, 0.0, 0.0}, deltaU_p1[3] = {0.0, 0.0, 0.0};
  su2double delta_deltaU[3] = {0.0, 0.0, 0.0};
  su2double CurrentTime=fea_config->GetCurrent_DynTime();
  su2double Static_Time=fea_config->GetStatic_Time();
  su2double WAitkDyn_tn1, WAitkDyn_Max, WAitkDyn_Min, WAitkDyn;
  
  unsigned short RelaxMethod_FSI = fea_config->GetRelaxation_Method_FSI();
  
  int rank = MASTER_NODE;
#ifdef HAVE_MPI
  MPI_Comm_rank(MPI_COMM_WORLD, &rank);
#endif
  
  ofstream historyFile_FSI;
  bool writeHistFSI = fea_config->GetWrite_Conv_FSI();
  if (writeHistFSI && (rank == MASTER_NODE)){
    char cstrFSI[200];
    string filenameHistFSI = fea_config->GetConv_FileName_FSI();
    strcpy (cstrFSI, filenameHistFSI.data());
    historyFile_FSI.open (cstrFSI, std::ios_base::app);
  }
  
  
  /*--- Only when there is movement, and a dynamic coefficient is requested, it makes sense to compute the Aitken's coefficient ---*/
  
  if (CurrentTime > Static_Time) {
    
    if (RelaxMethod_FSI == NO_RELAXATION){
      
      if (writeHistFSI && (rank == MASTER_NODE)){
        
        SetWAitken_Dyn(1.0);
        
        if (iFSIIter == 0) historyFile_FSI << " " << endl ;
        historyFile_FSI << setiosflags(ios::fixed) << setprecision(4) << CurrentTime << "," ;
        historyFile_FSI << setiosflags(ios::fixed) << setprecision(1) << iFSIIter << "," ;
        if (iFSIIter == 0) historyFile_FSI << setiosflags(ios::scientific) << setprecision(4) << 1.0 ;
        else historyFile_FSI << setiosflags(ios::scientific) << setprecision(4) << 1.0 << "," ;
      }
      
    }
    else if (RelaxMethod_FSI == FIXED_PARAMETER){
      
      if (writeHistFSI && (rank == MASTER_NODE)){
        
        SetWAitken_Dyn(fea_config->GetAitkenStatRelax());
        
        if (iFSIIter == 0) historyFile_FSI << " " << endl ;
        historyFile_FSI << setiosflags(ios::fixed) << setprecision(4) << CurrentTime << "," ;
        historyFile_FSI << setiosflags(ios::fixed) << setprecision(1) << iFSIIter << "," ;
        if (iFSIIter == 0) historyFile_FSI << setiosflags(ios::scientific) << setprecision(4) << fea_config->GetAitkenStatRelax() ;
        else historyFile_FSI << setiosflags(ios::scientific) << setprecision(4) << fea_config->GetAitkenStatRelax() << "," ;
      }
      
    }
    else if (RelaxMethod_FSI == AITKEN_DYNAMIC){
      
      if (iFSIIter == 0){
        
        WAitkDyn_tn1 = GetWAitken_Dyn_tn1();
        WAitkDyn_Max = fea_config->GetAitkenDynMaxInit();
        WAitkDyn_Min = fea_config->GetAitkenDynMinInit();
        
        WAitkDyn = min(WAitkDyn_tn1, WAitkDyn_Max);
        WAitkDyn = max(WAitkDyn, WAitkDyn_Min);
        
        SetWAitken_Dyn(WAitkDyn);
        if (writeHistFSI && (rank == MASTER_NODE)){
          if (iFSIIter == 0) historyFile_FSI << " " << endl ;
          historyFile_FSI << setiosflags(ios::fixed) << setprecision(4) << CurrentTime << "," ;
          historyFile_FSI << setiosflags(ios::fixed) << setprecision(1) << iFSIIter << "," ;
          historyFile_FSI << setiosflags(ios::scientific) << setprecision(4) << WAitkDyn ;
        }
        
      }
      else{
        // To nPointDomain; we need to communicate the values
        for (iPoint = 0; iPoint < nPointDomain; iPoint++){
          
          dispPred = fea_solution[MESH_0][FEA_SOL]->node[iPoint]->GetSolution_Pred();
          dispPred_Old = fea_solution[MESH_0][FEA_SOL]->node[iPoint]->GetSolution_Pred_Old();
          dispCalc = fea_solution[MESH_0][FEA_SOL]->node[iPoint]->GetSolution();
          dispCalc_Old = fea_solution[MESH_0][FEA_SOL]->node[iPoint]->GetSolution_Old();
          
          for (iDim = 0; iDim < nDim; iDim++){
            
            /*--- Compute the deltaU and deltaU_n+1 ---*/
            deltaU[iDim] = dispCalc_Old[iDim] - dispPred_Old[iDim];
            deltaU_p1[iDim] = dispCalc[iDim] - dispPred[iDim];
            
            /*--- Compute the difference ---*/
            delta_deltaU[iDim] = deltaU_p1[iDim] - deltaU[iDim];
            
            /*--- Add numerator and denominator ---*/
            sbuf_numAitk += deltaU[iDim] * delta_deltaU[iDim];
            sbuf_denAitk += delta_deltaU[iDim] * delta_deltaU[iDim];
            
          }
          
        }
        
#ifdef HAVE_MPI
        SU2_MPI::Allreduce(&sbuf_numAitk, &rbuf_numAitk, 1, MPI_DOUBLE, MPI_SUM, MPI_COMM_WORLD);
        SU2_MPI::Allreduce(&sbuf_denAitk, &rbuf_denAitk, 1, MPI_DOUBLE, MPI_SUM, MPI_COMM_WORLD);
#else
        rbuf_numAitk = sbuf_numAitk;
        rbuf_denAitk = sbuf_denAitk;
#endif
        
        WAitkDyn = GetWAitken_Dyn();
        
        if (rbuf_denAitk > 1E-15){
          WAitkDyn = - 1.0 * WAitkDyn * rbuf_numAitk / rbuf_denAitk ;
        }
        
        WAitkDyn = max(WAitkDyn, 0.1);
        WAitkDyn = min(WAitkDyn, 1.0);
        
        SetWAitken_Dyn(WAitkDyn);
        
        if (writeHistFSI && (rank == MASTER_NODE)){
          historyFile_FSI << setiosflags(ios::fixed) << setprecision(4) << CurrentTime << "," ;
          historyFile_FSI << setiosflags(ios::fixed) << setprecision(1) << iFSIIter << "," ;
          historyFile_FSI << setiosflags(ios::scientific) << setprecision(4) << WAitkDyn << "," ;
        }
        
      }
      
    }
    else {
      if (rank == MASTER_NODE) cout << "No relaxation method used. " << endl;
    }
    
  }
  
  if (writeHistFSI && (rank == MASTER_NODE)){historyFile_FSI.close();}
  
}

void CFEM_ElasticitySolver::SetAitken_Relaxation(CGeometry **fea_geometry,
                                                 CConfig *fea_config, CSolver ***fea_solution){
  
  unsigned long iPoint, iDim;
  unsigned short RelaxMethod_FSI;
  su2double *dispPred, *dispCalc;
  su2double WAitken;
  su2double CurrentTime=fea_config->GetCurrent_DynTime();
  su2double Static_Time=fea_config->GetStatic_Time();
  
  RelaxMethod_FSI = fea_config->GetRelaxation_Method_FSI();
  
  /*--- Only when there is movement it makes sense to update the solutions... ---*/
  
  if (CurrentTime > Static_Time) {
    
    if (RelaxMethod_FSI == NO_RELAXATION){
      WAitken = 1.0;
    }
    else if (RelaxMethod_FSI == FIXED_PARAMETER){
      WAitken = fea_config->GetAitkenStatRelax();
    }
    else if (RelaxMethod_FSI == AITKEN_DYNAMIC){
      WAitken = GetWAitken_Dyn();
    }
    else {
      WAitken = 1.0;
    }
    
    // To nPointDomain; we need to communicate the solutions (predicted, old and old predicted) after this routine
    for (iPoint=0; iPoint < nPointDomain; iPoint++){
      
      /*--- Retrieve pointers to the predicted and calculated solutions ---*/
      dispPred = fea_solution[MESH_0][FEA_SOL]->node[iPoint]->GetSolution_Pred();
      dispCalc = fea_solution[MESH_0][FEA_SOL]->node[iPoint]->GetSolution();
      
      /*--- Set predicted solution as the old predicted solution ---*/
      fea_solution[MESH_0][FEA_SOL]->node[iPoint]->SetSolution_Pred_Old();
      
      /*--- Set calculated solution as the old solution (needed for dynamic Aitken relaxation) ---*/
      fea_solution[MESH_0][FEA_SOL]->node[iPoint]->SetSolution_Old(dispCalc);
      
      /*--- Apply the Aitken relaxation ---*/
      for (iDim=0; iDim < nDim; iDim++){
        dispPred[iDim] = (1.0 - WAitken)*dispPred[iDim] + WAitken*dispCalc[iDim];
      }
      
    }
    
  }
  
}

void CFEM_ElasticitySolver::Update_StructSolution(CGeometry **fea_geometry,
                                                  CConfig *fea_config, CSolver ***fea_solution){
  
  unsigned long iPoint;
  su2double *valSolutionPred;
  
  for (iPoint=0; iPoint < nPointDomain; iPoint++){
    
    valSolutionPred = fea_solution[MESH_0][FEA_SOL]->node[iPoint]->GetSolution_Pred();
    
    fea_solution[MESH_0][FEA_SOL]->node[iPoint]->SetSolution(valSolutionPred);
    
  }
  
  /*--- Perform the MPI communication of the solution, displacements only ---*/
  
  Set_MPI_Solution_DispOnly(fea_geometry[MESH_0], fea_config);
  
}


/*------------------------------ RUBEN: TEMPORARY FUNCTIONS - ADJOINT STRUCTURE ------------------------------*/

void CFEM_ElasticitySolver::Run_Structural_Adjoint(CGeometry *geometry, CSolver **solver_container, CConfig *config, CNumerics **numerics, unsigned short iMesh,
		unsigned long Iteration, unsigned short RunTime_EqSystem, bool Output){

	unsigned short iMarker = 1;

	cout << endl;
	cout << "--------------- I'm going to run the structural adjoint --------------------" << endl;

	Initialize_Structural_Adj(geometry, solver_container, numerics, config);

	Compute_RefGeom_Sensitivity(geometry, solver_container, numerics, config);

	BC_Clamped_Adj(geometry, solver_container, numerics[FEA_TERM], config, iMarker);

	Solve_System_Adj(geometry, solver_container, config);

	BC_Clamped_Post_Adj(geometry, solver_container, numerics[FEA_TERM], config, iMarker);

	Compute_DE_Sensitivity(geometry, solver_container, numerics, config);

	Compute_RefGeom_Gradient(geometry, solver_container, numerics, config);


}

void CFEM_ElasticitySolver::Initialize_Structural_Adj(CGeometry *geometry, CSolver **solver_container, CNumerics **numerics, CConfig *config){

	cout << "STEP 1: Initialize the structural adjoint." << endl;

	unsigned long iPoint;
	unsigned short iVar;

	/*--- Initialize the gradient variable, and the residual and solution vectors ---*/
    for (iPoint = 0; iPoint < nPoint; iPoint++){
    	for (iVar = 0; iVar < nVar; iVar++){
        	node[iPoint]->SetGradient_Adj(iVar, 0.0);
    	}
		LinSysRes_Adj.SetBlock_Zero(iPoint);
		LinSysSol_Adj.SetBlock_Zero(iPoint);
    }


}

void CFEM_ElasticitySolver::Compute_RefGeom_Sensitivity(CGeometry *geometry, CSolver **solver_container, CNumerics **numerics, CConfig *config){

	cout << "STEP 2: Compute the sensitivity of the objective function (I) respect to the state variables (x)." << endl;

	unsigned short iVar;
	unsigned long iPoint;
	su2double *reference_geometry, *current_solution;
	unsigned long realIndex;

    for (iPoint=0; iPoint < nPointDomain; iPoint++){

    	reference_geometry = node[iPoint]->GetReference_Geometry();
    	current_solution = node[iPoint]->GetSolution();

    	realIndex = geometry->node[iPoint]->GetGlobalIndex();

    	for (iVar = 0; iVar < nVar; iVar++){

    		Solution[iVar] = 2*(current_solution[iVar]-reference_geometry[iVar]);

    	}

//    	cout << "Node " << realIndex << ". dI/dx = (" << Solution[0] << "," << Solution[1] << ")." << endl;

    	LinSysRes_Adj.AddBlock(iPoint, Solution);

    }

}

void CFEM_ElasticitySolver::BC_Clamped_Adj(CGeometry *geometry, CSolver **solver_container, CNumerics *numerics, CConfig *config,
                             unsigned short val_marker){

	cout << "STEP 3: Apply BC to the right hand side of the equations." << endl;

}

void CFEM_ElasticitySolver::Solve_System_Adj(CGeometry *geometry, CSolver **solver_container, CConfig *config){

	cout << "STEP 4: Solve the linear system for the adjoint variable." << endl;

	unsigned long IterLinSol = 0, iPoint, total_index;
	unsigned short iVar;

	/*--- Initialize residual and solution at the ghost points ---*/

	for (iPoint = nPointDomain; iPoint < nPoint; iPoint++) {

		for (iVar = 0; iVar < nVar; iVar++) {
		  total_index = iPoint*nVar + iVar;
		  LinSysRes[total_index] = 0.0;
		  LinSysSol[total_index] = 0.0;
		}

	 }


	cout << "Solving adjoint system..." << endl;

	CSysSolve femSystem;
	IterLinSol = femSystem.Solve(Jacobian, LinSysRes_Adj, LinSysSol_Adj, geometry, config);

//	cout << "Adjoint system solved with " << IterLinSol << " iterations." << endl;

	unsigned long realIndex;

    for (iPoint=0; iPoint < nPointDomain; iPoint++){

    	realIndex = geometry->node[iPoint]->GetGlobalIndex();

    	for (iVar = 0; iVar < nVar; iVar++){

    		Solution[iVar] = LinSysSol_Adj.GetBlock(iPoint, iVar);

        	node[iPoint]->SetSolution_Adj(iVar, Solution[iVar]);

    	}

//    	cout << "Node " << realIndex << ". PHI = (" << Solution[0] << "," << Solution[1] << ")." << endl;

    }

	/*--- The the number of iterations of the linear solver ---*/

	SetIterLinSolver(IterLinSol);

}

void CFEM_ElasticitySolver::BC_Clamped_Post_Adj(CGeometry *geometry, CSolver **solver_container, CNumerics *numerics, CConfig *config,
                             unsigned short val_marker){

	cout << "STEP 5: Reinforce BC to the sensitivities." << endl;

}


void CFEM_ElasticitySolver::Compute_DE_Sensitivity(CGeometry *geometry, CSolver **solver_container, CNumerics **numerics, CConfig *config){

	cout << "STEP 6: compute the sensitivities of the structural equations respect to the design variables E." << endl;


	unsigned long iElem, iVar;
	unsigned short iNode, iDim, nNodes;
	unsigned long indexNode[8]={0,0,0,0,0,0,0,0};
	su2double val_Coord, val_Sol;
	int EL_KIND;

	su2double *Ta = NULL;
	unsigned short NelNodes;

	unsigned long testID;

	/*--- Loops over all the elements ---*/

	for (iElem = 0; iElem < geometry->GetnElem(); iElem++) {

		if (geometry->elem[iElem]->GetVTK_Type() == TRIANGLE)     {nNodes = 3; EL_KIND = EL_TRIA;}
		if (geometry->elem[iElem]->GetVTK_Type() == QUADRILATERAL)    {nNodes = 4; EL_KIND = EL_QUAD;}

		if (geometry->elem[iElem]->GetVTK_Type() == TETRAHEDRON)  {nNodes = 4; EL_KIND = EL_TETRA;}
		if (geometry->elem[iElem]->GetVTK_Type() == PYRAMID)      {nNodes = 5; EL_KIND = EL_TRIA;}
		if (geometry->elem[iElem]->GetVTK_Type() == PRISM)        {nNodes = 6; EL_KIND = EL_TRIA;}
		if (geometry->elem[iElem]->GetVTK_Type() == HEXAHEDRON)   {nNodes = 8; EL_KIND = EL_HEXA;}

		/*--- For the number of nodes, we get the coordinates from the connectivity matrix ---*/

		for (iNode = 0; iNode < nNodes; iNode++) {
		  indexNode[iNode] = geometry->elem[iElem]->GetNode(iNode);
		  for (iDim = 0; iDim < nDim; iDim++) {
			  val_Coord = geometry->node[indexNode[iNode]]->GetCoord(iDim);
			  val_Sol = node[indexNode[iNode]]->GetSolution(iDim) + val_Coord;
			  element_container[DE_TERM][EL_KIND]->SetRef_Coord(val_Coord, iNode, iDim);
			  element_container[DE_TERM][EL_KIND]->SetCurr_Coord(val_Sol, iNode, iDim);
		  }
		}

		numerics[DE_ADJ]->Compute_NodalStress_Term(element_container[DE_TERM][EL_KIND], config);

		NelNodes = element_container[DE_TERM][EL_KIND]->GetnNodes();

		for (iNode = 0; iNode < NelNodes; iNode++){

			testID = geometry->node[indexNode[iNode]]->GetGlobalIndex();

			Ta = element_container[DE_TERM][EL_KIND]->Get_Kt_a(iNode);
			for (iVar = 0; iVar < nVar; iVar++){
				node[indexNode[iNode]]->AddGradient_Adj(iVar,Ta[iVar]);
			}
//			cout << "For ID " << testID << " we add Ta = (" << Ta[0] << "," << Ta[1] << ")." << endl;

		}

	}


}


void CFEM_ElasticitySolver::Compute_RefGeom_Gradient(CGeometry *geometry, CSolver **solver_container, CNumerics **numerics, CConfig *config){

	cout << "STEP 7: output the interest function I and the gradient dI/dv (v: design variables)." << endl;

	su2double *ref_geom, *curr_sol;
	su2double adj_var, sens_var;
	su2double objective_function, gradient_value;
	//string adj_name, sens_name, res_name, file_type;
	char adj_name[200], sens_name[200], res_name[200], file_type[200];

	strcpy (adj_name,"Adjoint_E");
	strcpy (sens_name,"Sensitivity_E");
	strcpy (res_name,"Results_E");
	strcpy (file_type,".txt");


	char buffer[50];

	int e_field_int = (int)config->Get_Electric_Field_Mod(0);

    if ((e_field_int >= 0)    && (e_field_int < 10))    SPRINTF (buffer, "_0000%d.dat", e_field_int);
    if ((e_field_int >= 10)   && (e_field_int < 100))   SPRINTF (buffer, "_000%d.dat",  e_field_int);
    if ((e_field_int >= 100)  && (e_field_int < 1000))  SPRINTF (buffer, "_00%d.dat",   e_field_int);
    if ((e_field_int >= 1000) && (e_field_int < 10000)) SPRINTF (buffer, "_0%d.dat",    e_field_int);

    string key_append = string(buffer);
    strcat(adj_name,buffer);
    strcat(sens_name,buffer);

    strcat(adj_name,file_type);
    strcat(sens_name,file_type);
    strcat(res_name,file_type);

	unsigned long iPoint, realIndex;
	unsigned short iVar;

	objective_function = 0.0;
	gradient_value = 0.0;

	ofstream myfile_adj, myfile_sens, myfile_res;
	myfile_adj.open (adj_name, ios::out);
	myfile_sens.open (sens_name, ios::out);
	myfile_res.open (res_name, ios::app);

	cout << "Point " << "adj_var   " << " " << "sens_var  " << endl;

    for (iPoint=0; iPoint < nPointDomain; iPoint++){

    	ref_geom = node[iPoint]->GetReference_Geometry();
    	curr_sol = node[iPoint]->GetSolution();

    	realIndex = geometry->node[iPoint]->GetGlobalIndex();

    	for (iVar = 0; iVar < nVar; iVar++){

    		objective_function += (curr_sol[iVar]-ref_geom[iVar])*(curr_sol[iVar]-ref_geom[iVar]);

    		adj_var = node[iPoint]->GetSolution_Adj(iVar);
    		sens_var = node[iPoint]->GetGradient_Adj(iVar);
    		myfile_adj << realIndex<< " " << adj_var << endl;
    		myfile_sens << realIndex<< " " << sens_var << endl;
    		gradient_value -= adj_var*sens_var;

    	}

    }

    myfile_res << e_field_int << " " << objective_function << " "<< gradient_value << endl;
	cout << "------------------------------- DONE ---------------------------------------" << endl;

	myfile_adj.close();
	myfile_sens.close();
	myfile_res.close();

}

/*------------------------------ RUBEN: END OF TEMPORARY FUNCTIONS - ADJOINT STRUCTURE ------------------------------*/
<|MERGE_RESOLUTION|>--- conflicted
+++ resolved
@@ -32,7 +32,6 @@
 #include "../include/solver_structure.hpp"
 
 CFEM_ElasticitySolver::CFEM_ElasticitySolver(void) : CSolver() {
-<<<<<<< HEAD
 
 	nElement = 0;
 	nDim = 0;
@@ -236,7 +235,7 @@
 
 	      Dyn_RestartIter = SU2_TYPE::Int(config->GetDyn_RestartIter())-1;
 
-	      filename = config->GetUnsteady_FileName(filename, Dyn_RestartIter);
+	      filename = config->GetUnsteady_FileName(filename, (int)Dyn_RestartIter);
 	    }
 
 		restart_file.open(filename.data(), ios::in);
@@ -514,803 +513,266 @@
 
 	if(dynamic) Set_MPI_Solution_Old(geometry, config);
 
-=======
-  
-  nElement = 0;
-  nDim = 0;
-  nMarker = 0;
-  
-  nPoint = 0;
-  nPointDomain = 0;
-  
-  Total_CFEA = 0.0;
-  WAitken_Dyn = 0.0;
-  WAitken_Dyn_tn1 = 0.0;
-  loadIncrement = 1.0;
-  
-  element_container = NULL;
-  node = NULL;
-  
-  GradN_X = NULL;
-  GradN_x = NULL;
-  
-  Jacobian_c_ij = NULL;
-  Jacobian_s_ij = NULL;
-  Jacobian_k_ij = NULL;
-  
-  MassMatrix_ij = NULL;
-  
-  mZeros_Aux = NULL;
-  mId_Aux = NULL;
-  
-  Res_Stress_i = NULL;
-  Res_Ext_Surf = NULL;
-  Res_Time_Cont = NULL;
-  Res_FSI_Cont = NULL;
-  
-  Res_Dead_Load = NULL;
-  
-  nodeReactions = NULL;
-  
-  solutionPredictor = NULL;
-  
-  SolRest = NULL;
-  
-  normalVertex = NULL;
-  stressTensor = NULL;
-  
-  Solution_Interm = NULL;
-  
-}
-
-CFEM_ElasticitySolver::CFEM_ElasticitySolver(CGeometry *geometry, CConfig *config) : CSolver() {
-  
-  unsigned long iPoint;
-  unsigned short iVar, jVar, iDim, jDim;
-  unsigned short iTerm;
-  
-  unsigned short iZone = config->GetiZone();
-  unsigned short nZone = geometry->GetnZone();
-  
-  bool dynamic = (config->GetDynamic_Analysis() == DYNAMIC);							// Dynamic simulations.
-  bool nonlinear_analysis = (config->GetGeometricConditions() == LARGE_DEFORMATIONS);	// Nonlinear analysis.
-  bool fsi = config->GetFSI_Simulation();												// FSI simulation
-  bool gen_alpha = (config->GetKind_TimeIntScheme_FEA() == GENERALIZED_ALPHA);	// Generalized alpha method requires residual at previous time step.
-  
-  bool body_forces = config->GetDeadLoad();	// Body forces (dead loads).
-  bool incompressible = (config->GetMaterialCompressibility() == INCOMPRESSIBLE_MAT);
-  
-  int rank = MASTER_NODE;
-#ifdef HAVE_MPI
-  MPI_Comm_rank(MPI_COMM_WORLD, &rank);
-#endif
-  
-  su2double E = config->GetElasticyMod();
-  
-  nElement      = geometry->GetnElem();
-  nDim          = geometry->GetnDim();
-  nMarker       = geometry->GetnMarker();
-  
-  nPoint        = geometry->GetnPoint();
-  nPointDomain  = geometry->GetnPointDomain();
-  
-  
-  /*--- Here is where we assign the kind of each element ---*/
-  
-  /*--- First level: different possible terms of the equations ---*/
-  element_container = new CElement** [MAX_TERMS];
-  for (iTerm = 0; iTerm < MAX_TERMS; iTerm++)
-    element_container[iTerm] = new CElement* [MAX_FE_KINDS];
-  
-  if (nDim == 2){
-    if (incompressible){
-      element_container[FEA_TERM][EL_TRIA] = new CTRIA1(nDim, config);
-      element_container[FEA_TERM][EL_QUAD] = new CQUAD4P1(nDim, config);
-    }
-    else{
-      element_container[FEA_TERM][EL_TRIA] = new CTRIA1(nDim, config);
-      element_container[FEA_TERM][EL_QUAD] = new CQUAD4(nDim, config);
-    }
-  }
-  else if (nDim == 3){
-    if (incompressible){
-      element_container[FEA_TERM][EL_TETRA] = new CTETRA1(nDim, config);
-      element_container[FEA_TERM][EL_HEXA] = new CHEXA8P1(nDim, config);
-    }
-    else{
-      element_container[FEA_TERM][EL_TETRA] = new CTETRA1(nDim, config);
-      element_container[FEA_TERM][EL_HEXA] = new CHEXA8(nDim, config);
-    }
-  }
-  
-  node          	  = new CVariable*[nPoint];
-  
-  GradN_X = new su2double [nDim];
-  GradN_x = new su2double [nDim];
-  
-  Total_CFEA			= 0.0;
-  WAitken_Dyn      	= 0.0;
-  WAitken_Dyn_tn1  	= 0.0;
-  loadIncrement 		= 0.0;
-  
-  SetFSI_ConvValue(0,0.0);
-  SetFSI_ConvValue(1,0.0);
-  
-  nVar = nDim;
-  
-  /*--- Define some auxiliary vectors related to the residual ---*/
-  
-  Residual = new su2double[nVar];          for (iVar = 0; iVar < nVar; iVar++) Residual[iVar]      = 0.0;
-  Residual_RMS = new su2double[nVar];      for (iVar = 0; iVar < nVar; iVar++) Residual_RMS[iVar]  = 0.0;
-  Residual_Max = new su2double[nVar];      for (iVar = 0; iVar < nVar; iVar++) Residual_Max[iVar]  = 0.0;
-  Point_Max = new unsigned long[nVar];  for (iVar = 0; iVar < nVar; iVar++) Point_Max[iVar]     = 0;
-  Point_Max_Coord = new su2double*[nVar];
-  for (iVar = 0; iVar < nVar; iVar++) {
-    Point_Max_Coord[iVar] = new su2double[nDim];
-    for (iDim = 0; iDim < nDim; iDim++) Point_Max_Coord[iVar][iDim] = 0.0;
-  }
-  
-  /*--- Define some auxiliary vectors related to the solution ---*/
-  
-  Solution   = new su2double[nVar]; for (iVar = 0; iVar < nVar; iVar++) Solution[iVar] = 0.0;
-  
-  if (gen_alpha) {
-    Solution_Interm = new su2double[nVar];
-    for (iVar = 0; iVar < nVar; iVar++) Solution_Interm[iVar] = 0.0;
-  }
-  else{
-    Solution_Interm = NULL;
-  }
-  
-  nodeReactions = new su2double[nVar];  for (iVar = 0; iVar < nVar; iVar++) nodeReactions[iVar]   = 0.0;
-  
-  /*--- The length of the solution vector depends on whether the problem is static or dynamic ---*/
-  
-  
-  unsigned short nSolVar;
-  unsigned long index;
-  string text_line, filename;
-  ifstream restart_file;
-  su2double dull_val;
-  long Dyn_RestartIter;
-  
-  if (dynamic) nSolVar = 3 * nVar;
-  else nSolVar = nVar;
-  
-  SolRest = new su2double[nSolVar];
-  
-  bool restart = (config->GetRestart() || config->GetRestart_Flow());
-  
-  /*--- Check for a restart, initialize from zero otherwise ---*/
-  
-  if (!restart) {
-    for (iVar = 0; iVar < nSolVar; iVar++) SolRest[iVar] = 0.0;
-    for (iPoint = 0; iPoint < nPoint; iPoint++) {
-      node[iPoint] = new CFEM_ElasVariable(SolRest, nDim, nVar, config);
-    }
-  }
-  else {
-    
-    /*--- Restart the solution from file information ---*/
-    
-    filename = config->GetSolution_FEMFileName();
-    
-    /*--- If multizone, append zone name ---*/
-    if (nZone > 1)
-      filename = config->GetMultizone_FileName(filename, iZone);
-    
-    if (dynamic) {
-      
-      Dyn_RestartIter = SU2_TYPE::Int(config->GetDyn_RestartIter())-1;
-      
-      filename = config->GetUnsteady_FileName(filename, (int)Dyn_RestartIter);
-    }
-    
-    restart_file.open(filename.data(), ios::in);
-    
-    /*--- In case there is no file ---*/
-    
-    if (restart_file.fail()) {
-      if (rank == MASTER_NODE)
-        cout << "There is no FEM restart file!!" << endl;
-      exit(EXIT_FAILURE);
-    }
-    
-    /*--- In case this is a parallel simulation, we need to perform the
-     Global2Local index transformation first. ---*/
-    
-    long *Global2Local = new long[geometry->GetGlobal_nPointDomain()];
-    
-    /*--- First, set all indices to a negative value by default ---*/
-    
-    for (iPoint = 0; iPoint < geometry->GetGlobal_nPointDomain(); iPoint++)
-      Global2Local[iPoint] = -1;
-    
-    /*--- Now fill array with the transform values only for local points ---*/
-    
-    for (iPoint = 0; iPoint < nPointDomain; iPoint++)
-      Global2Local[geometry->node[iPoint]->GetGlobalIndex()] = iPoint;
-    
-    /*--- Read all lines in the restart file ---*/
-    
-    long iPoint_Local;
-    unsigned long iPoint_Global_Local = 0, iPoint_Global = 0; string text_line;
-    unsigned short rbuf_NotMatching = 0, sbuf_NotMatching = 0;
-    
-    /*--- The first line is the header ---*/
-    
-    getline (restart_file, text_line);
-    
-    while (getline (restart_file, text_line)) {
-      istringstream point_line(text_line);
-      
-      /*--- Retrieve local index. If this node from the restart file lives
-       on a different processor, the value of iPoint_Local will be -1.
-       Otherwise, the local index for this node on the current processor
-       will be returned and used to instantiate the vars. ---*/
-      
-      iPoint_Local = Global2Local[iPoint_Global];
-      
-      if (iPoint_Local >= 0) {
-        if (dynamic){
-          if (nDim == 2) point_line >> index >> dull_val >> dull_val >> SolRest[0] >> SolRest[1] >> SolRest[2] >> SolRest[3] >> SolRest[4] >> SolRest[5];
-          if (nDim == 3) point_line >> index >> dull_val >> dull_val >> dull_val >> SolRest[0] >> SolRest[1] >> SolRest[2] >> SolRest[3] >> SolRest[4] >> SolRest[5] >> SolRest[6] >> SolRest[7] >> SolRest[8];
-        }
-        else {
-          if (nDim == 2) point_line >> index >> dull_val >> dull_val >> SolRest[0] >> SolRest[1];
-          if (nDim == 3) point_line >> index >> dull_val >> dull_val >> dull_val >> SolRest[0] >> SolRest[1] >> SolRest[2];
-        }
-        
-        node[iPoint_Local] = new CFEM_ElasVariable(SolRest, nDim, nVar, config);
-        iPoint_Global_Local++;
-      }
-      iPoint_Global++;
-    }
-    
-    /*--- Detect a wrong solution file ---*/
-    
-    if (iPoint_Global_Local < nPointDomain) { sbuf_NotMatching = 1; }
-    
-#ifndef HAVE_MPI
-    rbuf_NotMatching = sbuf_NotMatching;
-#else
-    SU2_MPI::Allreduce(&sbuf_NotMatching, &rbuf_NotMatching, 1, MPI_UNSIGNED_SHORT, MPI_SUM, MPI_COMM_WORLD);
-#endif
-    
-    if (rbuf_NotMatching != 0) {
-      if (rank == MASTER_NODE) {
-        cout << endl << "The solution file " << filename.data() << " doesn't match with the mesh file!" << endl;
-        cout << "It could be empty lines at the end of the file." << endl << endl;
-      }
-#ifndef HAVE_MPI
-      exit(EXIT_FAILURE);
-#else
-      MPI_Barrier(MPI_COMM_WORLD);
-      MPI_Abort(MPI_COMM_WORLD,1);
-      MPI_Finalize();
-#endif
-    }
-    
-    /*--- Instantiate the variable class with an arbitrary solution
-     at any halo/periodic nodes. The initial solution can be arbitrary,
-     because a send/recv is performed immediately in the solver (Set_MPI_Solution()). ---*/
-    
-    for (iPoint = nPointDomain; iPoint < nPoint; iPoint++) {
-      node[iPoint] = new CFEM_ElasVariable(SolRest, nDim, nVar, config);
-    }
-    
-    
-    /*--- Close the restart file ---*/
-    
-    restart_file.close();
-    
-    /*--- Free memory needed for the transformation ---*/
-    
-    delete [] Global2Local;
-    
-  }
-  
-  /*--- Term ij of the Jacobian ---*/
-  
-  Jacobian_ij = new su2double*[nVar];
-  for (iVar = 0; iVar < nVar; iVar++) {
-    Jacobian_ij[iVar] = new su2double [nVar];
-    for (jVar = 0; jVar < nVar; jVar++) {
-      Jacobian_ij[iVar][jVar] = 0.0;
-    }
-  }
-  
-  /*--- Term ij of the Mass Matrix (only if dynamic analysis) ---*/
-  
-  if (dynamic){
-    MassMatrix_ij = new su2double*[nVar];
-    for (iVar = 0; iVar < nVar; iVar++) {
-      MassMatrix_ij[iVar] = new su2double [nVar];
-      for (jVar = 0; jVar < nVar; jVar++) {
-        MassMatrix_ij[iVar][jVar] = 0.0;
-      }
-    }
-  }
-  else {
-    MassMatrix_ij = NULL;
-  }
-  
-  
-  if (nonlinear_analysis){
-    
-    /*--- Term ij of the Jacobian (constitutive contribution) ---*/
-    
-    Jacobian_c_ij = new su2double*[nVar];
-    for (iVar = 0; iVar < nVar; iVar++) {
-      Jacobian_c_ij[iVar] = new su2double [nVar];
-      for (jVar = 0; jVar < nVar; jVar++) {
-        Jacobian_c_ij[iVar][jVar] = 0.0;
-      }
-    }
-    
-    /*--- Term ij of the Jacobian (stress contribution) ---*/
-    
-    Jacobian_s_ij = new su2double*[nVar];
-    for (iVar = 0; iVar < nVar; iVar++) {
-      Jacobian_s_ij[iVar] = new su2double [nVar];
-      for (jVar = 0; jVar < nVar; jVar++) {
-        Jacobian_s_ij[iVar][jVar] = 0.0;
-      }
-    }
-    
-  }
-  else{
-    Jacobian_c_ij = NULL;
-    Jacobian_s_ij = NULL;
-  }
-  
-  /*--- Term ij of the Jacobian (incompressibility term) ---*/
-  
-  if (incompressible){
-    Jacobian_k_ij = new su2double*[nVar];
-    for (iVar = 0; iVar < nVar; iVar++) {
-      Jacobian_k_ij[iVar] = new su2double [nVar];
-      for (jVar = 0; jVar < nVar; jVar++) {
-        Jacobian_k_ij[iVar][jVar] = 0.0;
-      }
-    }
-  }
-  else {
-    Jacobian_k_ij = NULL;
-  }
-  
-  /*--- Stress contribution to the node i ---*/
-  Res_Stress_i = new su2double[nVar];
-  
-  /*--- Contribution of the external surface forces to the residual (auxiliary vector) ---*/
-  Res_Ext_Surf = new su2double[nVar];
-  
-  /*--- Contribution of the body forces to the residual (auxiliary vector) ---*/
-  if (body_forces){
-    Res_Dead_Load = new su2double[nVar];
-  }
-  else {
-    Res_Dead_Load = NULL;
-  }
-  
-  /*--- Contribution of the fluid tractions to the residual (auxiliary vector) ---*/
-  if (fsi){
-    Res_FSI_Cont = new su2double[nVar];
-  }
-  else {
-    Res_FSI_Cont = NULL;
-  }
-  
-  /*--- Time integration contribution to the residual ---*/
-  if (dynamic) {
-    Res_Time_Cont = new su2double [nVar];
-  }
-  else {
-    Res_Time_Cont = NULL;
-  }
-  
-  /*--- Matrices to impose clamped boundary conditions ---*/
-  
-  mZeros_Aux = new su2double *[nDim];
-  for(iDim = 0; iDim < nDim; iDim++)
-    mZeros_Aux[iDim] = new su2double[nDim];
-  
-  mId_Aux = new su2double *[nDim];
-  for(iDim = 0; iDim < nDim; iDim++)
-    mId_Aux[iDim] = new su2double[nDim];
-  
-  for(iDim = 0; iDim < nDim; iDim++){
-    for (jDim = 0; jDim < nDim; jDim++){
-      mZeros_Aux[iDim][jDim] = 0.0;
-      mId_Aux[iDim][jDim] = 0.0;
-    }
-    mId_Aux[iDim][iDim] = E;
-  }
-  
-  
-  /*--- Initialization of matrix structures ---*/
-  if (rank == MASTER_NODE) cout << "Initialize Jacobian structure (Non-Linear Elasticity)." << endl;
-  
-  Jacobian.Initialize(nPoint, nPointDomain, nVar, nVar, false, geometry, config);
-  
-  if (dynamic) {
-    MassMatrix.Initialize(nPoint, nPointDomain, nVar, nVar, false, geometry, config);
-    TimeRes_Aux.Initialize(nPoint, nPointDomain, nVar, 0.0);
-    TimeRes.Initialize(nPoint, nPointDomain, nVar, 0.0);
-  }
-  
-  
-  /*--- Initialization of linear solver structures ---*/
-  LinSysSol.Initialize(nPoint, nPointDomain, nVar, 0.0);
-  LinSysRes.Initialize(nPoint, nPointDomain, nVar, 0.0);
-  
-  LinSysAux.Initialize(nPoint, nPointDomain, nVar, 0.0);
-  
-  LinSysReact.Initialize(nPoint, nPointDomain, nVar, 0.0);
-  
-  /*--- Initialize the auxiliary vector and matrix for the computation of the nodal Reactions ---*/
-  
-  normalVertex = new su2double [nDim];
-  
-  stressTensor = new su2double* [nDim];
-  for (iVar = 0; iVar < nVar; iVar++){
-    stressTensor[iVar] = new su2double [nDim];
-  }
-  
-  /*---- Initialize the auxiliary vector for the solution predictor ---*/
-  
-  solutionPredictor = new su2double [nVar];
-  
-  /*--- Perform the MPI communication of the solution ---*/
-  
-  Set_MPI_Solution(geometry, config);
-  
-  /*--- If dynamic, we also need to communicate the old solution ---*/
-  
-  if(dynamic) Set_MPI_Solution_Old(geometry, config);
-  
->>>>>>> 334d2be4
 }
 
 CFEM_ElasticitySolver::~CFEM_ElasticitySolver(void) {
-  
-  unsigned short iVar, jVar;
-  unsigned long iPoint;
-  
-  for (iPoint = 0; iPoint < nPoint; iPoint++){
-    delete [] node[iPoint];
-  }
-  
-  for (iVar = 0; iVar < MAX_TERMS; iVar++){
-    for (jVar = 0; jVar < MAX_FE_KINDS; iVar++)
-      if (element_container[iVar][jVar] != NULL) delete [] element_container[iVar][jVar];
-  }
-  
-  for (iVar = 0; iVar < nVar; iVar++){
-    delete [] Jacobian_ij[iVar];
-    if (Jacobian_s_ij != NULL) delete [] Jacobian_s_ij[iVar];
-    if (Jacobian_c_ij != NULL) delete [] Jacobian_c_ij[iVar];
-    if (Jacobian_k_ij != NULL) delete[] Jacobian_k_ij[iVar];
-    delete [] Point_Max_Coord[iVar];
-    delete [] mZeros_Aux[iVar];
-    delete [] mId_Aux[iVar];
-    delete [] stressTensor[iVar];
-  }
-  
-  if (element_container != NULL) delete [] element_container;
-  delete [] node;
-  delete [] Jacobian_ij;
-  if (Jacobian_s_ij != NULL) delete [] Jacobian_s_ij;
-  if (Jacobian_c_ij != NULL) delete [] Jacobian_c_ij;
-  if (Jacobian_k_ij != NULL) delete [] Jacobian_k_ij;
-  delete [] Res_Stress_i;
-  delete [] Res_Ext_Surf;
-  if (Res_Time_Cont != NULL) delete[] Res_Time_Cont;
-  if (Res_Dead_Load != NULL) delete[] Res_Dead_Load;
-  delete [] Solution;
-  delete [] SolRest;
-  delete [] GradN_X;
-  delete [] GradN_x;
-  
-  delete [] Residual;
-  delete [] Residual_RMS;
-  delete [] Residual_Max;
-  delete [] Point_Max;
-  delete [] Point_Max_Coord;
-  
-  delete [] mZeros_Aux;
-  delete [] mId_Aux;
-  
-  delete [] nodeReactions;
-  
-  delete [] normalVertex;
-  delete [] stressTensor;
-  
+
+	unsigned short iVar, jVar;
+	unsigned long iPoint;
+
+	for (iPoint = 0; iPoint < nPoint; iPoint++){
+		delete [] node[iPoint];
+	}
+
+	for (iVar = 0; iVar < MAX_TERMS; iVar++){
+		for (jVar = 0; jVar < MAX_FE_KINDS; iVar++)
+			if (element_container[iVar][jVar] != NULL) delete [] element_container[iVar][jVar];
+	}
+
+	for (iVar = 0; iVar < nVar; iVar++){
+		delete [] Jacobian_ij[iVar];
+		if (Jacobian_s_ij != NULL) delete [] Jacobian_s_ij[iVar];
+		if (Jacobian_c_ij != NULL) delete [] Jacobian_c_ij[iVar];
+		if (Jacobian_k_ij != NULL) delete[] Jacobian_k_ij[iVar];
+		delete [] Point_Max_Coord[iVar];
+		delete [] mZeros_Aux[iVar];
+		delete [] mId_Aux[iVar];
+		delete [] stressTensor[iVar];
+	}
+
+	if (element_container != NULL) delete [] element_container;
+	delete [] node;
+	delete [] Jacobian_ij;
+	if (Jacobian_s_ij != NULL) delete [] Jacobian_s_ij;
+	if (Jacobian_c_ij != NULL) delete [] Jacobian_c_ij;
+	if (Jacobian_k_ij != NULL) delete [] Jacobian_k_ij;
+	delete [] Res_Stress_i;
+	delete [] Res_Ext_Surf;
+	if (Res_Time_Cont != NULL) delete[] Res_Time_Cont;
+	if (Res_Dead_Load != NULL) delete[] Res_Dead_Load;
+	delete [] Solution;
+	delete [] SolRest;
+	delete [] GradN_X;
+	delete [] GradN_x;
+
+	delete [] Residual;
+	delete [] Residual_RMS;
+	delete [] Residual_Max;
+	delete [] Point_Max;
+	delete [] Point_Max_Coord;
+
+	delete [] mZeros_Aux;
+	delete [] mId_Aux;
+
+	delete [] nodeReactions;
+
+	delete [] normalVertex;
+	delete [] stressTensor;
+
 }
 
 void CFEM_ElasticitySolver::Set_MPI_Solution(CGeometry *geometry, CConfig *config) {
-  
-  
-  unsigned short iVar, iMarker, MarkerS, MarkerR;
-  unsigned long iVertex, iPoint, nVertexS, nVertexR, nBufferS_Vector, nBufferR_Vector;
-  su2double *Buffer_Receive_U = NULL, *Buffer_Send_U = NULL;
-  
-  bool dynamic = (config->GetDynamic_Analysis() == DYNAMIC);							// Dynamic simulations.
-  
-  unsigned short nSolVar;
-  
-  if (dynamic) nSolVar = 3 * nVar;
-  else nSolVar = nVar;
-  
-#ifdef HAVE_MPI
-  int send_to, receive_from;
-  MPI_Status status;
-#endif
-  
-  for (iMarker = 0; iMarker < nMarker; iMarker++) {
-    
-    if ((config->GetMarker_All_KindBC(iMarker) == SEND_RECEIVE) &&
-        (config->GetMarker_All_SendRecv(iMarker) > 0)) {
-      
-      MarkerS = iMarker;  MarkerR = iMarker+1;
-      
-#ifdef HAVE_MPI
-      send_to = config->GetMarker_All_SendRecv(MarkerS)-1;
-      receive_from = abs(config->GetMarker_All_SendRecv(MarkerR))-1;
-#endif
-      
-      nVertexS = geometry->nVertex[MarkerS];  nVertexR = geometry->nVertex[MarkerR];
-      nBufferS_Vector = nVertexS*nSolVar;     nBufferR_Vector = nVertexR*nSolVar;
-      
-      /*--- Allocate Receive and send buffers  ---*/
-      Buffer_Receive_U = new su2double [nBufferR_Vector];
-      Buffer_Send_U = new su2double[nBufferS_Vector];
-      
-      /*--- Copy the solution that should be sent ---*/
-      for (iVertex = 0; iVertex < nVertexS; iVertex++) {
-        iPoint = geometry->vertex[MarkerS][iVertex]->GetNode();
-        for (iVar = 0; iVar < nVar; iVar++)
-          Buffer_Send_U[iVar*nVertexS+iVertex] = node[iPoint]->GetSolution(iVar);
-        if (dynamic){
-          for (iVar = 0; iVar < nVar; iVar++){
-            Buffer_Send_U[(iVar+nVar)*nVertexS+iVertex] = node[iPoint]->GetSolution_Vel(iVar);
-            Buffer_Send_U[(iVar+2*nVar)*nVertexS+iVertex] = node[iPoint]->GetSolution_Accel(iVar);
-          }
-        }
-      }
-      
-#ifdef HAVE_MPI
-      
-      /*--- Send/Receive information using Sendrecv ---*/
-      SU2_MPI::Sendrecv(Buffer_Send_U, nBufferS_Vector, MPI_DOUBLE, send_to, 0,
-                        Buffer_Receive_U, nBufferR_Vector, MPI_DOUBLE, receive_from, 0, MPI_COMM_WORLD, &status);
-      
-#else
-      
-      /*--- Receive information without MPI ---*/
-      for (iVertex = 0; iVertex < nVertexR; iVertex++) {
-        for (iVar = 0; iVar < nVar; iVar++)
-          Buffer_Receive_U[iVar*nVertexR+iVertex] = Buffer_Send_U[iVar*nVertexR+iVertex];
-        if (dynamic){
-          for (iVar = nVar; iVar < 3*nVar; iVar++)
-            Buffer_Receive_U[iVar*nVertexR+iVertex] = Buffer_Send_U[iVar*nVertexR+iVertex];
-        }
-      }
-      
-#endif
-      
-      /*--- Deallocate send buffer ---*/
-      delete [] Buffer_Send_U;
-      
-      /*--- Do the coordinate transformation ---*/
-      for (iVertex = 0; iVertex < nVertexR; iVertex++) {
-        
-        /*--- Find point and its type of transformation ---*/
-        iPoint = geometry->vertex[MarkerR][iVertex]->GetNode();
-        
-        /*--- Copy solution variables. ---*/
-        for (iVar = 0; iVar < nSolVar; iVar++)
-          SolRest[iVar] = Buffer_Receive_U[iVar*nVertexR+iVertex];
-        
-        /*--- Store received values back into the variable. ---*/
-        for (iVar = 0; iVar < nVar; iVar++)
-          node[iPoint]->SetSolution(iVar, SolRest[iVar]);
-        
-        if (dynamic){
-          
-          for (iVar = 0; iVar < nVar; iVar++){
-            node[iPoint]->SetSolution_Vel(iVar, SolRest[iVar+nVar]);
-            node[iPoint]->SetSolution_Accel(iVar, SolRest[iVar+2*nVar]);
-          }
-          
-        }
-        
-      }
-      
-      /*--- Deallocate receive buffer ---*/
-      delete [] Buffer_Receive_U;
-      
-    }
-    
-  }
-  
+
+
+	  unsigned short iVar, iMarker, MarkerS, MarkerR;
+	  unsigned long iVertex, iPoint, nVertexS, nVertexR, nBufferS_Vector, nBufferR_Vector;
+	  su2double *Buffer_Receive_U = NULL, *Buffer_Send_U = NULL;
+
+	  bool dynamic = (config->GetDynamic_Analysis() == DYNAMIC);							// Dynamic simulations.
+
+	  unsigned short nSolVar;
+
+	  if (dynamic) nSolVar = 3 * nVar;
+	  else nSolVar = nVar;
+
+	#ifdef HAVE_MPI
+	  int send_to, receive_from;
+	  MPI_Status status;
+	#endif
+
+	  for (iMarker = 0; iMarker < nMarker; iMarker++) {
+
+	    if ((config->GetMarker_All_KindBC(iMarker) == SEND_RECEIVE) &&
+	        (config->GetMarker_All_SendRecv(iMarker) > 0)) {
+
+	      MarkerS = iMarker;  MarkerR = iMarker+1;
+
+	#ifdef HAVE_MPI
+	      send_to = config->GetMarker_All_SendRecv(MarkerS)-1;
+	      receive_from = abs(config->GetMarker_All_SendRecv(MarkerR))-1;
+	#endif
+
+	      nVertexS = geometry->nVertex[MarkerS];  nVertexR = geometry->nVertex[MarkerR];
+	      nBufferS_Vector = nVertexS*nSolVar;     nBufferR_Vector = nVertexR*nSolVar;
+
+	      /*--- Allocate Receive and send buffers  ---*/
+	      Buffer_Receive_U = new su2double [nBufferR_Vector];
+	      Buffer_Send_U = new su2double[nBufferS_Vector];
+
+	      /*--- Copy the solution that should be sent ---*/
+	      for (iVertex = 0; iVertex < nVertexS; iVertex++) {
+	        iPoint = geometry->vertex[MarkerS][iVertex]->GetNode();
+	        for (iVar = 0; iVar < nVar; iVar++)
+	          Buffer_Send_U[iVar*nVertexS+iVertex] = node[iPoint]->GetSolution(iVar);
+	        if (dynamic){
+	            for (iVar = 0; iVar < nVar; iVar++){
+	            	Buffer_Send_U[(iVar+nVar)*nVertexS+iVertex] = node[iPoint]->GetSolution_Vel(iVar);
+	            	Buffer_Send_U[(iVar+2*nVar)*nVertexS+iVertex] = node[iPoint]->GetSolution_Accel(iVar);
+	            }
+	        }
+	      }
+
+	#ifdef HAVE_MPI
+
+	      /*--- Send/Receive information using Sendrecv ---*/
+	      SU2_MPI::Sendrecv(Buffer_Send_U, nBufferS_Vector, MPI_DOUBLE, send_to, 0,
+	                   Buffer_Receive_U, nBufferR_Vector, MPI_DOUBLE, receive_from, 0, MPI_COMM_WORLD, &status);
+
+	#else
+
+	      /*--- Receive information without MPI ---*/
+	      for (iVertex = 0; iVertex < nVertexR; iVertex++) {
+	        for (iVar = 0; iVar < nVar; iVar++)
+	          Buffer_Receive_U[iVar*nVertexR+iVertex] = Buffer_Send_U[iVar*nVertexR+iVertex];
+	        if (dynamic){
+	            for (iVar = nVar; iVar < 3*nVar; iVar++)
+	            	Buffer_Receive_U[iVar*nVertexR+iVertex] = Buffer_Send_U[iVar*nVertexR+iVertex];
+	        }
+	      }
+
+	#endif
+
+	      /*--- Deallocate send buffer ---*/
+	      delete [] Buffer_Send_U;
+
+	      /*--- Do the coordinate transformation ---*/
+	      for (iVertex = 0; iVertex < nVertexR; iVertex++) {
+
+	        /*--- Find point and its type of transformation ---*/
+	        iPoint = geometry->vertex[MarkerR][iVertex]->GetNode();
+
+	        /*--- Copy solution variables. ---*/
+	        for (iVar = 0; iVar < nSolVar; iVar++)
+	        	SolRest[iVar] = Buffer_Receive_U[iVar*nVertexR+iVertex];
+
+	        /*--- Store received values back into the variable. ---*/
+	        for (iVar = 0; iVar < nVar; iVar++)
+	          node[iPoint]->SetSolution(iVar, SolRest[iVar]);
+
+	        if (dynamic){
+
+	            for (iVar = 0; iVar < nVar; iVar++){
+	            	node[iPoint]->SetSolution_Vel(iVar, SolRest[iVar+nVar]);
+	            	node[iPoint]->SetSolution_Accel(iVar, SolRest[iVar+2*nVar]);
+	            }
+
+	        }
+
+	      }
+
+	      /*--- Deallocate receive buffer ---*/
+	      delete [] Buffer_Receive_U;
+
+	    }
+
+	  }
+
 }
 
 void CFEM_ElasticitySolver::Set_MPI_Solution_Old(CGeometry *geometry, CConfig *config) {
-  
-  
-  unsigned short iVar, iMarker, MarkerS, MarkerR;
-  unsigned long iVertex, iPoint, nVertexS, nVertexR, nBufferS_Vector, nBufferR_Vector;
-  su2double *Buffer_Receive_U = NULL, *Buffer_Send_U = NULL;
-  
-  unsigned short nSolVar;
-  
-  nSolVar = 3 * nVar;
-  
-#ifdef HAVE_MPI
-  int send_to, receive_from;
-  MPI_Status status;
-#endif
-  
-  for (iMarker = 0; iMarker < nMarker; iMarker++) {
-    
-    if ((config->GetMarker_All_KindBC(iMarker) == SEND_RECEIVE) &&
-        (config->GetMarker_All_SendRecv(iMarker) > 0)) {
-      
-      MarkerS = iMarker;  MarkerR = iMarker+1;
-      
-#ifdef HAVE_MPI
-      send_to = config->GetMarker_All_SendRecv(MarkerS)-1;
-      receive_from = abs(config->GetMarker_All_SendRecv(MarkerR))-1;
-#endif
-      
-      nVertexS = geometry->nVertex[MarkerS];  nVertexR = geometry->nVertex[MarkerR];
-      nBufferS_Vector = nVertexS*nSolVar;     nBufferR_Vector = nVertexR*nSolVar;
-      
-      /*--- Allocate Receive and send buffers  ---*/
-      Buffer_Receive_U = new su2double [nBufferR_Vector];
-      Buffer_Send_U = new su2double[nBufferS_Vector];
-      
-      /*--- Copy the solution that should be sent ---*/
-      for (iVertex = 0; iVertex < nVertexS; iVertex++) {
-        iPoint = geometry->vertex[MarkerS][iVertex]->GetNode();
-        for (iVar = 0; iVar < nVar; iVar++){
-          Buffer_Send_U[iVar*nVertexS+iVertex] = node[iPoint]->GetSolution_time_n(iVar);
-          Buffer_Send_U[(iVar+nVar)*nVertexS+iVertex] = node[iPoint]->GetSolution_Vel_time_n(iVar);
-          Buffer_Send_U[(iVar+2*nVar)*nVertexS+iVertex] = node[iPoint]->GetSolution_Accel_time_n(iVar);
-        }
-      }
-      
-#ifdef HAVE_MPI
-      
-      /*--- Send/Receive information using Sendrecv ---*/
-      SU2_MPI::Sendrecv(Buffer_Send_U, nBufferS_Vector, MPI_DOUBLE, send_to, 0,
-                        Buffer_Receive_U, nBufferR_Vector, MPI_DOUBLE, receive_from, 0, MPI_COMM_WORLD, &status);
-      
-#else
-      
-      /*--- Receive information without MPI ---*/
-      for (iVertex = 0; iVertex < nVertexR; iVertex++) {
-        for (iVar = 0; iVar < nSolVar; iVar++)
-          Buffer_Receive_U[iVar*nVertexR+iVertex] = Buffer_Send_U[iVar*nVertexR+iVertex];
-      }
-      
-#endif
-      
-      /*--- Deallocate send buffer ---*/
-      delete [] Buffer_Send_U;
-      
-      /*--- Do the coordinate transformation ---*/
-      for (iVertex = 0; iVertex < nVertexR; iVertex++) {
-        
-        /*--- Find point and its type of transformation ---*/
-        iPoint = geometry->vertex[MarkerR][iVertex]->GetNode();
-        
-        /*--- Copy solution variables. ---*/
-        for (iVar = 0; iVar < nSolVar; iVar++)
-          SolRest[iVar] = Buffer_Receive_U[iVar*nVertexR+iVertex];
-        
-        /*--- Store received values back into the variable. ---*/
-        for (iVar = 0; iVar < nVar; iVar++){
-          node[iPoint]->SetSolution_time_n(iVar, SolRest[iVar]);
-          node[iPoint]->SetSolution_Vel_time_n(iVar, SolRest[iVar+nVar]);
-          node[iPoint]->SetSolution_Accel_time_n(iVar, SolRest[iVar+2*nVar]);
-        }
-        
-      }
-      
-      /*--- Deallocate receive buffer ---*/
-      delete [] Buffer_Receive_U;
-      
-    }
-    
-  }
-  
+
+
+	  unsigned short iVar, iMarker, MarkerS, MarkerR;
+	  unsigned long iVertex, iPoint, nVertexS, nVertexR, nBufferS_Vector, nBufferR_Vector;
+	  su2double *Buffer_Receive_U = NULL, *Buffer_Send_U = NULL;
+
+	  unsigned short nSolVar;
+
+	  nSolVar = 3 * nVar;
+
+	#ifdef HAVE_MPI
+	  int send_to, receive_from;
+	  MPI_Status status;
+	#endif
+
+	  for (iMarker = 0; iMarker < nMarker; iMarker++) {
+
+	    if ((config->GetMarker_All_KindBC(iMarker) == SEND_RECEIVE) &&
+	        (config->GetMarker_All_SendRecv(iMarker) > 0)) {
+
+	      MarkerS = iMarker;  MarkerR = iMarker+1;
+
+	#ifdef HAVE_MPI
+	      send_to = config->GetMarker_All_SendRecv(MarkerS)-1;
+	      receive_from = abs(config->GetMarker_All_SendRecv(MarkerR))-1;
+	#endif
+
+	      nVertexS = geometry->nVertex[MarkerS];  nVertexR = geometry->nVertex[MarkerR];
+	      nBufferS_Vector = nVertexS*nSolVar;     nBufferR_Vector = nVertexR*nSolVar;
+
+	      /*--- Allocate Receive and send buffers  ---*/
+	      Buffer_Receive_U = new su2double [nBufferR_Vector];
+	      Buffer_Send_U = new su2double[nBufferS_Vector];
+
+	      /*--- Copy the solution that should be sent ---*/
+	      for (iVertex = 0; iVertex < nVertexS; iVertex++) {
+	        iPoint = geometry->vertex[MarkerS][iVertex]->GetNode();
+	        for (iVar = 0; iVar < nVar; iVar++){
+	        		Buffer_Send_U[iVar*nVertexS+iVertex] = node[iPoint]->GetSolution_time_n(iVar);
+	        		Buffer_Send_U[(iVar+nVar)*nVertexS+iVertex] = node[iPoint]->GetSolution_Vel_time_n(iVar);
+	        		Buffer_Send_U[(iVar+2*nVar)*nVertexS+iVertex] = node[iPoint]->GetSolution_Accel_time_n(iVar);
+	        	}
+	      }
+
+	#ifdef HAVE_MPI
+
+	      /*--- Send/Receive information using Sendrecv ---*/
+	      SU2_MPI::Sendrecv(Buffer_Send_U, nBufferS_Vector, MPI_DOUBLE, send_to, 0,
+	                   Buffer_Receive_U, nBufferR_Vector, MPI_DOUBLE, receive_from, 0, MPI_COMM_WORLD, &status);
+
+	#else
+
+	      /*--- Receive information without MPI ---*/
+	      for (iVertex = 0; iVertex < nVertexR; iVertex++) {
+	        for (iVar = 0; iVar < nSolVar; iVar++)
+	          Buffer_Receive_U[iVar*nVertexR+iVertex] = Buffer_Send_U[iVar*nVertexR+iVertex];
+	      }
+
+	#endif
+
+	      /*--- Deallocate send buffer ---*/
+	      delete [] Buffer_Send_U;
+
+	      /*--- Do the coordinate transformation ---*/
+	      for (iVertex = 0; iVertex < nVertexR; iVertex++) {
+
+	        /*--- Find point and its type of transformation ---*/
+	        iPoint = geometry->vertex[MarkerR][iVertex]->GetNode();
+
+	        /*--- Copy solution variables. ---*/
+	        for (iVar = 0; iVar < nSolVar; iVar++)
+	        	SolRest[iVar] = Buffer_Receive_U[iVar*nVertexR+iVertex];
+
+	        /*--- Store received values back into the variable. ---*/
+	        for (iVar = 0; iVar < nVar; iVar++){
+	          node[iPoint]->SetSolution_time_n(iVar, SolRest[iVar]);
+	          node[iPoint]->SetSolution_Vel_time_n(iVar, SolRest[iVar+nVar]);
+	          node[iPoint]->SetSolution_Accel_time_n(iVar, SolRest[iVar+2*nVar]);
+	        }
+
+	      }
+
+	      /*--- Deallocate receive buffer ---*/
+	      delete [] Buffer_Receive_U;
+
+	    }
+
+	  }
+
 }
 
 void CFEM_ElasticitySolver::Set_MPI_Solution_DispOnly(CGeometry *geometry, CConfig *config) {
-  
-  
-  unsigned short iVar, iMarker, MarkerS, MarkerR;
-  unsigned long iVertex, iPoint, nVertexS, nVertexR, nBufferS_Vector, nBufferR_Vector;
-  su2double *Buffer_Receive_U = NULL, *Buffer_Send_U = NULL;
-  
-#ifdef HAVE_MPI
-  int send_to, receive_from;
-  MPI_Status status;
-#endif
-  
-  for (iMarker = 0; iMarker < nMarker; iMarker++) {
-    
-    if ((config->GetMarker_All_KindBC(iMarker) == SEND_RECEIVE) &&
-        (config->GetMarker_All_SendRecv(iMarker) > 0)) {
-      
-      MarkerS = iMarker;  MarkerR = iMarker+1;
-      
-#ifdef HAVE_MPI
-      send_to = config->GetMarker_All_SendRecv(MarkerS)-1;
-      receive_from = abs(config->GetMarker_All_SendRecv(MarkerR))-1;
-#endif
-      
-      nVertexS = geometry->nVertex[MarkerS];  nVertexR = geometry->nVertex[MarkerR];
-      nBufferS_Vector = nVertexS*nVar;     	  nBufferR_Vector = nVertexR*nVar;
-      
-      /*--- Allocate Receive and send buffers  ---*/
-      Buffer_Receive_U = new su2double [nBufferR_Vector];
-      Buffer_Send_U = new su2double[nBufferS_Vector];
-      
-      /*--- Copy the solution that should be sent ---*/
-      for (iVertex = 0; iVertex < nVertexS; iVertex++) {
-        iPoint = geometry->vertex[MarkerS][iVertex]->GetNode();
-        for (iVar = 0; iVar < nVar; iVar++)
-          Buffer_Send_U[iVar*nVertexS+iVertex] = node[iPoint]->GetSolution(iVar);
-      }
-      
-#ifdef HAVE_MPI
-      
-      /*--- Send/Receive information using Sendrecv ---*/
-      SU2_MPI::Sendrecv(Buffer_Send_U, nBufferS_Vector, MPI_DOUBLE, send_to, 0,
-                        Buffer_Receive_U, nBufferR_Vector, MPI_DOUBLE, receive_from, 0, MPI_COMM_WORLD, &status);
-      
-#else
-      
-      /*--- Receive information without MPI ---*/
-      for (iVertex = 0; iVertex < nVertexR; iVertex++) {
-        for (iVar = 0; iVar < nVar; iVar++)
-          Buffer_Receive_U[iVar*nVertexR+iVertex] = Buffer_Send_U[iVar*nVertexR+iVertex];
-      }
-      
-#endif
-      
-      /*--- Deallocate send buffer ---*/
-      delete [] Buffer_Send_U;
-      
-      /*--- Do the coordinate transformation ---*/
-      for (iVertex = 0; iVertex < nVertexR; iVertex++) {
-        
-        /*--- Find point and its type of transformation ---*/
-        iPoint = geometry->vertex[MarkerR][iVertex]->GetNode();
-        
-        /*--- Copy solution variables. ---*/
-        for (iVar = 0; iVar < nVar; iVar++)
-          SolRest[iVar] = Buffer_Receive_U[iVar*nVertexR+iVertex];
-        
-        /*--- Store received values back into the variable. ---*/
-        for (iVar = 0; iVar < nVar; iVar++)
-          node[iPoint]->SetSolution(iVar, SolRest[iVar]);
-        
-      }
-      
-      /*--- Deallocate receive buffer ---*/
-      delete [] Buffer_Receive_U;
-      
-    }
-    
-  }
-  
-}
-
-<<<<<<< HEAD
+
 
 	  unsigned short iVar, iMarker, MarkerS, MarkerR;
 	  unsigned long iVertex, iPoint, nVertexS, nVertexR, nBufferS_Vector, nBufferR_Vector;
@@ -1812,10 +1274,10 @@
 void CFEM_ElasticitySolver::Compute_StiffMatrix(CGeometry *geometry, CSolver **solver_container, CNumerics **numerics, CConfig *config) {
 
 	unsigned long iElem, iVar, jVar;
-	unsigned short iNode,  iDim, nNodes;
+	unsigned short iNode, iDim, nNodes = 0;
 	unsigned long indexNode[8]={0,0,0,0,0,0,0,0};
 	su2double val_Coord;
-	int EL_KIND;
+	int EL_KIND = 0;
 
 	su2double *Kab = NULL;
 	unsigned short NelNodes, jNode;
@@ -1825,7 +1287,7 @@
 	for (iElem = 0; iElem < geometry->GetnElem(); iElem++) {
 
 		if (geometry->elem[iElem]->GetVTK_Type() == TRIANGLE)     {nNodes = 3; EL_KIND = EL_TRIA;}
-		if (geometry->elem[iElem]->GetVTK_Type() == QUADRILATERAL)    {nNodes = 4; EL_KIND = EL_QUAD;}
+		if (geometry->elem[iElem]->GetVTK_Type() == QUADRILATERAL){nNodes = 4; EL_KIND = EL_QUAD;}
 
 		if (geometry->elem[iElem]->GetVTK_Type() == TETRAHEDRON)  {nNodes = 4; EL_KIND = EL_TETRA;}
 		if (geometry->elem[iElem]->GetVTK_Type() == PYRAMID)      {nNodes = 5; EL_KIND = EL_TRIA;}
@@ -1874,10 +1336,10 @@
 void CFEM_ElasticitySolver::Compute_StiffMatrix_NodalStressRes(CGeometry *geometry, CSolver **solver_container, CNumerics **numerics, CConfig *config) {
 
 	unsigned long iElem, iVar, jVar;
-	unsigned short iNode, iDim, nNodes;
+	unsigned short iNode, iDim, nNodes = 0;
 	unsigned long indexNode[8]={0,0,0,0,0,0,0,0};
 	su2double val_Coord, val_Sol;
-	int EL_KIND, iTerm;
+	int EL_KIND = 0, iTerm;
 
 	su2double Ks_ab;
 	su2double *Kab = NULL;
@@ -1897,7 +1359,7 @@
 	for (iElem = 0; iElem < geometry->GetnElem(); iElem++) {
 
 		if (geometry->elem[iElem]->GetVTK_Type() == TRIANGLE)     {nNodes = 3; EL_KIND = EL_TRIA;}
-		if (geometry->elem[iElem]->GetVTK_Type() == QUADRILATERAL)    {nNodes = 4; EL_KIND = EL_QUAD;}
+		if (geometry->elem[iElem]->GetVTK_Type() == QUADRILATERAL){nNodes = 4; EL_KIND = EL_QUAD;}
 
 		if (geometry->elem[iElem]->GetVTK_Type() == TETRAHEDRON)  {nNodes = 4; EL_KIND = EL_TETRA;}
 		if (geometry->elem[iElem]->GetVTK_Type() == PYRAMID)      {nNodes = 5; EL_KIND = EL_TRIA;}
@@ -1993,10 +1455,10 @@
 void CFEM_ElasticitySolver::Compute_MassMatrix(CGeometry *geometry, CSolver **solver_container, CNumerics **numerics, CConfig *config) {
 
 	unsigned long iElem, iVar;
-	unsigned short iNode, iDim, nNodes;
+	unsigned short iNode, iDim, nNodes = 0;
 	unsigned long indexNode[8]={0,0,0,0,0,0,0,0};
 	su2double val_Coord;
-	int EL_KIND;
+	int EL_KIND = 0;
 
 	su2double Mab;
 	unsigned short NelNodes, jNode;
@@ -2006,7 +1468,7 @@
 	for (iElem = 0; iElem < geometry->GetnElem(); iElem++) {
 
 		if (geometry->elem[iElem]->GetVTK_Type() == TRIANGLE)     {nNodes = 3; EL_KIND = EL_TRIA;}
-		if (geometry->elem[iElem]->GetVTK_Type() == QUADRILATERAL)    {nNodes = 4; EL_KIND = EL_QUAD;}
+		if (geometry->elem[iElem]->GetVTK_Type() == QUADRILATERAL){nNodes = 4; EL_KIND = EL_QUAD;}
 
 		if (geometry->elem[iElem]->GetVTK_Type() == TETRAHEDRON)  {nNodes = 4; EL_KIND = EL_TETRA;}
 		if (geometry->elem[iElem]->GetVTK_Type() == PYRAMID)      {nNodes = 5; EL_KIND = EL_TRIA;}
@@ -2051,10 +1513,10 @@
 
 
 	unsigned long iElem, iVar;
-	unsigned short iNode, iDim, nNodes;
+	unsigned short iNode, iDim, nNodes = 0;
 	unsigned long indexNode[8]={0,0,0,0,0,0,0,0};
 	su2double val_Coord, val_Sol;
-	int EL_KIND;
+	int EL_KIND = 0;
 
 	su2double *Ta = NULL;
 	unsigned short NelNodes;
@@ -2064,7 +1526,7 @@
 	for (iElem = 0; iElem < geometry->GetnElem(); iElem++) {
 
 		if (geometry->elem[iElem]->GetVTK_Type() == TRIANGLE)     {nNodes = 3; EL_KIND = EL_TRIA;}
-		if (geometry->elem[iElem]->GetVTK_Type() == QUADRILATERAL)    {nNodes = 4; EL_KIND = EL_QUAD;}
+		if (geometry->elem[iElem]->GetVTK_Type() == QUADRILATERAL){nNodes = 4; EL_KIND = EL_QUAD;}
 
 		if (geometry->elem[iElem]->GetVTK_Type() == TETRAHEDRON)  {nNodes = 4; EL_KIND = EL_TETRA;}
 		if (geometry->elem[iElem]->GetVTK_Type() == PYRAMID)      {nNodes = 5; EL_KIND = EL_TRIA;}
@@ -2107,7 +1569,7 @@
 	unsigned short nNodes, nStress;
 	unsigned long indexNode[8]={0,0,0,0,0,0,0,0};
 	su2double val_Coord, val_Sol;
-	int EL_KIND;
+	int EL_KIND = 0;
 
 	bool dynamic = (config->GetDynamic_Analysis() == DYNAMIC);
 
@@ -2131,7 +1593,7 @@
 	for (iElem = 0; iElem < geometry->GetnElem(); iElem++) {
 
 		if (geometry->elem[iElem]->GetVTK_Type() == TRIANGLE)     {nNodes = 3; EL_KIND = EL_TRIA;}
-		if (geometry->elem[iElem]->GetVTK_Type() == QUADRILATERAL)    {nNodes = 4; EL_KIND = EL_QUAD;}
+		if (geometry->elem[iElem]->GetVTK_Type() == QUADRILATERAL){nNodes = 4; EL_KIND = EL_QUAD;}
 
 		if (geometry->elem[iElem]->GetVTK_Type() == TETRAHEDRON)  {nNodes = 4; EL_KIND = EL_TETRA;}
 		if (geometry->elem[iElem]->GetVTK_Type() == PYRAMID)      {nNodes = 5; EL_KIND = EL_TRIA;}
@@ -2380,10 +1842,10 @@
 void CFEM_ElasticitySolver::Compute_DeadLoad(CGeometry *geometry, CSolver **solver_container, CNumerics **numerics, CConfig *config) {
 
 	unsigned long iElem, iVar;
-	unsigned short iNode, iDim, nNodes;
+	unsigned short iNode, iDim, nNodes = 0;
 	unsigned long indexNode[8]={0,0,0,0,0,0,0,0};
 	su2double val_Coord;
-	int EL_KIND;
+	int EL_KIND = 0;
 
 	su2double *Dead_Load = NULL;
 	unsigned short NelNodes;
@@ -2393,7 +1855,7 @@
 	for (iElem = 0; iElem < geometry->GetnElem(); iElem++) {
 
 		if (geometry->elem[iElem]->GetVTK_Type() == TRIANGLE)     {nNodes = 3; EL_KIND = EL_TRIA;}
-		if (geometry->elem[iElem]->GetVTK_Type() == QUADRILATERAL)    {nNodes = 4; EL_KIND = EL_QUAD;}
+		if (geometry->elem[iElem]->GetVTK_Type() == QUADRILATERAL){nNodes = 4; EL_KIND = EL_QUAD;}
 
 		if (geometry->elem[iElem]->GetVTK_Type() == TETRAHEDRON)  {nNodes = 4; EL_KIND = EL_TETRA;}
 		if (geometry->elem[iElem]->GetVTK_Type() == PYRAMID)      {nNodes = 5; EL_KIND = EL_TRIA;}
@@ -2600,9 +2062,8 @@
 
 	su2double solNorm = 0.0, solNorm_recv = 0.0;
 
+#ifdef HAVE_MPI
     int rank = MASTER_NODE;
-
-#ifdef HAVE_MPI
     MPI_Comm_rank(MPI_COMM_WORLD, &rank);
 #endif
 
@@ -2653,8 +2114,7 @@
 
 		Set_MPI_Solution(geometry, config);
 
-	}
-	else{
+	} else{
 
 			/*--- If the problem is linear, the only check we do is the RMS of the displacements ---*/
 
@@ -3471,9 +2931,9 @@
 											CGeometry **flow_geometry, CConfig *fea_config,
 											CConfig *flow_config, CNumerics *fea_numerics) {
 
-	unsigned short nMarkerFSI, nMarkerStruct, nMarkerFlow;		// Number of markers on FSI problem, FEA and Flow side
-	unsigned short iMarkerFSI, iMarkerStruct, iMarkerFlow;		// Variables for iteration over markers
-	int Marker_Flow = -1, Marker_Struct = -1;
+	unsigned short nMarkerFSI, nMarkerFlow;		// Number of markers on FSI problem, FEA and Flow side
+	unsigned short iMarkerFSI, iMarkerFlow;		// Variables for iteration over markers
+	int Marker_Flow = -1;
 
 	unsigned long iVertex, iPoint;								// Variables for iteration over vertices and nodes
 
@@ -3528,8 +2988,6 @@
 	/*--- Number of markers on the FSI interface ---*/
 
 	nMarkerFSI = (fea_config->GetMarker_n_FSIinterface())/2;
-
-	nMarkerStruct  = fea_geometry[MESH_0]->GetnMarker();		// Retrieve total number of markers on FEA side
 	nMarkerFlow = flow_geometry[MESH_0]->GetnMarker();		// Retrieve total number of markers on Fluid side
 
 	// Parameters for the calculations
@@ -3539,7 +2997,7 @@
 	// Dij: Dirac delta
 	su2double Pn = 0.0, Pinf = 0.0, div_vel = 0.0, Dij = 0.0;
 	su2double Viscosity = 0.0;
-	su2double **Grad_PrimVar;
+	su2double **Grad_PrimVar = NULL;
 	su2double Tau[3][3];
 
 	unsigned long Point_Flow, Point_Struct;
@@ -3550,7 +3008,7 @@
 
 #ifndef HAVE_MPI
 
-	unsigned long nVertexFEA, nVertexFlow;						// Number of vertices on FEA and Flow side
+	unsigned long nVertexFlow;						// Number of vertices on FEA and Flow side
 
 	for (iPoint = 0; iPoint < nPoint; iPoint++){
 		node[iPoint]->Clear_FlowTraction();
@@ -3561,13 +3019,6 @@
 	for (iMarkerFSI = 0; iMarkerFSI < nMarkerFSI; iMarkerFSI++){
 
 		/*--- Identification of the markers ---*/
-
-		/*--- Current structural marker ---*/
-		for (iMarkerStruct = 0; iMarkerStruct < nMarkerStruct; iMarkerStruct++){
-			if ( fea_config->GetMarker_All_FSIinterface(iMarkerStruct) == (iMarkerFSI+1)){
-				Marker_Struct = iMarkerStruct;
-			}
-		}
 
 		/*--- Current fluid marker ---*/
 		for (iMarkerFlow = 0; iMarkerFlow < nMarkerFlow; iMarkerFlow++){
@@ -3576,7 +3027,6 @@
 			}
 		}
 
-		nVertexFEA = fea_geometry[MESH_0]->GetnVertex(Marker_Struct);		// Retrieve total number of vertices on FEA marker
 		nVertexFlow = flow_geometry[MESH_0]->GetnVertex(Marker_Flow);  // Retrieve total number of vertices on Fluid marker
 
 		/*--- Loop over the nodes in the fluid mesh, calculate the tf vector (unitary) ---*/
@@ -3659,2796 +3109,698 @@
 
 	}
 
-=======
-void CFEM_ElasticitySolver::Set_MPI_Solution_Pred(CGeometry *geometry, CConfig *config) {
-  
-  
-  unsigned short iVar, iMarker, MarkerS, MarkerR;
-  unsigned long iVertex, iPoint, nVertexS, nVertexR, nBufferS_Vector, nBufferR_Vector;
-  su2double *Buffer_Receive_U = NULL, *Buffer_Send_U = NULL;
-  
+#else
+
+    int rank = MASTER_NODE;
+    int size = SINGLE_NODE;
+
+    MPI_Comm_rank(MPI_COMM_WORLD, &rank);
+    MPI_Comm_size(MPI_COMM_WORLD, &size);
+
+    unsigned long nLocalVertexStruct = 0, nLocalVertexFlow = 0;
+
+	unsigned long MaxLocalVertexStruct = 0, MaxLocalVertexFlow = 0;
+
+	unsigned long nBuffer_FlowTraction = 0, nBuffer_StructTraction = 0;
+	unsigned long nBuffer_DonorIndices = 0, nBuffer_SetIndex = 0;
+
+	unsigned long Processor_Struct;
+
+	int iProcessor, nProcessor = 0;
+
+	unsigned short nMarkerStruct, iMarkerStruct;		// Variables for iteration over markers
+	int Marker_Struct = -1;
+
+	/*--- Number of markers on the FSI interface ---*/
+
+	nMarkerFSI     = (flow_config->GetMarker_n_FSIinterface())/2;
+	nMarkerStruct  = fea_geometry[MESH_0]->GetnMarker();
+	nMarkerFlow    = flow_geometry[MESH_0]->GetnMarker();
+
+	nProcessor = size;
+
+	for (iPoint = 0; iPoint < nPoint; iPoint++){
+		node[iPoint]->Clear_FlowTraction();
+	}
+
+	/*--- Outer loop over the markers on the FSI interface: compute one by one ---*/
+	/*--- The tags are always an integer greater than 1: loop from 1 to nMarkerFSI ---*/
+
+	for (iMarkerFSI = 1; iMarkerFSI <= nMarkerFSI; iMarkerFSI++){
+
+		Marker_Struct = -1;
+		Marker_Flow = -1;
+
+		/*--- Initialize pointer buffers inside the loop, so we can delete for each marker. ---*/
+		unsigned long Buffer_Send_nVertexStruct[1], *Buffer_Recv_nVertexStruct = NULL;
+		unsigned long Buffer_Send_nVertexFlow[1], *Buffer_Recv_nVertexFlow = NULL;
+
+		/*--- The markers on the fluid and structural side are tagged with the same index.
+		 *--- This is independent of the MPI domain decomposition.
+		 *--- We need to loop over all markers on both sides and get the number of nodes
+		 *--- that belong to each FSI marker for each processor ---*/
+
+		/*--- On the structural side ---*/
+
+		for (iMarkerStruct = 0; iMarkerStruct < nMarkerStruct; iMarkerStruct++){
+			/*--- If the tag GetMarker_All_FSIinterface(iMarkerStruct) equals the index we are looping at ---*/
+			if ( fea_config->GetMarker_All_FSIinterface(iMarkerStruct) == iMarkerFSI ){
+				/*--- We have identified the local index of the FEA marker ---*/
+				/*--- Store the number of local points that belong to Marker_Struct on each processor ---*/
+				/*--- This includes the halo nodes ---*/
+				nLocalVertexStruct = fea_geometry[MESH_0]->GetnVertex(iMarkerStruct);
+				/*--- Store the identifier for the structural marker ---*/
+				Marker_Struct = iMarkerStruct;
+				/*--- Exit the for loop: we have found the local index for iMarkerFSI on the FEA side ---*/
+				break;
+			}
+			else {
+				/*--- If the tag hasn't matched any tag within the FEA markers ---*/
+				nLocalVertexStruct = 0;
+				Marker_Struct = -1;
+			}
+		}
+
+		/*--- On the fluid side ---*/
+
+		for (iMarkerFlow = 0; iMarkerFlow < nMarkerFlow; iMarkerFlow++){
+			/*--- If the tag GetMarker_All_FSIinterface(iMarkerFlow) equals the index we are looping at ---*/
+			if ( flow_config->GetMarker_All_FSIinterface(iMarkerFlow) == iMarkerFSI ){
+				/*--- We have identified the local index of the Flow marker ---*/
+				/*--- Store the number of local points that belong to Marker_Flow on each processor ---*/
+				/*--- This includes the halo nodes ---*/
+				nLocalVertexFlow = flow_geometry[MESH_0]->GetnVertex(iMarkerFlow);
+				/*--- Store the identifier for the fluid marker ---*/
+				Marker_Flow = iMarkerFlow;
+				/*--- Exit the for loop: we have found the local index for iMarkerFSI on the FEA side ---*/
+				break;
+			}
+			else {
+				/*--- If the tag hasn't matched any tag within the Flow markers ---*/
+				nLocalVertexFlow = 0;
+				Marker_Flow = -1;
+			}
+		}
+
+		Buffer_Send_nVertexStruct[0] = nLocalVertexStruct;							    // Retrieve total number of vertices on FEA marker
+		Buffer_Send_nVertexFlow[0] = nLocalVertexFlow;								    // Retrieve total number of vertices on Flow marker
+		if (rank == MASTER_NODE) Buffer_Recv_nVertexStruct = new unsigned long[size];   // Allocate memory to receive how many vertices are on each rank on the structural side
+		if (rank == MASTER_NODE) Buffer_Recv_nVertexFlow = new unsigned long[size];     // Allocate memory to receive how many vertices are on each rank on the fluid side
+
+		/*--- We receive MaxLocalVertexFEA as the maximum number of vertices in one single processor on the structural side---*/
+		SU2_MPI::Allreduce(&nLocalVertexStruct, &MaxLocalVertexStruct, 1, MPI_UNSIGNED_LONG, MPI_MAX, MPI_COMM_WORLD);
+		/*--- We receive MaxLocalVertexFlow as the maximum number of vertices in one single processor on the fluid side ---*/
+		SU2_MPI::Allreduce(&nLocalVertexFlow, &MaxLocalVertexFlow, 1, MPI_UNSIGNED_LONG, MPI_MAX, MPI_COMM_WORLD);
+
+		/*--- We gather a vector in MASTER_NODE that determines how many elements are there on each processor on the structural side ---*/
+		SU2_MPI::Gather(&Buffer_Send_nVertexStruct, 1, MPI_UNSIGNED_LONG, Buffer_Recv_nVertexStruct, 1, MPI_UNSIGNED_LONG, MASTER_NODE, MPI_COMM_WORLD);
+		/*--- We gather a vector in MASTER_NODE that determines how many elements are there on each processor on the fluid side ---*/
+		SU2_MPI::Gather(&Buffer_Send_nVertexFlow, 1, MPI_UNSIGNED_LONG, Buffer_Recv_nVertexFlow, 1, MPI_UNSIGNED_LONG, MASTER_NODE, MPI_COMM_WORLD);
+
+		/*--- We will be gathering the structural coordinates into the master node ---*/
+		/*--- Then we will distribute them using a scatter operation into the appropriate fluid processor ---*/
+		nBuffer_FlowTraction = MaxLocalVertexFlow * nDim;
+		nBuffer_StructTraction = MaxLocalVertexStruct * nDim;
+
+		/*--- We will be gathering donor index and donor processor (for flow -> donor = structure) ---*/
+		/*--- Then we will pass on to the structural side the index (fea point) to the appropriate processor ---*/
+		nBuffer_DonorIndices = 2 * MaxLocalVertexFlow;
+		nBuffer_SetIndex = MaxLocalVertexStruct;
+
+		/*--- Send and Recv buffers ---*/
+
+		/*--- Buffers to send and receive the structural coordinates ---*/
+		su2double *Buffer_Send_FlowTraction = new su2double[nBuffer_FlowTraction];
+		su2double *Buffer_Recv_FlowTraction = NULL;
+
+		/*--- Buffers to send and receive the donor index and processor ---*/
+		long *Buffer_Send_DonorIndices = new long[nBuffer_DonorIndices];
+		long *Buffer_Recv_DonorIndices = NULL;
+
+		/*--- Buffers to send and receive the new fluid coordinates ---*/
+		su2double *Buffer_Send_StructTraction = NULL;
+		su2double *Buffer_Recv_StructTraction = new su2double[nBuffer_StructTraction];
+
+		/*--- Buffers to send and receive the fluid index ---*/
+		long *Buffer_Send_SetIndex = NULL;
+		long *Buffer_Recv_SetIndex = new long[nBuffer_SetIndex];
+
+		/*--- Prepare the receive buffers (1st step) and send buffers (2nd step) on the master node only. ---*/
+
+		if (rank == MASTER_NODE) {
+			Buffer_Recv_FlowTraction  = new su2double[size*nBuffer_FlowTraction];
+			Buffer_Recv_DonorIndices = new long[size*nBuffer_DonorIndices];
+			Buffer_Send_StructTraction = new su2double[size*nBuffer_StructTraction];
+			Buffer_Send_SetIndex     = new long[size*nBuffer_SetIndex];
+		}
+
+		/*--- On the fluid side ---*/
+
+		/*--- If this processor owns the marker we are looping at on the structural side ---*/
+
+		/*--- First we initialize all of the indices and processors to -1 ---*/
+		/*--- This helps on identifying halo nodes and avoids setting wrong values ---*/
+		for (iVertex = 0; iVertex < nBuffer_DonorIndices; iVertex++)
+			Buffer_Send_DonorIndices[iVertex] = -1;
+
+		if (Marker_Flow >= 0){
+
+			/*--- We have identified the local index of the FEA marker ---*/
+			/*--- We loop over all the vertices in that marker and in that particular processor ---*/
+
+			for (iVertex = 0; iVertex < nLocalVertexFlow; iVertex++){
+
+		        Point_Flow = flow_geometry[MESH_0]->vertex[Marker_Flow][iVertex]->GetNode();
+
+		        Point_Struct = flow_geometry[MESH_0]->vertex[Marker_Flow][iVertex]->GetDonorPoint();
+
+		        Processor_Struct = flow_geometry[MESH_0]->vertex[Marker_Flow][iVertex]->GetDonorProcessor();
+
+				// Get the normal at the vertex: this normal goes inside the fluid domain.
+				Normal_Flow = flow_geometry[MESH_0]->vertex[Marker_Flow][iVertex]->GetNormal();
+
+				// Retrieve the values of pressure, viscosity and density
+				if (incompressible){
+
+					Pn = flow_solution[MESH_0][FLOW_SOL]->node[Point_Flow]->GetPressureInc();
+					Pinf = flow_solution[MESH_0][FLOW_SOL]->GetPressure_Inf();
+
+					if (viscous_flow){
+
+						Grad_PrimVar = flow_solution[MESH_0][FLOW_SOL]->node[Point_Flow]->GetGradient_Primitive();
+						Viscosity = flow_solution[MESH_0][FLOW_SOL]->node[Point_Flow]->GetLaminarViscosityInc();
+					}
+				}
+				else if (compressible){
+
+					Pn = flow_solution[MESH_0][FLOW_SOL]->node[Point_Flow]->GetPressure();
+					Pinf = flow_solution[MESH_0][FLOW_SOL]->GetPressure_Inf();
+
+					if (viscous_flow){
+
+						Grad_PrimVar = flow_solution[MESH_0][FLOW_SOL]->node[Point_Flow]->GetGradient_Primitive();
+						Viscosity = flow_solution[MESH_0][FLOW_SOL]->node[Point_Flow]->GetLaminarViscosity();
+					}
+				}
+
+				// Calculate tn in the fluid nodes for the inviscid term --> Units of force (non-dimensional).
+				for (iDim = 0; iDim < nDim; iDim++) {
+					tn_f[iDim] = -(Pn-Pinf)*Normal_Flow[iDim];
+				}
+
+				// Calculate tn in the fluid nodes for the viscous term
+
+				if ((incompressible || compressible) && viscous_flow){
+
+					// Divergence of the velocity
+					div_vel = 0.0; for (iDim = 0; iDim < nDim; iDim++) div_vel += Grad_PrimVar[iDim+1][iDim];
+					if (incompressible) div_vel = 0.0;
+
+					for (iDim = 0; iDim < nDim; iDim++) {
+
+						for (jDim = 0 ; jDim < nDim; jDim++) {
+							// Dirac delta
+							Dij = 0.0; if (iDim == jDim) Dij = 1.0;
+
+							// Viscous stress
+							Tau[iDim][jDim] = Viscosity*(Grad_PrimVar[jDim+1][iDim] + Grad_PrimVar[iDim+1][jDim]) -
+									TWO3*Viscosity*div_vel*Dij;
+
+							// Viscous component in the tn vector --> Units of force (non-dimensional).
+							tn_f[iDim] += Tau[iDim][jDim]*Normal_Flow[jDim];
+						}
+					}
+				}
+
+				for (iDim = 0; iDim < nDim; iDim++){
+					Buffer_Send_FlowTraction[iVertex*nDim+iDim] = tn_f[iDim]*factorForces*ModAmpl;
+				}
+				/*--- If this processor owns the node ---*/
+				if (flow_geometry[MESH_0]->node[Point_Flow]->GetDomain()){
+					Buffer_Send_DonorIndices[2*iVertex]     = Point_Struct;
+					Buffer_Send_DonorIndices[2*iVertex + 1] = Processor_Struct;
+				}
+				else{
+					/*--- We set the values to be -1 to be able to identify them later as halo nodes ---*/
+					Buffer_Send_DonorIndices[2*iVertex]     = -1;
+					Buffer_Send_DonorIndices[2*iVertex + 1] = -1;
+				}
+
+			}
+		}
+
+		/*--- Once all the messages have been sent, we gather them all into the MASTER_NODE ---*/
+		SU2_MPI::Gather(Buffer_Send_FlowTraction, nBuffer_FlowTraction, MPI_DOUBLE, Buffer_Recv_FlowTraction, nBuffer_FlowTraction, MPI_DOUBLE, MASTER_NODE, MPI_COMM_WORLD);
+		SU2_MPI::Gather(Buffer_Send_DonorIndices, nBuffer_DonorIndices, MPI_LONG, Buffer_Recv_DonorIndices, nBuffer_DonorIndices, MPI_LONG, MASTER_NODE, MPI_COMM_WORLD);
+
+//		if (rank == MASTER_NODE){
+//			cout << endl << "-----------------------------------------------------------" << endl;
+//			cout << "For tag " << iMarkerFSI << ":" << endl;
+//			for (iProcessor = 0; iProcessor < nProcessor; iProcessor++){
+//				cout << "The processor " << iProcessor << " has " << Buffer_Recv_nVertexStruct[iProcessor] << " nodes on the structural side and ";
+//				cout << Buffer_Recv_nVertexFlow[iProcessor] << " nodes on the fluid side " << endl;
+//			}
+//			cout << "The max number of vertices is " << MaxLocalVertexStruct << " on the structural side and ";
+//			cout << MaxLocalVertexFlow << " on the fluid side." << endl;
+//
+//			cout << "---------------- Check received buffers ---------------------" << endl;
+//			for (iProcessor = 0; iProcessor < nProcessor; iProcessor++){
+//				long initialIndex, initialIndex2;
+//				initialIndex = iProcessor*nBuffer_FlowTraction;
+//				initialIndex2 = iProcessor*nBuffer_DonorIndices;
+//				for (long iCheck = 0; iCheck < Buffer_Recv_nVertexStruct[iProcessor]; iCheck++){
+//					cout << "From processor " << iProcessor << " we get coordinates (";
+//						for (iDim = 0; iDim < nDim; iDim++)
+//							cout << Buffer_Recv_FlowTraction[initialIndex+iCheck*nDim+iDim] << ",";
+//					cout << "), the donor index for the flow " << Buffer_Recv_DonorIndices[initialIndex2+iCheck*2] ;
+//					cout << " and the donor processor " << Buffer_Recv_DonorIndices[initialIndex2+iCheck*2+1] << endl;
+//
+//				}
+//			}
+//
+//		}
+
+		/*--- Counter to determine where in the array we have to set the information ---*/
+		long *Counter_Processor_Struct = NULL;
+		long iProcessor_Flow = 0, iIndex_Flow = 0;
+		long iProcessor_Struct = 0, iPoint_Struct = 0, iIndex_Struct = 0;
+		long Point_Struct_Send, Processor_Struct_Send;
+
+		/*--- Now we pack the information to send it over to the different processors ---*/
+
+		if (rank == MASTER_NODE){
+
+			/*--- We set the counter to 0 ---*/
+			Counter_Processor_Struct = new long[nProcessor];
+			for (iProcessor = 0; iProcessor < nProcessor; iProcessor++){
+				Counter_Processor_Struct[iProcessor] = 0;
+			}
+
+			/*--- First we initialize the index vector to -1 ---*/
+			/*--- This helps on identifying halo nodes and avoids setting wrong values ---*/
+			for (iVertex = 0; iVertex < nProcessor*nBuffer_SetIndex; iVertex++)
+				Buffer_Send_SetIndex[iVertex] = -2;
+
+			/*--- As of now we do the loop over the flow points ---*/
+			/*--- The number of points for flow and structure does not necessarily have to match ---*/
+			/*--- In fact, it's possible that a processor asks for nStruct nodes and there are only ---*/
+			/*--- nFlow < nStruct available; this is due to halo nodes ---*/
+
+			/*--- For every processor from which we have received information ---*/
+			/*--- (This is, for every processor on the structural side) ---*/
+			for (iProcessor = 0; iProcessor < nProcessor; iProcessor++){
+
+				/*--- This is the initial index on the coordinates buffer for that particular processor on the structural side ---*/
+				iProcessor_Flow = iProcessor*nBuffer_FlowTraction;
+				/*--- This is the initial index on the donor index/processor buffer for that particular processor on the structural side ---*/
+				iIndex_Flow = iProcessor*nBuffer_DonorIndices;
+
+				/*--- For every vertex in the information retreived from iProcessor ---*/
+				for (iVertex = 0; iVertex < Buffer_Recv_nVertexFlow[iProcessor]; iVertex++) {
+
+					/*--- The processor and index for the flow are: ---*/
+					Processor_Struct_Send = Buffer_Recv_DonorIndices[iIndex_Flow+iVertex*2+1];
+					Point_Struct_Send     = Buffer_Recv_DonorIndices[iIndex_Flow+iVertex*2];
+
+					/*--- Load the buffer at the appropriate position ---*/
+					/*--- This is determined on the fluid side by:
+					 *--- Processor_Flow*nBuffer_StructTraction -> Initial position of the processor array (fluid side)
+					 *--- +
+					 *--- Counter_Processor_Struct*nDim -> Initial position of the nDim array for the particular point on the fluid side
+					 *--- +
+					 *--- iDim -> Position within the nDim array that corresponds to a point
+					 *---
+					 *--- While on the structural side is:
+					 *--- iProcessor*nBuffer_FlowTraction -> Initial position on the processor array (structural side)
+					 *--- +
+					 *--- iVertex*nDim -> Initial position of the nDim array for the particular point on the structural side
+					 */
+
+					/*--- We check that we are not setting the value for a halo node ---*/
+					if (Point_Struct_Send != -1){
+						iProcessor_Struct = Processor_Struct_Send*nBuffer_StructTraction;
+						iIndex_Struct = Processor_Struct_Send*nBuffer_SetIndex;
+						iPoint_Struct = Counter_Processor_Struct[Processor_Struct_Send]*nDim;
+
+						for (iDim = 0; iDim < nDim; iDim++)
+							Buffer_Send_StructTraction[iProcessor_Struct + iPoint_Struct + iDim] = Buffer_Recv_FlowTraction[iProcessor_Flow + iVertex*nDim + iDim];
+
+						/*--- We set the fluid index at an appropriate position matching the coordinates ---*/
+						Buffer_Send_SetIndex[iIndex_Struct + Counter_Processor_Struct[Processor_Struct_Send]] = Point_Struct_Send;
+
+						Counter_Processor_Struct[Processor_Struct_Send]++;
+					}
+
+				}
+
+			}
+
+//			cout << "---------------- Check send buffers ---------------------" << endl;
+//
+//			for (iProcessor = 0; iProcessor < nProcessor; iProcessor++){
+//				long initialIndex, initialIndex2;
+//				initialIndex = iProcessor*nBuffer_StructTraction;
+//				initialIndex2 = iProcessor*nBuffer_SetIndex;
+//				for (long iCheck = 0; iCheck < Buffer_Recv_nVertexFlow[iProcessor]; iCheck++){
+//					cout << "Processor " << iProcessor << " will receive the node " ;
+//					cout << Buffer_Send_SetIndex[initialIndex2+iCheck] << " which corresponds to the coordinates ";
+//					for (iDim = 0; iDim < nDim; iDim++)
+//						cout << "x" << iDim << "=" << Buffer_Send_StructTraction[initialIndex + iCheck*nDim + iDim] << ", ";
+//					cout << endl;
+//				}
+//
+//			}
+
+		}
+
+		/*--- Once all the messages have been prepared, we scatter them all from the MASTER_NODE ---*/
+		SU2_MPI::Scatter(Buffer_Send_StructTraction, nBuffer_StructTraction, MPI_DOUBLE, Buffer_Recv_StructTraction, nBuffer_StructTraction, MPI_DOUBLE, MASTER_NODE, MPI_COMM_WORLD);
+		SU2_MPI::Scatter(Buffer_Send_SetIndex, nBuffer_SetIndex, MPI_LONG, Buffer_Recv_SetIndex, nBuffer_SetIndex, MPI_LONG, MASTER_NODE, MPI_COMM_WORLD);
+
+		long indexPoint_iVertex, Point_Struct_Check;
+		long Point_Struct_Recv;
+
+		/*--- For the flow marker we are studying ---*/
+		if (Marker_Struct >= 0){
+
+			/*--- We have identified the local index of the Structural marker ---*/
+			/*--- We loop over all the vertices in that marker and in that particular processor ---*/
+
+			for (iVertex = 0; iVertex < nLocalVertexStruct; iVertex++){
+
+				Point_Struct_Recv = fea_geometry[MESH_0]->vertex[Marker_Struct][iVertex]->GetNode();
+
+				if (fea_geometry[MESH_0]->node[Point_Struct_Recv]->GetDomain()){
+					/*--- Find the index of the point Point_Struct in the buffer Buffer_Recv_SetIndex ---*/
+					indexPoint_iVertex = std::distance(Buffer_Recv_SetIndex, std::find(Buffer_Recv_SetIndex, Buffer_Recv_SetIndex + MaxLocalVertexStruct, Point_Struct_Recv));
+
+					Point_Struct_Check = Buffer_Recv_SetIndex[indexPoint_iVertex];
+
+					if (Point_Struct_Check < 0) {
+						cout << "WARNING: A nonphysical point is being considered for traction transfer." << endl;
+						exit(EXIT_FAILURE);
+					}
+
+					for (iDim = 0; iDim < nDim; iDim++)
+						Residual[iDim] = Buffer_Recv_StructTraction[indexPoint_iVertex*nDim+iDim];
+
+					/*--- Add to the Flow traction ---*/
+					node[Point_Struct_Recv]->Add_FlowTraction(Residual);
+
+				}
+
+			}
+
+		}
+
+		delete [] Buffer_Send_FlowTraction;
+		delete [] Buffer_Send_DonorIndices;
+		delete [] Buffer_Recv_StructTraction;
+		delete [] Buffer_Recv_SetIndex;
+
+		if (rank == MASTER_NODE) {
+			delete [] Buffer_Recv_nVertexStruct;
+			delete [] Buffer_Recv_nVertexFlow;
+			delete [] Buffer_Recv_FlowTraction;
+			delete [] Buffer_Recv_DonorIndices;
+			delete [] Buffer_Send_StructTraction;
+			delete [] Buffer_Send_SetIndex;
+			delete [] Counter_Processor_Struct;
+		}
+
+	}
+
+#endif
+
+	delete[] tn_f;
+
+
+}
+
+void CFEM_ElasticitySolver::SetFEA_Load_Int(CSolver ***flow_solution, CGeometry **fea_geometry,
+											CGeometry **flow_geometry, CConfig *fea_config,
+											CConfig *flow_config, CNumerics *fea_numerics){ }
+
+void CFEM_ElasticitySolver::PredictStruct_Displacement(CGeometry **fea_geometry,
+                            				CConfig *fea_config, CSolver ***fea_solution){
+
+    unsigned short predOrder = fea_config->GetPredictorOrder();
+	su2double Delta_t = fea_config->GetDelta_DynTime();
+    unsigned long iPoint, iDim;
+    su2double *solDisp, *solVel, *solVel_tn, *valPred;
+
+    //To nPointDomain: we need to communicate the predicted solution after setting it
+    for (iPoint=0; iPoint < nPointDomain; iPoint++){
+    	if (predOrder==0) fea_solution[MESH_0][FEA_SOL]->node[iPoint]->SetSolution_Pred();
+    	else if (predOrder==1) {
+
+    		solDisp = fea_solution[MESH_0][FEA_SOL]->node[iPoint]->GetSolution();
+    		solVel = fea_solution[MESH_0][FEA_SOL]->node[iPoint]->GetSolution_Vel();
+    		valPred = fea_solution[MESH_0][FEA_SOL]->node[iPoint]->GetSolution_Pred();
+
+    		for (iDim=0; iDim < nDim; iDim++){
+    			valPred[iDim] = solDisp[iDim] + Delta_t*solVel[iDim];
+    		}
+
+    	}
+    	else if (predOrder==2) {
+
+    		solDisp = fea_solution[MESH_0][FEA_SOL]->node[iPoint]->GetSolution();
+    		solVel = fea_solution[MESH_0][FEA_SOL]->node[iPoint]->GetSolution_Vel();
+    		solVel_tn = fea_solution[MESH_0][FEA_SOL]->node[iPoint]->GetSolution_Vel_time_n();
+    		valPred = fea_solution[MESH_0][FEA_SOL]->node[iPoint]->GetSolution_Pred();
+
+    		for (iDim=0; iDim < nDim; iDim++){
+    			valPred[iDim] = solDisp[iDim] + 0.5*Delta_t*(3*solVel[iDim]-solVel_tn[iDim]);
+    		}
+
+    	}
+    	else {
+    		cout<< "Higher order predictor not implemented. Solving with order 0." << endl;
+    		fea_solution[MESH_0][FEA_SOL]->node[iPoint]->SetSolution_Pred();
+    	}
+    }
+
+}
+
+void CFEM_ElasticitySolver::ComputeAitken_Coefficient(CGeometry **fea_geometry, CConfig *fea_config,
+        				  CSolver ***fea_solution, unsigned long iFSIIter){
+
+    unsigned long iPoint, iDim;
+    su2double rbuf_numAitk = 0, sbuf_numAitk = 0;
+    su2double rbuf_denAitk = 0, sbuf_denAitk = 0;
+
+    su2double *dispPred, *dispCalc, *dispPred_Old, *dispCalc_Old;
+    su2double deltaU[3] = {0.0, 0.0, 0.0}, deltaU_p1[3] = {0.0, 0.0, 0.0};
+    su2double delta_deltaU[3] = {0.0, 0.0, 0.0};
+	su2double CurrentTime=fea_config->GetCurrent_DynTime();
+	su2double Static_Time=fea_config->GetStatic_Time();
+	su2double WAitkDyn_tn1, WAitkDyn_Max, WAitkDyn_Min, WAitkDyn;
+
+	unsigned short RelaxMethod_FSI = fea_config->GetRelaxation_Method_FSI();
+
+	int rank = MASTER_NODE;
+	#ifdef HAVE_MPI
+		MPI_Comm_rank(MPI_COMM_WORLD, &rank);
+	#endif
+
+    ofstream historyFile_FSI;
+	bool writeHistFSI = fea_config->GetWrite_Conv_FSI();
+	if (writeHistFSI && (rank == MASTER_NODE)){
+		char cstrFSI[200];
+		string filenameHistFSI = fea_config->GetConv_FileName_FSI();
+		strcpy (cstrFSI, filenameHistFSI.data());
+		historyFile_FSI.open (cstrFSI, std::ios_base::app);
+	}
+
+
+	/*--- Only when there is movement, and a dynamic coefficient is requested, it makes sense to compute the Aitken's coefficient ---*/
+
+	if (CurrentTime > Static_Time) {
+
+		if (RelaxMethod_FSI == NO_RELAXATION){
+
+			if (writeHistFSI && (rank == MASTER_NODE)){
+
+				SetWAitken_Dyn(1.0);
+
+				if (iFSIIter == 0) historyFile_FSI << " " << endl ;
+				historyFile_FSI << setiosflags(ios::fixed) << setprecision(4) << CurrentTime << "," ;
+				historyFile_FSI << setiosflags(ios::fixed) << setprecision(1) << iFSIIter << "," ;
+				if (iFSIIter == 0) historyFile_FSI << setiosflags(ios::scientific) << setprecision(4) << 1.0 ;
+				else historyFile_FSI << setiosflags(ios::scientific) << setprecision(4) << 1.0 << "," ;
+			}
+
+		}
+		else if (RelaxMethod_FSI == FIXED_PARAMETER){
+
+			if (writeHistFSI && (rank == MASTER_NODE)){
+
+				SetWAitken_Dyn(fea_config->GetAitkenStatRelax());
+
+				if (iFSIIter == 0) historyFile_FSI << " " << endl ;
+				historyFile_FSI << setiosflags(ios::fixed) << setprecision(4) << CurrentTime << "," ;
+				historyFile_FSI << setiosflags(ios::fixed) << setprecision(1) << iFSIIter << "," ;
+				if (iFSIIter == 0) historyFile_FSI << setiosflags(ios::scientific) << setprecision(4) << fea_config->GetAitkenStatRelax() ;
+				else historyFile_FSI << setiosflags(ios::scientific) << setprecision(4) << fea_config->GetAitkenStatRelax() << "," ;
+			}
+
+		}
+		else if (RelaxMethod_FSI == AITKEN_DYNAMIC){
+
+			if (iFSIIter == 0){
+
+				WAitkDyn_tn1 = GetWAitken_Dyn_tn1();
+				WAitkDyn_Max = fea_config->GetAitkenDynMaxInit();
+				WAitkDyn_Min = fea_config->GetAitkenDynMinInit();
+
+				WAitkDyn = min(WAitkDyn_tn1, WAitkDyn_Max);
+				WAitkDyn = max(WAitkDyn, WAitkDyn_Min);
+
+				SetWAitken_Dyn(WAitkDyn);
+				if (writeHistFSI && (rank == MASTER_NODE)){
+					if (iFSIIter == 0) historyFile_FSI << " " << endl ;
+					historyFile_FSI << setiosflags(ios::fixed) << setprecision(4) << CurrentTime << "," ;
+					historyFile_FSI << setiosflags(ios::fixed) << setprecision(1) << iFSIIter << "," ;
+					historyFile_FSI << setiosflags(ios::scientific) << setprecision(4) << WAitkDyn ;
+				}
+
+			}
+			else{
+				// To nPointDomain; we need to communicate the values
+				for (iPoint = 0; iPoint < nPointDomain; iPoint++){
+
+					dispPred = fea_solution[MESH_0][FEA_SOL]->node[iPoint]->GetSolution_Pred();
+					dispPred_Old = fea_solution[MESH_0][FEA_SOL]->node[iPoint]->GetSolution_Pred_Old();
+					dispCalc = fea_solution[MESH_0][FEA_SOL]->node[iPoint]->GetSolution();
+					dispCalc_Old = fea_solution[MESH_0][FEA_SOL]->node[iPoint]->GetSolution_Old();
+
+					for (iDim = 0; iDim < nDim; iDim++){
+
+						/*--- Compute the deltaU and deltaU_n+1 ---*/
+						deltaU[iDim] = dispCalc_Old[iDim] - dispPred_Old[iDim];
+						deltaU_p1[iDim] = dispCalc[iDim] - dispPred[iDim];
+
+						/*--- Compute the difference ---*/
+						delta_deltaU[iDim] = deltaU_p1[iDim] - deltaU[iDim];
+
+						/*--- Add numerator and denominator ---*/
+						sbuf_numAitk += deltaU[iDim] * delta_deltaU[iDim];
+						sbuf_denAitk += delta_deltaU[iDim] * delta_deltaU[iDim];
+
+					}
+
+				}
+
 #ifdef HAVE_MPI
-  int send_to, receive_from;
-  MPI_Status status;
+				SU2_MPI::Allreduce(&sbuf_numAitk, &rbuf_numAitk, 1, MPI_DOUBLE, MPI_SUM, MPI_COMM_WORLD);
+				SU2_MPI::Allreduce(&sbuf_denAitk, &rbuf_denAitk, 1, MPI_DOUBLE, MPI_SUM, MPI_COMM_WORLD);
+#else
+				rbuf_numAitk = sbuf_numAitk;
+				rbuf_denAitk = sbuf_denAitk;
 #endif
-  
-  for (iMarker = 0; iMarker < nMarker; iMarker++) {
-    
-    if ((config->GetMarker_All_KindBC(iMarker) == SEND_RECEIVE) &&
-        (config->GetMarker_All_SendRecv(iMarker) > 0)) {
-      
-      MarkerS = iMarker;  MarkerR = iMarker+1;
-      
-#ifdef HAVE_MPI
-      send_to = config->GetMarker_All_SendRecv(MarkerS)-1;
-      receive_from = abs(config->GetMarker_All_SendRecv(MarkerR))-1;
-#endif
-      
-      nVertexS = geometry->nVertex[MarkerS];  nVertexR = geometry->nVertex[MarkerR];
-      nBufferS_Vector = nVertexS*nVar;     nBufferR_Vector = nVertexR*nVar;
-      
-      /*--- Allocate Receive and send buffers  ---*/
-      Buffer_Receive_U = new su2double [nBufferR_Vector];
-      Buffer_Send_U = new su2double[nBufferS_Vector];
-      
-      /*--- Copy the solution that should be sent ---*/
-      for (iVertex = 0; iVertex < nVertexS; iVertex++) {
-        iPoint = geometry->vertex[MarkerS][iVertex]->GetNode();
-        for (iVar = 0; iVar < nVar; iVar++)
-          Buffer_Send_U[iVar*nVertexS+iVertex] = node[iPoint]->GetSolution_Pred(iVar);
-      }
-      
-#ifdef HAVE_MPI
-      
-      /*--- Send/Receive information using Sendrecv ---*/
-      SU2_MPI::Sendrecv(Buffer_Send_U, nBufferS_Vector, MPI_DOUBLE, send_to, 0,
-                        Buffer_Receive_U, nBufferR_Vector, MPI_DOUBLE, receive_from, 0, MPI_COMM_WORLD, &status);
-      
->>>>>>> 334d2be4
-#else
-      
-      /*--- Receive information without MPI ---*/
-      for (iVertex = 0; iVertex < nVertexR; iVertex++) {
-        for (iVar = 0; iVar < nVar; iVar++)
-          Buffer_Receive_U[iVar*nVertexR+iVertex] = Buffer_Send_U[iVar*nVertexR+iVertex];
-      }
-      
-#endif
-      
-      /*--- Deallocate send buffer ---*/
-      delete [] Buffer_Send_U;
-      
-      /*--- Do the coordinate transformation ---*/
-      for (iVertex = 0; iVertex < nVertexR; iVertex++) {
-        
-        /*--- Find point and its type of transformation ---*/
-        iPoint = geometry->vertex[MarkerR][iVertex]->GetNode();
-        
-        /*--- Copy predicted solution variables back into the variables. ---*/
-        for (iVar = 0; iVar < nVar; iVar++)
-          node[iPoint]->SetSolution_Pred(iVar, Buffer_Receive_U[iVar*nVertexR+iVertex]);
-        
-      }
-      
-      /*--- Deallocate receive buffer ---*/
-      delete [] Buffer_Receive_U;
-      
+
+				WAitkDyn = GetWAitken_Dyn();
+
+				if (rbuf_denAitk > 1E-15){
+					WAitkDyn = - 1.0 * WAitkDyn * rbuf_numAitk / rbuf_denAitk ;
+				}
+
+				WAitkDyn = max(WAitkDyn, 0.1);
+				WAitkDyn = min(WAitkDyn, 1.0);
+
+				SetWAitken_Dyn(WAitkDyn);
+
+				if (writeHistFSI && (rank == MASTER_NODE)){
+					historyFile_FSI << setiosflags(ios::fixed) << setprecision(4) << CurrentTime << "," ;
+					historyFile_FSI << setiosflags(ios::fixed) << setprecision(1) << iFSIIter << "," ;
+					historyFile_FSI << setiosflags(ios::scientific) << setprecision(4) << WAitkDyn << "," ;
+				}
+
+			}
+
+		}
+		else {
+			if (rank == MASTER_NODE) cout << "No relaxation method used. " << endl;
+		}
+
+	}
+
+	if (writeHistFSI && (rank == MASTER_NODE)){historyFile_FSI.close();}
+
+}
+
+void CFEM_ElasticitySolver::SetAitken_Relaxation(CGeometry **fea_geometry,
+        				  CConfig *fea_config, CSolver ***fea_solution){
+
+    unsigned long iPoint, iDim;
+    unsigned short RelaxMethod_FSI;
+    su2double *dispPred, *dispCalc;
+    su2double WAitken;
+	su2double CurrentTime=fea_config->GetCurrent_DynTime();
+	su2double Static_Time=fea_config->GetStatic_Time();
+
+    RelaxMethod_FSI = fea_config->GetRelaxation_Method_FSI();
+
+	/*--- Only when there is movement it makes sense to update the solutions... ---*/
+
+	if (CurrentTime > Static_Time) {
+
+		if (RelaxMethod_FSI == NO_RELAXATION){
+			WAitken = 1.0;
+		}
+		else if (RelaxMethod_FSI == FIXED_PARAMETER){
+			WAitken = fea_config->GetAitkenStatRelax();
+		}
+		else if (RelaxMethod_FSI == AITKEN_DYNAMIC){
+			WAitken = GetWAitken_Dyn();
+		}
+		else {
+			WAitken = 1.0;
+		}
+
+	    // To nPointDomain; we need to communicate the solutions (predicted, old and old predicted) after this routine
+		for (iPoint=0; iPoint < nPointDomain; iPoint++){
+
+			/*--- Retrieve pointers to the predicted and calculated solutions ---*/
+			dispPred = fea_solution[MESH_0][FEA_SOL]->node[iPoint]->GetSolution_Pred();
+			dispCalc = fea_solution[MESH_0][FEA_SOL]->node[iPoint]->GetSolution();
+
+			/*--- Set predicted solution as the old predicted solution ---*/
+			fea_solution[MESH_0][FEA_SOL]->node[iPoint]->SetSolution_Pred_Old();
+
+			/*--- Set calculated solution as the old solution (needed for dynamic Aitken relaxation) ---*/
+			fea_solution[MESH_0][FEA_SOL]->node[iPoint]->SetSolution_Old(dispCalc);
+
+			/*--- Apply the Aitken relaxation ---*/
+			for (iDim=0; iDim < nDim; iDim++){
+				dispPred[iDim] = (1.0 - WAitken)*dispPred[iDim] + WAitken*dispCalc[iDim];
+			}
+
+		}
+
+	}
+
+}
+
+void CFEM_ElasticitySolver::Update_StructSolution(CGeometry **fea_geometry,
+        				  CConfig *fea_config, CSolver ***fea_solution){
+
+    unsigned long iPoint;
+    su2double *valSolutionPred;
+
+    for (iPoint=0; iPoint < nPointDomain; iPoint++){
+
+    	valSolutionPred = fea_solution[MESH_0][FEA_SOL]->node[iPoint]->GetSolution_Pred();
+
+		fea_solution[MESH_0][FEA_SOL]->node[iPoint]->SetSolution(valSolutionPred);
+
     }
-    
-  }
-  
-}
-
-void CFEM_ElasticitySolver::Set_MPI_Solution_Pred_Old(CGeometry *geometry, CConfig *config) {
-  
-  /*--- We are communicating the solution predicted, current and old, and the old solution ---*/
-  /*--- necessary for the Aitken relaxation ---*/
-  
-  unsigned short iVar, iMarker, MarkerS, MarkerR;
-  unsigned long iVertex, iPoint, nVertexS, nVertexR, nBufferS_Vector, nBufferR_Vector;
-  su2double *Buffer_Receive_U = NULL, *Buffer_Send_U = NULL;
-  
-  /*--- Analogous to the dynamic solution, in this case we need 3 * nVar variables per node ---*/
-  unsigned short nSolVar;
-  nSolVar = 3 * nVar;
-  
-#ifdef HAVE_MPI
-  int send_to, receive_from;
-  MPI_Status status;
-#endif
-  
-  for (iMarker = 0; iMarker < nMarker; iMarker++) {
-    
-    if ((config->GetMarker_All_KindBC(iMarker) == SEND_RECEIVE) &&
-        (config->GetMarker_All_SendRecv(iMarker) > 0)) {
-      
-      MarkerS = iMarker;  MarkerR = iMarker+1;
-      
-#ifdef HAVE_MPI
-      send_to = config->GetMarker_All_SendRecv(MarkerS)-1;
-      receive_from = abs(config->GetMarker_All_SendRecv(MarkerR))-1;
-#endif
-      
-      nVertexS = geometry->nVertex[MarkerS];  nVertexR = geometry->nVertex[MarkerR];
-      nBufferS_Vector = nVertexS*nSolVar;     nBufferR_Vector = nVertexR*nSolVar;
-      
-      /*--- Allocate Receive and send buffers  ---*/
-      Buffer_Receive_U = new su2double [nBufferR_Vector];
-      Buffer_Send_U = new su2double[nBufferS_Vector];
-      
-      /*--- Copy the solution that should be sent ---*/
-      for (iVertex = 0; iVertex < nVertexS; iVertex++) {
-        iPoint = geometry->vertex[MarkerS][iVertex]->GetNode();
-        for (iVar = 0; iVar < nVar; iVar++){
-          Buffer_Send_U[iVar*nVertexS+iVertex] = node[iPoint]->GetSolution_Old(iVar);
-          Buffer_Send_U[(iVar+nVar)*nVertexS+iVertex] = node[iPoint]->GetSolution_Pred(iVar);
-          Buffer_Send_U[(iVar+2*nVar)*nVertexS+iVertex] = node[iPoint]->GetSolution_Pred_Old(iVar);
-        }
-      }
-      
-#ifdef HAVE_MPI
-      
-      /*--- Send/Receive information using Sendrecv ---*/
-      SU2_MPI::Sendrecv(Buffer_Send_U, nBufferS_Vector, MPI_DOUBLE, send_to, 0,
-                        Buffer_Receive_U, nBufferR_Vector, MPI_DOUBLE, receive_from, 0, MPI_COMM_WORLD, &status);
-      
-#else
-      
-      /*--- Receive information without MPI ---*/
-      for (iVertex = 0; iVertex < nVertexR; iVertex++) {
-        for (iVar = 0; iVar < nSolVar; iVar++)
-          Buffer_Receive_U[iVar*nVertexR+iVertex] = Buffer_Send_U[iVar*nVertexR+iVertex];
-      }
-      
-#endif
-      
-      /*--- Deallocate send buffer ---*/
-      delete [] Buffer_Send_U;
-      
-      /*--- Do the coordinate transformation ---*/
-      for (iVertex = 0; iVertex < nVertexR; iVertex++) {
-        
-        /*--- Find point and its type of transformation ---*/
-        iPoint = geometry->vertex[MarkerR][iVertex]->GetNode();
-        
-        /*--- Store received values back into the variable. ---*/
-        for (iVar = 0; iVar < nVar; iVar++){
-          node[iPoint]->SetSolution_Old(iVar, Buffer_Receive_U[iVar*nVertexR+iVertex]);
-          node[iPoint]->SetSolution_Pred(iVar, Buffer_Receive_U[(iVar+nVar)*nVertexR+iVertex]);
-          node[iPoint]->SetSolution_Pred_Old(iVar, Buffer_Receive_U[(iVar+2*nVar)*nVertexR+iVertex]);
-        }
-        
-      }
-      
-      /*--- Deallocate receive buffer ---*/
-      delete [] Buffer_Receive_U;
-      
-    }
-    
-  }
-  
-}
-
-
-void CFEM_ElasticitySolver::Preprocessing(CGeometry *geometry, CSolver **solver_container, CConfig *config, CNumerics **numerics, unsigned short iMesh, unsigned long Iteration, unsigned short RunTime_EqSystem, bool Output) {
-  
-  
-  unsigned long iPoint;
-  bool initial_calc = (config->GetExtIter() == 0);									// Checks if it is the first calculation.
-  bool first_iter = (config->GetIntIter() == 0);													// Checks if it is the first iteration
-  bool dynamic = (config->GetDynamic_Analysis() == DYNAMIC);							// Dynamic simulations.
-  bool linear_analysis = (config->GetGeometricConditions() == SMALL_DEFORMATIONS);	// Linear analysis.
-  bool nonlinear_analysis = (config->GetGeometricConditions() == LARGE_DEFORMATIONS);	// Nonlinear analysis.
-  bool newton_raphson = (config->GetKind_SpaceIteScheme_FEA() == NEWTON_RAPHSON);		// Newton-Raphson method
-  bool restart = config->GetRestart();												// Restart analysis
-  bool initial_calc_restart = (SU2_TYPE::Int(config->GetExtIter()) == config->GetDyn_RestartIter()); // Initial calculation for restart
-  
-  bool incremental_load = config->GetIncrementalLoad();								// If an incremental load is applied
-  
-  bool body_forces = config->GetDeadLoad();											// Body forces (dead loads).
-  
-  /*--- Set vector entries to zero ---*/
-  for (iPoint = 0; iPoint < geometry->GetnPoint(); iPoint ++) {
-    LinSysAux.SetBlock_Zero(iPoint);
-    LinSysRes.SetBlock_Zero(iPoint);
-    LinSysSol.SetBlock_Zero(iPoint);
-  }
-  
-  /*--- Set matrix entries to zero ---*/
-  
-  /*
-   * If the problem is linear, we only need one Jacobian matrix in the problem, because
-   * it is going to be constant along the calculations. Therefore, we only initialize
-   * the Jacobian matrix once, at the beginning of the simulation.
-   *
-   * We don't need first_iter, because there is only one iteration per time step in linear analysis.
-   */
-  if ((initial_calc && linear_analysis)||
-      (restart && initial_calc_restart && linear_analysis)){
-    Jacobian.SetValZero();
-  }
-  
-  /*
-   * If the problem is dynamic, we need a mass matrix, which will be constant along the calculation
-   * both for linear and nonlinear analysis. Only initialized once, at the first time step.
-   *
-   * The same with the integration constants, as for now we consider the time step to be constant.
-   *
-   * We need first_iter, because in nonlinear problems there are more than one subiterations in the first time step.
-   */
-  if ((dynamic && initial_calc && first_iter) ||
-      (dynamic && restart && initial_calc_restart && first_iter)) {
-    MassMatrix.SetValZero();
-    Compute_IntegrationConstants(config);
-    Compute_MassMatrix(geometry, solver_container, numerics, config);
-  }
-  
-  /*
-   * If body forces are taken into account, we need to compute the term that goes into the residual,
-   * which will be constant along the calculation both for linear and nonlinear analysis.
-   *
-   * Only initialized once, at the first iteration or the beginning of the calculation after a restart.
-   *
-   * We need first_iter, because in nonlinear problems there are more than one subiterations in the first time step.
-   */
-  
-  if ((body_forces && initial_calc && first_iter) ||
-      (body_forces && restart && initial_calc_restart && first_iter)) {
-    // If the load is incremental, we have to reset the variable to avoid adding up over the increments
-    if (incremental_load){
-      for (iPoint = 0; iPoint < nPoint; iPoint++) node[iPoint]->Clear_BodyForces_Res();
-    }
-    // Compute the dead load term
-    Compute_DeadLoad(geometry, solver_container, numerics, config);
-  }
-  
-  /*
-   * If the problem is nonlinear, we need to initialize the Jacobian and the stiffness matrix at least at the beginning
-   * of each time step. If the solution method is Newton Rapshon, we initialize it also at the beginning of each
-   * iteration.
-   */
-  
-  if ((nonlinear_analysis) && ((newton_raphson) || (first_iter)))	{
-    Jacobian.SetValZero();
-    //		StiffMatrix.SetValZero();
-  }
-  
-  /*
-   * Some external forces may be considered constant over the time step.
-   */
-  if (first_iter)	{
-    for (iPoint = 0; iPoint < nPoint; iPoint++) node[iPoint]->Clear_SurfaceLoad_Res();
-  }
-  
-  
-}
-
-void CFEM_ElasticitySolver::SetTime_Step(CGeometry *geometry, CSolver **solver_container, CConfig *config, unsigned short iMesh, unsigned long Iteration) { }
-
-void CFEM_ElasticitySolver::SetInitialCondition(CGeometry **geometry, CSolver ***solver_container, CConfig *config, unsigned long ExtIter) {
-  
-  unsigned long iPoint, nPoint;
-  bool incremental_load = config->GetIncrementalLoad();							// If an incremental load is applied
-  
-  nPoint = geometry[MESH_0]->GetnPoint();
-  
-  /*--- We store the current solution as "Solution Old", for the case that we need to retrieve it ---*/
-  
-  if (incremental_load){
-    for (iPoint = 0; iPoint < nPoint; iPoint++) node[iPoint]->Set_OldSolution();
-  }
-  
-  
-}
-
-void CFEM_ElasticitySolver::ResetInitialCondition(CGeometry **geometry, CSolver ***solver_container, CConfig *config, unsigned long ExtIter) {
-  
-  unsigned long iPoint, nPoint;
-  bool incremental_load = config->GetIncrementalLoad();							// If an incremental load is applied
-  
-  nPoint = geometry[MESH_0]->GetnPoint();
-  
-  /*--- We store the current solution as "Solution Old", for the case that we need to retrieve it ---*/
-  
-  if (incremental_load){
-    for (iPoint = 0; iPoint < nPoint; iPoint++) node[iPoint]->Set_Solution();
-  }
-  
-}
-
-void CFEM_ElasticitySolver::Compute_StiffMatrix(CGeometry *geometry, CSolver **solver_container, CNumerics **numerics, CConfig *config) {
-  
-  unsigned long iElem, iVar, jVar;
-  unsigned short iNode, iDim, nNodes = 0;
-  unsigned long indexNode[8]={0,0,0,0,0,0,0,0};
-  su2double val_Coord;
-  int EL_KIND = 0;
-  
-  su2double *Kab = NULL;
-  unsigned short NelNodes, jNode;
-  
-  /*--- Loops over all the elements ---*/
-  
-  for (iElem = 0; iElem < geometry->GetnElem(); iElem++) {
-    
-    if (geometry->elem[iElem]->GetVTK_Type() == TRIANGLE)      {nNodes = 3; EL_KIND = EL_TRIA;}
-    if (geometry->elem[iElem]->GetVTK_Type() == QUADRILATERAL) {nNodes = 4; EL_KIND = EL_QUAD;}
-    if (geometry->elem[iElem]->GetVTK_Type() == TETRAHEDRON)   {nNodes = 4; EL_KIND = EL_TETRA;}
-    if (geometry->elem[iElem]->GetVTK_Type() == PYRAMID)       {nNodes = 5; EL_KIND = EL_TRIA;}
-    if (geometry->elem[iElem]->GetVTK_Type() == PRISM)         {nNodes = 6; EL_KIND = EL_TRIA;}
-    if (geometry->elem[iElem]->GetVTK_Type() == HEXAHEDRON)    {nNodes = 8; EL_KIND = EL_HEXA;}
-    
-    /*--- For the number of nodes, we get the coordinates from the connectivity matrix ---*/
-    
-    for (iNode = 0; iNode < nNodes; iNode++) {
-      
-      indexNode[iNode] = geometry->elem[iElem]->GetNode(iNode);
-      
-      for (iDim = 0; iDim < nDim; iDim++) {
-        val_Coord = geometry->node[indexNode[iNode]]->GetCoord(iDim);
-        element_container[FEA_TERM][EL_KIND]->SetRef_Coord(val_Coord, iNode, iDim);
-      }
-    }
-    
-    numerics[FEA_TERM]->Compute_Tangent_Matrix(element_container[FEA_TERM][EL_KIND], config);
-    
-    NelNodes = element_container[FEA_TERM][EL_KIND]->GetnNodes();
-    
-    for (iNode = 0; iNode < NelNodes; iNode++){
-      
-      for (jNode = 0; jNode < NelNodes; jNode++){
-        
-        Kab = element_container[FEA_TERM][EL_KIND]->Get_Kab(iNode, jNode);
-        
-        for (iVar = 0; iVar < nVar; iVar++){
-          for (jVar = 0; jVar < nVar; jVar++){
-            Jacobian_ij[iVar][jVar] = Kab[iVar*nVar+jVar];
-          }
-        }
-        
-        Jacobian.AddBlock(indexNode[iNode], indexNode[jNode], Jacobian_ij);
-        
-      }
-      
-    }
-    
-  }
-  
-  
-}
-
-void CFEM_ElasticitySolver::Compute_StiffMatrix_NodalStressRes(CGeometry *geometry, CSolver **solver_container, CNumerics **numerics, CConfig *config) {
-  
-  unsigned long iElem, iVar, jVar;
-  unsigned short iNode, iDim, nNodes = 0;
-  unsigned long indexNode[8]={0,0,0,0,0,0,0,0};
-  su2double val_Coord, val_Sol;
-  int EL_KIND = 0;
-  
-  su2double Ks_ab;
-  su2double *Kab = NULL;
-  su2double *Kk_ab = NULL;
-  su2double *Ta = NULL;
-  unsigned short NelNodes, jNode;
-  
-  bool incompressible = (config->GetMaterialCompressibility() == INCOMPRESSIBLE_MAT);
-  
-  /*--- Loops over all the elements ---*/
-  
-  for (iElem = 0; iElem < geometry->GetnElem(); iElem++) {
-    
-    if (geometry->elem[iElem]->GetVTK_Type() == TRIANGLE)      {nNodes = 3; EL_KIND = EL_TRIA;}
-    if (geometry->elem[iElem]->GetVTK_Type() == QUADRILATERAL) {nNodes = 4; EL_KIND = EL_QUAD;}
-    if (geometry->elem[iElem]->GetVTK_Type() == TETRAHEDRON)   {nNodes = 4; EL_KIND = EL_TETRA;}
-    if (geometry->elem[iElem]->GetVTK_Type() == PYRAMID)       {nNodes = 5; EL_KIND = EL_TRIA;}
-    if (geometry->elem[iElem]->GetVTK_Type() == PRISM)         {nNodes = 6; EL_KIND = EL_TRIA;}
-    if (geometry->elem[iElem]->GetVTK_Type() == HEXAHEDRON)    {nNodes = 8; EL_KIND = EL_HEXA;}
-    
-    /*--- For the number of nodes, we get the coordinates from the connectivity matrix ---*/
-    
-    for (iNode = 0; iNode < nNodes; iNode++) {
-      indexNode[iNode] = geometry->elem[iElem]->GetNode(iNode);
-      for (iDim = 0; iDim < nDim; iDim++) {
-        val_Coord = geometry->node[indexNode[iNode]]->GetCoord(iDim);
-        val_Sol = node[indexNode[iNode]]->GetSolution(iDim) + val_Coord;
-        element_container[FEA_TERM][EL_KIND]->SetRef_Coord(val_Coord, iNode, iDim);
-        element_container[FEA_TERM][EL_KIND]->SetCurr_Coord(val_Sol, iNode, iDim);
-      }
-    }
-    
-    /*--- If incompressible, we compute the Mean Dilatation term first so the volume is already computed ---*/
-    
-    if (incompressible) numerics[FEA_TERM]->Compute_MeanDilatation_Term(element_container[FEA_TERM][EL_KIND], config);
-    
-    numerics[FEA_TERM]->Compute_Tangent_Matrix(element_container[FEA_TERM][EL_KIND], config);
-    
-    NelNodes = element_container[FEA_TERM][EL_KIND]->GetnNodes();
-    
-    for (iNode = 0; iNode < NelNodes; iNode++){
-      
-      Ta = element_container[FEA_TERM][EL_KIND]->Get_Kt_a(iNode);
-      for (iVar = 0; iVar < nVar; iVar++) Res_Stress_i[iVar] = Ta[iVar];
-      
-      /*--- Check if this is my node or not ---*/
-      LinSysRes.SubtractBlock(indexNode[iNode], Res_Stress_i);
-      
-      for (jNode = 0; jNode < NelNodes; jNode++){
-        
-        Kab = element_container[FEA_TERM][EL_KIND]->Get_Kab(iNode, jNode);
-        Ks_ab = element_container[FEA_TERM][EL_KIND]->Get_Ks_ab(iNode,jNode);
-        if (incompressible) Kk_ab = element_container[FEA_TERM][EL_KIND]->Get_Kk_ab(iNode,jNode);
-        
-        for (iVar = 0; iVar < nVar; iVar++){
-          Jacobian_s_ij[iVar][iVar] = Ks_ab;
-          for (jVar = 0; jVar < nVar; jVar++){
-            Jacobian_c_ij[iVar][jVar] = Kab[iVar*nVar+jVar];
-            if (incompressible) Jacobian_k_ij[iVar][jVar] = Kk_ab[iVar*nVar+jVar];
-          }
-        }
-        
-        Jacobian.AddBlock(indexNode[iNode], indexNode[jNode], Jacobian_c_ij);
-        Jacobian.AddBlock(indexNode[iNode], indexNode[jNode], Jacobian_s_ij);
-        if (incompressible) Jacobian.AddBlock(indexNode[iNode], indexNode[jNode], Jacobian_k_ij);
-        
-      }
-      
-    }
-    
-  }
-  
-}
-
-void CFEM_ElasticitySolver::Compute_MassMatrix(CGeometry *geometry, CSolver **solver_container, CNumerics **numerics, CConfig *config) {
-  
-  unsigned long iElem, iVar;
-  unsigned short iNode, iDim, nNodes = 0;
-  unsigned long indexNode[8]={0,0,0,0,0,0,0,0};
-  su2double val_Coord;
-  int EL_KIND = 0;
-  
-  su2double Mab;
-  unsigned short NelNodes, jNode;
-  
-  /*--- Loops over all the elements ---*/
-  
-  for (iElem = 0; iElem < geometry->GetnElem(); iElem++) {
-    
-    if (geometry->elem[iElem]->GetVTK_Type() == TRIANGLE)     {nNodes = 3; EL_KIND = EL_TRIA;}
-    if (geometry->elem[iElem]->GetVTK_Type() == QUADRILATERAL)    {nNodes = 4; EL_KIND = EL_QUAD;}
-    
-    if (geometry->elem[iElem]->GetVTK_Type() == TETRAHEDRON)  {nNodes = 4; EL_KIND = EL_TETRA;}
-    if (geometry->elem[iElem]->GetVTK_Type() == PYRAMID)      {nNodes = 5; EL_KIND = EL_TRIA;}
-    if (geometry->elem[iElem]->GetVTK_Type() == PRISM)        {nNodes = 6; EL_KIND = EL_TRIA;}
-    if (geometry->elem[iElem]->GetVTK_Type() == HEXAHEDRON)   {nNodes = 8; EL_KIND = EL_HEXA;}
-    
-    /*--- For the number of nodes, we get the coordinates from the connectivity matrix ---*/
-    
-    for (iNode = 0; iNode < nNodes; iNode++) {
-      indexNode[iNode] = geometry->elem[iElem]->GetNode(iNode);
-      for (iDim = 0; iDim < nDim; iDim++) {
-        val_Coord = geometry->node[indexNode[iNode]]->GetCoord(iDim);
-        element_container[FEA_TERM][EL_KIND]->SetRef_Coord(val_Coord, iNode, iDim);
-      }
-    }
-    
-    numerics[FEA_TERM]->Compute_Mass_Matrix(element_container[FEA_TERM][EL_KIND], config);
-    
-    NelNodes = element_container[FEA_TERM][EL_KIND]->GetnNodes();
-    
-    for (iNode = 0; iNode < NelNodes; iNode++){
-      
-      for (jNode = 0; jNode < NelNodes; jNode++){
-        
-        Mab = element_container[FEA_TERM][EL_KIND]->Get_Mab(iNode, jNode);
-        
-        for (iVar = 0; iVar < nVar; iVar++){
-          MassMatrix_ij[iVar][iVar] = Mab;
-        }
-        
-        MassMatrix.AddBlock(indexNode[iNode], indexNode[jNode], MassMatrix_ij);
-        
-      }
-      
-    }
-    
-  }
-  
-}
-
-void CFEM_ElasticitySolver::Compute_NodalStressRes(CGeometry *geometry, CSolver **solver_container, CNumerics **numerics, CConfig *config) {
-  
-  
-  unsigned long iElem, iVar;
-  unsigned short iNode, iDim, nNodes = 0;
-  unsigned long indexNode[8]={0,0,0,0,0,0,0,0};
-  su2double val_Coord, val_Sol;
-  int EL_KIND = 0;
-  
-  su2double *Ta = NULL;
-  unsigned short NelNodes;
-  
-  /*--- Loops over all the elements ---*/
-  
-  for (iElem = 0; iElem < geometry->GetnElem(); iElem++) {
-    
-    if (geometry->elem[iElem]->GetVTK_Type() == TRIANGLE)     {nNodes = 3; EL_KIND = EL_TRIA;}
-    if (geometry->elem[iElem]->GetVTK_Type() == QUADRILATERAL){nNodes = 4; EL_KIND = EL_QUAD;}
-    if (geometry->elem[iElem]->GetVTK_Type() == TETRAHEDRON)  {nNodes = 4; EL_KIND = EL_TETRA;}
-    if (geometry->elem[iElem]->GetVTK_Type() == PYRAMID)      {nNodes = 5; EL_KIND = EL_TRIA;}
-    if (geometry->elem[iElem]->GetVTK_Type() == PRISM)        {nNodes = 6; EL_KIND = EL_TRIA;}
-    if (geometry->elem[iElem]->GetVTK_Type() == HEXAHEDRON)   {nNodes = 8; EL_KIND = EL_HEXA;}
-    
-    /*--- For the number of nodes, we get the coordinates from the connectivity matrix ---*/
-    
-    for (iNode = 0; iNode < nNodes; iNode++) {
-      indexNode[iNode] = geometry->elem[iElem]->GetNode(iNode);
-      for (iDim = 0; iDim < nDim; iDim++) {
-        val_Coord = geometry->node[indexNode[iNode]]->GetCoord(iDim);
-        val_Sol = node[indexNode[iNode]]->GetSolution(iDim) + val_Coord;
-        element_container[FEA_TERM][EL_KIND]->SetRef_Coord(val_Coord, iNode, iDim);
-        element_container[FEA_TERM][EL_KIND]->SetCurr_Coord(val_Sol, iNode, iDim);
-      }
-    }
-    
-    numerics[FEA_TERM]->Compute_NodalStress_Term(element_container[FEA_TERM][EL_KIND], config);
-    
-    NelNodes = element_container[FEA_TERM][EL_KIND]->GetnNodes();
-    
-    for (iNode = 0; iNode < NelNodes; iNode++){
-      
-      Ta = element_container[FEA_TERM][EL_KIND]->Get_Kt_a(iNode);
-      for (iVar = 0; iVar < nVar; iVar++) Res_Stress_i[iVar] = Ta[iVar];
-      
-      LinSysRes.SubtractBlock(indexNode[iNode], Res_Stress_i);
-      
-    }
-    
-  }
-  
-  for (iDim = 0; iDim < nDim; iDim++) {
-    val_Coord = geometry->node[0]->GetCoord(iDim);
-    val_Sol = node[0]->GetSolution(iDim) + val_Coord;
-  }
-  
-}
-
-void CFEM_ElasticitySolver::Compute_NodalStress(CGeometry *geometry, CSolver **solver_container, CNumerics **numerics, CConfig *config) {
-  
-  unsigned long iPoint, iElem, iVar;
-  unsigned short iNode, iDim, iStress;
-  unsigned short nNodes = 0, nStress;
-  unsigned long indexNode[8]={0,0,0,0,0,0,0,0};
-  su2double val_Coord, val_Sol;
-  int EL_KIND = 0;
-  
-  bool dynamic = (config->GetDynamic_Analysis() == DYNAMIC);
-  
-  if (nDim == 2) nStress = 3;
-  else nStress = 6;
-  
-  su2double *Ta = NULL;
-  
-  unsigned short NelNodes;
-  
-  /*--- Restart stress to avoid adding results from previous time steps ---*/
-  
-  for (iPoint = 0; iPoint < nPointDomain; iPoint++){
-    for (iStress = 0; iStress < nStress; iStress++){
-      node[iPoint]->SetStress_FEM(iStress, 0.0);
-    }
-  }
-  
-  /*--- Loops over all the elements ---*/
-  
-  for (iElem = 0; iElem < geometry->GetnElem(); iElem++) {
-    
-    if (geometry->elem[iElem]->GetVTK_Type() == TRIANGLE)     {nNodes = 3; EL_KIND = EL_TRIA;}
-    if (geometry->elem[iElem]->GetVTK_Type() == QUADRILATERAL){nNodes = 4; EL_KIND = EL_QUAD;}
-    if (geometry->elem[iElem]->GetVTK_Type() == TETRAHEDRON)  {nNodes = 4; EL_KIND = EL_TETRA;}
-    if (geometry->elem[iElem]->GetVTK_Type() == PYRAMID)      {nNodes = 5; EL_KIND = EL_TRIA;}
-    if (geometry->elem[iElem]->GetVTK_Type() == PRISM)        {nNodes = 6; EL_KIND = EL_TRIA;}
-    if (geometry->elem[iElem]->GetVTK_Type() == HEXAHEDRON)   {nNodes = 8; EL_KIND = EL_HEXA;}
-    
-    /*--- For the number of nodes, we get the coordinates from the connectivity matrix ---*/
-    
-    for (iNode = 0; iNode < nNodes; iNode++) {
-      indexNode[iNode] = geometry->elem[iElem]->GetNode(iNode);
-      for (iDim = 0; iDim < nDim; iDim++) {
-        val_Coord = geometry->node[indexNode[iNode]]->GetCoord(iDim);
-        val_Sol = node[indexNode[iNode]]->GetSolution(iDim) + val_Coord;
-        element_container[FEA_TERM][EL_KIND]->SetRef_Coord(val_Coord, iNode, iDim);
-        element_container[FEA_TERM][EL_KIND]->SetCurr_Coord(val_Sol, iNode, iDim);
-      }
-    }
-    
-    numerics[FEA_TERM]->Compute_Averaged_NodalStress(element_container[FEA_TERM][EL_KIND], config);
-    
-    NelNodes = element_container[FEA_TERM][EL_KIND]->GetnNodes();
-    
-    for (iNode = 0; iNode < NelNodes; iNode++){
-      
-      /*--- This only works if the problem is nonlinear ---*/
-      Ta = element_container[FEA_TERM][EL_KIND]->Get_Kt_a(iNode);
-      for (iVar = 0; iVar < nVar; iVar++) Res_Stress_i[iVar] = Ta[iVar];
-      
-      LinSysReact.AddBlock(indexNode[iNode], Res_Stress_i);
-      
-      for (iStress = 0; iStress < nStress; iStress++){
-        node[indexNode[iNode]]->AddStress_FEM(iStress,
-                                              (element_container[FEA_TERM][EL_KIND]->Get_NodalStress(iNode, iStress) /
-                                               geometry->node[indexNode[iNode]]->GetnElem()) );
-      }
-      
-    }
-    
-  }
-  
-  su2double *Stress;
-  su2double VonMises_Stress, MaxVonMises_Stress = 0.0;
-  su2double Sxx,Syy,Szz,Sxy,Sxz,Syz,S1,S2;
-  
-  /* --- For the number of nodes in the mesh ---*/
-  for (iPoint = 0; iPoint < nPointDomain; iPoint++) {
-    
-    /* --- Get the stresses, added up from all the elements that connect to the node ---*/
-    
-    Stress  = node[iPoint]->GetStress_FEM();
-    
-    /* --- Compute the stress averaged from all the elements connecting to the node and the Von Mises stress ---*/
-    
-    if (nDim == 2) {
-      
-      Sxx=Stress[0];
-      Syy=Stress[1];
-      Sxy=Stress[2];
-      
-      S1=(Sxx+Syy)/2+sqrt(((Sxx-Syy)/2)*((Sxx-Syy)/2)+Sxy*Sxy);
-      S2=(Sxx+Syy)/2-sqrt(((Sxx-Syy)/2)*((Sxx-Syy)/2)+Sxy*Sxy);
-      
-      VonMises_Stress = sqrt(S1*S1+S2*S2-2*S1*S2);
-      
-    }
-    else {
-      
-      Sxx = Stress[0];
-      Syy = Stress[1];
-      Szz = Stress[3];
-      
-      Sxy = Stress[2];
-      Sxz = Stress[4];
-      Syz = Stress[5];
-      
-      VonMises_Stress = sqrt(0.5*(   pow(Sxx - Syy, 2.0)
-                                  + pow(Syy - Szz, 2.0)
-                                  + pow(Szz - Sxx, 2.0)
-                                  + 6.0*(Sxy*Sxy+Sxz*Sxz+Syz*Syz)
-                                  ));
-      
-    }
-    
-    node[iPoint]->SetVonMises_Stress(VonMises_Stress);
-    
-    /*--- Compute the maximum value of the Von Mises Stress ---*/
-    
-    MaxVonMises_Stress = max(MaxVonMises_Stress, VonMises_Stress);
-    
-  }
-  
-#ifdef HAVE_MPI
-  
-  /*--- Compute MaxVonMises_Stress using all the nodes ---*/
-  
-  su2double MyMaxVonMises_Stress = MaxVonMises_Stress; MaxVonMises_Stress = 0.0;
-  SU2_MPI::Allreduce(&MyMaxVonMises_Stress, &MaxVonMises_Stress, 1, MPI_DOUBLE, MPI_MAX, MPI_COMM_WORLD);
-  
-#endif
-  
-  /*--- Set the value of the MaxVonMises_Stress as the CFEA coeffient ---*/
-  
-  Total_CFEA = MaxVonMises_Stress;
-  
-  
-  bool outputReactions = false;
-  
-  if (outputReactions) {
-    
-    ofstream myfile;
-    myfile.open ("Reactions.txt");
-    
-    unsigned short iMarker;
-    unsigned long iVertex;
-    su2double val_Reaction;
-    
-    bool linear_analysis = (config->GetGeometricConditions() == SMALL_DEFORMATIONS);	// Linear analysis.
-    bool nonlinear_analysis = (config->GetGeometricConditions() == LARGE_DEFORMATIONS);	// Nonlinear analysis.
-    
-    if (!dynamic){
-      /*--- Loop over all the markers  ---*/
-      for (iMarker = 0; iMarker < config->GetnMarker_All(); iMarker++)
-        switch (config->GetMarker_All_KindBC(iMarker)) {
-            
-            /*--- If it corresponds to a clamped boundary  ---*/
-            
-          case CLAMPED_BOUNDARY:
-            
-            myfile << "MARKER " << iMarker << ":" << endl;
-            
-            /*--- Loop over all the vertices  ---*/
-            for (iVertex = 0; iVertex < geometry->nVertex[iMarker]; iVertex++) {
-              
-              /*--- Get node index ---*/
-              iPoint = geometry->vertex[iMarker][iVertex]->GetNode();
-              
-              myfile << "Node " << iPoint << "." << " \t ";
-              
-              for (iDim = 0; iDim < nDim; iDim++){
-                /*--- Retrieve coordinate ---*/
-                val_Coord = geometry->node[iPoint]->GetCoord(iDim);
-                myfile << "X" << iDim + 1 << ": " << val_Coord << " \t " ;
-              }
-              
-              for (iVar = 0; iVar < nVar; iVar++){
-                /*--- Retrieve reaction ---*/
-                val_Reaction = LinSysReact.GetBlock(iPoint, iVar);
-                myfile << "F" << iVar + 1 << ": " << val_Reaction << " \t " ;
-              }
-              
-              myfile << endl;
-            }
-            myfile << endl;
-            break;
-        }
-    }
-    else if (dynamic){
-      
-      switch (config->GetKind_TimeIntScheme_FEA()) {
-        case (CD_EXPLICIT):
-          cout << "NOT IMPLEMENTED YET" << endl;
-          break;
-        case (NEWMARK_IMPLICIT):
-          
-          /*--- Loop over all points, and set aux vector TimeRes_Aux = a0*U+a2*U'+a3*U'' ---*/
-          if (linear_analysis){
-            for (iPoint = 0; iPoint < geometry->GetnPoint(); iPoint++) {
-              for (iVar = 0; iVar < nVar; iVar++){
-                Residual[iVar] = a_dt[0]*node[iPoint]->GetSolution_time_n(iVar)+		//a0*U(t)
-                a_dt[2]*node[iPoint]->GetSolution_Vel_time_n(iVar)+	//a2*U'(t)
-                a_dt[3]*node[iPoint]->GetSolution_Accel_time_n(iVar);	//a3*U''(t)
-              }
-              TimeRes_Aux.SetBlock(iPoint, Residual);
-            }
-          }
-          else if (nonlinear_analysis){
-            for (iPoint = 0; iPoint < geometry->GetnPoint(); iPoint++) {
-              for (iVar = 0; iVar < nVar; iVar++){
-                Residual[iVar] =   a_dt[0]*node[iPoint]->GetSolution_time_n(iVar)  			//a0*U(t)
-                - a_dt[0]*node[iPoint]->GetSolution(iVar) 					//a0*U(t+dt)(k-1)
-                + a_dt[2]*node[iPoint]->GetSolution_Vel_time_n(iVar)		//a2*U'(t)
-                + a_dt[3]*node[iPoint]->GetSolution_Accel_time_n(iVar);	//a3*U''(t)
-              }
-              TimeRes_Aux.SetBlock(iPoint, Residual);
-            }
-          }
-          /*--- Once computed, compute M*TimeRes_Aux ---*/
-          MassMatrix.MatrixVectorProduct(TimeRes_Aux,TimeRes,geometry,config);
-          
-          /*--- Loop over all the markers  ---*/
-          for (iMarker = 0; iMarker < config->GetnMarker_All(); iMarker++)
-            switch (config->GetMarker_All_KindBC(iMarker)) {
-                
-                /*--- If it corresponds to a clamped boundary  ---*/
-                
-              case CLAMPED_BOUNDARY:
-                
-                myfile << "MARKER " << iMarker << ":" << endl;
-                
-                /*--- Loop over all the vertices  ---*/
-                for (iVertex = 0; iVertex < geometry->nVertex[iMarker]; iVertex++) {
-                  
-                  /*--- Get node index ---*/
-                  iPoint = geometry->vertex[iMarker][iVertex]->GetNode();
-                  
-                  myfile << "Node " << iPoint << "." << " \t ";
-                  
-                  for (iDim = 0; iDim < nDim; iDim++){
-                    /*--- Retrieve coordinate ---*/
-                    val_Coord = geometry->node[iPoint]->GetCoord(iDim);
-                    myfile << "X" << iDim + 1 << ": " << val_Coord << " \t " ;
-                  }
-                  
-                  /*--- Retrieve the time contribution ---*/
-                  Res_Time_Cont = TimeRes.GetBlock(iPoint);
-                  
-                  for (iVar = 0; iVar < nVar; iVar++){
-                    /*--- Retrieve reaction ---*/
-                    val_Reaction = LinSysReact.GetBlock(iPoint, iVar) + Res_Time_Cont[iVar];
-                    myfile << "F" << iVar + 1 << ": " << val_Reaction << " \t " ;
-                  }
-                  
-                  myfile << endl;
-                }
-                myfile << endl;
-                break;
-            }
-          
-          
-          break;
-        case (GENERALIZED_ALPHA):
-          cout << "NOT IMPLEMENTED YET" << endl;
-          break;
-      }
-      
-    }
-    
-    
-    
-    myfile.close();
-    
-  }
-  
-}
-
-void CFEM_ElasticitySolver::Compute_DeadLoad(CGeometry *geometry, CSolver **solver_container, CNumerics **numerics, CConfig *config) {
-  
-  unsigned long iElem, iVar;
-  unsigned short iNode, iDim, nNodes = 0;
-  unsigned long indexNode[8]={0,0,0,0,0,0,0,0};
-  su2double val_Coord;
-  int EL_KIND = 0;
-  
-  su2double *Dead_Load = NULL;
-  unsigned short NelNodes;
-  
-  /*--- Loops over all the elements ---*/
-  
-  for (iElem = 0; iElem < geometry->GetnElem(); iElem++) {
-    
-    if (geometry->elem[iElem]->GetVTK_Type() == TRIANGLE)     {nNodes = 3; EL_KIND = EL_TRIA;}
-    if (geometry->elem[iElem]->GetVTK_Type() == QUADRILATERAL){nNodes = 4; EL_KIND = EL_QUAD;}
-    if (geometry->elem[iElem]->GetVTK_Type() == TETRAHEDRON)  {nNodes = 4; EL_KIND = EL_TETRA;}
-    if (geometry->elem[iElem]->GetVTK_Type() == PYRAMID)      {nNodes = 5; EL_KIND = EL_TRIA;}
-    if (geometry->elem[iElem]->GetVTK_Type() == PRISM)        {nNodes = 6; EL_KIND = EL_TRIA;}
-    if (geometry->elem[iElem]->GetVTK_Type() == HEXAHEDRON)   {nNodes = 8; EL_KIND = EL_HEXA;}
-    
-    /*--- For the number of nodes, we get the coordinates from the connectivity matrix ---*/
-    
-    for (iNode = 0; iNode < nNodes; iNode++) {
-      indexNode[iNode] = geometry->elem[iElem]->GetNode(iNode);
-      for (iDim = 0; iDim < nDim; iDim++) {
-        val_Coord = geometry->node[indexNode[iNode]]->GetCoord(iDim);
-        element_container[FEA_TERM][EL_KIND]->SetRef_Coord(val_Coord, iNode, iDim);
-      }
-    }
-    
-    numerics[FEA_TERM]->Compute_Dead_Load(element_container[FEA_TERM][EL_KIND], config);
-    
-    NelNodes = element_container[FEA_TERM][EL_KIND]->GetnNodes();
-    
-    for (iNode = 0; iNode < NelNodes; iNode++){
-      
-      Dead_Load = element_container[FEA_TERM][EL_KIND]->Get_FDL_a(iNode);
-      for (iVar = 0; iVar < nVar; iVar++) Res_Dead_Load[iVar] = Dead_Load[iVar];
-      
-      node[indexNode[iNode]]->Add_BodyForces_Res(Res_Dead_Load);
-      
-    }
-    
-  }
-  
-  
-}
-
-void CFEM_ElasticitySolver::Initialize_SystemMatrix(CGeometry *geometry, CSolver **solver_container, CConfig *config) {
-  
-}
-
-void CFEM_ElasticitySolver::Compute_IntegrationConstants(CConfig *config) {
-  
-  su2double Delta_t= config->GetDelta_DynTime();
-  
-  su2double delta = config->GetNewmark_delta(), alpha = config->GetNewmark_alpha();
-  
-  su2double beta = config->Get_Int_Coeffs(0);
-  //	su2double gamma =  config->Get_Int_Coeffs(1);
-  su2double alpha_f = config->Get_Int_Coeffs(2), alpha_m =  config->Get_Int_Coeffs(3);
-  
-  switch (config->GetKind_TimeIntScheme_FEA()) {
-    case (CD_EXPLICIT):
-      cout << "NOT IMPLEMENTED YET" << endl;
-      break;
-    case (NEWMARK_IMPLICIT):
-      
-      /*--- Integration constants for Newmark scheme ---*/
-      
-      a_dt[0]= 1 / (alpha*pow(Delta_t,2.0));
-      a_dt[1]= delta / (alpha*Delta_t);
-      a_dt[2]= 1 / (alpha*Delta_t);
-      a_dt[3]= 1 /(2*alpha) - 1;
-      a_dt[4]= delta/alpha - 1;
-      a_dt[5]= (Delta_t/2) * (delta/alpha - 2);
-      a_dt[6]= Delta_t * (1-delta);
-      a_dt[7]= delta * Delta_t;
-      a_dt[8]= 0.0;
-      
-      break;
-      
-    case (GENERALIZED_ALPHA):
-      
-      /*--- Integration constants for Generalized Alpha ---*/
-      /*--- Needs to be updated if accounting for structural damping ---*/
-      
-      a_dt[0]= (1 / (beta*pow(Delta_t,2.0))) * ((1 - alpha_m) / (1 - alpha_f)) ;
-      a_dt[1]= 0.0 ;
-      a_dt[2]= (1 - alpha_m) / (beta*Delta_t);
-      a_dt[3]= ((1 - 2*beta)*(1-alpha_m) / (2*beta)) - alpha_m;
-      a_dt[4]= 0.0;
-      a_dt[5]= 0.0;
-      a_dt[6]= Delta_t * (1-delta);
-      a_dt[7]= delta * Delta_t;
-      a_dt[8]= (1 - alpha_m) / (beta*pow(Delta_t,2.0));
-      
-      break;
-  }
-  
-  
-}
-
-
-void CFEM_ElasticitySolver::BC_Clamped(CGeometry *geometry, CSolver **solver_container, CNumerics *numerics, CConfig *config,
-                                       unsigned short val_marker) {
-  
-  unsigned long iPoint, iVertex;
-  unsigned short iVar, jVar;
-  
-  bool dynamic = (config->GetDynamic_Analysis() == DYNAMIC);
-  
-  for (iVertex = 0; iVertex < geometry->nVertex[val_marker]; iVertex++) {
-    
-    /*--- Get node index ---*/
-    
-    iPoint = geometry->vertex[val_marker][iVertex]->GetNode();
-    
-    if (geometry->node[iPoint]->GetDomain()) {
-      
-      if (nDim == 2) {
-        Solution[0] = 0.0;  Solution[1] = 0.0;
-        Residual[0] = 0.0;  Residual[1] = 0.0;
-      }
-      else {
-        Solution[0] = 0.0;  Solution[1] = 0.0;  Solution[2] = 0.0;
-        Residual[0] = 0.0;  Residual[1] = 0.0;  Residual[2] = 0.0;
-      }
-      
-      node[iPoint]->SetSolution(Solution);
-      
-      if (dynamic){
-        node[iPoint]->SetSolution_Vel(Solution);
-        node[iPoint]->SetSolution_Accel(Solution);
-      }
-      
-      
-      /*--- Initialize the reaction vector ---*/
-      LinSysReact.SetBlock(iPoint, Residual);
-      
-      LinSysRes.SetBlock(iPoint, Residual);
-      
-      /*--- STRONG ENFORCEMENT OF THE DISPLACEMENT BOUNDARY CONDITION ---*/
-      
-      /*--- Delete the columns for a particular node ---*/
-      
-      for (iVar = 0; iVar < nPoint; iVar++){
-        if (iVar==iPoint) {
-          Jacobian.SetBlock(iVar,iPoint,mId_Aux);
-        }
-        else {
-          Jacobian.SetBlock(iVar,iPoint,mZeros_Aux);
-        }
-      }
-      
-      /*--- Delete the rows for a particular node ---*/
-      for (jVar = 0; jVar < nPoint; jVar++){
-        if (iPoint!=jVar) {
-          Jacobian.SetBlock(iPoint,jVar,mZeros_Aux);
-        }
-      }
-      
-      /*--- If the problem is dynamic ---*/
-      /*--- Enforce that in the previous time step all nodes had 0 U, U', U'' ---*/
-      
-      if(dynamic){
-        
-        node[iPoint]->SetSolution_time_n(Solution);
-        node[iPoint]->SetSolution_Vel_time_n(Solution);
-        node[iPoint]->SetSolution_Accel_time_n(Solution);
-        
-      }
-      
-    }
-    
-  }
-  
-}
-
-void CFEM_ElasticitySolver::BC_Clamped_Post(CGeometry *geometry, CSolver **solver_container, CNumerics *numerics, CConfig *config,
-                                            unsigned short val_marker) {
-  
-  unsigned long iPoint, iVertex;
-  bool dynamic = (config->GetDynamic_Analysis() == DYNAMIC);
-  
-  for (iVertex = 0; iVertex < geometry->nVertex[val_marker]; iVertex++) {
-    
-    /*--- Get node index ---*/
-    
-    iPoint = geometry->vertex[val_marker][iVertex]->GetNode();
-    
-    if (nDim == 2) {
-      Solution[0] = 0.0;  Solution[1] = 0.0;
-    }
-    else {
-      Solution[0] = 0.0;  Solution[1] = 0.0;  Solution[2] = 0.0;
-    }
-    
-    node[iPoint]->SetSolution(Solution);
-    
-    if (dynamic){
-      node[iPoint]->SetSolution_Vel(Solution);
-      node[iPoint]->SetSolution_Accel(Solution);
-    }
-    
-  }
-  
-}
-
-void CFEM_ElasticitySolver::Postprocessing(CGeometry *geometry, CSolver **solver_container, CConfig *config,  CNumerics **numerics,
-                                           unsigned short iMesh) {
-  
-  unsigned short iVar;
-  unsigned long iPoint, total_index;
-  
-  bool first_iter = (config->GetIntIter() == 0);
-  bool nonlinear_analysis = (config->GetGeometricConditions() == LARGE_DEFORMATIONS);		// Nonlinear analysis.
-  
-  su2double solNorm = 0.0, solNorm_recv = 0.0;
-  
-#ifdef HAVE_MPI
-  int rank = MASTER_NODE;
-  MPI_Comm_rank(MPI_COMM_WORLD, &rank);
-#endif
-  
-  if (nonlinear_analysis){
-    
-    /*--- If the problem is nonlinear, we have 3 convergence criteria ---*/
-    
-    /*--- UTOL = norm(Delta_U(k)) / norm(U(k)) --------------------------*/
-    /*--- RTOL = norm(Residual(k)) / norm(Residual(0)) ------------------*/
-    /*--- ETOL = Delta_U(k) * Residual(k) / Delta_U(0) * Residual(0) ----*/
-    
-    if (first_iter){
-      Conv_Ref[0] = 1.0;											// Position for the norm of the solution
-      Conv_Ref[1] = max(LinSysRes.norm(), EPS);					// Position for the norm of the residual
-      Conv_Ref[2] = max(dotProd(LinSysSol, LinSysRes), EPS);		// Position for the energy tolerance
-      
-      /*--- Make sure the computation runs at least 2 iterations ---*/
-      Conv_Check[0] = 1.0;
-      Conv_Check[1] = 1.0;
-      Conv_Check[2] = 1.0;
-    }
-    else {
-      /*--- Compute the norm of the solution vector Uk ---*/
-      for (iPoint = 0; iPoint < nPointDomain; iPoint++){
-        for (iVar = 0; iVar < nVar; iVar++){
-          solNorm += node[iPoint]->GetSolution(iVar) * node[iPoint]->GetSolution(iVar);
-        }
-      }
-      
-      // We need to communicate the norm of the solution and compute the RMS throughout the different processors
-      
-#ifdef HAVE_MPI
-      /*--- We sum the squares of the norms across the different processors ---*/
-      SU2_MPI::Allreduce(&solNorm, &solNorm_recv, 1, MPI_DOUBLE, MPI_SUM, MPI_COMM_WORLD);
-#else
-      solNorm_recv         = solNorm;
-#endif
-      
-      Conv_Ref[0] = max(sqrt(solNorm_recv), EPS);						// Norm of the solution vector
-      
-      Conv_Check[0] = LinSysSol.norm() / Conv_Ref[0];					// Norm of the delta-solution vector
-      Conv_Check[1] = LinSysRes.norm() / Conv_Ref[1];					// Norm of the residual
-      Conv_Check[2] = dotProd(LinSysSol, LinSysRes) / Conv_Ref[2];	// Position for the energy tolerance
-      
-    }
-    
-    /*--- MPI solution ---*/
-    
-    Set_MPI_Solution(geometry, config);
-    
-  } else{
-    
-    /*--- If the problem is linear, the only check we do is the RMS of the displacements ---*/
-    
-    /*---  Compute the residual Ax-f ---*/
-    
-    Jacobian.ComputeResidual(LinSysSol, LinSysRes, LinSysAux);
-    
-    /*--- Set maximum residual to zero ---*/
-    
-    for (iVar = 0; iVar < nVar; iVar++) {
-      SetRes_RMS(iVar, 0.0);
-      SetRes_Max(iVar, 0.0, 0);
-    }
-    
-    /*--- Compute the residual ---*/
-    
-    for (iPoint = 0; iPoint < geometry->GetnPoint(); iPoint++) {
-      for (iVar = 0; iVar < nVar; iVar++) {
-        total_index = iPoint*nVar+iVar;
-        AddRes_RMS(iVar, LinSysAux[total_index]*LinSysAux[total_index]);
-        AddRes_Max(iVar, fabs(LinSysAux[total_index]), geometry->node[iPoint]->GetGlobalIndex(), geometry->node[iPoint]->GetCoord());
-      }
-    }
-    
-    
-    /*--- MPI solution ---*/
-    
-    Set_MPI_Solution(geometry, config);
-    
-    /*--- Compute the root mean square residual ---*/
-    
-    SetResidual_RMS(geometry, config);
-  }
-  
-}
-
-void CFEM_ElasticitySolver::BC_Normal_Displacement(CGeometry *geometry, CSolver **solver_container, CNumerics *numerics, CConfig *config,
-                                                   unsigned short val_marker) { }
-
-void CFEM_ElasticitySolver::BC_Normal_Load(CGeometry *geometry, CSolver **solver_container, CNumerics *numerics, CConfig *config,
-                                           unsigned short val_marker) { }
-
-void CFEM_ElasticitySolver::BC_Dir_Load(CGeometry *geometry, CSolver **solver_container, CNumerics *numerics, CConfig *config,
-                                        unsigned short val_marker) {
-  
-  su2double a[3], b[3], AC[3], BD[3];
-  unsigned long iElem, Point_0 = 0, Point_1 = 0, Point_2 = 0, Point_3=0;
-  su2double *Coord_0 = NULL, *Coord_1= NULL, *Coord_2= NULL, *Coord_3= NULL;
-  su2double Length_Elem = 0.0, Area_Elem = 0.0;
-  unsigned short iDim;
-  
-  su2double LoadDirVal = config->GetLoad_Dir_Value(config->GetMarker_All_TagBound(val_marker));
-  su2double LoadDirMult = config->GetLoad_Dir_Multiplier(config->GetMarker_All_TagBound(val_marker));
-  su2double *Load_Dir_Local= config->GetLoad_Dir(config->GetMarker_All_TagBound(val_marker));
-  
-  su2double TotalLoad;
-  
-  bool Sigmoid_Load = config->GetSigmoid_Load();
-  su2double Sigmoid_Time = config->GetSigmoid_Time();
-  su2double Sigmoid_K = config->GetSigmoid_K();
-  su2double SigAux = 0.0;
-  
-  su2double CurrentTime=config->GetCurrent_DynTime();
-  su2double ModAmpl, NonModAmpl;
-  
-  bool Ramp_Load = config->GetRamp_Load();
-  su2double Ramp_Time = config->GetRamp_Time();
-  
-  if (Ramp_Load){
-    ModAmpl=LoadDirVal*LoadDirMult*CurrentTime/Ramp_Time;
-    NonModAmpl=LoadDirVal*LoadDirMult;
-    TotalLoad=min(ModAmpl,NonModAmpl);
-  }
-  else if (Sigmoid_Load){
-    SigAux = CurrentTime/ Sigmoid_Time;
-    ModAmpl = (1 / (1+exp(-1*Sigmoid_K*(SigAux - 0.5)) ) );
-    ModAmpl = max(ModAmpl,0.0);
-    ModAmpl = min(ModAmpl,1.0);
-    TotalLoad=ModAmpl*LoadDirVal*LoadDirMult;
-  }
-  else{
-    TotalLoad=LoadDirVal*LoadDirMult;
-  }
-  
-  /*--- Compute the norm of the vector that was passed in the config file ---*/
-  su2double Norm = 1.0;
-  if (nDim==2) Norm=sqrt(Load_Dir_Local[0]*Load_Dir_Local[0]+Load_Dir_Local[1]*Load_Dir_Local[1]);
-  if (nDim==3) Norm=sqrt(Load_Dir_Local[0]*Load_Dir_Local[0]+Load_Dir_Local[1]*Load_Dir_Local[1]+Load_Dir_Local[2]*Load_Dir_Local[2]);
-  
-  for (iElem = 0; iElem < geometry->GetnElem_Bound(val_marker); iElem++) {
-    
-    Point_0 = geometry->bound[val_marker][iElem]->GetNode(0);     Coord_0 = geometry->node[Point_0]->GetCoord();
-    Point_1 = geometry->bound[val_marker][iElem]->GetNode(1);     Coord_1 = geometry->node[Point_1]->GetCoord();
-    if (nDim == 3) {
-      
-      Point_2 = geometry->bound[val_marker][iElem]->GetNode(2);	Coord_2 = geometry->node[Point_2]->GetCoord();
-      if (geometry->bound[val_marker][iElem]->GetVTK_Type() == QUADRILATERAL){
-        Point_3 = geometry->bound[val_marker][iElem]->GetNode(3);	Coord_3 = geometry->node[Point_3]->GetCoord();
-      }
-      
-    }
-    
-    /*--- Compute area (3D), and length of the surfaces (2D) ---*/
-    
-    if (nDim == 2) {
-      
-      for (iDim = 0; iDim < nDim; iDim++) a[iDim] = Coord_0[iDim]-Coord_1[iDim];
-      
-      Length_Elem = sqrt(a[0]*a[0]+a[1]*a[1]);
-      //			Normal_Elem[0] =   a[1];
-      //			Normal_Elem[1] = -(a[0]);
-      
-    }
-    
-    if (nDim == 3) {
-      
-      if (geometry->bound[val_marker][iElem]->GetVTK_Type() == TRIANGLE){
-        
-        for (iDim = 0; iDim < nDim; iDim++) {
-          a[iDim] = Coord_1[iDim]-Coord_0[iDim];
-          b[iDim] = Coord_2[iDim]-Coord_0[iDim];
-        }
-        
-        su2double Ni=0 , Nj=0, Nk=0;
-        
-        Ni=a[1]*b[2]-a[2]*b[1];
-        Nj=-a[0]*b[2]+a[2]*b[0];
-        Nk=a[0]*b[1]-a[1]*b[0];
-        
-        Area_Elem = 0.5*sqrt(Ni*Ni+Nj*Nj+Nk*Nk);
-        
-      }
-      
-      else if (geometry->bound[val_marker][iElem]->GetVTK_Type() == QUADRILATERAL){
-        
-        for (iDim = 0; iDim < nDim; iDim++) {
-          AC[iDim] = Coord_2[iDim]-Coord_0[iDim];
-          BD[iDim] = Coord_3[iDim]-Coord_1[iDim];
-        }
-        
-        su2double Ni=0 , Nj=0, Nk=0;
-        
-        Ni=AC[1]*BD[2]-AC[2]*BD[1];
-        Nj=-AC[0]*BD[2]+AC[2]*BD[0];
-        Nk=AC[0]*BD[1]-AC[1]*BD[0];
-        
-        Area_Elem = 0.5*sqrt(Ni*Ni+Nj*Nj+Nk*Nk);
-        
-      }
-    }
-    
-    if (nDim == 2) {
-      
-      Residual[0] = (1.0/2.0)*Length_Elem*TotalLoad*Load_Dir_Local[0]/Norm;
-      Residual[1] = (1.0/2.0)*Length_Elem*TotalLoad*Load_Dir_Local[1]/Norm;
-      
-      node[Point_0]->Add_SurfaceLoad_Res(Residual);
-      node[Point_1]->Add_SurfaceLoad_Res(Residual);
-      
-    }
-    
-    else {
-      if (geometry->bound[val_marker][iElem]->GetVTK_Type() == TRIANGLE){
-        
-        Residual[0] = (1.0/3.0)*Area_Elem*TotalLoad*Load_Dir_Local[0]/Norm;
-        Residual[1] = (1.0/3.0)*Area_Elem*TotalLoad*Load_Dir_Local[1]/Norm;
-        Residual[2] = (1.0/3.0)*Area_Elem*TotalLoad*Load_Dir_Local[2]/Norm;
-        
-        node[Point_0]->Add_SurfaceLoad_Res(Residual);
-        node[Point_1]->Add_SurfaceLoad_Res(Residual);
-        node[Point_2]->Add_SurfaceLoad_Res(Residual);
-        
-      }
-      else if (geometry->bound[val_marker][iElem]->GetVTK_Type() == QUADRILATERAL){
-        
-        Residual[0] = (1.0/4.0)*Area_Elem*TotalLoad*Load_Dir_Local[0]/Norm;
-        Residual[1] = (1.0/4.0)*Area_Elem*TotalLoad*Load_Dir_Local[1]/Norm;
-        Residual[2] = (1.0/4.0)*Area_Elem*TotalLoad*Load_Dir_Local[2]/Norm;
-        
-        node[Point_0]->Add_SurfaceLoad_Res(Residual);
-        node[Point_1]->Add_SurfaceLoad_Res(Residual);
-        node[Point_2]->Add_SurfaceLoad_Res(Residual);
-        node[Point_3]->Add_SurfaceLoad_Res(Residual);
-        
-      }
-      
-    }
-    
-  }
-  
-}
-
-void CFEM_ElasticitySolver::BC_Sine_Load(CGeometry *geometry, CSolver **solver_container, CNumerics *numerics, CConfig *config,
-                                         unsigned short val_marker) { }
-
-void CFEM_ElasticitySolver::BC_Pressure(CGeometry *geometry, CSolver **solver_container, CNumerics *numerics, CConfig *config,
-                                        unsigned short val_marker) { }
-
-void CFEM_ElasticitySolver::ImplicitEuler_Iteration(CGeometry *geometry, CSolver **solver_container, CConfig *config) { }
-
-void CFEM_ElasticitySolver::ImplicitNewmark_Iteration(CGeometry *geometry, CSolver **solver_container, CConfig *config) {
-  
-  unsigned long iPoint, jPoint;
-  unsigned short iVar, jVar;
-  
-  bool initial_calc = (config->GetExtIter() == 0);									// Checks if it is the first calculation.
-  bool first_iter = (config->GetIntIter() == 0);
-  bool dynamic = (config->GetDynamic_Analysis() == DYNAMIC);							// Dynamic simulations.
-  bool linear_analysis = (config->GetGeometricConditions() == SMALL_DEFORMATIONS);	// Linear analysis.
-  bool nonlinear_analysis = (config->GetGeometricConditions() == LARGE_DEFORMATIONS);	// Nonlinear analysis.
-  bool newton_raphson = (config->GetKind_SpaceIteScheme_FEA() == NEWTON_RAPHSON);		// Newton-Raphson method
-  bool fsi = config->GetFSI_Simulation();												// FSI simulation.
-  
-  bool body_forces = config->GetDeadLoad();											// Body forces (dead loads).
-  
-  bool restart = config->GetRestart();													// Restart solution
-  bool initial_calc_restart = (SU2_TYPE::Int(config->GetExtIter()) == config->GetDyn_RestartIter());	// Restart iteration
-  
-  bool incremental_load = config->GetIncrementalLoad();
-  
-  if (!dynamic){
-    
-    for (iPoint = 0; iPoint < nPointDomain; iPoint++){
-      /*--- Add the external contribution to the residual    ---*/
-      /*--- (the terms that are constant over the time step) ---*/
-      if (incremental_load){
-        for (iVar = 0; iVar < nVar; iVar++){
-          Res_Ext_Surf[iVar] = loadIncrement * node[iPoint]->Get_SurfaceLoad_Res(iVar);
-        }
-      }
-      else {
-        Res_Ext_Surf = node[iPoint]->Get_SurfaceLoad_Res();
-      }
-      
-      LinSysRes.AddBlock(iPoint, Res_Ext_Surf);
-      
-      /*--- Add the contribution to the residual due to body forces ---*/
-      
-      if (body_forces){
-        if (incremental_load){
-          for (iVar = 0; iVar < nVar; iVar++){
-            Res_Dead_Load[iVar] = loadIncrement * node[iPoint]->Get_BodyForces_Res(iVar);
-          }
-        }
-        else{
-          Res_Dead_Load = node[iPoint]->Get_BodyForces_Res();
-        }
-        
-        LinSysRes.AddBlock(iPoint, Res_Dead_Load);
-      }
-    }
-    
-  }
-  
-  if (dynamic) {
-    
-    /*--- Add the mass matrix contribution to the Jacobian ---*/
-    
-    /*
-     * If the problem is nonlinear, we need to add the Mass Matrix contribution to the Jacobian at the beginning
-     * of each time step. If the solution method is Newton Rapshon, we repeat this step at the beginning of each
-     * iteration, as the Jacobian is recomputed
-     *
-     * If the problem is linear, we add the Mass Matrix contribution to the Jacobian at the first calculation.
-     * From then on, the Jacobian is always the same matrix.
-     *
-     */
-    
-    if ((nonlinear_analysis && (newton_raphson || first_iter)) ||
-        (linear_analysis && initial_calc) ||
-        (linear_analysis && restart && initial_calc_restart)) {
-      for (iPoint = 0; iPoint < nPoint; iPoint++){
-        for (jPoint = 0; jPoint < nPoint; jPoint++){
-          for(iVar = 0; iVar < nVar; iVar++){
-            for (jVar = 0; jVar < nVar; jVar++){
-              Jacobian_ij[iVar][jVar] = a_dt[0] * MassMatrix.GetBlock(iPoint, jPoint, iVar, jVar);
-            }
-          }
-          Jacobian.AddBlock(iPoint, jPoint, Jacobian_ij);
-        }
-      }
-    }
-    
-    
-    /*--- Loop over all points, and set aux vector TimeRes_Aux = a0*U+a2*U'+a3*U'' ---*/
-    if (linear_analysis){
-      for (iPoint = 0; iPoint < nPoint; iPoint++) {
-        for (iVar = 0; iVar < nVar; iVar++){
-          Residual[iVar] = a_dt[0]*node[iPoint]->GetSolution_time_n(iVar)+		//a0*U(t)
-          a_dt[2]*node[iPoint]->GetSolution_Vel_time_n(iVar)+	//a2*U'(t)
-          a_dt[3]*node[iPoint]->GetSolution_Accel_time_n(iVar);	//a3*U''(t)
-        }
-        TimeRes_Aux.SetBlock(iPoint, Residual);
-      }
-    }
-    else if (nonlinear_analysis){
-      for (iPoint = 0; iPoint < nPoint; iPoint++) {
-        for (iVar = 0; iVar < nVar; iVar++){
-          Residual[iVar] =   a_dt[0]*node[iPoint]->GetSolution_time_n(iVar)  			//a0*U(t)
-          - a_dt[0]*node[iPoint]->GetSolution(iVar) 					//a0*U(t+dt)(k-1)
-          + a_dt[2]*node[iPoint]->GetSolution_Vel_time_n(iVar)		//a2*U'(t)
-          + a_dt[3]*node[iPoint]->GetSolution_Accel_time_n(iVar);	//a3*U''(t)
-        }
-        TimeRes_Aux.SetBlock(iPoint, Residual);
-      }
-      
-    }
-    
-    /*--- Once computed, compute M*TimeRes_Aux ---*/
-    MassMatrix.MatrixVectorProduct(TimeRes_Aux,TimeRes,geometry,config);
-    /*--- Add the components of M*TimeRes_Aux to the residual R(t+dt) ---*/
-    for (iPoint = 0; iPoint < nPoint; iPoint++) {
-      /*--- Dynamic contribution ---*/
-      Res_Time_Cont = TimeRes.GetBlock(iPoint);
-      LinSysRes.AddBlock(iPoint, Res_Time_Cont);
-      
-      /*--- External surface load contribution ---*/
-      if (incremental_load){
-        for (iVar = 0; iVar < nVar; iVar++){
-          Res_Ext_Surf[iVar] = loadIncrement * node[iPoint]->Get_SurfaceLoad_Res(iVar);
-          
-        }
-      }
-      else {
-        Res_Ext_Surf = node[iPoint]->Get_SurfaceLoad_Res();
-      }
-      LinSysRes.AddBlock(iPoint, Res_Ext_Surf);
-      
-      
-      /*--- Body forces contribution (dead load) ---*/
-      
-      if (body_forces){
-        if (incremental_load){
-          for (iVar = 0; iVar < nVar; iVar++){
-            Res_Dead_Load[iVar] = loadIncrement * node[iPoint]->Get_BodyForces_Res(iVar);
-          }
-        }
-        else{
-          Res_Dead_Load = node[iPoint]->Get_BodyForces_Res();
-        }
-        
-        LinSysRes.AddBlock(iPoint, Res_Dead_Load);
-      }
-      
-      /*--- FSI contribution (flow loads) ---*/
-      if (fsi) {
-        if (incremental_load){
-          for (iVar = 0; iVar < nVar; iVar++){
-            Res_FSI_Cont[iVar] = loadIncrement * node[iPoint]->Get_FlowTraction(iVar);
-          }
-        }
-        else {
-          Res_FSI_Cont = node[iPoint]->Get_FlowTraction();
-        }
-        LinSysRes.AddBlock(iPoint, Res_FSI_Cont);
-      }
-    }
-  }
-  
-  
-}
-
-void CFEM_ElasticitySolver::ImplicitNewmark_Update(CGeometry *geometry, CSolver **solver_container, CConfig *config) {
-  
-  unsigned short iVar;
-  unsigned long iPoint;
-  
-  bool linear = (config->GetGeometricConditions() == SMALL_DEFORMATIONS);		// Geometrically linear problems
-  bool nonlinear = (config->GetGeometricConditions() == LARGE_DEFORMATIONS);	// Geometrically non-linear problems
-  bool dynamic = (config->GetDynamic_Analysis() == DYNAMIC);					// Dynamic simulations.
-  
-  /*--- Update solution ---*/
-  
-  for (iPoint = 0; iPoint < nPointDomain; iPoint++) {
-    
-    for (iVar = 0; iVar < nVar; iVar++) {
-      
-      /*--- Displacements component of the solution ---*/
-      
-      /*--- If it's a non-linear problem, the result is the DELTA_U, not U itself ---*/
-      
-      if (linear) node[iPoint]->SetSolution(iVar, LinSysSol[iPoint*nVar+iVar]);
-      
-      if (nonlinear)	node[iPoint]->Add_DeltaSolution(iVar, LinSysSol[iPoint*nVar+iVar]);
-      
-    }
-    
-  }
-  
-  if (dynamic){
-    
-    for (iPoint = 0; iPoint < nPointDomain; iPoint++) {
-      
-      for (iVar = 0; iVar < nVar; iVar++) {
-        
-        /*--- Acceleration component of the solution ---*/
-        /*--- U''(t+dt) = a0*(U(t+dt)-U(t))+a2*(U'(t))+a3*(U''(t)) ---*/
-        
-        Solution[iVar]=a_dt[0]*(node[iPoint]->GetSolution(iVar) -
-                                node[iPoint]->GetSolution_time_n(iVar)) -
-        a_dt[2]* node[iPoint]->GetSolution_Vel_time_n(iVar) -
-        a_dt[3]* node[iPoint]->GetSolution_Accel_time_n(iVar);
-      }
-      
-      /*--- Set the acceleration in the node structure ---*/
-      
-      node[iPoint]->SetSolution_Accel(Solution);
-      
-      for (iVar = 0; iVar < nVar; iVar++) {
-        
-        /*--- Velocity component of the solution ---*/
-        /*--- U'(t+dt) = U'(t)+ a6*(U''(t)) + a7*(U''(t+dt)) ---*/
-        
-        Solution[iVar]=node[iPoint]->GetSolution_Vel_time_n(iVar)+
-        a_dt[6]* node[iPoint]->GetSolution_Accel_time_n(iVar) +
-        a_dt[7]* node[iPoint]->GetSolution_Accel(iVar);
-        
-      }
-      
-      /*--- Set the velocity in the node structure ---*/
-      
-      node[iPoint]->SetSolution_Vel(Solution);
-      
-    }
-    
-  }
-  
-  /*--- Perform the MPI communication of the solution ---*/
-  
-  Set_MPI_Solution(geometry, config);
-  
-  
-}
-
-void CFEM_ElasticitySolver::ImplicitNewmark_Relaxation(CGeometry *geometry, CSolver **solver_container, CConfig *config) {
-  
-  unsigned short iVar;
-  unsigned long iPoint;
-  su2double *valSolutionPred;
-  
-  /*--- Update solution and set it to be the solution after applying relaxation---*/
-  
-  for (iPoint=0; iPoint < nPointDomain; iPoint++){
-    
-    valSolutionPred = node[iPoint]->GetSolution_Pred();
-    
-    node[iPoint]->SetSolution(valSolutionPred);
-  }
-  
-  /*--- Compute velocities and accelerations ---*/
-  
-  for (iPoint = 0; iPoint < nPointDomain; iPoint++) {
-    
-    for (iVar = 0; iVar < nVar; iVar++) {
-      
-      /*--- Acceleration component of the solution ---*/
-      /*--- U''(t+dt) = a0*(U(t+dt)-U(t))+a2*(U'(t))+a3*(U''(t)) ---*/
-      
-      Solution[iVar]=a_dt[0]*(node[iPoint]->GetSolution(iVar) -
-                              node[iPoint]->GetSolution_time_n(iVar)) -
-      a_dt[2]* node[iPoint]->GetSolution_Vel_time_n(iVar) -
-      a_dt[3]* node[iPoint]->GetSolution_Accel_time_n(iVar);
-    }
-    
-    /*--- Set the acceleration in the node structure ---*/
-    
-    node[iPoint]->SetSolution_Accel(Solution);
-    
-    for (iVar = 0; iVar < nVar; iVar++) {
-      
-      /*--- Velocity component of the solution ---*/
-      /*--- U'(t+dt) = U'(t)+ a6*(U''(t)) + a7*(U''(t+dt)) ---*/
-      
-      Solution[iVar]=node[iPoint]->GetSolution_Vel_time_n(iVar)+
-      a_dt[6]* node[iPoint]->GetSolution_Accel_time_n(iVar) +
-      a_dt[7]* node[iPoint]->GetSolution_Accel(iVar);
-      
-    }
-    
-    /*--- Set the velocity in the node structure ---*/
-    
-    node[iPoint]->SetSolution_Vel(Solution);
-    
-  }
-  
-  
-  /*--- Perform the MPI communication of the solution ---*/
-  
-  Set_MPI_Solution(geometry, config);
-  
-  /*--- After the solution has been communicated, set the 'old' predicted solution as the solution ---*/
-  /*--- Loop over n points (as we have already communicated everything ---*/
-  
-  for (iPoint = 0; iPoint < nPoint; iPoint++) {
-    for (iVar = 0; iVar < nVar; iVar++) {
-      node[iPoint]->SetSolution_Pred_Old(iVar,node[iPoint]->GetSolution(iVar));
-    }
-  }
-  
-  
-}
-
-
-void CFEM_ElasticitySolver::GeneralizedAlpha_Iteration(CGeometry *geometry, CSolver **solver_container, CConfig *config) {
-  
-  unsigned long iPoint, jPoint;
-  unsigned short iVar, jVar;
-  
-  bool initial_calc = (config->GetExtIter() == 0);									// Checks if it is the first calculation.
-  bool first_iter = (config->GetIntIter() == 0);
-  bool dynamic = (config->GetDynamic_Analysis() == DYNAMIC);							// Dynamic simulations.
-  bool linear_analysis = (config->GetGeometricConditions() == SMALL_DEFORMATIONS);	// Linear analysis.
-  bool nonlinear_analysis = (config->GetGeometricConditions() == LARGE_DEFORMATIONS);	// Nonlinear analysis.
-  bool newton_raphson = (config->GetKind_SpaceIteScheme_FEA() == NEWTON_RAPHSON);		// Newton-Raphson method
-  bool fsi = config->GetFSI_Simulation();												// FSI simulation.
-  
-  bool body_forces = config->GetDeadLoad();											// Body forces (dead loads).
-  
-  bool restart = config->GetRestart();													// Restart solution
-  bool initial_calc_restart = (SU2_TYPE::Int(config->GetExtIter()) == config->GetDyn_RestartIter());	// Restart iteration
-  
-  su2double alpha_f = config->Get_Int_Coeffs(2);
-  
-  bool incremental_load = config->GetIncrementalLoad();
-  
-  if (!dynamic){
-    
-    for (iPoint = 0; iPoint < nPointDomain; iPoint++){
-      /*--- Add the external contribution to the residual    ---*/
-      /*--- (the terms that are constant over the time step) ---*/
-      if (incremental_load){
-        for (iVar = 0; iVar < nVar; iVar++){
-          Res_Ext_Surf[iVar] = loadIncrement * node[iPoint]->Get_SurfaceLoad_Res(iVar);
-        }
-      }
-      else {
-        Res_Ext_Surf = node[iPoint]->Get_SurfaceLoad_Res();
-      }
-      
-      LinSysRes.AddBlock(iPoint, Res_Ext_Surf);
-      
-      /*--- Add the contribution to the residual due to body forces ---*/
-      
-      if (body_forces){
-        if (incremental_load){
-          for (iVar = 0; iVar < nVar; iVar++){
-            Res_Dead_Load[iVar] = loadIncrement * node[iPoint]->Get_BodyForces_Res(iVar);
-          }
-        }
-        else{
-          Res_Dead_Load = node[iPoint]->Get_BodyForces_Res();
-        }
-        
-        LinSysRes.AddBlock(iPoint, Res_Dead_Load);
-      }
-      
-    }
-    
-  }
-  
-  if (dynamic) {
-    
-    /*--- Add the mass matrix contribution to the Jacobian ---*/
-    
-    /*
-     * If the problem is nonlinear, we need to add the Mass Matrix contribution to the Jacobian at the beginning
-     * of each time step. If the solution method is Newton Rapshon, we repeat this step at the beginning of each
-     * iteration, as the Jacobian is recomputed
-     *
-     * If the problem is linear, we add the Mass Matrix contribution to the Jacobian at the first calculation.
-     * From then on, the Jacobian is always the same matrix.
-     *
-     */
-    
-    if ((nonlinear_analysis && (newton_raphson || first_iter)) ||
-        (linear_analysis && initial_calc) ||
-        (linear_analysis && restart && initial_calc_restart)) {
-      for (iPoint = 0; iPoint < nPoint; iPoint++){
-        for (jPoint = 0; jPoint < nPoint; jPoint++){
-          for(iVar = 0; iVar < nVar; iVar++){
-            for (jVar = 0; jVar < nVar; jVar++){
-              Jacobian_ij[iVar][jVar] = a_dt[0] * MassMatrix.GetBlock(iPoint, jPoint, iVar, jVar);
-            }
-          }
-          Jacobian.AddBlock(iPoint, jPoint, Jacobian_ij);
-        }
-      }
-    }
-    
-    
-    /*--- Loop over all points, and set aux vector TimeRes_Aux = a0*U+a2*U'+a3*U'' ---*/
-    if (linear_analysis){
-      for (iPoint = 0; iPoint < nPoint; iPoint++) {
-        for (iVar = 0; iVar < nVar; iVar++){
-          Residual[iVar] = a_dt[0]*node[iPoint]->GetSolution_time_n(iVar)+		//a0*U(t)
-          a_dt[2]*node[iPoint]->GetSolution_Vel_time_n(iVar)+	//a2*U'(t)
-          a_dt[3]*node[iPoint]->GetSolution_Accel_time_n(iVar);	//a3*U''(t)
-        }
-        TimeRes_Aux.SetBlock(iPoint, Residual);
-      }
-    }
-    else if (nonlinear_analysis){
-      for (iPoint = 0; iPoint < nPoint; iPoint++) {
-        for (iVar = 0; iVar < nVar; iVar++){
-          Residual[iVar] =   a_dt[0]*node[iPoint]->GetSolution_time_n(iVar)  			//a0*U(t)
-          - a_dt[0]*node[iPoint]->GetSolution(iVar) 					//a0*U(t+dt)(k-1)
-          + a_dt[2]*node[iPoint]->GetSolution_Vel_time_n(iVar)		//a2*U'(t)
-          + a_dt[3]*node[iPoint]->GetSolution_Accel_time_n(iVar);	//a3*U''(t)
-        }
-        TimeRes_Aux.SetBlock(iPoint, Residual);
-      }
-    }
-    /*--- Once computed, compute M*TimeRes_Aux ---*/
-    MassMatrix.MatrixVectorProduct(TimeRes_Aux,TimeRes,geometry,config);
-    /*--- Add the components of M*TimeRes_Aux to the residual R(t+dt) ---*/
-    for (iPoint = 0; iPoint < nPoint; iPoint++) {
-      /*--- Dynamic contribution ---*/
-      Res_Time_Cont = TimeRes.GetBlock(iPoint);
-      LinSysRes.AddBlock(iPoint, Res_Time_Cont);
-      /*--- External surface load contribution ---*/
-      if (incremental_load){
-        for (iVar = 0; iVar < nVar; iVar++){
-          Res_Ext_Surf[iVar] = loadIncrement * ( (1 - alpha_f) * node[iPoint]->Get_SurfaceLoad_Res(iVar) +
-                                                alpha_f  * node[iPoint]->Get_SurfaceLoad_Res_n(iVar) );
-        }
-      }
-      else {
-        for (iVar = 0; iVar < nVar; iVar++){
-          Res_Ext_Surf[iVar] = (1 - alpha_f) * node[iPoint]->Get_SurfaceLoad_Res(iVar) +
-          alpha_f  * node[iPoint]->Get_SurfaceLoad_Res_n(iVar);
-        }
-      }
-      LinSysRes.AddBlock(iPoint, Res_Ext_Surf);
-      
-      /*--- Add the contribution to the residual due to body forces.
-       *--- It is constant over time, so it's not necessary to distribute it. ---*/
-      
-      if (body_forces){
-        if (incremental_load){
-          for (iVar = 0; iVar < nVar; iVar++){
-            Res_Dead_Load[iVar] = loadIncrement * node[iPoint]->Get_BodyForces_Res(iVar);
-          }
-        }
-        else{
-          Res_Dead_Load = node[iPoint]->Get_BodyForces_Res();
-        }
-        
-        LinSysRes.AddBlock(iPoint, Res_Dead_Load);
-      }
-      
-      /*--- Add FSI contribution ---*/
-      if (fsi) {
-        if (incremental_load){
-          for (iVar = 0; iVar < nVar; iVar++){
-            Res_FSI_Cont[iVar] = loadIncrement * ( (1 - alpha_f) * node[iPoint]->Get_FlowTraction(iVar) +
-                                                  alpha_f  * node[iPoint]->Get_FlowTraction_n(iVar) );
-          }
-        }
-        else {
-          for (iVar = 0; iVar < nVar; iVar++){
-            Res_FSI_Cont[iVar] = (1 - alpha_f) * node[iPoint]->Get_FlowTraction(iVar) +
-            alpha_f  * node[iPoint]->Get_FlowTraction_n(iVar);
-          }
-        }
-        LinSysRes.AddBlock(iPoint, Res_FSI_Cont);
-      }
-    }
-  }
-  
-}
-
-void CFEM_ElasticitySolver::GeneralizedAlpha_UpdateDisp(CGeometry *geometry, CSolver **solver_container, CConfig *config) {
-  
-  unsigned short iVar;
-  unsigned long iPoint;
-  
-  bool linear = (config->GetGeometricConditions() == SMALL_DEFORMATIONS);		// Geometrically linear problems
-  bool nonlinear = (config->GetGeometricConditions() == LARGE_DEFORMATIONS);	// Geometrically non-linear problems
-  
-  /*--- Update solution ---*/
-  
-  for (iPoint = 0; iPoint < nPointDomain; iPoint++) {
-    
-    for (iVar = 0; iVar < nVar; iVar++) {
-      
-      /*--- Displacements component of the solution ---*/
-      
-      /*--- If it's a non-linear problem, the result is the DELTA_U, not U itself ---*/
-      
-      if (linear) node[iPoint]->SetSolution(iVar, LinSysSol[iPoint*nVar+iVar]);
-      
-      if (nonlinear)	node[iPoint]->Add_DeltaSolution(iVar, LinSysSol[iPoint*nVar+iVar]);
-      
-    }
-    
-  }
-  
-  /*--- Perform the MPI communication of the solution, displacements only ---*/
-  
-  Set_MPI_Solution_DispOnly(geometry, config);
-  
-}
-
-void CFEM_ElasticitySolver::GeneralizedAlpha_UpdateSolution(CGeometry *geometry, CSolver **solver_container, CConfig *config) {
-  
-  unsigned short iVar;
-  unsigned long iPoint;
-  
-  su2double alpha_f = config->Get_Int_Coeffs(2), alpha_m =  config->Get_Int_Coeffs(3);
-  
-  /*--- Compute solution at t_n+1, and update velocities and accelerations ---*/
-  
-  for (iPoint = 0; iPoint < nPointDomain; iPoint++) {
-    
-    for (iVar = 0; iVar < nVar; iVar++) {
-      
-      /*--- Compute the solution from the previous time step and the solution computed at t+1-alpha_f ---*/
-      /*--- U(t+dt) = 1/alpha_f*(U(t+1-alpha_f)-alpha_f*U(t)) ---*/
-      
-      Solution[iVar]=(1 / (1 - alpha_f))*(node[iPoint]->GetSolution(iVar) -
-                                          alpha_f * node[iPoint]->GetSolution_time_n(iVar));
-      
-    }
-    
-    /*--- Set the solution in the node structure ---*/
-    
-    node[iPoint]->SetSolution(Solution);
-    
-    for (iVar = 0; iVar < nVar; iVar++) {
-      
-      /*--- Acceleration component of the solution ---*/
-      /*--- U''(t+dt-alpha_m) = a8*(U(t+dt)-U(t))+a2*(U'(t))+a3*(U''(t)) ---*/
-      
-      Solution_Interm[iVar]=a_dt[8]*( node[iPoint]->GetSolution(iVar) -
-                                     node[iPoint]->GetSolution_time_n(iVar)) -
-      a_dt[2]* node[iPoint]->GetSolution_Vel_time_n(iVar) -
-      a_dt[3]* node[iPoint]->GetSolution_Accel_time_n(iVar);
-      
-      /*--- Compute the solution from the previous time step and the solution computed at t+1-alpha_f ---*/
-      /*--- U''(t+dt) = 1/alpha_m*(U''(t+1-alpha_m)-alpha_m*U''(t)) ---*/
-      
-      Solution[iVar]=(1 / (1 - alpha_m))*(Solution_Interm[iVar] - alpha_m * node[iPoint]->GetSolution_Accel_time_n(iVar));
-    }
-    
-    /*--- Set the acceleration in the node structure ---*/
-    
-    node[iPoint]->SetSolution_Accel(Solution);
-    
-    for (iVar = 0; iVar < nVar; iVar++) {
-      
-      /*--- Velocity component of the solution ---*/
-      /*--- U'(t+dt) = U'(t)+ a6*(U''(t)) + a7*(U''(t+dt)) ---*/
-      
-      Solution[iVar]=node[iPoint]->GetSolution_Vel_time_n(iVar)+
-      a_dt[6]* node[iPoint]->GetSolution_Accel_time_n(iVar) +
-      a_dt[7]* node[iPoint]->GetSolution_Accel(iVar);
-      
-    }
-    
-    /*--- Set the velocity in the node structure ---*/
-    
-    node[iPoint]->SetSolution_Vel(Solution);
-    
-  }
-  
-  /*--- Perform the MPI communication of the solution ---*/
-  
-  Set_MPI_Solution(geometry, config);
-  
-}
-
-void CFEM_ElasticitySolver::GeneralizedAlpha_UpdateLoads(CGeometry *geometry, CSolver **solver_container, CConfig *config) {
-  
-  unsigned long iPoint;
-  bool fsi = config->GetFSI_Simulation();
-  
-  /*--- Set the load conditions of the time step n+1 as the load conditions for time step n ---*/
-  for (iPoint = 0; iPoint < nPointDomain; iPoint++){
-    node[iPoint]->Set_SurfaceLoad_Res_n();
-    if (fsi) node[iPoint]->Set_FlowTraction_n();
-  }
-  
-}
-
-void CFEM_ElasticitySolver::Solve_System(CGeometry *geometry, CSolver **solver_container, CConfig *config){
-  
-  unsigned long IterLinSol = 0, iPoint, total_index;
-  unsigned short iVar;
-  
-  /*--- Initialize residual and solution at the ghost points ---*/
-  
-  for (iPoint = nPointDomain; iPoint < nPoint; iPoint++) {
-    
-    for (iVar = 0; iVar < nVar; iVar++) {
-      total_index = iPoint*nVar + iVar;
-      LinSysRes[total_index] = 0.0;
-      LinSysSol[total_index] = 0.0;
-    }
-    
-  }
-  
-  CSysSolve femSystem;
-  IterLinSol = femSystem.Solve(Jacobian, LinSysRes, LinSysSol, geometry, config);
-  
-  /*--- The the number of iterations of the linear solver ---*/
-  
-  SetIterLinSolver(IterLinSol);
-  
-}
-
-
-
-void CFEM_ElasticitySolver::SetFEA_Load(CSolver ***flow_solution, CGeometry **fea_geometry,
-                                        CGeometry **flow_geometry, CConfig *fea_config,
-                                        CConfig *flow_config, CNumerics *fea_numerics) {
-  
-  unsigned short nMarkerFSI, nMarkerFlow;		// Number of markers on FSI problem, FEA and Flow side
-  unsigned short iMarkerFSI, iMarkerFlow;		// Variables for iteration over markers
-  int Marker_Flow = -1;
-  
-  unsigned long iVertex, iPoint;								// Variables for iteration over vertices and nodes
-  
-  unsigned short iDim, jDim;
-  
-  // Check the kind of fluid problem
-  bool compressible       = (flow_config->GetKind_Regime() == COMPRESSIBLE);
-  bool incompressible     = (flow_config->GetKind_Regime() == INCOMPRESSIBLE);
-  bool viscous_flow       = ((flow_config->GetKind_Solver() == NAVIER_STOKES) ||
-                             (flow_config->GetKind_Solver() == RANS) );
-  
-  /*--- Redimensionalize the pressure ---*/
-  
-  su2double *Velocity_ND, *Velocity_Real;
-  su2double Density_ND,  Density_Real, Velocity2_Real, Velocity2_ND;
-  su2double factorForces;
-  
-  Velocity_Real = flow_config->GetVelocity_FreeStream();
-  Density_Real = flow_config->GetDensity_FreeStream();
-  
-  Velocity_ND = flow_config->GetVelocity_FreeStreamND();
-  Density_ND = flow_config->GetDensity_FreeStreamND();
-  
-  Velocity2_Real = 0.0;
-  Velocity2_ND = 0.0;
-  for (iDim = 0; iDim < nDim; iDim++){
-    Velocity2_Real += Velocity_Real[iDim]*Velocity_Real[iDim];
-    Velocity2_ND += Velocity_ND[iDim]*Velocity_ND[iDim];
-  }
-  
-  factorForces = Density_Real*Velocity2_Real/(Density_ND*Velocity2_ND);
-  
-  /*--- Apply a ramp to the transfer of the fluid loads ---*/
-  
-  su2double ModAmpl;
-  su2double CurrentTime = fea_config->GetCurrent_DynTime();
-  su2double Static_Time = fea_config->GetStatic_Time();
-  
-  bool Ramp_Load = fea_config->GetRamp_Load();
-  su2double Ramp_Time = fea_config->GetRamp_Time();
-  
-  if (CurrentTime <= Static_Time){ ModAmpl=0.0; }
-  else if((CurrentTime > Static_Time) &&
-          (CurrentTime <= (Static_Time + Ramp_Time)) &&
-          (Ramp_Load)){
-    ModAmpl = (CurrentTime-Static_Time) / Ramp_Time;
-    ModAmpl = max(ModAmpl,0.0);
-    ModAmpl = min(ModAmpl,1.0);
-  }
-  else{ ModAmpl = 1.0; }
-  
-  /*--- Number of markers on the FSI interface ---*/
-  
-  nMarkerFSI = (fea_config->GetMarker_n_FSIinterface())/2;
-  nMarkerFlow = flow_geometry[MESH_0]->GetnMarker();		// Retrieve total number of markers on Fluid side
-  
-  // Parameters for the calculations
-  // Pn: Pressure
-  // Pinf: Pressure_infinite
-  // div_vel: Velocity divergence
-  // Dij: Dirac delta
-  su2double Pn = 0.0, Pinf = 0.0, div_vel = 0.0, Dij = 0.0;
-  su2double Viscosity = 0.0;
-  su2double **Grad_PrimVar = NULL;
-  su2double Tau[3][3];
-  
-  unsigned long Point_Flow, Point_Struct;
-  su2double *Normal_Flow;
-  
-  su2double *tn_f;
-  tn_f 				= new su2double [nVar];			// Fluid traction
-  
-#ifndef HAVE_MPI
-  
-  unsigned long nVertexFlow;						// Number of vertices on FEA and Flow side
-  
-  for (iPoint = 0; iPoint < nPoint; iPoint++){
-    node[iPoint]->Clear_FlowTraction();
-  }
-  
-  /*--- Loop over all the markers on the interface ---*/
-  
-  for (iMarkerFSI = 0; iMarkerFSI < nMarkerFSI; iMarkerFSI++){
-    
-    /*--- Identification of the markers ---*/
-    
-    /*--- Current fluid marker ---*/
-    for (iMarkerFlow = 0; iMarkerFlow < nMarkerFlow; iMarkerFlow++){
-      if (flow_config->GetMarker_All_FSIinterface(iMarkerFlow) == (iMarkerFSI+1)){
-        Marker_Flow = iMarkerFlow;
-      }
-    }
-    
-    nVertexFlow = flow_geometry[MESH_0]->GetnVertex(Marker_Flow);  // Retrieve total number of vertices on Fluid marker
-    
-    /*--- Loop over the nodes in the fluid mesh, calculate the tf vector (unitary) ---*/
-    /*--- Here, we are looping over the fluid, and we find the pointer to the structure (Point_Struct) ---*/
-    for (iVertex = 0; iVertex < nVertexFlow; iVertex++){
-      
-      // Node from the flow mesh
-      Point_Flow = flow_geometry[MESH_0]->vertex[Marker_Flow][iVertex]->GetNode();
-      
-      // Normals at the vertex: these normals go inside the fluid domain.
-      Normal_Flow = flow_geometry[MESH_0]->vertex[Marker_Flow][iVertex]->GetNormal();
-      
-      // Corresponding node on the structural mesh
-      Point_Struct = flow_geometry[MESH_0]->vertex[Marker_Flow][iVertex]->GetDonorPoint();
-      
-      // Retrieve the values of pressure, viscosity and density
-      if (incompressible){
-        
-        Pn = flow_solution[MESH_0][FLOW_SOL]->node[Point_Flow]->GetPressureInc();
-        Pinf = flow_solution[MESH_0][FLOW_SOL]->GetPressure_Inf();
-        
-        if (viscous_flow){
-          
-          Grad_PrimVar = flow_solution[MESH_0][FLOW_SOL]->node[Point_Flow]->GetGradient_Primitive();
-          Viscosity = flow_solution[MESH_0][FLOW_SOL]->node[Point_Flow]->GetLaminarViscosityInc();
-        }
-      }
-      else if (compressible){
-        
-        Pn = flow_solution[MESH_0][FLOW_SOL]->node[Point_Flow]->GetPressure();
-        Pinf = flow_solution[MESH_0][FLOW_SOL]->GetPressure_Inf();
-        
-        if (viscous_flow){
-          
-          Grad_PrimVar = flow_solution[MESH_0][FLOW_SOL]->node[Point_Flow]->GetGradient_Primitive();
-          Viscosity = flow_solution[MESH_0][FLOW_SOL]->node[Point_Flow]->GetLaminarViscosity();
-        }
-      }
-      
-      // Calculate tn in the fluid nodes for the inviscid term --> Units of force (non-dimensional).
-      for (iDim = 0; iDim < nDim; iDim++) {
-        tn_f[iDim] = -(Pn-Pinf)*Normal_Flow[iDim];
-      }
-      
-      // Calculate tn in the fluid nodes for the viscous term
-      
-      if (viscous_flow){
-        
-        // Divergence of the velocity
-        div_vel = 0.0; for (iDim = 0; iDim < nDim; iDim++) div_vel += Grad_PrimVar[iDim+1][iDim];
-        if (incompressible) div_vel = 0.0;
-        
-        for (iDim = 0; iDim < nDim; iDim++) {
-          
-          for (jDim = 0 ; jDim < nDim; jDim++) {
-            // Dirac delta
-            Dij = 0.0; if (iDim == jDim) Dij = 1.0;
-            
-            // Viscous stress
-            Tau[iDim][jDim] = Viscosity*(Grad_PrimVar[jDim+1][iDim] + Grad_PrimVar[iDim+1][jDim]) -
-            TWO3*Viscosity*div_vel*Dij;
-            
-            // Viscous component in the tn vector --> Units of force (non-dimensional).
-            tn_f[iDim] += Tau[iDim][jDim]*Normal_Flow[jDim];
-          }
-        }
-      }
-      
-      // Rescale tn to SI units and apply time-dependent coefficient (static structure, ramp load, full load)
-      
-      for (iDim = 0; iDim < nDim; iDim++) {
-        Residual[iDim] = tn_f[iDim]*factorForces*ModAmpl;
-      }
-      
-      /*--- Set the Flow traction ---*/
-      //node[Point_Struct]->Set_FlowTraction(Residual);
-      /*--- Add to the Flow traction (to add values to corners...) ---*/
-      node[Point_Struct]->Add_FlowTraction(Residual);
-    }
-    
-  }
-  
-#else
-  
-  int rank = MASTER_NODE;
-  int size = SINGLE_NODE;
-  
-  MPI_Comm_rank(MPI_COMM_WORLD, &rank);
-  MPI_Comm_size(MPI_COMM_WORLD, &size);
-  
-  unsigned long nLocalVertexStruct = 0, nLocalVertexFlow = 0;
-  
-  unsigned long MaxLocalVertexStruct = 0, MaxLocalVertexFlow = 0;
-  
-  unsigned long nBuffer_FlowTraction = 0, nBuffer_StructTraction = 0;
-  unsigned long nBuffer_DonorIndices = 0, nBuffer_SetIndex = 0;
-  
-  unsigned long Processor_Struct;
-  
-  int iProcessor, nProcessor = 0;
-  
-  unsigned short nMarkerStruct, iMarkerStruct;		// Variables for iteration over markers
-  int Marker_Struct = -1;
-  
-  /*--- Number of markers on the FSI interface ---*/
-  
-  nMarkerFSI     = (flow_config->GetMarker_n_FSIinterface())/2;
-  nMarkerStruct  = fea_geometry[MESH_0]->GetnMarker();
-  nMarkerFlow    = flow_geometry[MESH_0]->GetnMarker();
-  
-  nProcessor = size;
-  
-  for (iPoint = 0; iPoint < nPoint; iPoint++){
-    node[iPoint]->Clear_FlowTraction();
-  }
-  
-  /*--- Outer loop over the markers on the FSI interface: compute one by one ---*/
-  /*--- The tags are always an integer greater than 1: loop from 1 to nMarkerFSI ---*/
-  
-  for (iMarkerFSI = 1; iMarkerFSI <= nMarkerFSI; iMarkerFSI++){
-    
-    Marker_Struct = -1;
-    Marker_Flow = -1;
-    
-    /*--- Initialize pointer buffers inside the loop, so we can delete for each marker. ---*/
-    unsigned long Buffer_Send_nVertexStruct[1], *Buffer_Recv_nVertexStruct = NULL;
-    unsigned long Buffer_Send_nVertexFlow[1], *Buffer_Recv_nVertexFlow = NULL;
-    
-    /*--- The markers on the fluid and structural side are tagged with the same index.
-     *--- This is independent of the MPI domain decomposition.
-     *--- We need to loop over all markers on both sides and get the number of nodes
-     *--- that belong to each FSI marker for each processor ---*/
-    
-    /*--- On the structural side ---*/
-    
-    for (iMarkerStruct = 0; iMarkerStruct < nMarkerStruct; iMarkerStruct++){
-      /*--- If the tag GetMarker_All_FSIinterface(iMarkerStruct) equals the index we are looping at ---*/
-      if ( fea_config->GetMarker_All_FSIinterface(iMarkerStruct) == iMarkerFSI ){
-        /*--- We have identified the local index of the FEA marker ---*/
-        /*--- Store the number of local points that belong to Marker_Struct on each processor ---*/
-        /*--- This includes the halo nodes ---*/
-        nLocalVertexStruct = fea_geometry[MESH_0]->GetnVertex(iMarkerStruct);
-        /*--- Store the identifier for the structural marker ---*/
-        Marker_Struct = iMarkerStruct;
-        /*--- Exit the for loop: we have found the local index for iMarkerFSI on the FEA side ---*/
-        break;
-      }
-      else {
-        /*--- If the tag hasn't matched any tag within the FEA markers ---*/
-        nLocalVertexStruct = 0;
-        Marker_Struct = -1;
-      }
-    }
-    
-    /*--- On the fluid side ---*/
-    
-    for (iMarkerFlow = 0; iMarkerFlow < nMarkerFlow; iMarkerFlow++){
-      /*--- If the tag GetMarker_All_FSIinterface(iMarkerFlow) equals the index we are looping at ---*/
-      if ( flow_config->GetMarker_All_FSIinterface(iMarkerFlow) == iMarkerFSI ){
-        /*--- We have identified the local index of the Flow marker ---*/
-        /*--- Store the number of local points that belong to Marker_Flow on each processor ---*/
-        /*--- This includes the halo nodes ---*/
-        nLocalVertexFlow = flow_geometry[MESH_0]->GetnVertex(iMarkerFlow);
-        /*--- Store the identifier for the fluid marker ---*/
-        Marker_Flow = iMarkerFlow;
-        /*--- Exit the for loop: we have found the local index for iMarkerFSI on the FEA side ---*/
-        break;
-      }
-      else {
-        /*--- If the tag hasn't matched any tag within the Flow markers ---*/
-        nLocalVertexFlow = 0;
-        Marker_Flow = -1;
-      }
-    }
-    
-    Buffer_Send_nVertexStruct[0] = nLocalVertexStruct;							    // Retrieve total number of vertices on FEA marker
-    Buffer_Send_nVertexFlow[0] = nLocalVertexFlow;								    // Retrieve total number of vertices on Flow marker
-    if (rank == MASTER_NODE) Buffer_Recv_nVertexStruct = new unsigned long[size];   // Allocate memory to receive how many vertices are on each rank on the structural side
-    if (rank == MASTER_NODE) Buffer_Recv_nVertexFlow = new unsigned long[size];     // Allocate memory to receive how many vertices are on each rank on the fluid side
-    
-    /*--- We receive MaxLocalVertexFEA as the maximum number of vertices in one single processor on the structural side---*/
-    SU2_MPI::Allreduce(&nLocalVertexStruct, &MaxLocalVertexStruct, 1, MPI_UNSIGNED_LONG, MPI_MAX, MPI_COMM_WORLD);
-    /*--- We receive MaxLocalVertexFlow as the maximum number of vertices in one single processor on the fluid side ---*/
-    SU2_MPI::Allreduce(&nLocalVertexFlow, &MaxLocalVertexFlow, 1, MPI_UNSIGNED_LONG, MPI_MAX, MPI_COMM_WORLD);
-    
-    /*--- We gather a vector in MASTER_NODE that determines how many elements are there on each processor on the structural side ---*/
-    SU2_MPI::Gather(&Buffer_Send_nVertexStruct, 1, MPI_UNSIGNED_LONG, Buffer_Recv_nVertexStruct, 1, MPI_UNSIGNED_LONG, MASTER_NODE, MPI_COMM_WORLD);
-    /*--- We gather a vector in MASTER_NODE that determines how many elements are there on each processor on the fluid side ---*/
-    SU2_MPI::Gather(&Buffer_Send_nVertexFlow, 1, MPI_UNSIGNED_LONG, Buffer_Recv_nVertexFlow, 1, MPI_UNSIGNED_LONG, MASTER_NODE, MPI_COMM_WORLD);
-    
-    /*--- We will be gathering the structural coordinates into the master node ---*/
-    /*--- Then we will distribute them using a scatter operation into the appropriate fluid processor ---*/
-    nBuffer_FlowTraction = MaxLocalVertexFlow * nDim;
-    nBuffer_StructTraction = MaxLocalVertexStruct * nDim;
-    
-    /*--- We will be gathering donor index and donor processor (for flow -> donor = structure) ---*/
-    /*--- Then we will pass on to the structural side the index (fea point) to the appropriate processor ---*/
-    nBuffer_DonorIndices = 2 * MaxLocalVertexFlow;
-    nBuffer_SetIndex = MaxLocalVertexStruct;
-    
-    /*--- Send and Recv buffers ---*/
-    
-    /*--- Buffers to send and receive the structural coordinates ---*/
-    su2double *Buffer_Send_FlowTraction = new su2double[nBuffer_FlowTraction];
-    su2double *Buffer_Recv_FlowTraction = NULL;
-    
-    /*--- Buffers to send and receive the donor index and processor ---*/
-    long *Buffer_Send_DonorIndices = new long[nBuffer_DonorIndices];
-    long *Buffer_Recv_DonorIndices = NULL;
-    
-    /*--- Buffers to send and receive the new fluid coordinates ---*/
-    su2double *Buffer_Send_StructTraction = NULL;
-    su2double *Buffer_Recv_StructTraction = new su2double[nBuffer_StructTraction];
-    
-    /*--- Buffers to send and receive the fluid index ---*/
-    long *Buffer_Send_SetIndex = NULL;
-    long *Buffer_Recv_SetIndex = new long[nBuffer_SetIndex];
-    
-    /*--- Prepare the receive buffers (1st step) and send buffers (2nd step) on the master node only. ---*/
-    
-    if (rank == MASTER_NODE) {
-      Buffer_Recv_FlowTraction  = new su2double[size*nBuffer_FlowTraction];
-      Buffer_Recv_DonorIndices = new long[size*nBuffer_DonorIndices];
-      Buffer_Send_StructTraction = new su2double[size*nBuffer_StructTraction];
-      Buffer_Send_SetIndex     = new long[size*nBuffer_SetIndex];
-    }
-    
-    /*--- On the fluid side ---*/
-    
-    /*--- If this processor owns the marker we are looping at on the structural side ---*/
-    
-    /*--- First we initialize all of the indices and processors to -1 ---*/
-    /*--- This helps on identifying halo nodes and avoids setting wrong values ---*/
-    for (iVertex = 0; iVertex < nBuffer_DonorIndices; iVertex++)
-      Buffer_Send_DonorIndices[iVertex] = -1;
-    
-    if (Marker_Flow >= 0){
-      
-      /*--- We have identified the local index of the FEA marker ---*/
-      /*--- We loop over all the vertices in that marker and in that particular processor ---*/
-      
-      for (iVertex = 0; iVertex < nLocalVertexFlow; iVertex++){
-        
-        Point_Flow = flow_geometry[MESH_0]->vertex[Marker_Flow][iVertex]->GetNode();
-        
-        Point_Struct = flow_geometry[MESH_0]->vertex[Marker_Flow][iVertex]->GetDonorPoint();
-        
-        Processor_Struct = flow_geometry[MESH_0]->vertex[Marker_Flow][iVertex]->GetDonorProcessor();
-        
-        // Get the normal at the vertex: this normal goes inside the fluid domain.
-        Normal_Flow = flow_geometry[MESH_0]->vertex[Marker_Flow][iVertex]->GetNormal();
-        
-        // Retrieve the values of pressure, viscosity and density
-        if (incompressible){
-          
-          Pn = flow_solution[MESH_0][FLOW_SOL]->node[Point_Flow]->GetPressureInc();
-          Pinf = flow_solution[MESH_0][FLOW_SOL]->GetPressure_Inf();
-          
-          if (viscous_flow){
-            
-            Grad_PrimVar = flow_solution[MESH_0][FLOW_SOL]->node[Point_Flow]->GetGradient_Primitive();
-            Viscosity = flow_solution[MESH_0][FLOW_SOL]->node[Point_Flow]->GetLaminarViscosityInc();
-          }
-        }
-        else if (compressible){
-          
-          Pn = flow_solution[MESH_0][FLOW_SOL]->node[Point_Flow]->GetPressure();
-          Pinf = flow_solution[MESH_0][FLOW_SOL]->GetPressure_Inf();
-          
-          if (viscous_flow){
-            
-            Grad_PrimVar = flow_solution[MESH_0][FLOW_SOL]->node[Point_Flow]->GetGradient_Primitive();
-            Viscosity = flow_solution[MESH_0][FLOW_SOL]->node[Point_Flow]->GetLaminarViscosity();
-          }
-        }
-        
-        // Calculate tn in the fluid nodes for the inviscid term --> Units of force (non-dimensional).
-        for (iDim = 0; iDim < nDim; iDim++) {
-          tn_f[iDim] = -(Pn-Pinf)*Normal_Flow[iDim];
-        }
-        
-        // Calculate tn in the fluid nodes for the viscous term
-        
-        if ((incompressible || compressible) && viscous_flow){
-          
-          // Divergence of the velocity
-          div_vel = 0.0; for (iDim = 0; iDim < nDim; iDim++) div_vel += Grad_PrimVar[iDim+1][iDim];
-          if (incompressible) div_vel = 0.0;
-          
-          for (iDim = 0; iDim < nDim; iDim++) {
-            
-            for (jDim = 0 ; jDim < nDim; jDim++) {
-              // Dirac delta
-              Dij = 0.0; if (iDim == jDim) Dij = 1.0;
-              
-              // Viscous stress
-              Tau[iDim][jDim] = Viscosity*(Grad_PrimVar[jDim+1][iDim] + Grad_PrimVar[iDim+1][jDim]) -
-              TWO3*Viscosity*div_vel*Dij;
-              
-              // Viscous component in the tn vector --> Units of force (non-dimensional).
-              tn_f[iDim] += Tau[iDim][jDim]*Normal_Flow[jDim];
-            }
-          }
-        }
-        
-        for (iDim = 0; iDim < nDim; iDim++){
-          Buffer_Send_FlowTraction[iVertex*nDim+iDim] = tn_f[iDim]*factorForces*ModAmpl;
-        }
-        /*--- If this processor owns the node ---*/
-        if (flow_geometry[MESH_0]->node[Point_Flow]->GetDomain()){
-          Buffer_Send_DonorIndices[2*iVertex]     = Point_Struct;
-          Buffer_Send_DonorIndices[2*iVertex + 1] = Processor_Struct;
-        }
-        else{
-          /*--- We set the values to be -1 to be able to identify them later as halo nodes ---*/
-          Buffer_Send_DonorIndices[2*iVertex]     = -1;
-          Buffer_Send_DonorIndices[2*iVertex + 1] = -1;
-        }
-        
-      }
-    }
-    
-    /*--- Once all the messages have been sent, we gather them all into the MASTER_NODE ---*/
-    SU2_MPI::Gather(Buffer_Send_FlowTraction, nBuffer_FlowTraction, MPI_DOUBLE, Buffer_Recv_FlowTraction, nBuffer_FlowTraction, MPI_DOUBLE, MASTER_NODE, MPI_COMM_WORLD);
-    SU2_MPI::Gather(Buffer_Send_DonorIndices, nBuffer_DonorIndices, MPI_LONG, Buffer_Recv_DonorIndices, nBuffer_DonorIndices, MPI_LONG, MASTER_NODE, MPI_COMM_WORLD);
-    
-    //		if (rank == MASTER_NODE){
-    //			cout << endl << "-----------------------------------------------------------" << endl;
-    //			cout << "For tag " << iMarkerFSI << ":" << endl;
-    //			for (iProcessor = 0; iProcessor < nProcessor; iProcessor++){
-    //				cout << "The processor " << iProcessor << " has " << Buffer_Recv_nVertexStruct[iProcessor] << " nodes on the structural side and ";
-    //				cout << Buffer_Recv_nVertexFlow[iProcessor] << " nodes on the fluid side " << endl;
-    //			}
-    //			cout << "The max number of vertices is " << MaxLocalVertexStruct << " on the structural side and ";
-    //			cout << MaxLocalVertexFlow << " on the fluid side." << endl;
-    //
-    //			cout << "---------------- Check received buffers ---------------------" << endl;
-    //			for (iProcessor = 0; iProcessor < nProcessor; iProcessor++){
-    //				long initialIndex, initialIndex2;
-    //				initialIndex = iProcessor*nBuffer_FlowTraction;
-    //				initialIndex2 = iProcessor*nBuffer_DonorIndices;
-    //				for (long iCheck = 0; iCheck < Buffer_Recv_nVertexStruct[iProcessor]; iCheck++){
-    //					cout << "From processor " << iProcessor << " we get coordinates (";
-    //						for (iDim = 0; iDim < nDim; iDim++)
-    //							cout << Buffer_Recv_FlowTraction[initialIndex+iCheck*nDim+iDim] << ",";
-    //					cout << "), the donor index for the flow " << Buffer_Recv_DonorIndices[initialIndex2+iCheck*2] ;
-    //					cout << " and the donor processor " << Buffer_Recv_DonorIndices[initialIndex2+iCheck*2+1] << endl;
-    //
-    //				}
-    //			}
-    //
-    //		}
-    
-    /*--- Counter to determine where in the array we have to set the information ---*/
-    long *Counter_Processor_Struct = NULL;
-    long iProcessor_Flow = 0, iIndex_Flow = 0;
-    long iProcessor_Struct = 0, iPoint_Struct = 0, iIndex_Struct = 0;
-    long Point_Struct_Send, Processor_Struct_Send;
-    
-    /*--- Now we pack the information to send it over to the different processors ---*/
-    
-    if (rank == MASTER_NODE){
-      
-      /*--- We set the counter to 0 ---*/
-      Counter_Processor_Struct = new long[nProcessor];
-      for (iProcessor = 0; iProcessor < nProcessor; iProcessor++){
-        Counter_Processor_Struct[iProcessor] = 0;
-      }
-      
-      /*--- First we initialize the index vector to -1 ---*/
-      /*--- This helps on identifying halo nodes and avoids setting wrong values ---*/
-      for (iVertex = 0; iVertex < nProcessor*nBuffer_SetIndex; iVertex++)
-        Buffer_Send_SetIndex[iVertex] = -2;
-      
-      /*--- As of now we do the loop over the flow points ---*/
-      /*--- The number of points for flow and structure does not necessarily have to match ---*/
-      /*--- In fact, it's possible that a processor asks for nStruct nodes and there are only ---*/
-      /*--- nFlow < nStruct available; this is due to halo nodes ---*/
-      
-      /*--- For every processor from which we have received information ---*/
-      /*--- (This is, for every processor on the structural side) ---*/
-      for (iProcessor = 0; iProcessor < nProcessor; iProcessor++){
-        
-        /*--- This is the initial index on the coordinates buffer for that particular processor on the structural side ---*/
-        iProcessor_Flow = iProcessor*nBuffer_FlowTraction;
-        /*--- This is the initial index on the donor index/processor buffer for that particular processor on the structural side ---*/
-        iIndex_Flow = iProcessor*nBuffer_DonorIndices;
-        
-        /*--- For every vertex in the information retreived from iProcessor ---*/
-        for (iVertex = 0; iVertex < Buffer_Recv_nVertexFlow[iProcessor]; iVertex++) {
-          
-          /*--- The processor and index for the flow are: ---*/
-          Processor_Struct_Send = Buffer_Recv_DonorIndices[iIndex_Flow+iVertex*2+1];
-          Point_Struct_Send     = Buffer_Recv_DonorIndices[iIndex_Flow+iVertex*2];
-          
-          /*--- Load the buffer at the appropriate position ---*/
-          /*--- This is determined on the fluid side by:
-           *--- Processor_Flow*nBuffer_StructTraction -> Initial position of the processor array (fluid side)
-           *--- +
-           *--- Counter_Processor_Struct*nDim -> Initial position of the nDim array for the particular point on the fluid side
-           *--- +
-           *--- iDim -> Position within the nDim array that corresponds to a point
-           *---
-           *--- While on the structural side is:
-           *--- iProcessor*nBuffer_FlowTraction -> Initial position on the processor array (structural side)
-           *--- +
-           *--- iVertex*nDim -> Initial position of the nDim array for the particular point on the structural side
-           */
-          
-          /*--- We check that we are not setting the value for a halo node ---*/
-          if (Point_Struct_Send != -1){
-            iProcessor_Struct = Processor_Struct_Send*nBuffer_StructTraction;
-            iIndex_Struct = Processor_Struct_Send*nBuffer_SetIndex;
-            iPoint_Struct = Counter_Processor_Struct[Processor_Struct_Send]*nDim;
-            
-            for (iDim = 0; iDim < nDim; iDim++)
-              Buffer_Send_StructTraction[iProcessor_Struct + iPoint_Struct + iDim] = Buffer_Recv_FlowTraction[iProcessor_Flow + iVertex*nDim + iDim];
-            
-            /*--- We set the fluid index at an appropriate position matching the coordinates ---*/
-            Buffer_Send_SetIndex[iIndex_Struct + Counter_Processor_Struct[Processor_Struct_Send]] = Point_Struct_Send;
-            
-            Counter_Processor_Struct[Processor_Struct_Send]++;
-          }
-          
-        }
-        
-      }
-      
-      //			cout << "---------------- Check send buffers ---------------------" << endl;
-      //
-      //			for (iProcessor = 0; iProcessor < nProcessor; iProcessor++){
-      //				long initialIndex, initialIndex2;
-      //				initialIndex = iProcessor*nBuffer_StructTraction;
-      //				initialIndex2 = iProcessor*nBuffer_SetIndex;
-      //				for (long iCheck = 0; iCheck < Buffer_Recv_nVertexFlow[iProcessor]; iCheck++){
-      //					cout << "Processor " << iProcessor << " will receive the node " ;
-      //					cout << Buffer_Send_SetIndex[initialIndex2+iCheck] << " which corresponds to the coordinates ";
-      //					for (iDim = 0; iDim < nDim; iDim++)
-      //						cout << "x" << iDim << "=" << Buffer_Send_StructTraction[initialIndex + iCheck*nDim + iDim] << ", ";
-      //					cout << endl;
-      //				}
-      //
-      //			}
-      
-    }
-    
-    /*--- Once all the messages have been prepared, we scatter them all from the MASTER_NODE ---*/
-    SU2_MPI::Scatter(Buffer_Send_StructTraction, nBuffer_StructTraction, MPI_DOUBLE, Buffer_Recv_StructTraction, nBuffer_StructTraction, MPI_DOUBLE, MASTER_NODE, MPI_COMM_WORLD);
-    SU2_MPI::Scatter(Buffer_Send_SetIndex, nBuffer_SetIndex, MPI_LONG, Buffer_Recv_SetIndex, nBuffer_SetIndex, MPI_LONG, MASTER_NODE, MPI_COMM_WORLD);
-    
-    long indexPoint_iVertex, Point_Struct_Check;
-    long Point_Struct_Recv;
-    
-    /*--- For the flow marker we are studying ---*/
-    if (Marker_Struct >= 0){
-      
-      /*--- We have identified the local index of the Structural marker ---*/
-      /*--- We loop over all the vertices in that marker and in that particular processor ---*/
-      
-      for (iVertex = 0; iVertex < nLocalVertexStruct; iVertex++){
-        
-        Point_Struct_Recv = fea_geometry[MESH_0]->vertex[Marker_Struct][iVertex]->GetNode();
-        
-        if (fea_geometry[MESH_0]->node[Point_Struct_Recv]->GetDomain()){
-          /*--- Find the index of the point Point_Struct in the buffer Buffer_Recv_SetIndex ---*/
-          indexPoint_iVertex = std::distance(Buffer_Recv_SetIndex, std::find(Buffer_Recv_SetIndex, Buffer_Recv_SetIndex + MaxLocalVertexStruct, Point_Struct_Recv));
-          
-          Point_Struct_Check = Buffer_Recv_SetIndex[indexPoint_iVertex];
-          
-          if (Point_Struct_Check < 0) {
-            cout << "WARNING: A nonphysical point is being considered for traction transfer." << endl;
-            exit(EXIT_FAILURE);
-          }
-          
-          for (iDim = 0; iDim < nDim; iDim++)
-            Residual[iDim] = Buffer_Recv_StructTraction[indexPoint_iVertex*nDim+iDim];
-          
-          /*--- Add to the Flow traction ---*/
-          node[Point_Struct_Recv]->Add_FlowTraction(Residual);
-          
-        }
-        
-      }
-      
-    }
-    
-    delete [] Buffer_Send_FlowTraction;
-    delete [] Buffer_Send_DonorIndices;
-    delete [] Buffer_Recv_StructTraction;
-    delete [] Buffer_Recv_SetIndex;
-    
-    if (rank == MASTER_NODE) {
-      delete [] Buffer_Recv_nVertexStruct;
-      delete [] Buffer_Recv_nVertexFlow;
-      delete [] Buffer_Recv_FlowTraction;
-      delete [] Buffer_Recv_DonorIndices;
-      delete [] Buffer_Send_StructTraction;
-      delete [] Buffer_Send_SetIndex;
-      delete [] Counter_Processor_Struct;
-    }
-    
-  }
-  
-#endif
-  
-  delete[] tn_f;
-  
-  
-}
-
-void CFEM_ElasticitySolver::SetFEA_Load_Int(CSolver ***flow_solution, CGeometry **fea_geometry,
-                                            CGeometry **flow_geometry, CConfig *fea_config,
-                                            CConfig *flow_config, CNumerics *fea_numerics){ }
-
-void CFEM_ElasticitySolver::PredictStruct_Displacement(CGeometry **fea_geometry,
-                                                       CConfig *fea_config, CSolver ***fea_solution){
-  
-  unsigned short predOrder = fea_config->GetPredictorOrder();
-  su2double Delta_t = fea_config->GetDelta_DynTime();
-  unsigned long iPoint, iDim;
-  su2double *solDisp, *solVel, *solVel_tn, *valPred;
-  
-  //To nPointDomain: we need to communicate the predicted solution after setting it
-  for (iPoint=0; iPoint < nPointDomain; iPoint++){
-    if (predOrder==0) fea_solution[MESH_0][FEA_SOL]->node[iPoint]->SetSolution_Pred();
-    else if (predOrder==1) {
-      
-      solDisp = fea_solution[MESH_0][FEA_SOL]->node[iPoint]->GetSolution();
-      solVel = fea_solution[MESH_0][FEA_SOL]->node[iPoint]->GetSolution_Vel();
-      valPred = fea_solution[MESH_0][FEA_SOL]->node[iPoint]->GetSolution_Pred();
-      
-      for (iDim=0; iDim < nDim; iDim++){
-        valPred[iDim] = solDisp[iDim] + Delta_t*solVel[iDim];
-      }
-      
-    }
-    else if (predOrder==2) {
-      
-      solDisp = fea_solution[MESH_0][FEA_SOL]->node[iPoint]->GetSolution();
-      solVel = fea_solution[MESH_0][FEA_SOL]->node[iPoint]->GetSolution_Vel();
-      solVel_tn = fea_solution[MESH_0][FEA_SOL]->node[iPoint]->GetSolution_Vel_time_n();
-      valPred = fea_solution[MESH_0][FEA_SOL]->node[iPoint]->GetSolution_Pred();
-      
-      for (iDim=0; iDim < nDim; iDim++){
-        valPred[iDim] = solDisp[iDim] + 0.5*Delta_t*(3*solVel[iDim]-solVel_tn[iDim]);
-      }
-      
-    }
-    else {
-      cout<< "Higher order predictor not implemented. Solving with order 0." << endl;
-      fea_solution[MESH_0][FEA_SOL]->node[iPoint]->SetSolution_Pred();
-    }
-  }
-  
-}
-
-void CFEM_ElasticitySolver::ComputeAitken_Coefficient(CGeometry **fea_geometry, CConfig *fea_config,
-                                                      CSolver ***fea_solution, unsigned long iFSIIter){
-  
-  unsigned long iPoint, iDim;
-  su2double rbuf_numAitk = 0, sbuf_numAitk = 0;
-  su2double rbuf_denAitk = 0, sbuf_denAitk = 0;
-  
-  su2double *dispPred, *dispCalc, *dispPred_Old, *dispCalc_Old;
-  su2double deltaU[3] = {0.0, 0.0, 0.0}, deltaU_p1[3] = {0.0, 0.0, 0.0};
-  su2double delta_deltaU[3] = {0.0, 0.0, 0.0};
-  su2double CurrentTime=fea_config->GetCurrent_DynTime();
-  su2double Static_Time=fea_config->GetStatic_Time();
-  su2double WAitkDyn_tn1, WAitkDyn_Max, WAitkDyn_Min, WAitkDyn;
-  
-  unsigned short RelaxMethod_FSI = fea_config->GetRelaxation_Method_FSI();
-  
-  int rank = MASTER_NODE;
-#ifdef HAVE_MPI
-  MPI_Comm_rank(MPI_COMM_WORLD, &rank);
-#endif
-  
-  ofstream historyFile_FSI;
-  bool writeHistFSI = fea_config->GetWrite_Conv_FSI();
-  if (writeHistFSI && (rank == MASTER_NODE)){
-    char cstrFSI[200];
-    string filenameHistFSI = fea_config->GetConv_FileName_FSI();
-    strcpy (cstrFSI, filenameHistFSI.data());
-    historyFile_FSI.open (cstrFSI, std::ios_base::app);
-  }
-  
-  
-  /*--- Only when there is movement, and a dynamic coefficient is requested, it makes sense to compute the Aitken's coefficient ---*/
-  
-  if (CurrentTime > Static_Time) {
-    
-    if (RelaxMethod_FSI == NO_RELAXATION){
-      
-      if (writeHistFSI && (rank == MASTER_NODE)){
-        
-        SetWAitken_Dyn(1.0);
-        
-        if (iFSIIter == 0) historyFile_FSI << " " << endl ;
-        historyFile_FSI << setiosflags(ios::fixed) << setprecision(4) << CurrentTime << "," ;
-        historyFile_FSI << setiosflags(ios::fixed) << setprecision(1) << iFSIIter << "," ;
-        if (iFSIIter == 0) historyFile_FSI << setiosflags(ios::scientific) << setprecision(4) << 1.0 ;
-        else historyFile_FSI << setiosflags(ios::scientific) << setprecision(4) << 1.0 << "," ;
-      }
-      
-    }
-    else if (RelaxMethod_FSI == FIXED_PARAMETER){
-      
-      if (writeHistFSI && (rank == MASTER_NODE)){
-        
-        SetWAitken_Dyn(fea_config->GetAitkenStatRelax());
-        
-        if (iFSIIter == 0) historyFile_FSI << " " << endl ;
-        historyFile_FSI << setiosflags(ios::fixed) << setprecision(4) << CurrentTime << "," ;
-        historyFile_FSI << setiosflags(ios::fixed) << setprecision(1) << iFSIIter << "," ;
-        if (iFSIIter == 0) historyFile_FSI << setiosflags(ios::scientific) << setprecision(4) << fea_config->GetAitkenStatRelax() ;
-        else historyFile_FSI << setiosflags(ios::scientific) << setprecision(4) << fea_config->GetAitkenStatRelax() << "," ;
-      }
-      
-    }
-    else if (RelaxMethod_FSI == AITKEN_DYNAMIC){
-      
-      if (iFSIIter == 0){
-        
-        WAitkDyn_tn1 = GetWAitken_Dyn_tn1();
-        WAitkDyn_Max = fea_config->GetAitkenDynMaxInit();
-        WAitkDyn_Min = fea_config->GetAitkenDynMinInit();
-        
-        WAitkDyn = min(WAitkDyn_tn1, WAitkDyn_Max);
-        WAitkDyn = max(WAitkDyn, WAitkDyn_Min);
-        
-        SetWAitken_Dyn(WAitkDyn);
-        if (writeHistFSI && (rank == MASTER_NODE)){
-          if (iFSIIter == 0) historyFile_FSI << " " << endl ;
-          historyFile_FSI << setiosflags(ios::fixed) << setprecision(4) << CurrentTime << "," ;
-          historyFile_FSI << setiosflags(ios::fixed) << setprecision(1) << iFSIIter << "," ;
-          historyFile_FSI << setiosflags(ios::scientific) << setprecision(4) << WAitkDyn ;
-        }
-        
-      }
-      else{
-        // To nPointDomain; we need to communicate the values
-        for (iPoint = 0; iPoint < nPointDomain; iPoint++){
-          
-          dispPred = fea_solution[MESH_0][FEA_SOL]->node[iPoint]->GetSolution_Pred();
-          dispPred_Old = fea_solution[MESH_0][FEA_SOL]->node[iPoint]->GetSolution_Pred_Old();
-          dispCalc = fea_solution[MESH_0][FEA_SOL]->node[iPoint]->GetSolution();
-          dispCalc_Old = fea_solution[MESH_0][FEA_SOL]->node[iPoint]->GetSolution_Old();
-          
-          for (iDim = 0; iDim < nDim; iDim++){
-            
-            /*--- Compute the deltaU and deltaU_n+1 ---*/
-            deltaU[iDim] = dispCalc_Old[iDim] - dispPred_Old[iDim];
-            deltaU_p1[iDim] = dispCalc[iDim] - dispPred[iDim];
-            
-            /*--- Compute the difference ---*/
-            delta_deltaU[iDim] = deltaU_p1[iDim] - deltaU[iDim];
-            
-            /*--- Add numerator and denominator ---*/
-            sbuf_numAitk += deltaU[iDim] * delta_deltaU[iDim];
-            sbuf_denAitk += delta_deltaU[iDim] * delta_deltaU[iDim];
-            
-          }
-          
-        }
-        
-#ifdef HAVE_MPI
-        SU2_MPI::Allreduce(&sbuf_numAitk, &rbuf_numAitk, 1, MPI_DOUBLE, MPI_SUM, MPI_COMM_WORLD);
-        SU2_MPI::Allreduce(&sbuf_denAitk, &rbuf_denAitk, 1, MPI_DOUBLE, MPI_SUM, MPI_COMM_WORLD);
-#else
-        rbuf_numAitk = sbuf_numAitk;
-        rbuf_denAitk = sbuf_denAitk;
-#endif
-        
-        WAitkDyn = GetWAitken_Dyn();
-        
-        if (rbuf_denAitk > 1E-15){
-          WAitkDyn = - 1.0 * WAitkDyn * rbuf_numAitk / rbuf_denAitk ;
-        }
-        
-        WAitkDyn = max(WAitkDyn, 0.1);
-        WAitkDyn = min(WAitkDyn, 1.0);
-        
-        SetWAitken_Dyn(WAitkDyn);
-        
-        if (writeHistFSI && (rank == MASTER_NODE)){
-          historyFile_FSI << setiosflags(ios::fixed) << setprecision(4) << CurrentTime << "," ;
-          historyFile_FSI << setiosflags(ios::fixed) << setprecision(1) << iFSIIter << "," ;
-          historyFile_FSI << setiosflags(ios::scientific) << setprecision(4) << WAitkDyn << "," ;
-        }
-        
-      }
-      
-    }
-    else {
-      if (rank == MASTER_NODE) cout << "No relaxation method used. " << endl;
-    }
-    
-  }
-  
-  if (writeHistFSI && (rank == MASTER_NODE)){historyFile_FSI.close();}
-  
-}
-
-void CFEM_ElasticitySolver::SetAitken_Relaxation(CGeometry **fea_geometry,
-                                                 CConfig *fea_config, CSolver ***fea_solution){
-  
-  unsigned long iPoint, iDim;
-  unsigned short RelaxMethod_FSI;
-  su2double *dispPred, *dispCalc;
-  su2double WAitken;
-  su2double CurrentTime=fea_config->GetCurrent_DynTime();
-  su2double Static_Time=fea_config->GetStatic_Time();
-  
-  RelaxMethod_FSI = fea_config->GetRelaxation_Method_FSI();
-  
-  /*--- Only when there is movement it makes sense to update the solutions... ---*/
-  
-  if (CurrentTime > Static_Time) {
-    
-    if (RelaxMethod_FSI == NO_RELAXATION){
-      WAitken = 1.0;
-    }
-    else if (RelaxMethod_FSI == FIXED_PARAMETER){
-      WAitken = fea_config->GetAitkenStatRelax();
-    }
-    else if (RelaxMethod_FSI == AITKEN_DYNAMIC){
-      WAitken = GetWAitken_Dyn();
-    }
-    else {
-      WAitken = 1.0;
-    }
-    
-    // To nPointDomain; we need to communicate the solutions (predicted, old and old predicted) after this routine
-    for (iPoint=0; iPoint < nPointDomain; iPoint++){
-      
-      /*--- Retrieve pointers to the predicted and calculated solutions ---*/
-      dispPred = fea_solution[MESH_0][FEA_SOL]->node[iPoint]->GetSolution_Pred();
-      dispCalc = fea_solution[MESH_0][FEA_SOL]->node[iPoint]->GetSolution();
-      
-      /*--- Set predicted solution as the old predicted solution ---*/
-      fea_solution[MESH_0][FEA_SOL]->node[iPoint]->SetSolution_Pred_Old();
-      
-      /*--- Set calculated solution as the old solution (needed for dynamic Aitken relaxation) ---*/
-      fea_solution[MESH_0][FEA_SOL]->node[iPoint]->SetSolution_Old(dispCalc);
-      
-      /*--- Apply the Aitken relaxation ---*/
-      for (iDim=0; iDim < nDim; iDim++){
-        dispPred[iDim] = (1.0 - WAitken)*dispPred[iDim] + WAitken*dispCalc[iDim];
-      }
-      
-    }
-    
-  }
-  
-}
-
-void CFEM_ElasticitySolver::Update_StructSolution(CGeometry **fea_geometry,
-                                                  CConfig *fea_config, CSolver ***fea_solution){
-  
-  unsigned long iPoint;
-  su2double *valSolutionPred;
-  
-  for (iPoint=0; iPoint < nPointDomain; iPoint++){
-    
-    valSolutionPred = fea_solution[MESH_0][FEA_SOL]->node[iPoint]->GetSolution_Pred();
-    
-    fea_solution[MESH_0][FEA_SOL]->node[iPoint]->SetSolution(valSolutionPred);
-    
-  }
-  
-  /*--- Perform the MPI communication of the solution, displacements only ---*/
-  
-  Set_MPI_Solution_DispOnly(fea_geometry[MESH_0], fea_config);
-  
+
+	/*--- Perform the MPI communication of the solution, displacements only ---*/
+
+	Set_MPI_Solution_DispOnly(fea_geometry[MESH_0], fea_config);
+
 }
 
 
@@ -6600,10 +3952,10 @@
 
 
 	unsigned long iElem, iVar;
-	unsigned short iNode, iDim, nNodes;
+	unsigned short iNode, iDim, nNodes = 0;
 	unsigned long indexNode[8]={0,0,0,0,0,0,0,0};
 	su2double val_Coord, val_Sol;
-	int EL_KIND;
+	int EL_KIND = 0;
 
 	su2double *Ta = NULL;
 	unsigned short NelNodes;
@@ -6615,7 +3967,7 @@
 	for (iElem = 0; iElem < geometry->GetnElem(); iElem++) {
 
 		if (geometry->elem[iElem]->GetVTK_Type() == TRIANGLE)     {nNodes = 3; EL_KIND = EL_TRIA;}
-		if (geometry->elem[iElem]->GetVTK_Type() == QUADRILATERAL)    {nNodes = 4; EL_KIND = EL_QUAD;}
+		if (geometry->elem[iElem]->GetVTK_Type() == QUADRILATERAL){nNodes = 4; EL_KIND = EL_QUAD;}
 
 		if (geometry->elem[iElem]->GetVTK_Type() == TETRAHEDRON)  {nNodes = 4; EL_KIND = EL_TETRA;}
 		if (geometry->elem[iElem]->GetVTK_Type() == PYRAMID)      {nNodes = 5; EL_KIND = EL_TRIA;}
