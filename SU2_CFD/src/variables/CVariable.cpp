--- conflicted
+++ resolved
@@ -37,61 +37,8 @@
 
 #include "../../include/variables/CVariable.hpp"
 
-<<<<<<< HEAD
-unsigned short CVariable::nDim = 0;
-
-CVariable::CVariable(void) {
-
-  /*--- Array initialization ---*/
-  Solution = NULL;
-  Solution_Old = NULL;
-  Solution_time_n = NULL;
-  Solution_time_n1 = NULL;
-  Gradient = NULL;
-  Limiter = NULL;
-  Solution_Max = NULL;
-  Solution_Min = NULL;
-  Grad_AuxVar = NULL;
-  Undivided_Laplacian = NULL;
-  Res_TruncError = NULL;
-  Residual_Old = NULL;
-  Residual_Sum = NULL;
-  Solution_Adj_Old = NULL;
-  AnisoGrad = NULL;
-  AnisoViscGrad = NULL;
-  AnisoHess = NULL;
-  AnisoViscHess = NULL;
-  AnisoMetr = NULL;
-
-}
-
-CVariable::CVariable(unsigned short val_nvar, CConfig *config) {
-
-  /*--- Array initialization ---*/
-  Solution = NULL;
-  Solution_Old = NULL;
-  Solution_time_n = NULL;
-  Solution_time_n1 = NULL;
-  Gradient = NULL;
-  Rmatrix = NULL;
-  Limiter = NULL;
-  Solution_Max = NULL;
-  Solution_Min = NULL;
-  Grad_AuxVar = NULL;
-  Undivided_Laplacian = NULL;
-  Res_TruncError = NULL;
-  Residual_Old = NULL;
-  Residual_Sum = NULL;
-  Solution_Adj_Old = NULL;
-  AnisoGrad = NULL;
-  AnisoViscGrad = NULL;
-  AnisoHess = NULL;
-  AnisoViscHess = NULL;
-  AnisoMetr = NULL;
-=======
 
 CVariable::CVariable(unsigned long npoint, unsigned long nvar, CConfig *config) {
->>>>>>> efaf499d
 
   /*--- Initialize the number of solution variables. This version
    of the constructor will be used primarily for converting the
@@ -106,35 +53,7 @@
     Solution_BGS_k.resize(nPoint,nVar) = su2double(0.0);
 }
 
-<<<<<<< HEAD
-CVariable::CVariable(unsigned short val_nDim, unsigned short val_nvar, CConfig *config) {
-
-  unsigned short iVar, iDim, jDim;
-
-  /*--- Array initialization ---*/
-  Solution = NULL;
-  Solution_Old = NULL;
-  Solution_time_n = NULL;
-  Solution_time_n1 = NULL;
-  Gradient = NULL;
-  Rmatrix = NULL;
-  Limiter = NULL;
-  Solution_Max = NULL;
-  Solution_Min = NULL;
-  Grad_AuxVar = NULL;
-  Undivided_Laplacian = NULL;
-  Res_TruncError = NULL;
-  Residual_Old = NULL;
-  Residual_Sum = NULL;
-  Solution_Adj_Old = NULL;
-  AnisoGrad = NULL;
-  AnisoViscGrad = NULL;
-  AnisoHess = NULL;
-  AnisoViscHess = NULL;
-  AnisoMetr = NULL;
-=======
 CVariable::CVariable(unsigned long npoint, unsigned long ndim, unsigned long nvar, CConfig *config) {
->>>>>>> efaf499d
 
   /*--- Initializate the number of dimension and number of variables ---*/
   nPoint = npoint;
@@ -159,63 +78,22 @@
 	  Solution_Adj_Old.resize(nPoint,nVar);
 	}
 
-<<<<<<< HEAD
-  if (config->GetError_Estimate() || config->GetKind_SU2() == SU2_MET || config->GetWrt_InriaMesh()){ 
-    AnisoGrad = new su2double[nDim*nVar*nDim];
-    AnisoViscGrad = new su2double[nDim*nVar*nDim];
-    AnisoHess = new su2double[3*(nDim-1)*nVar*nDim];
-    AnisoViscHess = new su2double[3*(nDim-1)*nVar*nDim];  
-    AnisoMetr = new su2double[3*(nDim-1)];  
-  }
-
-  if (config->GetKind_Gradient_Method() == WEIGHTED_LEAST_SQUARES) {
-    Rmatrix = new su2double*[nDim];
-    for (iDim = 0; iDim < nDim; iDim++) {
-      Rmatrix[iDim] = new su2double[nDim];
-      for (jDim = 0; jDim < nDim; jDim++)
-        Rmatrix[iDim][jDim] = 0.0;
-    }
-=======
   Non_Physical.resize(nPoint) = false;
 
   if(config->GetMultizone_Problem() && config->GetAD_Mode()) {
     Input_AdjIndices.resize(nPoint,nVar) = -1;
     Output_AdjIndices.resize(nPoint,nVar) = -1;
->>>>>>> efaf499d
   }
 
   if (config->GetMultizone_Problem())
     Solution_BGS_k.resize(nPoint,nVar) = su2double(0.0);
+
+  if (config->GetError_Estimate() || config->GetKind_SU2() == SU2_MET) {
+    AnisoGrad.resize(nPoint,nDim*nVar*nDim) = su2double(0.0);
+    AnisoHess.resize(nPoint,3*(nDim-1)*nVar*nDim) = su2double(0.0);
+  }
 }
 
-<<<<<<< HEAD
-CVariable::~CVariable(void) {
-  unsigned short iVar, iDim;
-
-  if (Solution            != NULL) delete [] Solution;
-  if (Solution_Old        != NULL) delete [] Solution_Old;
-  if (Solution_time_n     != NULL) delete [] Solution_time_n;
-  if (Solution_time_n1    != NULL) delete [] Solution_time_n1;
-  if (Limiter             != NULL) delete [] Limiter;
-  if (Solution_Max        != NULL) delete [] Solution_Max;
-  if (Solution_Min        != NULL) delete [] Solution_Min;
-  if (Grad_AuxVar         != NULL) delete [] Grad_AuxVar;
-  if (Undivided_Laplacian != NULL) delete [] Undivided_Laplacian;
-  if (Res_TruncError      != NULL) delete [] Res_TruncError;
-  if (Residual_Old        != NULL) delete [] Residual_Old;
-  if (Residual_Sum        != NULL) delete [] Residual_Sum;
-  if (Solution_Adj_Old    != NULL) delete [] Solution_Adj_Old;
-  if (AnisoGrad           != NULL) delete [] AnisoGrad; 
-  if (AnisoViscGrad       != NULL) delete [] AnisoViscGrad; 
-  if (AnisoHess           != NULL) delete [] AnisoHess; 
-  if (AnisoViscHess       != NULL) delete [] AnisoViscHess; 
-  if (AnisoMetr           != NULL) delete [] AnisoMetr;
-
-  if (Gradient != NULL) {
-    for (iVar = 0; iVar < nVar; iVar++)
-      delete [] Gradient[iVar];
-    delete [] Gradient;
-=======
 void CVariable::Set_OldSolution() { Solution_Old = Solution; }
 
 void CVariable::Set_Solution() { Solution = Solution_Old; }
@@ -245,7 +123,6 @@
     for (unsigned long iPoint = 0; iPoint < nPoint; ++iPoint)
       for(unsigned long iVar=0; iVar<nVar; ++iVar)
         AD::RegisterInput(Solution(iPoint,iVar));
->>>>>>> efaf499d
   }
   else {
     for (unsigned long iPoint = 0; iPoint < nPoint; ++iPoint)
