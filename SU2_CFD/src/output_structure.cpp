/*!
 * \file output_structure.cpp
 * \brief Main subroutines for output solver information
 * \author F. Palacios, T. Economon
 * \version 4.3.0 "Cardinal"
 *
 * SU2 Lead Developers: Dr. Francisco Palacios (Francisco.D.Palacios@boeing.com).
 *                      Dr. Thomas D. Economon (economon@stanford.edu).
 *
 * SU2 Developers: Prof. Juan J. Alonso's group at Stanford University.
 *                 Prof. Piero Colonna's group at Delft University of Technology.
 *                 Prof. Nicolas R. Gauger's group at Kaiserslautern University of Technology.
 *                 Prof. Alberto Guardone's group at Polytechnic University of Milan.
 *                 Prof. Rafael Palacios' group at Imperial College London.
 *                 Prof. Edwin van der Weide's group at the University of Twente.
 *                 Prof. Vincent Terrapon's group at the University of Liege.
 *
 * Copyright (C) 2012-2016 SU2, the open-source CFD code.
 *
 * SU2 is free software; you can redistribute it and/or
 * modify it under the terms of the GNU Lesser General Public
 * License as published by the Free Software Foundation; either
 * version 2.1 of the License, or (at your option) any later version.
 *
 * SU2 is distributed in the hope that it will be useful,
 * but WITHOUT ANY WARRANTY; without even the implied warranty of
 * MERCHANTABILITY or FITNESS FOR A PARTICULAR PURPOSE. See the GNU
 * Lesser General Public License for more details.
 *
 * You should have received a copy of the GNU Lesser General Public
 * License along with SU2. If not, see <http://www.gnu.org/licenses/>.
 */

#include "../include/output_structure.hpp"

COutput::COutput(void) {
  
  /*--- Initialize point and connectivity counters to zero. ---*/
  
  nGlobal_Poin      = 0;
  nSurf_Poin        = 0;
  nGlobal_Elem      = 0;
  nSurf_Elem        = 0;
  nGlobal_Tria      = 0;
  nGlobal_Quad      = 0;
  nGlobal_Tetr      = 0;
  nGlobal_Hexa      = 0;
  nGlobal_Pris      = 0;
  nGlobal_Pyra      = 0;
  nGlobal_Line      = 0;
  nGlobal_BoundTria = 0;
  nGlobal_BoundQuad = 0;
  
  /*--- Initialize pointers to NULL ---*/
  
  Coords = NULL;
  Conn_Line = NULL;     Conn_BoundTria = NULL;  Conn_BoundQuad = NULL;
  Conn_Tria = NULL;     Conn_Quad = NULL;       Conn_Tetr = NULL;
  Conn_Hexa = NULL;     Conn_Pris = NULL;       Conn_Pyra = NULL;
  Data = NULL;
  
  /*--- Initialize CGNS write flag ---*/
  
  wrote_base_file = false;
  
  /*--- Initialize CGNS write flag ---*/
  
  wrote_CGNS_base = false;
  
  /*--- Initialize Tecplot surface flag ---*/
  
  wrote_surf_file = false;
  
  /*--- Initialize Paraview write flag ---*/
  
  wrote_Paraview_base = false;
  
  /*--- Initialize residual ---*/
  
  RhoRes_New = EPS;
  RhoRes_Old = EPS;
  
}

COutput::~COutput(void) {
  /* delete pointers initialized at construction*/
  /* Coords and Conn_*(Connectivity) have their own dealloc functions */
  /* Data is taken care of in DeallocateSolution function */
  
}

void COutput::SetSurfaceCSV_Flow(CConfig *config, CGeometry *geometry,
                                 CSolver *FlowSolver, unsigned long iExtIter,
                                 unsigned short val_iZone) {
  
  unsigned short iMarker;
  unsigned long iPoint, iVertex, Global_Index;
  su2double PressCoeff = 0.0, SkinFrictionCoeff[3];
  su2double xCoord = 0.0, yCoord = 0.0, zCoord = 0.0, Mach, Pressure;
  char cstr[200];
  
  unsigned short solver = config->GetKind_Solver();
  unsigned short nDim = geometry->GetnDim();
  
#ifndef HAVE_MPI
  
  unsigned short iDim;
  su2double HeatFlux;
  char buffer [50];
  ofstream SurfFlow_file;
  
  /*--- Write file name with extension if unsteady ---*/
  strcpy (cstr, config->GetSurfFlowCoeff_FileName().c_str());
  
  if (config->GetUnsteady_Simulation() == TIME_SPECTRAL) {
    if (SU2_TYPE::Int(val_iZone) < 10) SPRINTF (buffer, "_0000%d.csv", SU2_TYPE::Int(val_iZone));
    if ((SU2_TYPE::Int(val_iZone) >= 10)   && (SU2_TYPE::Int(val_iZone) < 100))   SPRINTF (buffer, "_000%d.csv", SU2_TYPE::Int(val_iZone));
    if ((SU2_TYPE::Int(val_iZone) >= 100)  && (SU2_TYPE::Int(val_iZone) < 1000))  SPRINTF (buffer, "_00%d.csv", SU2_TYPE::Int(val_iZone));
    if ((SU2_TYPE::Int(val_iZone) >= 1000) && (SU2_TYPE::Int(val_iZone) < 10000)) SPRINTF (buffer, "_0%d.csv", SU2_TYPE::Int(val_iZone));
    if (SU2_TYPE::Int(val_iZone) >= 10000) SPRINTF (buffer, "_%d.csv", SU2_TYPE::Int(val_iZone));
    
  } else if (config->GetUnsteady_Simulation() && config->GetWrt_Unsteady()) {
    if ((SU2_TYPE::Int(iExtIter) >= 0)    && (SU2_TYPE::Int(iExtIter) < 10))    SPRINTF (buffer, "_0000%d.csv", SU2_TYPE::Int(iExtIter));
    if ((SU2_TYPE::Int(iExtIter) >= 10)   && (SU2_TYPE::Int(iExtIter) < 100))   SPRINTF (buffer, "_000%d.csv",  SU2_TYPE::Int(iExtIter));
    if ((SU2_TYPE::Int(iExtIter) >= 100)  && (SU2_TYPE::Int(iExtIter) < 1000))  SPRINTF (buffer, "_00%d.csv",   SU2_TYPE::Int(iExtIter));
    if ((SU2_TYPE::Int(iExtIter) >= 1000) && (SU2_TYPE::Int(iExtIter) < 10000)) SPRINTF (buffer, "_0%d.csv",    SU2_TYPE::Int(iExtIter));
    if (SU2_TYPE::Int(iExtIter) >= 10000) SPRINTF (buffer, "_%d.csv", SU2_TYPE::Int(iExtIter));
  }
  else
    SPRINTF (buffer, ".csv");
  
  strcat (cstr, buffer);
  SurfFlow_file.precision(15);
  SurfFlow_file.open(cstr, ios::out);
  
  SurfFlow_file << "\"Global_Index\", \"x_coord\", \"y_coord\", ";
  if (nDim == 3) SurfFlow_file << "\"z_coord\", ";
  SurfFlow_file << "\"Pressure\", \"Pressure_Coefficient\", ";
  
  switch (solver) {
    case EULER : SurfFlow_file <<  "\"Mach_Number\"" << "\n"; break;
    case NAVIER_STOKES: case RANS:
      if (nDim == 2) SurfFlow_file <<  "\"Skin_Friction_Coefficient_X\", \"Skin_Friction_Coefficient_Y\", \"h\"" << "\n";
      if (nDim == 3) SurfFlow_file <<  "\"Skin_Friction_Coefficient_X\", \"Skin_Friction_Coefficient_Y\", \"Skin_Friction_Coefficient_Z\", \"Heat_Flux\"" << "\n";
      break;
  }
  
  for (iMarker = 0; iMarker < config->GetnMarker_All(); iMarker++) {
    if (config->GetMarker_All_Plotting(iMarker) == YES) {
      for (iVertex = 0; iVertex < geometry->nVertex[iMarker]; iVertex++) {
        iPoint = geometry->vertex[iMarker][iVertex]->GetNode();
        Global_Index = geometry->node[iPoint]->GetGlobalIndex();
        xCoord = geometry->node[iPoint]->GetCoord(0);
        yCoord = geometry->node[iPoint]->GetCoord(1);
        if (nDim == 3) zCoord = geometry->node[iPoint]->GetCoord(2);
        
        /*--- The output should be in inches ---*/
        
        if (config->GetSystemMeasurements() == US) {
          xCoord *= 12.0; yCoord *= 12.0;
          if (nDim == 3) zCoord *= 12.0;
        }
        
        Pressure = FlowSolver->node[iPoint]->GetPressure();
        PressCoeff = FlowSolver->GetCPressure(iMarker, iVertex);
        SurfFlow_file << scientific << Global_Index << ", " << xCoord << ", " << yCoord << ", ";
        if (nDim == 3) SurfFlow_file << scientific << zCoord << ", ";
        SurfFlow_file << scientific << Pressure << ", " << PressCoeff << ", ";
        switch (solver) {
          case EULER : case FEM_EULER:
            Mach = sqrt(FlowSolver->node[iPoint]->GetVelocity2()) / FlowSolver->node[iPoint]->GetSoundSpeed();
            SurfFlow_file << scientific << Mach << "\n";
            break;
          case NAVIER_STOKES: case RANS: case FEM_NAVIER_STOKES: case FEM_RANS: case FEM_LES:
            for (iDim = 0; iDim < nDim; iDim++)
              SkinFrictionCoeff[iDim] = FlowSolver->GetCSkinFriction(iMarker, iVertex, iDim);
            HeatFlux = FlowSolver->GetHeatFlux(iMarker, iVertex);
            
            if (nDim == 2) SurfFlow_file << scientific << SkinFrictionCoeff[0] << ", " << SkinFrictionCoeff[1] << ", " << HeatFlux << "\n";
            if (nDim == 3) SurfFlow_file << scientific << SkinFrictionCoeff[0] << ", " << SkinFrictionCoeff[1] << ", " << SkinFrictionCoeff[2] << ", " << HeatFlux << "\n";
            
            break;
        }
      }
    }
  }
  
  SurfFlow_file.close();
  
#else
  
  int rank, iProcessor, nProcessor;
  MPI_Comm_rank(MPI_COMM_WORLD, &rank);
  MPI_Comm_size(MPI_COMM_WORLD, &nProcessor);
  
  unsigned long Buffer_Send_nVertex[1], *Buffer_Recv_nVertex = NULL;
  unsigned long nVertex_Surface = 0, nLocalVertex_Surface = 0;
  unsigned long MaxLocalVertex_Surface = 0;
  
  /*--- Find the max number of surface vertices among all
   partitions and set up buffers. The master node will handle the
   writing of the CSV file after gathering all of the data. ---*/
  
  nLocalVertex_Surface = 0;
  for (iMarker = 0; iMarker < config->GetnMarker_All(); iMarker++)
    if (config->GetMarker_All_Plotting(iMarker) == YES)
      for (iVertex = 0; iVertex < geometry->GetnVertex(iMarker); iVertex++) {
        iPoint = geometry->vertex[iMarker][iVertex]->GetNode();
        if (geometry->node[iPoint]->GetDomain()) nLocalVertex_Surface++;
      }
  
  /*--- Communicate the number of local vertices on each partition
   to the master node ---*/
  
  Buffer_Send_nVertex[0] = nLocalVertex_Surface;
  if (rank == MASTER_NODE) Buffer_Recv_nVertex = new unsigned long [nProcessor];
  
  SU2_MPI::Allreduce(&nLocalVertex_Surface, &MaxLocalVertex_Surface, 1, MPI_UNSIGNED_LONG, MPI_MAX, MPI_COMM_WORLD);
  SU2_MPI::Gather(&Buffer_Send_nVertex, 1, MPI_UNSIGNED_LONG, Buffer_Recv_nVertex, 1, MPI_UNSIGNED_LONG, MASTER_NODE, MPI_COMM_WORLD);
  
  /*--- Send and Recv buffers ---*/
  
  su2double *Buffer_Send_Coord_x = new su2double [MaxLocalVertex_Surface];
  su2double *Buffer_Recv_Coord_x = NULL;
  
  su2double *Buffer_Send_Coord_y = new su2double [MaxLocalVertex_Surface];
  su2double *Buffer_Recv_Coord_y = NULL;
  
  su2double *Buffer_Send_Coord_z = new su2double [MaxLocalVertex_Surface];
  su2double *Buffer_Recv_Coord_z = NULL;
  
  su2double *Buffer_Send_Press = new su2double [MaxLocalVertex_Surface];
  su2double *Buffer_Recv_Press = NULL;
  
  su2double *Buffer_Send_CPress = new su2double [MaxLocalVertex_Surface];
  su2double *Buffer_Recv_CPress = NULL;
  
  su2double *Buffer_Send_Mach = new su2double [MaxLocalVertex_Surface];
  su2double *Buffer_Recv_Mach = NULL;
  
  su2double *Buffer_Send_SkinFriction_x = new su2double [MaxLocalVertex_Surface];
  su2double *Buffer_Recv_SkinFriction_x = NULL;
  
  su2double *Buffer_Send_SkinFriction_y = new su2double [MaxLocalVertex_Surface];
  su2double *Buffer_Recv_SkinFriction_y = NULL;
  
  su2double *Buffer_Send_SkinFriction_z = new su2double [MaxLocalVertex_Surface];
  su2double *Buffer_Recv_SkinFriction_z = NULL;
  
  su2double *Buffer_Send_HeatTransfer = new su2double [MaxLocalVertex_Surface];
  su2double *Buffer_Recv_HeatTransfer = NULL;
  
  unsigned long *Buffer_Send_GlobalIndex = new unsigned long [MaxLocalVertex_Surface];
  unsigned long *Buffer_Recv_GlobalIndex = NULL;
  
  /*--- Prepare the receive buffers on the master node only. ---*/
  
  if (rank == MASTER_NODE) {
    Buffer_Recv_Coord_x = new su2double [nProcessor*MaxLocalVertex_Surface];
    Buffer_Recv_Coord_y = new su2double [nProcessor*MaxLocalVertex_Surface];
    if (nDim == 3) Buffer_Recv_Coord_z = new su2double [nProcessor*MaxLocalVertex_Surface];
    Buffer_Recv_Press   = new su2double [nProcessor*MaxLocalVertex_Surface];
    Buffer_Recv_CPress  = new su2double [nProcessor*MaxLocalVertex_Surface];
    Buffer_Recv_Mach    = new su2double [nProcessor*MaxLocalVertex_Surface];
    Buffer_Recv_SkinFriction_x = new su2double [nProcessor*MaxLocalVertex_Surface];
    Buffer_Recv_SkinFriction_y = new su2double [nProcessor*MaxLocalVertex_Surface];
    if (nDim == 3) Buffer_Recv_SkinFriction_z = new su2double [nProcessor*MaxLocalVertex_Surface];
    Buffer_Recv_HeatTransfer = new su2double [nProcessor*MaxLocalVertex_Surface];
    Buffer_Recv_GlobalIndex  = new unsigned long [nProcessor*MaxLocalVertex_Surface];
  }
  
  /*--- Loop over all vertices in this partition and load the
   data of the specified type into the buffer to be sent to
   the master node. ---*/
  
  nVertex_Surface = 0;
  for (iMarker = 0; iMarker < config->GetnMarker_All(); iMarker++)
    if (config->GetMarker_All_Plotting(iMarker) == YES)
      for (iVertex = 0; iVertex < geometry->GetnVertex(iMarker); iVertex++) {
        iPoint = geometry->vertex[iMarker][iVertex]->GetNode();
        if (geometry->node[iPoint]->GetDomain()) {
          Buffer_Send_Press[nVertex_Surface] = FlowSolver->node[iPoint]->GetPressure();
          Buffer_Send_CPress[nVertex_Surface] = FlowSolver->GetCPressure(iMarker, iVertex);
          Buffer_Send_Coord_x[nVertex_Surface] = geometry->node[iPoint]->GetCoord(0);
          Buffer_Send_Coord_y[nVertex_Surface] = geometry->node[iPoint]->GetCoord(1);
          if (nDim == 3) { Buffer_Send_Coord_z[nVertex_Surface] = geometry->node[iPoint]->GetCoord(2); }
          
          /*--- If US system, the output should be in inches ---*/
          
          if (config->GetSystemMeasurements() == US) {
            Buffer_Send_Coord_x[nVertex_Surface] *= 12.0;
            Buffer_Send_Coord_y[nVertex_Surface] *= 12.0;
            if (nDim == 3) Buffer_Send_Coord_z[nVertex_Surface] *= 12.0;
          }
          
          Buffer_Send_GlobalIndex[nVertex_Surface] = geometry->node[iPoint]->GetGlobalIndex();
          
          if (solver == EULER || solver == FEM_EULER)
            Buffer_Send_Mach[nVertex_Surface] = sqrt(FlowSolver->node[iPoint]->GetVelocity2()) / FlowSolver->node[iPoint]->GetSoundSpeed();

          if (solver == NAVIER_STOKES     || solver == RANS     ||
              solver == FEM_NAVIER_STOKES || solver == FEM_RANS || solver == FEM_LES) {
            Buffer_Send_SkinFriction_x[nVertex_Surface] = FlowSolver->GetCSkinFriction(iMarker, iVertex, 0);
            Buffer_Send_SkinFriction_y[nVertex_Surface] = FlowSolver->GetCSkinFriction(iMarker, iVertex, 1);
            if (nDim == 3) Buffer_Send_SkinFriction_z[nVertex_Surface] = FlowSolver->GetCSkinFriction(iMarker, iVertex, 2);
          }

          nVertex_Surface++;
        }
      }
  
  /*--- Send the information to the master node ---*/
  
  SU2_MPI::Gather(Buffer_Send_Coord_x, MaxLocalVertex_Surface, MPI_DOUBLE, Buffer_Recv_Coord_x, MaxLocalVertex_Surface, MPI_DOUBLE, MASTER_NODE, MPI_COMM_WORLD);
  SU2_MPI::Gather(Buffer_Send_Coord_y, MaxLocalVertex_Surface, MPI_DOUBLE, Buffer_Recv_Coord_y, MaxLocalVertex_Surface, MPI_DOUBLE, MASTER_NODE, MPI_COMM_WORLD);
  if (nDim == 3) SU2_MPI::Gather(Buffer_Send_Coord_z, MaxLocalVertex_Surface, MPI_DOUBLE, Buffer_Recv_Coord_z, MaxLocalVertex_Surface, MPI_DOUBLE, MASTER_NODE, MPI_COMM_WORLD);
  SU2_MPI::Gather(Buffer_Send_Press, MaxLocalVertex_Surface, MPI_DOUBLE, Buffer_Recv_Press, MaxLocalVertex_Surface, MPI_DOUBLE, MASTER_NODE, MPI_COMM_WORLD);
  SU2_MPI::Gather(Buffer_Send_CPress, MaxLocalVertex_Surface, MPI_DOUBLE, Buffer_Recv_CPress, MaxLocalVertex_Surface, MPI_DOUBLE, MASTER_NODE, MPI_COMM_WORLD);
  if (solver == EULER || solver == FEM_EULER) SU2_MPI::Gather(Buffer_Send_Mach, MaxLocalVertex_Surface, MPI_DOUBLE, Buffer_Recv_Mach, MaxLocalVertex_Surface, MPI_DOUBLE, MASTER_NODE, MPI_COMM_WORLD);
  if ((solver == NAVIER_STOKES) || (solver == RANS) || (solver == FEM_NAVIER_STOKES) || (solver == FEM_RANS) || (solver == FEM_LES)) {
    SU2_MPI::Gather(Buffer_Send_SkinFriction_x, MaxLocalVertex_Surface, MPI_DOUBLE, Buffer_Recv_SkinFriction_x, MaxLocalVertex_Surface, MPI_DOUBLE, MASTER_NODE, MPI_COMM_WORLD);
    SU2_MPI::Gather(Buffer_Send_SkinFriction_y, MaxLocalVertex_Surface, MPI_DOUBLE, Buffer_Recv_SkinFriction_y, MaxLocalVertex_Surface, MPI_DOUBLE, MASTER_NODE, MPI_COMM_WORLD);
    if (nDim == 3) SU2_MPI::Gather(Buffer_Send_SkinFriction_z, MaxLocalVertex_Surface, MPI_DOUBLE, Buffer_Recv_SkinFriction_z, MaxLocalVertex_Surface, MPI_DOUBLE, MASTER_NODE, MPI_COMM_WORLD);
  }

  SU2_MPI::Gather(Buffer_Send_GlobalIndex, MaxLocalVertex_Surface, MPI_UNSIGNED_LONG, Buffer_Recv_GlobalIndex, MaxLocalVertex_Surface, MPI_UNSIGNED_LONG, MASTER_NODE, MPI_COMM_WORLD);
  
  /*--- The master node unpacks the data and writes the surface CSV file ---*/
  
  if (rank == MASTER_NODE) {
    
    /*--- Write file name with extension if unsteady ---*/
    char buffer[50];
    string filename = config->GetSurfFlowCoeff_FileName();
    ofstream SurfFlow_file;
    
    /*--- Write file name with extension if unsteady ---*/
    strcpy (cstr, filename.c_str());
    if (config->GetUnsteady_Simulation() == TIME_SPECTRAL) {
      if (SU2_TYPE::Int(val_iZone) < 10) SPRINTF (buffer, "_0000%d.csv", SU2_TYPE::Int(val_iZone));
      if ((SU2_TYPE::Int(val_iZone) >= 10) && (SU2_TYPE::Int(val_iZone) < 100)) SPRINTF (buffer, "_000%d.csv", SU2_TYPE::Int(val_iZone));
      if ((SU2_TYPE::Int(val_iZone) >= 100) && (SU2_TYPE::Int(val_iZone) < 1000)) SPRINTF (buffer, "_00%d.csv", SU2_TYPE::Int(val_iZone));
      if ((SU2_TYPE::Int(val_iZone) >= 1000) && (SU2_TYPE::Int(val_iZone) < 10000)) SPRINTF (buffer, "_0%d.csv", SU2_TYPE::Int(val_iZone));
      if (SU2_TYPE::Int(val_iZone) >= 10000) SPRINTF (buffer, "_%d.csv", SU2_TYPE::Int(val_iZone));
      
    } else if (config->GetUnsteady_Simulation() && config->GetWrt_Unsteady()) {
      if ((SU2_TYPE::Int(iExtIter) >= 0)    && (SU2_TYPE::Int(iExtIter) < 10))    SPRINTF (buffer, "_0000%d.csv", SU2_TYPE::Int(iExtIter));
      if ((SU2_TYPE::Int(iExtIter) >= 10)   && (SU2_TYPE::Int(iExtIter) < 100))   SPRINTF (buffer, "_000%d.csv",  SU2_TYPE::Int(iExtIter));
      if ((SU2_TYPE::Int(iExtIter) >= 100)  && (SU2_TYPE::Int(iExtIter) < 1000))  SPRINTF (buffer, "_00%d.csv",   SU2_TYPE::Int(iExtIter));
      if ((SU2_TYPE::Int(iExtIter) >= 1000) && (SU2_TYPE::Int(iExtIter) < 10000)) SPRINTF (buffer, "_0%d.csv",    SU2_TYPE::Int(iExtIter));
      if (SU2_TYPE::Int(iExtIter) >= 10000) SPRINTF (buffer, "_%d.csv", SU2_TYPE::Int(iExtIter));
    }
    else
      SPRINTF (buffer, ".csv");
    
    strcat (cstr, buffer);
    SurfFlow_file.precision(15);
    SurfFlow_file.open(cstr, ios::out);
    
    SurfFlow_file << "\"Global_Index\", \"x_coord\", \"y_coord\", ";
    if (nDim == 3) SurfFlow_file << "\"z_coord\", ";
    SurfFlow_file << "\"Pressure\", \"Pressure_Coefficient\", ";
    
    switch (solver) {
      case EULER : case FEM_EULER: SurfFlow_file <<  "\"Mach_Number\"" << "\n"; break;
      case NAVIER_STOKES: case RANS: case FEM_NAVIER_STOKES: case FEM_RANS: case FEM_LES:
        if (nDim == 2) SurfFlow_file << "\"Skin_Friction_Coefficient_X\", \"Skin_Friction_Coefficient_Y\"" << "\n";
        if (nDim == 3) SurfFlow_file << "\"Skin_Friction_Coefficient_X\", \"Skin_Friction_Coefficient_Y\", \"Skin_Friction_Coefficient_Z\"" << "\n";
        break;
    }
    
    /*--- Loop through all of the collected data and write each node's values ---*/
    
    unsigned long Total_Index;
    for (iProcessor = 0; iProcessor < nProcessor; iProcessor++) {
      for (iVertex = 0; iVertex < Buffer_Recv_nVertex[iProcessor]; iVertex++) {
        
        /*--- Current index position and global index ---*/
        Total_Index  = iProcessor*MaxLocalVertex_Surface+iVertex;
        Global_Index = Buffer_Recv_GlobalIndex[Total_Index];
        
        /*--- Retrieve the merged data for this node ---*/
        xCoord = Buffer_Recv_Coord_x[Total_Index];
        yCoord = Buffer_Recv_Coord_y[Total_Index];
        if (nDim == 3) zCoord = Buffer_Recv_Coord_z[Total_Index];
        Pressure   = Buffer_Recv_Press[Total_Index];
        PressCoeff = Buffer_Recv_CPress[Total_Index];
        
        /*--- Write the first part of the data ---*/
        SurfFlow_file << scientific << Global_Index << ", " << xCoord << ", " << yCoord << ", ";
        if (nDim == 3) SurfFlow_file << scientific << zCoord << ", ";
        SurfFlow_file << scientific << Pressure << ", " << PressCoeff << ", ";
        
        /*--- Write the solver-dependent part of the data ---*/
        switch (solver) {
          case EULER :
          case FEM_EULER:
            Mach = Buffer_Recv_Mach[Total_Index];
            SurfFlow_file << scientific << Mach << "\n";
            break;
          case NAVIER_STOKES: case RANS:
          case FEM_NAVIER_STOKES: case FEM_RANS: case FEM_LES:
            SkinFrictionCoeff[0] = Buffer_Recv_SkinFriction_x[Total_Index];
            SkinFrictionCoeff[1] = Buffer_Recv_SkinFriction_y[Total_Index];
            if (nDim == 3) SkinFrictionCoeff[2] = Buffer_Recv_SkinFriction_z[Total_Index];
            if (nDim == 2) SurfFlow_file << scientific << SkinFrictionCoeff[0] << ", " << SkinFrictionCoeff[1] << "\n";
            if (nDim == 3) SurfFlow_file << scientific << SkinFrictionCoeff[0] << ", " << SkinFrictionCoeff[1] << ", " << SkinFrictionCoeff[2] << "\n";
            break;
        }
      }
    }
    
    /*--- Close the CSV file ---*/
    SurfFlow_file.close();
    
    /*--- Release the recv buffers on the master node ---*/
    
    delete [] Buffer_Recv_Coord_x;
    delete [] Buffer_Recv_Coord_y;
    if (nDim == 3) delete [] Buffer_Recv_Coord_z;
    delete [] Buffer_Recv_Press;
    delete [] Buffer_Recv_CPress;
    delete [] Buffer_Recv_Mach;
    delete [] Buffer_Recv_SkinFriction_x;
    delete [] Buffer_Recv_SkinFriction_y;
    if (nDim == 3) delete [] Buffer_Recv_SkinFriction_z;
    delete [] Buffer_Recv_HeatTransfer;
    delete [] Buffer_Recv_GlobalIndex;
    
    delete [] Buffer_Recv_nVertex;
    
  }
  
  /*--- Release the memory for the remaining buffers and exit ---*/
  
  delete [] Buffer_Send_Coord_x;
  delete [] Buffer_Send_Coord_y;
  delete [] Buffer_Send_Coord_z;
  delete [] Buffer_Send_Press;
  delete [] Buffer_Send_CPress;
  delete [] Buffer_Send_Mach;
  delete [] Buffer_Send_SkinFriction_x;
  delete [] Buffer_Send_SkinFriction_y;
  delete [] Buffer_Send_SkinFriction_z;
  delete [] Buffer_Send_HeatTransfer;
  delete [] Buffer_Send_GlobalIndex;
  
#endif
  
}

void COutput::SetSurfaceCSV_Adjoint(CConfig *config, CGeometry *geometry, CSolver *AdjSolver, CSolver *FlowSolution, unsigned long iExtIter, unsigned short val_iZone) {
  
#ifndef HAVE_MPI
  
  unsigned long iPoint, iVertex, Global_Index;
  su2double *Solution, xCoord, yCoord, zCoord;
  unsigned short iMarker;
  char cstr[200], buffer[50];
  ofstream SurfAdj_file;
  
  /*--- Write file name with extension if unsteady ---*/
  strcpy (cstr, config->GetSurfAdjCoeff_FileName().c_str());
  
  if (config->GetUnsteady_Simulation() == TIME_SPECTRAL) {
    if (SU2_TYPE::Int(val_iZone) < 10) SPRINTF (buffer, "_0000%d.csv", SU2_TYPE::Int(val_iZone));
    if ((SU2_TYPE::Int(val_iZone) >= 10) && (SU2_TYPE::Int(val_iZone) < 100)) SPRINTF (buffer, "_000%d.csv", SU2_TYPE::Int(val_iZone));
    if ((SU2_TYPE::Int(val_iZone) >= 100) && (SU2_TYPE::Int(val_iZone) < 1000)) SPRINTF (buffer, "_00%d.csv", SU2_TYPE::Int(val_iZone));
    if ((SU2_TYPE::Int(val_iZone) >= 1000) && (SU2_TYPE::Int(val_iZone) < 10000)) SPRINTF (buffer, "_0%d.csv", SU2_TYPE::Int(val_iZone));
    if (SU2_TYPE::Int(val_iZone) >= 10000) SPRINTF (buffer, "_%d.csv", SU2_TYPE::Int(val_iZone));
    
  } else if (config->GetUnsteady_Simulation() && config->GetWrt_Unsteady()) {
    if ((SU2_TYPE::Int(iExtIter) >= 0)    && (SU2_TYPE::Int(iExtIter) < 10))    SPRINTF (buffer, "_0000%d.csv", SU2_TYPE::Int(iExtIter));
    if ((SU2_TYPE::Int(iExtIter) >= 10)   && (SU2_TYPE::Int(iExtIter) < 100))   SPRINTF (buffer, "_000%d.csv",  SU2_TYPE::Int(iExtIter));
    if ((SU2_TYPE::Int(iExtIter) >= 100)  && (SU2_TYPE::Int(iExtIter) < 1000))  SPRINTF (buffer, "_00%d.csv",   SU2_TYPE::Int(iExtIter));
    if ((SU2_TYPE::Int(iExtIter) >= 1000) && (SU2_TYPE::Int(iExtIter) < 10000)) SPRINTF (buffer, "_0%d.csv",    SU2_TYPE::Int(iExtIter));
    if (SU2_TYPE::Int(iExtIter) >= 10000) SPRINTF (buffer, "_%d.csv", SU2_TYPE::Int(iExtIter));
  }
  else
    SPRINTF (buffer, ".csv");
  
  strcat(cstr, buffer);
  SurfAdj_file.precision(15);
  SurfAdj_file.open(cstr, ios::out);
  
  if (geometry->GetnDim() == 2) {
    SurfAdj_file <<  "\"Point\",\"Sensitivity\",\"PsiRho\",\"Phi_x\",\"Phi_y\",\"PsiE\",\"x_coord\",\"y_coord\"";
    if (config->GetDiscrete_Adjoint()) {
      SurfAdj_file << ",\"x_Sens\",\"y_Sens\"";
    }
    SurfAdj_file << "\n";
    
    for (iMarker = 0; iMarker < config->GetnMarker_All(); iMarker++) {
      if (config->GetMarker_All_Plotting(iMarker) == YES)
        for (iVertex = 0; iVertex < geometry->nVertex[iMarker]; iVertex++) {
          iPoint = geometry->vertex[iMarker][iVertex]->GetNode();
          Global_Index = geometry->node[iPoint]->GetGlobalIndex();
          Solution = AdjSolver->node[iPoint]->GetSolution();
          xCoord = geometry->node[iPoint]->GetCoord(0);
          yCoord = geometry->node[iPoint]->GetCoord(1);
          
          /*--- If US system, the output should be in inches ---*/
          
          if (config->GetSystemMeasurements() == US) {
            xCoord *= 12.0;
            yCoord *= 12.0;
          }
          
          SurfAdj_file << scientific << Global_Index << ", " << AdjSolver->GetCSensitivity(iMarker, iVertex) << ", " << Solution[0] << ", "
          << Solution[1] << ", " << Solution[2] << ", " << Solution[3] <<", " << xCoord <<", "<< yCoord;
          if (config->GetDiscrete_Adjoint()) {
            SurfAdj_file << ", " << AdjSolver->node[iPoint]->GetSensitivity(0) << ", " << AdjSolver->node[iPoint]->GetSensitivity(1);
          }
          SurfAdj_file << "\n";
        }
    }
  }
  
  if (geometry->GetnDim() == 3) {
    SurfAdj_file <<  "\"Point\",\"Sensitivity\",\"PsiRho\",\"Phi_x\",\"Phi_y\",\"Phi_z\",\"PsiE\",\"x_coord\",\"y_coord\",\"z_coord\"";
    if (config->GetDiscrete_Adjoint()) {
      SurfAdj_file << ",\"x_Sens\",\"y_Sens\",\"z_Sens\"";
    }
    SurfAdj_file << "\n";
    for (iMarker = 0; iMarker < config->GetnMarker_All(); iMarker++) {
      if (config->GetMarker_All_Plotting(iMarker) == YES)
        for (iVertex = 0; iVertex < geometry->nVertex[iMarker]; iVertex++) {
          iPoint = geometry->vertex[iMarker][iVertex]->GetNode();
          Global_Index = geometry->node[iPoint]->GetGlobalIndex();
          Solution = AdjSolver->node[iPoint]->GetSolution();
          
          xCoord = geometry->node[iPoint]->GetCoord(0);
          yCoord = geometry->node[iPoint]->GetCoord(1);
          zCoord = geometry->node[iPoint]->GetCoord(2);
          
          /*--- If US system, the output should be in inches ---*/
          
          if (config->GetSystemMeasurements() == US) {
            xCoord *= 12.0;
            yCoord *= 12.0;
            zCoord *= 12.0;
          }
          
          SurfAdj_file << scientific << Global_Index << ", " << AdjSolver->GetCSensitivity(iMarker, iVertex) << ", " << Solution[0] << ", "
          << Solution[1] << ", " << Solution[2] << ", " << Solution[3] << ", " << Solution[4] << ", "<< xCoord <<", "<< yCoord <<", "<< zCoord;
          if (config->GetDiscrete_Adjoint()) {
            SurfAdj_file << ", " << AdjSolver->node[iPoint]->GetSensitivity(0) << ", " << AdjSolver->node[iPoint]->GetSensitivity(1)
            << ", " << AdjSolver->node[iPoint]->GetSensitivity(2);
          }
          SurfAdj_file << "\n";
        }
    }
  }
  
  SurfAdj_file.close();
  
#else
  int rank, iProcessor, nProcessor;
  
  MPI_Comm_rank(MPI_COMM_WORLD, &rank);
  MPI_Comm_size(MPI_COMM_WORLD, &nProcessor);
  
  unsigned short nDim = geometry->GetnDim(), iMarker;
  su2double *Solution, *Coord;
  unsigned long Buffer_Send_nVertex[1], iVertex, iPoint, nVertex_Surface = 0, nLocalVertex_Surface = 0,
  MaxLocalVertex_Surface = 0, nBuffer_Scalar;
  unsigned long *Buffer_Receive_nVertex = NULL;
  ofstream SurfAdj_file;
  
  /*--- Write the surface .csv file ---*/
  nLocalVertex_Surface = 0;
  for (iMarker = 0; iMarker < config->GetnMarker_All(); iMarker++)
    if (config->GetMarker_All_Plotting(iMarker) == YES)
      for (iVertex = 0; iVertex < geometry->GetnVertex(iMarker); iVertex++) {
        iPoint = geometry->vertex[iMarker][iVertex]->GetNode();
        if (geometry->node[iPoint]->GetDomain()) nLocalVertex_Surface ++;
      }
  
  if (rank == MASTER_NODE)
    Buffer_Receive_nVertex = new unsigned long [nProcessor];
  
  Buffer_Send_nVertex[0] = nLocalVertex_Surface;
  
  SU2_MPI::Allreduce(&nLocalVertex_Surface, &MaxLocalVertex_Surface, 1, MPI_UNSIGNED_LONG, MPI_MAX, MPI_COMM_WORLD);
  SU2_MPI::Gather(&Buffer_Send_nVertex, 1, MPI_UNSIGNED_LONG, Buffer_Receive_nVertex, 1, MPI_UNSIGNED_LONG, MASTER_NODE, MPI_COMM_WORLD);
  
  su2double *Buffer_Send_Coord_x = new su2double[MaxLocalVertex_Surface];
  su2double *Buffer_Send_Coord_y= new su2double[MaxLocalVertex_Surface];
  su2double *Buffer_Send_Coord_z= new su2double[MaxLocalVertex_Surface];
  unsigned long *Buffer_Send_GlobalPoint= new unsigned long[MaxLocalVertex_Surface];
  su2double *Buffer_Send_Sensitivity= new su2double[MaxLocalVertex_Surface];
  su2double *Buffer_Send_PsiRho= new su2double[MaxLocalVertex_Surface];
  su2double *Buffer_Send_Phi_x= new su2double[MaxLocalVertex_Surface];
  su2double *Buffer_Send_Phi_y= new su2double[MaxLocalVertex_Surface];
  su2double *Buffer_Send_Phi_z= new su2double[MaxLocalVertex_Surface];
  su2double *Buffer_Send_PsiE= new su2double[MaxLocalVertex_Surface];
  
  su2double *Buffer_Send_Sens_x = NULL, *Buffer_Send_Sens_y = NULL, *Buffer_Send_Sens_z = NULL;
  
  if (config->GetDiscrete_Adjoint()) {
    Buffer_Send_Sens_x = new su2double[MaxLocalVertex_Surface];
    Buffer_Send_Sens_y = new su2double[MaxLocalVertex_Surface];
    if (nDim == 3) {
      Buffer_Send_Sens_z = new su2double[MaxLocalVertex_Surface];
    }
  }
  
  nVertex_Surface = 0;
  for (iMarker = 0; iMarker < config->GetnMarker_All(); iMarker++)
    if (config->GetMarker_All_Plotting(iMarker) == YES)
      for (iVertex = 0; iVertex < geometry->GetnVertex(iMarker); iVertex++) {
        iPoint = geometry->vertex[iMarker][iVertex]->GetNode();
        if (geometry->node[iPoint]->GetDomain()) {
          Solution = AdjSolver->node[iPoint]->GetSolution();
          //Normal = geometry->vertex[iMarker][iVertex]->GetNormal();
          Coord = geometry->node[iPoint]->GetCoord();
          //d = AdjSolver->node[iPoint]->GetForceProj_Vector();
          Buffer_Send_GlobalPoint[nVertex_Surface] = geometry->node[iPoint]->GetGlobalIndex();
          Buffer_Send_Coord_x[nVertex_Surface] = Coord[0];
          Buffer_Send_Coord_y[nVertex_Surface] = Coord[1];
          Buffer_Send_Sensitivity[nVertex_Surface] =  AdjSolver->GetCSensitivity(iMarker, iVertex);
          Buffer_Send_PsiRho[nVertex_Surface] = Solution[0];
          Buffer_Send_Phi_x[nVertex_Surface] = Solution[1];
          Buffer_Send_Phi_y[nVertex_Surface] = Solution[2];
          if (nDim == 2) Buffer_Send_PsiE[nVertex_Surface] = Solution[3];
          if (nDim == 3) {
            Buffer_Send_Coord_z[nVertex_Surface] = Coord[2];
            Buffer_Send_Phi_z[nVertex_Surface] = Solution[3];
            Buffer_Send_PsiE[nVertex_Surface] = Solution[4];
          }
          if (config->GetDiscrete_Adjoint()) {
            Buffer_Send_Sens_x[nVertex_Surface] = AdjSolver->node[iPoint]->GetSensitivity(0);
            Buffer_Send_Sens_y[nVertex_Surface] = AdjSolver->node[iPoint]->GetSensitivity(1);
            if (nDim == 3) {
              Buffer_Send_Sens_z[nVertex_Surface] = AdjSolver->node[iPoint]->GetSensitivity(2);
            }
          }
          
          /*--- If US system, the output should be in inches ---*/
          
          if (config->GetSystemMeasurements() == US) {
            Buffer_Send_Coord_x[nVertex_Surface] *= 12.0;
            Buffer_Send_Coord_y[nVertex_Surface] *= 12.0;
            if (nDim == 3) Buffer_Send_Coord_z[nVertex_Surface] *= 12.0;
          }
          
          nVertex_Surface++;
        }
      }
  
  su2double *Buffer_Receive_Coord_x = NULL, *Buffer_Receive_Coord_y = NULL, *Buffer_Receive_Coord_z = NULL, *Buffer_Receive_Sensitivity = NULL,
  *Buffer_Receive_PsiRho = NULL, *Buffer_Receive_Phi_x = NULL, *Buffer_Receive_Phi_y = NULL, *Buffer_Receive_Phi_z = NULL,
  *Buffer_Receive_PsiE = NULL, *Buffer_Receive_Sens_x = NULL, *Buffer_Receive_Sens_y = NULL, *Buffer_Receive_Sens_z = NULL;
  unsigned long *Buffer_Receive_GlobalPoint = NULL;
  
  if (rank == MASTER_NODE) {
    Buffer_Receive_Coord_x = new su2double [nProcessor*MaxLocalVertex_Surface];
    Buffer_Receive_Coord_y = new su2double [nProcessor*MaxLocalVertex_Surface];
    if (nDim == 3) Buffer_Receive_Coord_z = new su2double [nProcessor*MaxLocalVertex_Surface];
    Buffer_Receive_GlobalPoint = new unsigned long [nProcessor*MaxLocalVertex_Surface];
    Buffer_Receive_Sensitivity = new su2double [nProcessor*MaxLocalVertex_Surface];
    Buffer_Receive_PsiRho = new su2double [nProcessor*MaxLocalVertex_Surface];
    Buffer_Receive_Phi_x = new su2double [nProcessor*MaxLocalVertex_Surface];
    Buffer_Receive_Phi_y = new su2double [nProcessor*MaxLocalVertex_Surface];
    if (nDim == 3) Buffer_Receive_Phi_z = new su2double [nProcessor*MaxLocalVertex_Surface];
    Buffer_Receive_PsiE = new su2double [nProcessor*MaxLocalVertex_Surface];
    if (config->GetDiscrete_Adjoint()) {
      Buffer_Receive_Sens_x = new su2double[nProcessor*MaxLocalVertex_Surface];
      Buffer_Receive_Sens_y = new su2double[nProcessor*MaxLocalVertex_Surface];
      if (nDim == 3) {
        Buffer_Receive_Sens_z = new su2double[nProcessor*MaxLocalVertex_Surface];
      }
    }
  }
  
  nBuffer_Scalar = MaxLocalVertex_Surface;
  
  /*--- Send the information to the Master node ---*/
  SU2_MPI::Gather(Buffer_Send_Coord_x, nBuffer_Scalar, MPI_DOUBLE, Buffer_Receive_Coord_x, nBuffer_Scalar, MPI_DOUBLE, MASTER_NODE, MPI_COMM_WORLD);
  SU2_MPI::Gather(Buffer_Send_Coord_y, nBuffer_Scalar, MPI_DOUBLE, Buffer_Receive_Coord_y, nBuffer_Scalar, MPI_DOUBLE, MASTER_NODE, MPI_COMM_WORLD);
  if (nDim == 3) SU2_MPI::Gather(Buffer_Send_Coord_z, nBuffer_Scalar, MPI_DOUBLE, Buffer_Receive_Coord_z, nBuffer_Scalar, MPI_DOUBLE, MASTER_NODE, MPI_COMM_WORLD);
  SU2_MPI::Gather(Buffer_Send_GlobalPoint, nBuffer_Scalar, MPI_UNSIGNED_LONG, Buffer_Receive_GlobalPoint, nBuffer_Scalar, MPI_UNSIGNED_LONG, MASTER_NODE, MPI_COMM_WORLD);
  SU2_MPI::Gather(Buffer_Send_Sensitivity, nBuffer_Scalar, MPI_DOUBLE, Buffer_Receive_Sensitivity, nBuffer_Scalar, MPI_DOUBLE, MASTER_NODE, MPI_COMM_WORLD);
  SU2_MPI::Gather(Buffer_Send_PsiRho, nBuffer_Scalar, MPI_DOUBLE, Buffer_Receive_PsiRho, nBuffer_Scalar, MPI_DOUBLE, MASTER_NODE, MPI_COMM_WORLD);
  SU2_MPI::Gather(Buffer_Send_Phi_x, nBuffer_Scalar, MPI_DOUBLE, Buffer_Receive_Phi_x, nBuffer_Scalar, MPI_DOUBLE, MASTER_NODE, MPI_COMM_WORLD);
  SU2_MPI::Gather(Buffer_Send_Phi_y, nBuffer_Scalar, MPI_DOUBLE, Buffer_Receive_Phi_y, nBuffer_Scalar, MPI_DOUBLE, MASTER_NODE, MPI_COMM_WORLD);
  if (nDim == 3) SU2_MPI::Gather(Buffer_Send_Phi_z, nBuffer_Scalar, MPI_DOUBLE, Buffer_Receive_Phi_z, nBuffer_Scalar, MPI_DOUBLE, MASTER_NODE, MPI_COMM_WORLD);
  SU2_MPI::Gather(Buffer_Send_PsiE, nBuffer_Scalar, MPI_DOUBLE, Buffer_Receive_PsiE, nBuffer_Scalar, MPI_DOUBLE, MASTER_NODE, MPI_COMM_WORLD);
  if (config->GetDiscrete_Adjoint()) {
    SU2_MPI::Gather(Buffer_Send_Sens_x, nBuffer_Scalar, MPI_DOUBLE, Buffer_Receive_Sens_x, nBuffer_Scalar, MPI_DOUBLE, MASTER_NODE, MPI_COMM_WORLD);
    SU2_MPI::Gather(Buffer_Send_Sens_y, nBuffer_Scalar, MPI_DOUBLE, Buffer_Receive_Sens_y, nBuffer_Scalar, MPI_DOUBLE, MASTER_NODE, MPI_COMM_WORLD);
    if (nDim == 3) {
      SU2_MPI::Gather(Buffer_Send_Sens_z, nBuffer_Scalar, MPI_DOUBLE, Buffer_Receive_Sens_z, nBuffer_Scalar, MPI_DOUBLE, MASTER_NODE, MPI_COMM_WORLD);
    }
  }
  
  /*--- The master node is the one who writes the surface files ---*/
  if (rank == MASTER_NODE) {
    unsigned long iVertex, GlobalPoint, position;
    char cstr[200], buffer[50];
    ofstream SurfAdj_file;
    string filename = config->GetSurfAdjCoeff_FileName();
    
    /*--- Write file name with extension if unsteady ---*/
    strcpy (cstr, filename.c_str());
    
    if (config->GetUnsteady_Simulation() == TIME_SPECTRAL) {
      if (SU2_TYPE::Int(val_iZone) < 10) SPRINTF (buffer, "_0000%d.csv", SU2_TYPE::Int(val_iZone));
      if ((SU2_TYPE::Int(val_iZone) >= 10) && (SU2_TYPE::Int(val_iZone) < 100)) SPRINTF (buffer, "_000%d.csv", SU2_TYPE::Int(val_iZone));
      if ((SU2_TYPE::Int(val_iZone) >= 100) && (SU2_TYPE::Int(val_iZone) < 1000)) SPRINTF (buffer, "_00%d.csv", SU2_TYPE::Int(val_iZone));
      if ((SU2_TYPE::Int(val_iZone) >= 1000) && (SU2_TYPE::Int(val_iZone) < 10000)) SPRINTF (buffer, "_0%d.csv", SU2_TYPE::Int(val_iZone));
      if (SU2_TYPE::Int(val_iZone) >= 10000) SPRINTF (buffer, "_%d.csv", SU2_TYPE::Int(val_iZone));
      
    } else if (config->GetUnsteady_Simulation() && config->GetWrt_Unsteady()) {
      if ((SU2_TYPE::Int(iExtIter) >= 0) && (SU2_TYPE::Int(iExtIter) < 10)) SPRINTF (buffer, "_0000%d.csv", SU2_TYPE::Int(iExtIter));
      if ((SU2_TYPE::Int(iExtIter) >= 10) && (SU2_TYPE::Int(iExtIter) < 100)) SPRINTF (buffer, "_000%d.csv", SU2_TYPE::Int(iExtIter));
      if ((SU2_TYPE::Int(iExtIter) >= 100) && (SU2_TYPE::Int(iExtIter) < 1000)) SPRINTF (buffer, "_00%d.csv", SU2_TYPE::Int(iExtIter));
      if ((SU2_TYPE::Int(iExtIter) >= 1000) && (SU2_TYPE::Int(iExtIter) < 10000)) SPRINTF (buffer, "_0%d.csv", SU2_TYPE::Int(iExtIter));
      if (SU2_TYPE::Int(iExtIter) >= 10000) SPRINTF (buffer, "_%d.csv", SU2_TYPE::Int(iExtIter));
    }
    else
      SPRINTF (buffer, ".csv");
    
    strcat (cstr, buffer);
    SurfAdj_file.open(cstr, ios::out);
    SurfAdj_file.precision(15);
    
    /*--- Write the 2D surface flow coefficient file ---*/
    if (geometry->GetnDim() == 2) {
      
      SurfAdj_file <<  "\"Point\",\"Sensitivity\",\"PsiRho\",\"Phi_x\",\"Phi_y\",\"PsiE\",\"x_coord\",\"y_coord\"";
      if (config->GetDiscrete_Adjoint()) {
        SurfAdj_file << ",\" x_Sens\",\"y_Sens\"";
      }
      SurfAdj_file << "\n";
      
      for (iProcessor = 0; iProcessor < nProcessor; iProcessor++)
        for (iVertex = 0; iVertex < Buffer_Receive_nVertex[iProcessor]; iVertex++) {
          
          position = iProcessor*MaxLocalVertex_Surface+iVertex;
          GlobalPoint = Buffer_Receive_GlobalPoint[position];
          
          SurfAdj_file << scientific << GlobalPoint <<
          ", " << Buffer_Receive_Sensitivity[position] << ", " << Buffer_Receive_PsiRho[position] <<
          ", " << Buffer_Receive_Phi_x[position] << ", " << Buffer_Receive_Phi_y[position] <<
          ", " << Buffer_Receive_PsiE[position] << ", " << Buffer_Receive_Coord_x[position] <<
          ", "<< Buffer_Receive_Coord_y[position];
          if (config->GetDiscrete_Adjoint()) {
            SurfAdj_file << ", " << Buffer_Receive_Sens_x[position] << ", " << Buffer_Receive_Sens_y[position];
          }
          SurfAdj_file << "\n";
        }
    }
    
    /*--- Write the 3D surface flow coefficient file ---*/
    if (geometry->GetnDim() == 3) {
      
      SurfAdj_file <<  "\"Point\",\"Sensitivity\",\"PsiRho\",\"Phi_x\",\"Phi_y\",\"Phi_z\",\"PsiE\",\"x_coord\",\"y_coord\",\"z_coord\"";
      if (config->GetDiscrete_Adjoint()) {
        SurfAdj_file << ",\"x_Sens\",\"y_Sens\",\"z_Sens\"";
      }
      SurfAdj_file << "\n";
      
      for (iProcessor = 0; iProcessor < nProcessor; iProcessor++)
        for (iVertex = 0; iVertex < Buffer_Receive_nVertex[iProcessor]; iVertex++) {
          position = iProcessor*MaxLocalVertex_Surface+iVertex;
          GlobalPoint = Buffer_Receive_GlobalPoint[position];
          
          SurfAdj_file << scientific << GlobalPoint <<
          ", " << Buffer_Receive_Sensitivity[position] << ", " << Buffer_Receive_PsiRho[position] <<
          ", " << Buffer_Receive_Phi_x[position] << ", " << Buffer_Receive_Phi_y[position] << ", " << Buffer_Receive_Phi_z[position] <<
          ", " << Buffer_Receive_PsiE[position] <<", "<< Buffer_Receive_Coord_x[position] <<
          ", "<< Buffer_Receive_Coord_y[position] <<", "<< Buffer_Receive_Coord_z[position];
          if (config->GetDiscrete_Adjoint()) {
            SurfAdj_file << ", " << Buffer_Receive_Sens_x[position] << ", " << Buffer_Receive_Sens_y[position] << ", " << Buffer_Receive_Sens_z[position];
          }
          SurfAdj_file << "\n";
        }
    }
    
  }
  
  if (rank == MASTER_NODE) {
    delete [] Buffer_Receive_nVertex;
    delete [] Buffer_Receive_Coord_x;
    delete [] Buffer_Receive_Coord_y;
    if (nDim == 3) delete [] Buffer_Receive_Coord_z;
    delete [] Buffer_Receive_Sensitivity;
    delete [] Buffer_Receive_PsiRho;
    delete [] Buffer_Receive_Phi_x;
    delete [] Buffer_Receive_Phi_y;
    if (nDim == 3) delete [] Buffer_Receive_Phi_z;
    delete [] Buffer_Receive_PsiE;
    delete [] Buffer_Receive_GlobalPoint;
    if (config->GetDiscrete_Adjoint()) {
      delete [] Buffer_Receive_Sens_x;
      delete [] Buffer_Receive_Sens_y;
      if (nDim == 3) {
        delete [] Buffer_Receive_Sens_z;
      }
    }
  }
  
  delete [] Buffer_Send_Coord_x;
  delete [] Buffer_Send_Coord_y;
  delete [] Buffer_Send_Coord_z;
  delete [] Buffer_Send_GlobalPoint;
  delete [] Buffer_Send_Sensitivity;
  delete [] Buffer_Send_PsiRho;
  delete [] Buffer_Send_Phi_x;
  delete [] Buffer_Send_Phi_y;
  delete [] Buffer_Send_Phi_z;
  delete [] Buffer_Send_PsiE;
  if (Buffer_Send_Sens_x != NULL) delete [] Buffer_Send_Sens_x;
  if (Buffer_Send_Sens_y != NULL) delete [] Buffer_Send_Sens_y;
  if (Buffer_Send_Sens_z != NULL) delete [] Buffer_Send_Sens_z;
  
  SurfAdj_file.close();
  
#endif
}

void COutput::MergeConnectivity(CConfig *config, CGeometry *geometry, unsigned short val_iZone) {
  
  int rank = MASTER_NODE;
  int size = SINGLE_NODE;
  
#ifdef HAVE_MPI
  MPI_Comm_rank(MPI_COMM_WORLD, &rank);
  MPI_Comm_size(MPI_COMM_WORLD, &size);
#endif
  
  /*--- Flags identifying the types of files to be written. ---*/
  
  bool Wrt_Vol = config->GetWrt_Vol_Sol();
  bool Wrt_Srf = config->GetWrt_Srf_Sol();
  
  /*--- Merge connectivity for each type of element (excluding halos). Note
   that we only need to merge the connectivity once, as it does not change
   during computation. Check whether the base file has been written. ---*/
  
  /*--- Merge volumetric grid. ---*/
  
  if (Wrt_Vol) {
    
    if ((rank == MASTER_NODE) && (size != SINGLE_NODE) && (nGlobal_Tria != 0))
      cout <<"Merging volumetric triangle grid connectivity." << endl;
    MergeVolumetricConnectivity(config, geometry, TRIANGLE    );
    
    if ((rank == MASTER_NODE) && (size != SINGLE_NODE) && (nGlobal_Quad != 0))
      cout <<"Merging volumetric quadrilateral grid connectivity." << endl;
    MergeVolumetricConnectivity(config, geometry, QUADRILATERAL   );
    
    if ((rank == MASTER_NODE) && (size != SINGLE_NODE) && (nGlobal_Tetr != 0))
      cout <<"Merging volumetric tetrahedron grid connectivity." << endl;
    MergeVolumetricConnectivity(config, geometry, TETRAHEDRON );
    
    if ((rank == MASTER_NODE) && (size != SINGLE_NODE) && (nGlobal_Hexa != 0))
      cout <<"Merging volumetric hexahedron grid connectivity." << endl;
    MergeVolumetricConnectivity(config, geometry, HEXAHEDRON  );
    
    if ((rank == MASTER_NODE) && (size != SINGLE_NODE) && (nGlobal_Pris != 0))
      cout <<"Merging volumetric prism grid connectivity." << endl;
    MergeVolumetricConnectivity(config, geometry, PRISM       );
    
    if ((rank == MASTER_NODE) && (size != SINGLE_NODE) && (nGlobal_Pyra != 0))
      cout <<"Merging volumetric pyramid grid connectivity." << endl;
    MergeVolumetricConnectivity(config, geometry, PYRAMID     );
    
  }
  
  /*--- Merge surface grid. ---*/
  
  if (Wrt_Srf) {
    
    if ((rank == MASTER_NODE) && (size != SINGLE_NODE) && (nGlobal_Line != 0))
      cout <<"Merging surface line grid connectivity." << endl;
    MergeSurfaceConnectivity(config, geometry, LINE);
    
    if ((rank == MASTER_NODE) && (size != SINGLE_NODE) && (nGlobal_BoundTria != 0))
      cout <<"Merging surface triangle grid connectivity." << endl;
    MergeSurfaceConnectivity(config, geometry, TRIANGLE);
    
    if ((rank == MASTER_NODE) && (size != SINGLE_NODE) && (nGlobal_BoundQuad != 0))
      cout <<"Merging surface quadrilateral grid connectivity." << endl;
    MergeSurfaceConnectivity(config, geometry, QUADRILATERAL);
    
  }
  
  /*--- Update total number of volume elements after merge. ---*/
  
  nGlobal_Elem = nGlobal_Tria + nGlobal_Quad + nGlobal_Tetr +
  nGlobal_Hexa + nGlobal_Pyra + nGlobal_Pris;
  
  /*--- Update total number of surface elements after merge. ---*/
  
  nSurf_Elem = nGlobal_Line + nGlobal_BoundTria + nGlobal_BoundQuad;
  
}

void COutput::MergeConnectivity_FEM(CConfig *config, CGeometry *geometry, unsigned short val_iZone) {
  
  int rank = MASTER_NODE;
  int size = SINGLE_NODE;
  
#ifdef HAVE_MPI
  MPI_Comm_rank(MPI_COMM_WORLD, &rank);
  MPI_Comm_size(MPI_COMM_WORLD, &size);
#endif
  
  /*--- Flags identifying the types of files to be written. ---*/
  
  bool Wrt_Vol = config->GetWrt_Vol_Sol();
  bool Wrt_Srf = config->GetWrt_Srf_Sol();
  
  /*--- Merge connectivity for each type of element (excluding halos). Note
   that we only need to merge the connectivity once, as it does not change
   during computation. Check whether the base file has been written. ---*/
  
  /*--- Merge volumetric grid. ---*/
  
  if (Wrt_Vol) {
    
    if ((rank == MASTER_NODE) && (size != SINGLE_NODE) && (nGlobal_Tria != 0))
      cout <<"Merging volumetric triangle grid connectivity." << endl;
    MergeVolumetricConnectivity_FEM(config, geometry, TRIANGLE    );
    
    if ((rank == MASTER_NODE) && (size != SINGLE_NODE) && (nGlobal_Quad != 0))
      cout <<"Merging volumetric quadrilateral grid connectivity." << endl;
    MergeVolumetricConnectivity_FEM(config, geometry, QUADRILATERAL   );
    
    if ((rank == MASTER_NODE) && (size != SINGLE_NODE) && (nGlobal_Tetr != 0))
      cout <<"Merging volumetric tetrahedron grid connectivity." << endl;
    MergeVolumetricConnectivity_FEM(config, geometry, TETRAHEDRON );
    
    if ((rank == MASTER_NODE) && (size != SINGLE_NODE) && (nGlobal_Hexa != 0))
      cout <<"Merging volumetric hexahedron grid connectivity." << endl;
    MergeVolumetricConnectivity_FEM(config, geometry, HEXAHEDRON  );
    
    if ((rank == MASTER_NODE) && (size != SINGLE_NODE) && (nGlobal_Pris != 0))
      cout <<"Merging volumetric prism grid connectivity." << endl;
    MergeVolumetricConnectivity_FEM(config, geometry, PRISM       );
    
    if ((rank == MASTER_NODE) && (size != SINGLE_NODE) && (nGlobal_Pyra != 0))
      cout <<"Merging volumetric pyramid grid connectivity." << endl;
    MergeVolumetricConnectivity_FEM(config, geometry, PYRAMID     );
    
  }
  
  /*--- Merge surface grid. ---*/
  
  if (Wrt_Srf) {
    
    if ((rank == MASTER_NODE) && (size != SINGLE_NODE) && (nGlobal_Line != 0))
      cout <<"Merging surface line grid connectivity." << endl;
    MergeSurfaceConnectivity_FEM(config, geometry, LINE);
    
    if ((rank == MASTER_NODE) && (size != SINGLE_NODE) && (nGlobal_BoundTria != 0))
      cout <<"Merging surface triangle grid connectivity." << endl;
    MergeSurfaceConnectivity_FEM(config, geometry, TRIANGLE);
    
    if ((rank == MASTER_NODE) && (size != SINGLE_NODE) && (nGlobal_BoundQuad != 0))
      cout <<"Merging surface quadrilateral grid connectivity." << endl;
    MergeSurfaceConnectivity_FEM(config, geometry, QUADRILATERAL);
    
  }
  
  /*--- Update total number of volume elements after merge. ---*/
  
  nGlobal_Elem = nGlobal_Tria + nGlobal_Quad + nGlobal_Tetr +
  nGlobal_Hexa + nGlobal_Pyra + nGlobal_Pris;
  
  /*--- Update total number of surface elements after merge. ---*/
  
  nSurf_Elem = nGlobal_Line + nGlobal_BoundTria + nGlobal_BoundQuad;
  
}

void COutput::MergeCoordinates(CConfig *config, CGeometry *geometry) {
  
  /*--- Local variables needed on all processors ---*/
  
  unsigned short iDim, nDim = geometry->GetnDim();
  unsigned long iPoint;
  
  unsigned short kind_SU2 = config->GetKind_SU2();
  
#ifndef HAVE_MPI
  
  /*--- In serial, the single process has access to all geometry, so simply
   load the coordinates into the data structure. ---*/
  
  unsigned short iMarker;
  unsigned long iVertex, nTotalPoints = 0;
  int SendRecv;
  
  bool isPeriodic;
  
  /*--- First, create a structure to locate any periodic halo nodes ---*/
  int *Local_Halo = new int[geometry->GetnPoint()];
  for (iPoint = 0; iPoint < geometry->GetnPoint(); iPoint++)
    Local_Halo[iPoint] = !geometry->node[iPoint]->GetDomain();
  
  for (iMarker = 0; iMarker < config->GetnMarker_All(); iMarker++) {
    if (config->GetMarker_All_KindBC(iMarker) == SEND_RECEIVE) {
      SendRecv = config->GetMarker_All_SendRecv(iMarker);
      for (iVertex = 0; iVertex < geometry->nVertex[iMarker]; iVertex++) {
        iPoint = geometry->vertex[iMarker][iVertex]->GetNode();

        /*--- For SU2_CFD and SU2_SOL we want to remove the periodic halo nodes,
         * but for SU2_DEF we want them to be included, therefore the definition of a periodic point
         * is different in each case ---*/

        if (kind_SU2 == SU2_DEF) {
          isPeriodic = ((geometry->vertex[iMarker][iVertex]->GetRotation_Type() > 0));
        }else {
          isPeriodic = ((geometry->vertex[iMarker][iVertex]->GetRotation_Type() > 0) &&
                        (geometry->vertex[iMarker][iVertex]->GetRotation_Type() % 2 == 1));
        }

        if (isPeriodic && (SendRecv < 0)) {
          Local_Halo[iPoint] = false;
        }
      }
      
    }
  }
  
  /*--- Total number of points in the mesh (this might include periodic points). ---*/
  for (iPoint = 0; iPoint < geometry->GetnPoint(); iPoint++)
    if (!Local_Halo[iPoint]) nTotalPoints++;
  
  nGlobal_Poin = nTotalPoints;
  nGlobal_Doma = geometry->GetnPointDomain();
  
  /*--- Allocate the coordinates data structure. ---*/
  
  Coords = new su2double*[nDim];
  for (iDim = 0; iDim < nDim; iDim++) {
    Coords[iDim] = new su2double[nGlobal_Poin];
  }
  
  /*--- Loop over the mesh to collect the coords of the local points ---*/
  
  for (iPoint = 0; iPoint < geometry->GetnPoint(); iPoint++) {
    
    /*--- Check if the node belongs to the domain (i.e, not a halo node).
     Sort by the global index, even in serial there is a renumbering (e.g. RCM). ---*/
    
    if (!Local_Halo[iPoint]) {
      
      /*--- Retrieve the current coordinates at this node. ---*/
      
      unsigned long iGlobal_Index = geometry->node[iPoint]->GetGlobalIndex();
      
      for (iDim = 0; iDim < nDim; iDim++) {
        Coords[iDim][iGlobal_Index] = geometry->node[iPoint]->GetCoord(iDim);
        
        /*--- If US system, the output should be in inches ---*/
        
        if ((config->GetSystemMeasurements() == US) && (config->GetKind_SU2() != SU2_DEF)) {
          Coords[iDim][iGlobal_Index] *= 12.0;
        }
        
      }
      
    }
  }
  
  
  delete [] Local_Halo;
  
#else
  
  /*--- MPI preprocessing ---*/
  int iProcessor, nProcessor, rank;
  unsigned long jPoint;
  
  MPI_Comm_rank(MPI_COMM_WORLD, &rank);
  MPI_Comm_size(MPI_COMM_WORLD, &nProcessor);
  
  bool Wrt_Halo = config->GetWrt_Halo(), isPeriodic;
  
  /*--- Local variables needed for merging the geometry with MPI. ---*/
  
  unsigned long iVertex, iMarker;
  unsigned long Buffer_Send_nPoin[1], *Buffer_Recv_nPoin = NULL;
  unsigned long nLocalPoint = 0, MaxLocalPoint = 0;
  unsigned long iGlobal_Index = 0, nBuffer_Scalar = 0;
  
  if (rank == MASTER_NODE) Buffer_Recv_nPoin = new unsigned long[nProcessor];
  
  int *Local_Halo = new int[geometry->GetnPoint()];
  for (iPoint = 0; iPoint < geometry->GetnPoint(); iPoint++)
    Local_Halo[iPoint] = !geometry->node[iPoint]->GetDomain();
  
  /*--- Search all send/recv boundaries on this partition for any periodic
   nodes that were part of the original domain. We want to recover these
   for visualization purposes. ---*/
  
  if (Wrt_Halo) {
    nLocalPoint = geometry->GetnPoint();
  } else {
    for (iMarker = 0; iMarker < config->GetnMarker_All(); iMarker++) {
      if (config->GetMarker_All_KindBC(iMarker) == SEND_RECEIVE) {
        
        /*--- Checking for less than or equal to the rank, because there may
         be some periodic halo nodes that send info to the same rank. ---*/
        
        for (iVertex = 0; iVertex < geometry->nVertex[iMarker]; iVertex++) {
          iPoint = geometry->vertex[iMarker][iVertex]->GetNode();

          /*--- For SU2_CFD and SU2_SOL we want to remove the periodic halo nodes,
           * but for SU2_DEF we want them to be included, therefore the definition of a periodic point
           * is different in each case ---*/

          if (kind_SU2 == SU2_DEF) {
            isPeriodic = ((geometry->vertex[iMarker][iVertex]->GetRotation_Type() > 0));
          }else {
          isPeriodic = ((geometry->vertex[iMarker][iVertex]->GetRotation_Type() > 0) &&
                        (geometry->vertex[iMarker][iVertex]->GetRotation_Type() % 2 == 1));
          }
          if (isPeriodic) {
            Local_Halo[iPoint] = false;
          }
        }
      }
    }
    
    /*--- Sum total number of nodes that belong to the domain ---*/
    
    for (iPoint = 0; iPoint < geometry->GetnPoint(); iPoint++)
      if (Local_Halo[iPoint] == false)
        nLocalPoint++;
  }
  Buffer_Send_nPoin[0] = nLocalPoint;
  
  /*--- Communicate the total number of nodes on this domain. ---*/
  
  SU2_MPI::Gather(&Buffer_Send_nPoin, 1, MPI_UNSIGNED_LONG,
                  Buffer_Recv_nPoin, 1, MPI_UNSIGNED_LONG, MASTER_NODE, MPI_COMM_WORLD);
  SU2_MPI::Allreduce(&nLocalPoint, &MaxLocalPoint, 1, MPI_UNSIGNED_LONG, MPI_MAX, MPI_COMM_WORLD);
  
  if (rank == MASTER_NODE) {
    nGlobal_Doma = 0;
    for (iProcessor = 0; iProcessor < nProcessor; iProcessor++) {
      nGlobal_Doma += Buffer_Recv_nPoin[iProcessor];
    }
  }
  nBuffer_Scalar = MaxLocalPoint;
  
  /*--- Send and Recv buffers. ---*/
  
  su2double *Buffer_Send_X = new su2double[MaxLocalPoint];
  su2double *Buffer_Recv_X = NULL;
  
  su2double *Buffer_Send_Y = new su2double[MaxLocalPoint];
  su2double *Buffer_Recv_Y = NULL;
  
  su2double *Buffer_Send_Z = NULL, *Buffer_Recv_Z = NULL;
  if (nDim == 3) Buffer_Send_Z = new su2double[MaxLocalPoint];
  
  unsigned long *Buffer_Send_GlobalIndex = new unsigned long[MaxLocalPoint];
  unsigned long *Buffer_Recv_GlobalIndex = NULL;
  
  /*--- Prepare the receive buffers in the master node only. ---*/
  
  if (rank == MASTER_NODE) {
    
    Buffer_Recv_X = new su2double[nProcessor*MaxLocalPoint];
    Buffer_Recv_Y = new su2double[nProcessor*MaxLocalPoint];
    if (nDim == 3) Buffer_Recv_Z = new su2double[nProcessor*MaxLocalPoint];
    Buffer_Recv_GlobalIndex = new unsigned long[nProcessor*MaxLocalPoint];
    
    /*--- Sum total number of nodes to be written and allocate arrays ---*/
    nGlobal_Poin = 0;
    for (iProcessor = 0; iProcessor < nProcessor; iProcessor++) {
      nGlobal_Poin += Buffer_Recv_nPoin[iProcessor];
    }
    Coords = new su2double*[nDim];
    for (iDim = 0; iDim < nDim; iDim++) {
      Coords[iDim] = new su2double[nGlobal_Poin];
    }
  }
  
  /*--- Main communication routine. Loop over each coordinate and perform
   the MPI comm. Temporary 1-D buffers are used to send the coordinates at
   all nodes on each partition to the master node. These are then unpacked
   by the master and sorted by global index in one large n-dim. array. ---*/
  
  /*--- Loop over this partition to collect the coords of the local points. ---*/
  su2double *Coords_Local; jPoint = 0;
  for (iPoint = 0; iPoint < geometry->GetnPoint(); iPoint++) {
    
    /*--- Check for halos and write only if requested ---*/
    if (!Local_Halo[iPoint] || Wrt_Halo) {
      
      /*--- Retrieve local coordinates at this node. ---*/
      Coords_Local = geometry->node[iPoint]->GetCoord();
      
      /*--- Load local coords into the temporary send buffer. ---*/
      Buffer_Send_X[jPoint] = Coords_Local[0];
      Buffer_Send_Y[jPoint] = Coords_Local[1];
      if (nDim == 3) Buffer_Send_Z[jPoint] = Coords_Local[2];
      
      /*--- If US system, the output should be in inches ---*/
      
      if ((config->GetSystemMeasurements() == US) && (config->GetKind_SU2() != SU2_DEF)) {
        Buffer_Send_X[jPoint] *= 12.0;
        Buffer_Send_Y[jPoint] *= 12.0;
        if (nDim == 3) Buffer_Send_Z[jPoint] *= 12.0;
      }
      
      /*--- Store the global index for this local node. ---*/
      Buffer_Send_GlobalIndex[jPoint] = geometry->node[iPoint]->GetGlobalIndex();
      
      /*--- Increment jPoint as the counter. We need this because iPoint
       may include halo nodes that we skip over during this loop. ---*/
      jPoint++;
    }
  }
  
  /*--- Gather the coordinate data on the master node using MPI. ---*/
  
  SU2_MPI::Gather(Buffer_Send_X, nBuffer_Scalar, MPI_DOUBLE, Buffer_Recv_X, nBuffer_Scalar, MPI_DOUBLE, MASTER_NODE, MPI_COMM_WORLD);
  SU2_MPI::Gather(Buffer_Send_Y, nBuffer_Scalar, MPI_DOUBLE, Buffer_Recv_Y, nBuffer_Scalar, MPI_DOUBLE, MASTER_NODE, MPI_COMM_WORLD);
  if (nDim == 3) {
    SU2_MPI::Gather(Buffer_Send_Z, nBuffer_Scalar, MPI_DOUBLE, Buffer_Recv_Z, nBuffer_Scalar, MPI_DOUBLE, MASTER_NODE, MPI_COMM_WORLD);
  }
  SU2_MPI::Gather(Buffer_Send_GlobalIndex, nBuffer_Scalar, MPI_UNSIGNED_LONG, Buffer_Recv_GlobalIndex, nBuffer_Scalar, MPI_UNSIGNED_LONG, MASTER_NODE, MPI_COMM_WORLD);
  
  /*--- The master node unpacks and sorts this variable by global index ---*/
  
  if (rank == MASTER_NODE) {
    jPoint = 0;
    for (iProcessor = 0; iProcessor < nProcessor; iProcessor++) {
      for (iPoint = 0; iPoint < Buffer_Recv_nPoin[iProcessor]; iPoint++) {
        /*--- Get global index, then loop over each variable and store ---*/
        iGlobal_Index = Buffer_Recv_GlobalIndex[jPoint];
        if (iGlobal_Index >= nGlobal_Poin) {
          cout << iGlobal_Index << " " << nGlobal_Poin << endl;
        }
        Coords[0][iGlobal_Index] = Buffer_Recv_X[jPoint];
        Coords[1][iGlobal_Index] = Buffer_Recv_Y[jPoint];
        if (nDim == 3) Coords[2][iGlobal_Index] = Buffer_Recv_Z[jPoint];
        jPoint++;
      }
      /*--- Adjust jPoint to index of next proc's data in the buffers. ---*/
      jPoint = (iProcessor+1)*nBuffer_Scalar;
    }
  }
  
  /*--- Immediately release the temporary data buffers. ---*/
  
  delete [] Local_Halo;
  delete [] Buffer_Send_X;
  delete [] Buffer_Send_Y;
  if (Buffer_Send_Z != NULL) delete [] Buffer_Send_Z;
  delete [] Buffer_Send_GlobalIndex;
  if (rank == MASTER_NODE) {
    delete [] Buffer_Recv_X;
    delete [] Buffer_Recv_Y;
    if (Buffer_Recv_Z != NULL)  delete [] Buffer_Recv_Z;
    delete [] Buffer_Recv_GlobalIndex;
    delete [] Buffer_Recv_nPoin;
  }
  
#endif
  
}

void COutput::MergeCoordinates_FEM(CConfig *config, CGeometry *geometry) {
  
  /*--- Local variables needed on all processors ---*/
  
  unsigned short iDim;
  unsigned long iPoint;
  
  /*--- Create an object of the class CMeshFEM_DG and retrieve the necessary
   geometrical information for the FEM DG solver. ---*/
  CMeshFEM_DG *DGGeometry = dynamic_cast<CMeshFEM_DG *>(geometry);
  
  unsigned short nDim = DGGeometry->GetnDim();
  
  const CPointFEM *meshPoints  = DGGeometry->GetMeshPoints();
  
  unsigned long nVolElemOwned = DGGeometry->GetNVolElemOwned();
  CVolumeElementFEM *volElem = DGGeometry->GetVolElem();
  
  /*--- Create the map from the global DOF ID to the local index. ---*/
  vector<su2double> DOFsCoords;
  vector<su2double> globalID;
  
  /*--- Update the solution by looping over the owned volume elements. ---*/
  unsigned long nLocalPoint = 0;
  for(unsigned long l=0; l<nVolElemOwned; ++l) {
    for(unsigned short j=0; j<volElem[l].nDOFsSol; ++j) {
      
      /* Store the coordinate of the first vertex of this element to give an
       indication for the location of the maximum residual. */
      const unsigned long ind = volElem[l].nodeIDsGrid[j];
      const su2double *coor   = meshPoints[ind].coor;
      
      const unsigned long globalIndex = volElem[l].offsetDOFsSolGlobal + j;
      globalID.push_back(globalIndex);
      
      for(unsigned short k=0; k<nDim; ++k) DOFsCoords.push_back(coor[k]);
      
      nLocalPoint++;
    }
  }
  
#ifndef HAVE_MPI
  
  /*--- In serial, the single process has access to all geometry, so simply
   load the coordinates into the data structure. ---*/
  
  // need to double check for halos in parallel
  
  nGlobal_Poin = nLocalPoint;
  nGlobal_Doma = nLocalPoint;
  
  /*--- Allocate the coordinates data structure. ---*/
  
  Coords = new su2double*[nDim];
  for (iDim = 0; iDim < nDim; iDim++) {
    Coords[iDim] = new su2double[nGlobal_Poin];
  }
  
  /*--- Loop over the mesh to collect the coords of the local points ---*/
  
  for (iPoint = 0; iPoint < nLocalPoint; iPoint++) {
    
    /*--- Check if the node belongs to the domain (i.e, not a halo node).
     Sort by the global index, even in serial there is a renumbering (e.g. RCM). ---*/
    
    /*--- Retrieve the current coordinates at this node. ---*/
    
    unsigned long iGlobal_Index = globalID[iPoint];
    
    for (iDim = 0; iDim < nDim; iDim++) {
      Coords[iDim][iGlobal_Index] = DOFsCoords[iPoint*nDim+iDim];
      
      /*--- If US system, the output should be in inches ---*/
      
      if ((config->GetSystemMeasurements() == US) && (config->GetKind_SU2() != SU2_DEF)) {
        Coords[iDim][iGlobal_Index] *= 12.0;
      }
    }
  }
  
#else
  
  /*--- MPI preprocessing ---*/
  int iProcessor, nProcessor, rank;
  unsigned long jPoint;
  
  MPI_Comm_rank(MPI_COMM_WORLD, &rank);
  MPI_Comm_size(MPI_COMM_WORLD, &nProcessor);
  
  bool Wrt_Halo = config->GetWrt_Halo(), isPeriodic;
  
  /*--- Local variables needed for merging the geometry with MPI. ---*/
  
  unsigned long iVertex, iMarker;
  unsigned long Buffer_Send_nPoin[1], *Buffer_Recv_nPoin = NULL;
  unsigned long MaxLocalPoint = 0;
  unsigned long iGlobal_Index = 0, nBuffer_Scalar = 0;
  
<<<<<<< HEAD
  if (rank == MASTER_NODE) Buffer_Recv_nPoin = new unsigned long[nProcessor];
=======
  if (kind_SU2 != SU2_DEF) {
    for (iMarker = 0; iMarker < config->GetnMarker_All(); iMarker++) {
      if (config->GetMarker_All_KindBC(iMarker) == SEND_RECEIVE) {
        SendRecv = config->GetMarker_All_SendRecv(iMarker);
        for (iVertex = 0; iVertex < geometry->nVertex[iMarker]; iVertex++) {
          iPoint = geometry->vertex[iMarker][iVertex]->GetNode();
          
          if ((geometry->vertex[iMarker][iVertex]->GetRotation_Type() > 0) &&
              (geometry->vertex[iMarker][iVertex]->GetRotation_Type() % 2 == 0) &&
              (SendRecv < 0)) {
            Added_Periodic.push_back(geometry->node[iPoint]->GetGlobalIndex());
          }
        }
      }
    }
  }
>>>>>>> 154fed46
  
  /*--- Search all send/recv boundaries on this partition for any periodic
   nodes that were part of the original domain. We want to recover these
   for visualization purposes. ---*/
  
  // Need to double check halo layers
  
  Buffer_Send_nPoin[0] = nLocalPoint;
  
  /*--- Communicate the total number of nodes on this domain. ---*/
  
  SU2_MPI::Gather(&Buffer_Send_nPoin, 1, MPI_UNSIGNED_LONG,
                  Buffer_Recv_nPoin, 1, MPI_UNSIGNED_LONG, MASTER_NODE, MPI_COMM_WORLD);
  SU2_MPI::Allreduce(&nLocalPoint, &MaxLocalPoint, 1, MPI_UNSIGNED_LONG, MPI_MAX, MPI_COMM_WORLD);
  
  if (rank == MASTER_NODE) {
    nGlobal_Doma = 0;
    for (iProcessor = 0; iProcessor < nProcessor; iProcessor++) {
      nGlobal_Doma += Buffer_Recv_nPoin[iProcessor];
    }
  }
  nBuffer_Scalar = MaxLocalPoint;
  
  /*--- Send and Recv buffers. ---*/
  
  su2double *Buffer_Send_X = new su2double[MaxLocalPoint];
  su2double *Buffer_Recv_X = NULL;
  
  su2double *Buffer_Send_Y = new su2double[MaxLocalPoint];
  su2double *Buffer_Recv_Y = NULL;
  
  su2double *Buffer_Send_Z = NULL, *Buffer_Recv_Z = NULL;
  if (nDim == 3) Buffer_Send_Z = new su2double[MaxLocalPoint];
  
  unsigned long *Buffer_Send_GlobalIndex = new unsigned long[MaxLocalPoint];
  unsigned long *Buffer_Recv_GlobalIndex = NULL;
  
  /*--- Prepare the receive buffers in the master node only. ---*/
  
  if (rank == MASTER_NODE) {
    
    Buffer_Recv_X = new su2double[nProcessor*MaxLocalPoint];
    Buffer_Recv_Y = new su2double[nProcessor*MaxLocalPoint];
    if (nDim == 3) Buffer_Recv_Z = new su2double[nProcessor*MaxLocalPoint];
    Buffer_Recv_GlobalIndex = new unsigned long[nProcessor*MaxLocalPoint];
    
    /*--- Sum total number of nodes to be written and allocate arrays ---*/
    nGlobal_Poin = 0;
    for (iProcessor = 0; iProcessor < nProcessor; iProcessor++) {
      nGlobal_Poin += Buffer_Recv_nPoin[iProcessor];
    }
    Coords = new su2double*[nDim];
    for (iDim = 0; iDim < nDim; iDim++) {
      Coords[iDim] = new su2double[nGlobal_Poin];
    }
  }
  
  /*--- Main communication routine. Loop over each coordinate and perform
   the MPI comm. Temporary 1-D buffers are used to send the coordinates at
   all nodes on each partition to the master node. These are then unpacked
   by the master and sorted by global index in one large n-dim. array. ---*/
  
  /*--- Loop over this partition to collect the coords of the local points. ---*/
  su2double *Coords_Local; jPoint = 0;
  
  for (iPoint = 0; iPoint < nLocalPoint; iPoint++) {
    
    /*--- Check for halos and write only if requested ---*/
    //    if (!Local_Halo[iPoint] || Wrt_Halo) {
    
      /*--- Load local coords into the temporary send buffer. These were stored above ---*/
      Buffer_Send_X[jPoint] = DOFsCoords[iPoint*nDim+0];
      Buffer_Send_Y[jPoint] = DOFsCoords[iPoint*nDim+1];
      if (nDim == 3) Buffer_Send_Z[jPoint] = DOFsCoords[iPoint*nDim+2];
      
      /*--- If US system, the output should be in inches ---*/
      
      if ((config->GetSystemMeasurements() == US) && (config->GetKind_SU2() != SU2_DEF)) {
        Buffer_Send_X[jPoint] *= 12.0;
        Buffer_Send_Y[jPoint] *= 12.0;
        if (nDim == 3) Buffer_Send_Z[jPoint] *= 12.0;
      }
      
      /*--- Store the global index for this local node. ---*/
      Buffer_Send_GlobalIndex[jPoint] = globalID[iPoint];
      
      /*--- Increment jPoint as the counter. We need this because iPoint
       may include halo nodes that we skip over during this loop. ---*/
      jPoint++;
    //    }
  }
  
  /*--- Gather the coordinate data on the master node using MPI. ---*/
  
  SU2_MPI::Gather(Buffer_Send_X, nBuffer_Scalar, MPI_DOUBLE, Buffer_Recv_X, nBuffer_Scalar, MPI_DOUBLE, MASTER_NODE, MPI_COMM_WORLD);
  SU2_MPI::Gather(Buffer_Send_Y, nBuffer_Scalar, MPI_DOUBLE, Buffer_Recv_Y, nBuffer_Scalar, MPI_DOUBLE, MASTER_NODE, MPI_COMM_WORLD);
  if (nDim == 3) {
    SU2_MPI::Gather(Buffer_Send_Z, nBuffer_Scalar, MPI_DOUBLE, Buffer_Recv_Z, nBuffer_Scalar, MPI_DOUBLE, MASTER_NODE, MPI_COMM_WORLD);
  }
  SU2_MPI::Gather(Buffer_Send_GlobalIndex, nBuffer_Scalar, MPI_UNSIGNED_LONG, Buffer_Recv_GlobalIndex, nBuffer_Scalar, MPI_UNSIGNED_LONG, MASTER_NODE, MPI_COMM_WORLD);
  
  /*--- The master node unpacks and sorts this variable by global index ---*/
  
  if (rank == MASTER_NODE) {
    jPoint = 0;
    for (iProcessor = 0; iProcessor < nProcessor; iProcessor++) {
      for (iPoint = 0; iPoint < Buffer_Recv_nPoin[iProcessor]; iPoint++) {
        /*--- Get global index, then loop over each variable and store ---*/
        iGlobal_Index = Buffer_Recv_GlobalIndex[jPoint];
        if (iGlobal_Index >= nGlobal_Poin){
          cout << iGlobal_Index << " " << nGlobal_Poin << endl;
        }
        Coords[0][iGlobal_Index] = Buffer_Recv_X[jPoint];
        Coords[1][iGlobal_Index] = Buffer_Recv_Y[jPoint];
        if (nDim == 3) Coords[2][iGlobal_Index] = Buffer_Recv_Z[jPoint];
        jPoint++;
      }
      /*--- Adjust jPoint to index of next proc's data in the buffers. ---*/
      jPoint = (iProcessor+1)*nBuffer_Scalar;
    }
  }
  
  /*--- Immediately release the temporary data buffers. ---*/
  
//  delete [] Local_Halo;
  delete [] Buffer_Send_X;
  delete [] Buffer_Send_Y;
  if (Buffer_Send_Z != NULL) delete [] Buffer_Send_Z;
  delete [] Buffer_Send_GlobalIndex;
  if (rank == MASTER_NODE) {
    delete [] Buffer_Recv_X;
    delete [] Buffer_Recv_Y;
    if (Buffer_Recv_Z != NULL)  delete [] Buffer_Recv_Z;
    delete [] Buffer_Recv_GlobalIndex;
    delete [] Buffer_Recv_nPoin;
  }
  
#endif
  
}

void COutput::MergeVolumetricConnectivity(CConfig *config, CGeometry *geometry, unsigned short Elem_Type) {
  
  int iProcessor;
  unsigned short NODES_PER_ELEMENT;
  unsigned long iPoint, iNode, jNode;
  unsigned long iElem = 0;
  unsigned long nLocalElem = 0, nElem_Total = 0;
  
  unsigned long iVertex, iMarker;
  unsigned long jElem;
  int SendRecv, RecvFrom;
  
  unsigned long Buffer_Send_nElem[1], *Buffer_Recv_nElem = NULL;
  unsigned long nBuffer_Scalar = 0;
  unsigned long kNode = 0, kElem = 0;
  unsigned long MaxLocalElem = 0, iGlobal_Index, jPoint, kPoint;
  
  bool Wrt_Halo = config->GetWrt_Halo();
  bool *Write_Elem = NULL, notPeriodic, notHalo, addedPeriodic, isPeriodic;
  
  unsigned short kind_SU2 = config->GetKind_SU2();
  
  int *Conn_Elem = NULL;
  
  int rank = MASTER_NODE;
  int size = SINGLE_NODE;
  
#ifdef HAVE_MPI
  MPI_Comm_rank(MPI_COMM_WORLD, &rank);
  MPI_Comm_size(MPI_COMM_WORLD, &size);
#endif
  
  
  /*--- Store the local number of this element type and the number of nodes
   per this element type. In serial, this will be the total number of this
   element type in the entire mesh. In parallel, it is the number on only
   the current partition. ---*/
  
  switch (Elem_Type) {
    case TRIANGLE:
      nLocalElem = geometry->GetnElemTria();
      NODES_PER_ELEMENT = N_POINTS_TRIANGLE;
      break;
    case QUADRILATERAL:
      nLocalElem = geometry->GetnElemQuad();
      NODES_PER_ELEMENT = N_POINTS_QUADRILATERAL;
      break;
    case TETRAHEDRON:
      nLocalElem = geometry->GetnElemTetr();
      NODES_PER_ELEMENT = N_POINTS_TETRAHEDRON;
      break;
    case HEXAHEDRON:
      nLocalElem = geometry->GetnElemHexa();
      NODES_PER_ELEMENT = N_POINTS_HEXAHEDRON;
      break;
    case PRISM:
      nLocalElem = geometry->GetnElemPris();
      NODES_PER_ELEMENT = N_POINTS_PRISM;
      break;
    case PYRAMID:
      nLocalElem = geometry->GetnElemPyra();
      NODES_PER_ELEMENT = N_POINTS_PYRAMID;
      break;
    default:
      cout << "Error: Unrecognized element type \n";
      exit(EXIT_FAILURE); break;
  }
  
  /*--- Find the max number of this element type among all
   partitions and set up buffers. ---*/
  
  Buffer_Send_nElem[0] = nLocalElem;
  if (rank == MASTER_NODE) Buffer_Recv_nElem = new unsigned long[size];
  
#ifdef HAVE_MPI
  SU2_MPI::Allreduce(&nLocalElem, &MaxLocalElem, 1, MPI_UNSIGNED_LONG, MPI_MAX, MPI_COMM_WORLD);
  SU2_MPI::Gather(&Buffer_Send_nElem, 1, MPI_UNSIGNED_LONG, Buffer_Recv_nElem, 1, MPI_UNSIGNED_LONG, MASTER_NODE, MPI_COMM_WORLD);
#else
  MaxLocalElem = nLocalElem;
  Buffer_Recv_nElem[0] = Buffer_Send_nElem[0];
#endif
  
  nBuffer_Scalar = MaxLocalElem*NODES_PER_ELEMENT;
  
  /*--- Send and Recv buffers ---*/
  
  unsigned long *Buffer_Send_Elem = new unsigned long[nBuffer_Scalar];
  unsigned long *Buffer_Recv_Elem = NULL;
  
  unsigned short *Buffer_Send_Halo = new unsigned short[MaxLocalElem];
  unsigned short *Buffer_Recv_Halo = NULL;
  
  /*--- Prepare the receive buffers on the master node only. ---*/
  
  if (rank == MASTER_NODE) {
    Buffer_Recv_Elem = new unsigned long[size*nBuffer_Scalar];
    Buffer_Recv_Halo = new unsigned short[size*MaxLocalElem];
    if (MaxLocalElem > 0) Conn_Elem = new int[size*MaxLocalElem*NODES_PER_ELEMENT];
  }
  
  /*--- Force the removal of all added periodic elements (use global index).
   First, we isolate and create a list of all added periodic points, excluding
   those that we part of the original domain (we want these to be in the
   output files). ---*/
  
  vector<unsigned long> Added_Periodic;
  Added_Periodic.clear();
  
  if (kind_SU2 != SU2_DEF){
    for (iMarker = 0; iMarker < config->GetnMarker_All(); iMarker++) {
      if (config->GetMarker_All_KindBC(iMarker) == SEND_RECEIVE) {
        SendRecv = config->GetMarker_All_SendRecv(iMarker);
        for (iVertex = 0; iVertex < geometry->nVertex[iMarker]; iVertex++) {
          iPoint = geometry->vertex[iMarker][iVertex]->GetNode();
          
          if ((geometry->vertex[iMarker][iVertex]->GetRotation_Type() > 0) &&
              (geometry->vertex[iMarker][iVertex]->GetRotation_Type() % 2 == 0) &&
              (SendRecv < 0)) {
            Added_Periodic.push_back(geometry->node[iPoint]->GetGlobalIndex());
          }
        }
      }
    }
  }
  
  /*--- Now we communicate this information to all processors, so that they
   can force the removal of these particular nodes by flagging them as halo
   points. In general, this should be a small percentage of the total mesh,
   so the communication/storage costs here shouldn't be prohibitive. ---*/
  
  /*--- First communicate the number of points that each rank has found ---*/
  unsigned long nAddedPeriodic = 0, maxAddedPeriodic = 0;
  unsigned long Buffer_Send_nAddedPeriodic[1], *Buffer_Recv_nAddedPeriodic = NULL;
  Buffer_Recv_nAddedPeriodic = new unsigned long[size];
  
  nAddedPeriodic = Added_Periodic.size();
  Buffer_Send_nAddedPeriodic[0] = nAddedPeriodic;
  
#ifdef HAVE_MPI
  SU2_MPI::Allreduce(&nAddedPeriodic, &maxAddedPeriodic, 1, MPI_UNSIGNED_LONG,
                     MPI_MAX, MPI_COMM_WORLD);
  SU2_MPI::Allgather(&Buffer_Send_nAddedPeriodic, 1, MPI_UNSIGNED_LONG,
                     Buffer_Recv_nAddedPeriodic,  1, MPI_UNSIGNED_LONG, MPI_COMM_WORLD);
#else
  maxAddedPeriodic = nAddedPeriodic;
  Buffer_Recv_nAddedPeriodic[0] = Buffer_Send_nAddedPeriodic[0];
#endif
  
  /*--- Communicate the global index values of all added periodic nodes. ---*/
  unsigned long *Buffer_Send_AddedPeriodic = new unsigned long[maxAddedPeriodic];
  unsigned long *Buffer_Recv_AddedPeriodic = new unsigned long[size*maxAddedPeriodic];
  
  for (iPoint = 0; iPoint < Added_Periodic.size(); iPoint++) {
    Buffer_Send_AddedPeriodic[iPoint] = Added_Periodic[iPoint];
  }
  
  /*--- Gather the element connectivity information. All processors will now
   have a copy of the global index values for all added periodic points. ---*/
  
#ifdef HAVE_MPI
  SU2_MPI::Allgather(Buffer_Send_AddedPeriodic, maxAddedPeriodic, MPI_UNSIGNED_LONG,
                     Buffer_Recv_AddedPeriodic, maxAddedPeriodic, MPI_UNSIGNED_LONG,
                     MPI_COMM_WORLD);
#else
  for (iPoint = 0; iPoint < maxAddedPeriodic; iPoint++) Buffer_Recv_AddedPeriodic[iPoint] = Buffer_Send_AddedPeriodic[iPoint];
#endif
  
  /*--- Search all send/recv boundaries on this partition for halo cells. In
   particular, consider only the recv conditions (these are the true halo
   nodes). Check the ranks of the processors that are communicating and
   choose to keep only the halo cells from the higher rank processor. Here,
   we are also choosing to keep periodic nodes that were part of the original
   domain. We will check the communicated list of added periodic points. ---*/
  
  int *Local_Halo = new int[geometry->GetnPoint()];
  for (iPoint = 0; iPoint < geometry->GetnPoint(); iPoint++)
    Local_Halo[iPoint] = !geometry->node[iPoint]->GetDomain();
  
  for (iMarker = 0; iMarker < config->GetnMarker_All(); iMarker++) {
    if (config->GetMarker_All_KindBC(iMarker) == SEND_RECEIVE) {
      SendRecv = config->GetMarker_All_SendRecv(iMarker);
      RecvFrom = abs(SendRecv)-1;
      
      for (iVertex = 0; iVertex < geometry->nVertex[iMarker]; iVertex++) {
        iPoint = geometry->vertex[iMarker][iVertex]->GetNode();
        iGlobal_Index = geometry->node[iPoint]->GetGlobalIndex();
        
        /*--- We need to keep one copy of overlapping halo cells. ---*/
        notHalo = ((geometry->vertex[iMarker][iVertex]->GetRotation_Type() == 0) &&
                   (SendRecv < 0) && (rank > RecvFrom));
        
        /*--- We want to keep the periodic nodes that were part of the original domain.
         For SU2_DEF we want to keep all periodic nodes. ---*/
        
        if (kind_SU2 == SU2_DEF) {
          isPeriodic = ((geometry->vertex[iMarker][iVertex]->GetRotation_Type() > 0));
        }else {
          isPeriodic = ((geometry->vertex[iMarker][iVertex]->GetRotation_Type() > 0) &&
                        (geometry->vertex[iMarker][iVertex]->GetRotation_Type() % 2 == 1));
        }
        
        notPeriodic = (isPeriodic && (SendRecv < 0));
        
        /*--- Lastly, check that this isn't an added periodic point that
         we will forcibly remove. Use the communicated list of these points. ---*/
        addedPeriodic = false; kPoint = 0;
        for (iProcessor = 0; iProcessor < size; iProcessor++) {
          for (jPoint = 0; jPoint < Buffer_Recv_nAddedPeriodic[iProcessor]; jPoint++) {
            if (iGlobal_Index == Buffer_Recv_AddedPeriodic[kPoint+jPoint])
              addedPeriodic = true;
          }
          /*--- Adjust jNode to index of next proc's data in the buffers. ---*/
          kPoint = (iProcessor+1)*maxAddedPeriodic;
        }
        
        /*--- If we found either of these types of nodes, flag them to be kept. ---*/
        if ((notHalo || notPeriodic) && !addedPeriodic) {
          Local_Halo[iPoint] = false;
        }
      }
    }
  }
  
  /*--- Loop over all elements in this partition and load the
   elements of the current type into the buffer to be sent to
   the master node. ---*/
  
  jNode = 0; jElem = 0;
  for (iElem = 0; iElem < geometry->GetnElem(); iElem++) {
    if (geometry->elem[iElem]->GetVTK_Type() == Elem_Type) {
      
      /*--- Loop over all nodes in this element and load the
       connectivity into the send buffer. ---*/
      
      Buffer_Send_Halo[jElem] = false;
      for (iNode = 0; iNode < NODES_PER_ELEMENT; iNode++) {
        
        /*--- Store the global index values directly. ---*/
        
        iPoint = geometry->elem[iElem]->GetNode(iNode);
        Buffer_Send_Elem[jNode] = geometry->node[iPoint]->GetGlobalIndex();
        
        /*--- Check if this is a halo node. If so, flag this element
         as a halo cell. We will use this later to sort and remove
         any duplicates from the connectivity list. ---*/
        
        if (Local_Halo[iPoint]) {
          Buffer_Send_Halo[jElem] = true;
        }
        
        /*--- Increment jNode as the counter. We need this because iElem
         may include other elements that we skip over during this loop. ---*/
        
        jNode++;
      }
      jElem++;
    }
  }
  
  /*--- Gather the element connectivity information. ---*/
  
#ifdef HAVE_MPI
  SU2_MPI::Gather(Buffer_Send_Elem, nBuffer_Scalar, MPI_UNSIGNED_LONG, Buffer_Recv_Elem, nBuffer_Scalar, MPI_UNSIGNED_LONG, MASTER_NODE, MPI_COMM_WORLD);
  SU2_MPI::Gather(Buffer_Send_Halo, MaxLocalElem, MPI_UNSIGNED_SHORT, Buffer_Recv_Halo, MaxLocalElem, MPI_UNSIGNED_SHORT, MASTER_NODE, MPI_COMM_WORLD);
#else
  for (iPoint = 0; iPoint < nBuffer_Scalar; iPoint++) Buffer_Recv_Elem[iPoint] = Buffer_Send_Elem[iPoint];
  for (iPoint = 0; iPoint < MaxLocalElem; iPoint++) Buffer_Recv_Halo[iPoint] = Buffer_Send_Halo[iPoint];
#endif
  
  /*--- The master node unpacks and sorts the connectivity. ---*/
  
  if (rank == MASTER_NODE) {
    
    /*---  We need to remove any duplicate elements (halo cells) that
     exist on multiple partitions. Start by initializing all elements
     to the "write" state by using a boolean array. ---*/
    
    Write_Elem = new bool[size*MaxLocalElem];
    for (iElem = 0; iElem < size*MaxLocalElem; iElem++) {
      Write_Elem[iElem] = true;
    }
    
    /*--- Remove the rind layer from the solution only if requested ---*/
    
    if (!Wrt_Halo) {
      
      /*--- Loop for flagging duplicate elements so that they are not
       included in the final connectivity list. ---*/
      
      kElem = 0;
      for (iProcessor = 0; iProcessor < size; iProcessor++) {
        for (iElem = 0; iElem < Buffer_Recv_nElem[iProcessor]; iElem++) {
          
          /*--- Check if this element was marked as a halo. ---*/
          if (Buffer_Recv_Halo[kElem+iElem])
            Write_Elem[kElem+iElem] = false;
          
        }
        kElem = (iProcessor+1)*MaxLocalElem;
      }
    }
    
    /*--- Store the unique connectivity list for this element type. ---*/
    
    jNode = 0; kNode = 0; jElem = 0; nElem_Total = 0;
    for (iProcessor = 0; iProcessor < size; iProcessor++) {
      for (iElem = 0; iElem < Buffer_Recv_nElem[iProcessor]; iElem++) {
        
        /*--- Only write the elements that were flagged for it. ---*/
        if (Write_Elem[jElem+iElem]) {
          
          /*--- Increment total count for this element type ---*/
          nElem_Total++;
          
          /*--- Get global index, then loop over each variable and store.
           Note that we are adding one to the index value because CGNS/Tecplot
           use 1-based indexing.---*/
          
          for (iNode = 0; iNode < NODES_PER_ELEMENT; iNode++) {
            Conn_Elem[kNode] = (int)Buffer_Recv_Elem[jNode+iElem*NODES_PER_ELEMENT+iNode] + 1;
            kNode++;
          }
        }
      }
      /*--- Adjust jNode to index of next proc's data in the buffers. ---*/
      jElem = (iProcessor+1)*MaxLocalElem;
      jNode = (iProcessor+1)*nBuffer_Scalar;
    }
  }
  
  /*--- Immediately release the temporary buffers. ---*/
  delete [] Buffer_Send_Elem;
  delete [] Buffer_Send_Halo;
  delete [] Buffer_Recv_nAddedPeriodic;
  delete [] Buffer_Send_AddedPeriodic;
  delete [] Buffer_Recv_AddedPeriodic;
  delete [] Local_Halo;
  if (rank == MASTER_NODE) {
    delete [] Buffer_Recv_nElem;
    delete [] Buffer_Recv_Elem;
    delete [] Buffer_Recv_Halo;
    delete [] Write_Elem;
  }
  
  /*--- Store the particular global element count in the class data,
   and set the class data pointer to the connectivity array. ---*/
  
  if (rank == MASTER_NODE) {
    switch (Elem_Type) {
      case TRIANGLE:
        nGlobal_Tria = nElem_Total;
        if (nGlobal_Tria > 0) Conn_Tria = Conn_Elem;
        break;
      case QUADRILATERAL:
        nGlobal_Quad = nElem_Total;
        if (nGlobal_Quad > 0) Conn_Quad = Conn_Elem;
        break;
      case TETRAHEDRON:
        nGlobal_Tetr = nElem_Total;
        if (nGlobal_Tetr > 0) Conn_Tetr = Conn_Elem;
        break;
      case HEXAHEDRON:
        nGlobal_Hexa = nElem_Total;
        if (nGlobal_Hexa > 0) Conn_Hexa = Conn_Elem;
        break;
      case PRISM:
        nGlobal_Pris = nElem_Total;
        if (nGlobal_Pris > 0) Conn_Pris = Conn_Elem;
        break;
      case PYRAMID:
        nGlobal_Pyra = nElem_Total;
        if (nGlobal_Pyra > 0) Conn_Pyra = Conn_Elem;
        break;
      default:
        cout << "Error: Unrecognized element type \n";
        exit(EXIT_FAILURE); break;
    }
  }
  
}

void COutput::MergeVolumetricConnectivity_FEM(CConfig *config, CGeometry *geometry, unsigned short Elem_Type) {
  
  int iProcessor;
  unsigned short NODES_PER_ELEMENT;
  unsigned long iPoint, iNode, jNode;
  unsigned long iElem = 0;
  unsigned long nLocalElem = 0, nElem_Total = 0;
  
  unsigned long jElem;
  
  unsigned long Buffer_Send_nElem[1], *Buffer_Recv_nElem = NULL;
  unsigned long nBuffer_Scalar = 0;
  unsigned long kNode = 0, kElem = 0;
  unsigned long MaxLocalElem = 0;
  
  bool Wrt_Halo = config->GetWrt_Halo();
  bool *Write_Elem = NULL;
  
  int *Conn_Elem = NULL;
  
  int rank = MASTER_NODE;
  int size = SINGLE_NODE;
  
#ifdef HAVE_MPI
  MPI_Comm_rank(MPI_COMM_WORLD, &rank);
  MPI_Comm_size(MPI_COMM_WORLD, &size);
#endif
  
  /*--- Create an object of the class CMeshFEM_DG and retrieve the necessary
   geometrical information for the FEM DG solver. ---*/
  CMeshFEM_DG *DGGeometry = dynamic_cast<CMeshFEM_DG *>(geometry);
  
  unsigned long nVolElemOwned = DGGeometry->GetNVolElemOwned();
  
  CVolumeElementFEM *volElem = DGGeometry->GetVolElem();
  
  const FEMStandardElementClass *standardElementsSol = DGGeometry->GetStandardElementsSol();
  
  /* Define the vectors for the connectivity of the local linear subelements. */
  vector<unsigned long> volumeConn;
  
  /*--- Create the map from the global DOF ID to the local index. ---*/
  map<unsigned long, unsigned long> mapLocal2Global;
  unsigned long ii = 0;
  for(unsigned long i=0; i<nVolElemOwned; ++i) {
    for(unsigned short j=0; j<volElem[i].nDOFsSol; ++j, ++ii) {
      mapLocal2Global[ii] = volElem[i].offsetDOFsSolGlobal+j;
    }
  }
  
  /*--- Counter for keeping track of the number of this element locally. ---*/
  nLocalElem = 0;
  for(unsigned long i=0; i<nVolElemOwned; ++i) {
    
    /* Determine the necessary data from the corresponding standard elem,
     such as the number of linear sub elements, the number of DOFs per
     linear sub element and the corresponding local connectivity. */
    const unsigned short ind       = volElem[i].indStandardElement;
    const unsigned short VTK_Type1 = standardElementsSol[ind].GetVTK_Type1();
    const unsigned short VTK_Type2 = standardElementsSol[ind].GetVTK_Type2();
    
    /*--- Only store the linear sub elements if they are of
     the current type that we are merging. ---*/
    if (Elem_Type == VTK_Type1) {
      
      const unsigned short nSubElems       = standardElementsSol[ind].GetNSubElemsType1();
      const unsigned short nDOFsPerSubElem = standardElementsSol[ind].GetNDOFsPerSubElem(VTK_Type1);
      const unsigned short *connSubElems   = standardElementsSol[ind].GetSubConnType1();
      
      /* Loop over the number of subfaces and store the required data. */
      unsigned short kk = 0;
      for(unsigned short j=0; j<nSubElems; ++j) {
        
        /*--- Store the global index for the surface conn ---*/
        for(unsigned short k=0; k<nDOFsPerSubElem; ++k, ++kk)
          volumeConn.push_back(mapLocal2Global[volElem[i].offsetDOFsSolLocal+connSubElems[kk]]);

        nLocalElem++;
      }
      
    } else if (Elem_Type == VTK_Type2) {
      
      const unsigned short nSubElems       = standardElementsSol[ind].GetNSubElemsType2();
      const unsigned short nDOFsPerSubElem = standardElementsSol[ind].GetNDOFsPerSubElem(VTK_Type2);
      const unsigned short *connSubElems   = standardElementsSol[ind].GetSubConnType2();
      
      /* Loop over the number of subfaces and store the required data. */
      unsigned short kk = 0;
      for(unsigned short j=0; j<nSubElems; ++j) {
        
        /*--- Store the global index for the surface conn ---*/
        for(unsigned short k=0; k<nDOFsPerSubElem; ++k, ++kk)
          volumeConn.push_back(mapLocal2Global[volElem[i].offsetDOFsSolLocal+connSubElems[kk]]);
        
        nLocalElem++;
      }
    }
  }
  
  /*--- Store the local number of this element type and the number of nodes
   per this element type. In serial, this will be the total number of this
   element type in the entire mesh. In parallel, it is the number on only
   the current partition. ---*/
  
  switch (Elem_Type) {
    case TRIANGLE:
      NODES_PER_ELEMENT = N_POINTS_TRIANGLE;
      break;
    case QUADRILATERAL:
      NODES_PER_ELEMENT = N_POINTS_QUADRILATERAL;
      break;
    case TETRAHEDRON:
      NODES_PER_ELEMENT = N_POINTS_TETRAHEDRON;
      break;
    case HEXAHEDRON:
      NODES_PER_ELEMENT = N_POINTS_HEXAHEDRON;
      break;
    case PRISM:
      NODES_PER_ELEMENT = N_POINTS_PRISM;
      break;
    case PYRAMID:
      NODES_PER_ELEMENT = N_POINTS_PYRAMID;
      break;
    default:
      cout << "Error: Unrecognized element type \n";
      exit(EXIT_FAILURE); break;
  }
  
  /*--- Find the max number of this element type among all
   partitions and set up buffers. ---*/
  
  Buffer_Send_nElem[0] = nLocalElem;
  if (rank == MASTER_NODE) Buffer_Recv_nElem = new unsigned long[size];
  
#ifdef HAVE_MPI
  SU2_MPI::Allreduce(&nLocalElem, &MaxLocalElem, 1, MPI_UNSIGNED_LONG, MPI_MAX, MPI_COMM_WORLD);
  SU2_MPI::Gather(&Buffer_Send_nElem, 1, MPI_UNSIGNED_LONG, Buffer_Recv_nElem, 1, MPI_UNSIGNED_LONG, MASTER_NODE, MPI_COMM_WORLD);
#else
  MaxLocalElem = nLocalElem;
  Buffer_Recv_nElem[0] = Buffer_Send_nElem[0];
#endif
  
  nBuffer_Scalar = MaxLocalElem*NODES_PER_ELEMENT;
  
  /*--- Send and Recv buffers ---*/
  
  unsigned long *Buffer_Send_Elem = new unsigned long[nBuffer_Scalar];
  unsigned long *Buffer_Recv_Elem = NULL;
  
  unsigned short *Buffer_Send_Halo = new unsigned short[MaxLocalElem];
  unsigned short *Buffer_Recv_Halo = NULL;
  
  /*--- Prepare the receive buffers on the master node only. ---*/
  
  if (rank == MASTER_NODE) {
    Buffer_Recv_Elem = new unsigned long[size*nBuffer_Scalar];
    Buffer_Recv_Halo = new unsigned short[size*MaxLocalElem];
    if (MaxLocalElem > 0) Conn_Elem = new int[size*MaxLocalElem*NODES_PER_ELEMENT];
  }
  
  /*--- Loop over all elements in this partition and load the
   elements of the current type into the buffer to be sent to
   the master node. ---*/
  
  jNode = 0;
  for (iElem = 0; iElem < nLocalElem; iElem++) {
    
    /*--- Loop over all nodes in this element and load the
     connectivity into the send buffer. ---*/
    Buffer_Send_Halo[iElem] = false;
    for (iNode = 0; iNode < NODES_PER_ELEMENT; iNode++) {
      
      /*--- Store the global index values directly. ---*/
      
      Buffer_Send_Elem[jNode] = volumeConn[iElem*NODES_PER_ELEMENT+iNode];
      
      /*--- Increment jNode as the counter. We need this because iElem
       may include other elements that we skip over during this loop. ---*/
      
      jNode++;
    }
  }
  
  /*--- Gather the element connectivity information. ---*/
  
#ifdef HAVE_MPI
  SU2_MPI::Gather(Buffer_Send_Elem, nBuffer_Scalar, MPI_UNSIGNED_LONG, Buffer_Recv_Elem, nBuffer_Scalar, MPI_UNSIGNED_LONG, MASTER_NODE, MPI_COMM_WORLD);
  SU2_MPI::Gather(Buffer_Send_Halo, MaxLocalElem, MPI_UNSIGNED_SHORT, Buffer_Recv_Halo, MaxLocalElem, MPI_UNSIGNED_SHORT, MASTER_NODE, MPI_COMM_WORLD);
#else
  for (iPoint = 0; iPoint < nBuffer_Scalar; iPoint++) Buffer_Recv_Elem[iPoint] = Buffer_Send_Elem[iPoint];
  for (iPoint = 0; iPoint < MaxLocalElem; iPoint++) Buffer_Recv_Halo[iPoint] = Buffer_Send_Halo[iPoint];
#endif
  
  /*--- The master node unpacks and sorts the connectivity. ---*/
  
  if (rank == MASTER_NODE) {
    
    /*---  We need to remove any duplicate elements (halo cells) that
     exist on multiple partitions. Start by initializing all elements
     to the "write" state by using a boolean array. ---*/
    
    Write_Elem = new bool[size*MaxLocalElem];
    for (iElem = 0; iElem < size*MaxLocalElem; iElem++) {
      Write_Elem[iElem] = true;
    }
    
    /*--- Remove the rind layer from the solution only if requested ---*/
    
    if (!Wrt_Halo) {
      
      /*--- Loop for flagging duplicate elements so that they are not
       included in the final connectivity list. ---*/
      
      kElem = 0;
      for (iProcessor = 0; iProcessor < size; iProcessor++) {
        for (iElem = 0; iElem < Buffer_Recv_nElem[iProcessor]; iElem++) {
          
          /*--- Check if this element was marked as a halo. ---*/
          if (Buffer_Recv_Halo[kElem+iElem])
            Write_Elem[kElem+iElem] = false;
          
        }
        kElem = (iProcessor+1)*MaxLocalElem;
      }
    }
    
    /*--- Store the unique connectivity list for this element type. ---*/
    
    jNode = 0; kNode = 0; jElem = 0; nElem_Total = 0;
    for (iProcessor = 0; iProcessor < size; iProcessor++) {
      for (iElem = 0; iElem < Buffer_Recv_nElem[iProcessor]; iElem++) {
        
        /*--- Only write the elements that were flagged for it. ---*/
        if (Write_Elem[jElem+iElem]) {
          
          /*--- Increment total count for this element type ---*/
          nElem_Total++;
          
          /*--- Get global index, then loop over each variable and store.
           Note that we are adding one to the index value because CGNS/Tecplot
           use 1-based indexing.---*/
          
          for (iNode = 0; iNode < NODES_PER_ELEMENT; iNode++) {
            Conn_Elem[kNode] = (int)Buffer_Recv_Elem[jNode+iElem*NODES_PER_ELEMENT+iNode] + 1;
            kNode++;
          }
        }
      }
      /*--- Adjust jNode to index of next proc's data in the buffers. ---*/
      jElem = (iProcessor+1)*MaxLocalElem;
      jNode = (iProcessor+1)*nBuffer_Scalar;
    }
  }
  
  /*--- Immediately release the temporary buffers. ---*/
  delete [] Buffer_Send_Elem;
  delete [] Buffer_Send_Halo;
  if (rank == MASTER_NODE) {
    delete [] Buffer_Recv_nElem;
    delete [] Buffer_Recv_Elem;
    delete [] Buffer_Recv_Halo;
    delete [] Write_Elem;
  }
  
  /*--- Store the particular global element count in the class data,
   and set the class data pointer to the connectivity array. ---*/
  
  if (rank == MASTER_NODE) {
    switch (Elem_Type) {
      case TRIANGLE:
        nGlobal_Tria = nElem_Total;
        if (nGlobal_Tria > 0) Conn_Tria = Conn_Elem;
        break;
      case QUADRILATERAL:
        nGlobal_Quad = nElem_Total;
        if (nGlobal_Quad > 0) Conn_Quad = Conn_Elem;
        break;
      case TETRAHEDRON:
        nGlobal_Tetr = nElem_Total;
        if (nGlobal_Tetr > 0) Conn_Tetr = Conn_Elem;
        break;
      case HEXAHEDRON:
        nGlobal_Hexa = nElem_Total;
        if (nGlobal_Hexa > 0) Conn_Hexa = Conn_Elem;
        break;
      case PRISM:
        nGlobal_Pris = nElem_Total;
        if (nGlobal_Pris > 0) Conn_Pris = Conn_Elem;
        break;
      case PYRAMID:
        nGlobal_Pyra = nElem_Total;
        if (nGlobal_Pyra > 0) Conn_Pyra = Conn_Elem;
        break;
      default:
        cout << "Error: Unrecognized element type \n";
        exit(EXIT_FAILURE); break;
    }
  }
  
}

void COutput::MergeSurfaceConnectivity(CConfig *config, CGeometry *geometry, unsigned short Elem_Type) {
  
  unsigned short NODES_PER_ELEMENT;
  
  unsigned short iMarker;
  unsigned long iPoint, iNode, jNode;
  unsigned long iElem = 0;
  unsigned long nLocalElem = 0, nElem_Total = 0;
  
  int iProcessor;
  unsigned long jElem;
  
  unsigned long iVertex;
  
  int SendRecv, RecvFrom;
  
  unsigned long Buffer_Send_nElem[1], *Buffer_Recv_nElem = NULL;
  unsigned long nBuffer_Scalar = 0;
  unsigned long kNode = 0, kElem = 0;
  unsigned long MaxLocalElem = 0, iGlobal_Index, jPoint, kPoint;
  
  bool Wrt_Halo = config->GetWrt_Halo();
  bool *Write_Elem = NULL, notPeriodic, notHalo, addedPeriodic;
  
  
  int *Conn_Elem = NULL;
  
  int rank = MASTER_NODE;
  int size = SINGLE_NODE;
  
#ifdef HAVE_MPI
  MPI_Comm_rank(MPI_COMM_WORLD, &rank);
  MPI_Comm_size(MPI_COMM_WORLD, &size);
#endif
  
  /*--- Store the local number of this element type and the number of nodes
   per this element type. In serial, this will be the total number of this
   element type in the entire mesh. In parallel, it is the number on only
   the current partition. ---*/
  
  nLocalElem = 0;
  
  for (iMarker = 0; iMarker < config->GetnMarker_All(); iMarker++) {
    if (config->GetMarker_All_Plotting(iMarker) == YES) {
      for (iElem = 0; iElem < geometry->GetnElem_Bound(iMarker); iElem++) {
        if (geometry->bound[iMarker][iElem]->GetVTK_Type() == Elem_Type) {
          nLocalElem++;
        }
      }
    }
  }
  
  switch (Elem_Type) {
    case LINE:
      NODES_PER_ELEMENT = N_POINTS_LINE;
      break;
    case TRIANGLE:
      NODES_PER_ELEMENT = N_POINTS_TRIANGLE;
      break;
    case QUADRILATERAL:
      NODES_PER_ELEMENT = N_POINTS_QUADRILATERAL;
      break;
    default:
      cout << "Error: Unrecognized element type \n";
      exit(EXIT_FAILURE); break;
  }
  
  /*--- Find the max number of this element type among all
   partitions and set up buffers. ---*/
  
  Buffer_Send_nElem[0] = nLocalElem;
  if (rank == MASTER_NODE) Buffer_Recv_nElem = new unsigned long[size];
  
#ifdef HAVE_MPI
  SU2_MPI::Allreduce(&nLocalElem, &MaxLocalElem, 1, MPI_UNSIGNED_LONG, MPI_MAX, MPI_COMM_WORLD);
  SU2_MPI::Gather(&Buffer_Send_nElem, 1, MPI_UNSIGNED_LONG, Buffer_Recv_nElem, 1, MPI_UNSIGNED_LONG, MASTER_NODE, MPI_COMM_WORLD);
#else
  MaxLocalElem = nLocalElem;
  Buffer_Recv_nElem[0] = Buffer_Send_nElem[0];
#endif
  
  nBuffer_Scalar = MaxLocalElem*NODES_PER_ELEMENT;
  
  /*--- Send and Recv buffers ---*/
  
  unsigned long *Buffer_Send_Elem = new unsigned long[nBuffer_Scalar];
  unsigned long *Buffer_Recv_Elem = NULL;
  
  unsigned short *Buffer_Send_Halo = new unsigned short[MaxLocalElem];
  unsigned short *Buffer_Recv_Halo = NULL;
  
  /*--- Prepare the receive buffers on the master node only. ---*/
  
  if (rank == MASTER_NODE) {
    Buffer_Recv_Elem = new unsigned long[size*nBuffer_Scalar];
    Buffer_Recv_Halo = new unsigned short[size*MaxLocalElem];
    if (MaxLocalElem > 0) Conn_Elem = new int[size*MaxLocalElem*NODES_PER_ELEMENT];
  }
  
  /*--- Force the removal of all added periodic elements (use global index).
   First, we isolate and create a list of all added periodic points, excluding
   those that we part of the original domain (we want these to be in the
   output files). ---*/
  
  vector<unsigned long> Added_Periodic;
  Added_Periodic.clear();
  for (iMarker = 0; iMarker < config->GetnMarker_All(); iMarker++) {
    if (config->GetMarker_All_KindBC(iMarker) == SEND_RECEIVE) {
      SendRecv = config->GetMarker_All_SendRecv(iMarker);
      for (iVertex = 0; iVertex < geometry->nVertex[iMarker]; iVertex++) {
        iPoint = geometry->vertex[iMarker][iVertex]->GetNode();
        if ((geometry->vertex[iMarker][iVertex]->GetRotation_Type() > 0) &&
            (geometry->vertex[iMarker][iVertex]->GetRotation_Type() % 2 == 0) &&
            (SendRecv < 0)) {
          Added_Periodic.push_back(geometry->node[iPoint]->GetGlobalIndex());
        }
      }
    }
  }
  
  /*--- Now we communicate this information to all processors, so that they
   can force the removal of these particular nodes by flagging them as halo
   points. In general, this should be a small percentage of the total mesh,
   so the communication/storage costs here shouldn't be prohibitive. ---*/
  
  /*--- First communicate the number of points that each rank has found ---*/
  unsigned long nAddedPeriodic = 0, maxAddedPeriodic = 0;
  unsigned long Buffer_Send_nAddedPeriodic[1], *Buffer_Recv_nAddedPeriodic = NULL;
  Buffer_Recv_nAddedPeriodic = new unsigned long[size];
  
  nAddedPeriodic = Added_Periodic.size();
  Buffer_Send_nAddedPeriodic[0] = nAddedPeriodic;
  
#ifdef HAVE_MPI
  SU2_MPI::Allreduce(&nAddedPeriodic, &maxAddedPeriodic, 1, MPI_UNSIGNED_LONG,
                     MPI_MAX, MPI_COMM_WORLD);
  SU2_MPI::Allgather(&Buffer_Send_nAddedPeriodic, 1, MPI_UNSIGNED_LONG,
                     Buffer_Recv_nAddedPeriodic,  1, MPI_UNSIGNED_LONG, MPI_COMM_WORLD);
#else
  maxAddedPeriodic = nAddedPeriodic;
  Buffer_Recv_nAddedPeriodic[0] = Buffer_Send_nAddedPeriodic[0];
#endif
  
  /*--- Communicate the global index values of all added periodic nodes. ---*/
  unsigned long *Buffer_Send_AddedPeriodic = new unsigned long[maxAddedPeriodic];
  unsigned long *Buffer_Recv_AddedPeriodic = new unsigned long[size*maxAddedPeriodic];
  
  for (iPoint = 0; iPoint < Added_Periodic.size(); iPoint++) {
    Buffer_Send_AddedPeriodic[iPoint] = Added_Periodic[iPoint];
  }
  
  /*--- Gather the element connectivity information. All processors will now
   have a copy of the global index values for all added periodic points. ---*/
  
#ifdef HAVE_MPI
  SU2_MPI::Allgather(Buffer_Send_AddedPeriodic, maxAddedPeriodic, MPI_UNSIGNED_LONG,
                     Buffer_Recv_AddedPeriodic, maxAddedPeriodic, MPI_UNSIGNED_LONG,
                     MPI_COMM_WORLD);
#else
  for (iPoint = 0; iPoint < maxAddedPeriodic; iPoint++) Buffer_Recv_AddedPeriodic[iPoint] = Buffer_Send_AddedPeriodic[iPoint];
#endif
  
  /*--- Search all send/recv boundaries on this partition for halo cells. In
   particular, consider only the recv conditions (these are the true halo
   nodes). Check the ranks of the processors that are communicating and
   choose to keep only the halo cells from the higher rank processor. Here,
   we are also choosing to keep periodic nodes that were part of the original
   domain. We will check the communicated list of added periodic points. ---*/
  
  int *Local_Halo = new int[geometry->GetnPoint()];
  for (iPoint = 0; iPoint < geometry->GetnPoint(); iPoint++)
    Local_Halo[iPoint] = !geometry->node[iPoint]->GetDomain();
  
  for (iMarker = 0; iMarker < config->GetnMarker_All(); iMarker++) {
    if (config->GetMarker_All_KindBC(iMarker) == SEND_RECEIVE) {
      SendRecv = config->GetMarker_All_SendRecv(iMarker);
      RecvFrom = abs(SendRecv)-1;
      
      for (iVertex = 0; iVertex < geometry->nVertex[iMarker]; iVertex++) {
        iPoint = geometry->vertex[iMarker][iVertex]->GetNode();
        iGlobal_Index = geometry->node[iPoint]->GetGlobalIndex();
        
        /*--- We need to keep one copy of overlapping halo cells. ---*/
        notHalo = ((geometry->vertex[iMarker][iVertex]->GetRotation_Type() == 0) &&
                   (SendRecv < 0) && (rank > RecvFrom));
        
        /*--- We want to keep the periodic nodes that were part of the original domain ---*/
        notPeriodic = ((geometry->vertex[iMarker][iVertex]->GetRotation_Type() > 0) &&
                       (geometry->vertex[iMarker][iVertex]->GetRotation_Type() % 2 == 1) &&
                       (SendRecv < 0));
        
        /*--- Lastly, check that this isn't an added periodic point that
         we will forcibly remove. Use the communicated list of these points. ---*/
        addedPeriodic = false; kPoint = 0;
        for (iProcessor = 0; iProcessor < size; iProcessor++) {
          for (jPoint = 0; jPoint < Buffer_Recv_nAddedPeriodic[iProcessor]; jPoint++) {
            if (iGlobal_Index == Buffer_Recv_AddedPeriodic[kPoint+jPoint])
              addedPeriodic = true;
          }
          /*--- Adjust jNode to index of next proc's data in the buffers. ---*/
          kPoint = (iProcessor+1)*maxAddedPeriodic;
        }
        
        /*--- If we found either of these types of nodes, flag them to be kept. ---*/
        if ((notHalo || notPeriodic) && !addedPeriodic) {
          Local_Halo[iPoint] = false;
        }
      }
    }
  }
  
  /*--- Loop over all elements in this partition and load the
   elements of the current type into the buffer to be sent to
   the master node. ---*/
  jNode = 0; jElem = 0;
  for (iMarker = 0; iMarker < config->GetnMarker_All(); iMarker++)
    if (config->GetMarker_All_Plotting(iMarker) == YES)
      for (iElem = 0; iElem < geometry->GetnElem_Bound(iMarker); iElem++) {
        
        if (geometry->bound[iMarker][iElem]->GetVTK_Type() == Elem_Type) {
          
          /*--- Loop over all nodes in this element and load the
           connectivity into the send buffer. ---*/
          
          Buffer_Send_Halo[jElem] = false;
          for (iNode = 0; iNode < NODES_PER_ELEMENT; iNode++) {
            
            /*--- Store the global index values directly. ---*/
            
            iPoint = geometry->bound[iMarker][iElem]->GetNode(iNode);
            Buffer_Send_Elem[jNode] = geometry->node[iPoint]->GetGlobalIndex();
            
            /*--- Check if this is a halo node. If so, flag this element
             as a halo cell. We will use this later to sort and remove
             any duplicates from the connectivity list. ---*/
            
            if (Local_Halo[iPoint])
              Buffer_Send_Halo[jElem] = true;
            
            /*--- Increment jNode as the counter. We need this because iElem
             may include other elements that we skip over during this loop. ---*/
            
            jNode++;
          }
          jElem++;
        }
      }
  
  /*--- Gather the element connectivity information. ---*/
  
#ifdef HAVE_MPI
  SU2_MPI::Gather(Buffer_Send_Elem, nBuffer_Scalar, MPI_UNSIGNED_LONG, Buffer_Recv_Elem, nBuffer_Scalar, MPI_UNSIGNED_LONG, MASTER_NODE, MPI_COMM_WORLD);
  SU2_MPI::Gather(Buffer_Send_Halo, MaxLocalElem, MPI_UNSIGNED_SHORT, Buffer_Recv_Halo, MaxLocalElem, MPI_UNSIGNED_SHORT, MASTER_NODE, MPI_COMM_WORLD);
#else
  for (iPoint = 0; iPoint < nBuffer_Scalar; iPoint++) Buffer_Recv_Elem[iPoint] = Buffer_Send_Elem[iPoint];
  for (iPoint = 0; iPoint < MaxLocalElem; iPoint++) Buffer_Recv_Halo[iPoint] = Buffer_Send_Halo[iPoint];
#endif
  
  /*--- The master node unpacks and sorts the connectivity. ---*/
  
  if (rank == MASTER_NODE) {
    
    /*---  We need to remove any duplicate elements (halo cells) that
     exist on multiple partitions. Start by initializing all elements
     to the "write" state by using a boolean array. ---*/
    
    Write_Elem = new bool[size*MaxLocalElem];
    for (iElem = 0; iElem < size*MaxLocalElem; iElem++) {
      Write_Elem[iElem] = true;
    }
    
    /*--- Remove the rind layer from the solution only if requested ---*/
    
    if (!Wrt_Halo) {
      
      /*--- Loop for flagging duplicate elements so that they are not
       included in the final connectivity list. ---*/
      
      kElem = 0;
      for (iProcessor = 0; iProcessor < size; iProcessor++) {
        for (iElem = 0; iElem < Buffer_Recv_nElem[iProcessor]; iElem++) {
          
          /*--- Check if this element was marked as a halo. ---*/
          if (Buffer_Recv_Halo[kElem+iElem])
            Write_Elem[kElem+iElem] = false;
          
        }
        kElem = (iProcessor+1)*MaxLocalElem;
      }
    }
    
    /*--- Store the unique connectivity list for this element type. ---*/
    
    jNode = 0; kNode = 0; jElem = 0; nElem_Total = 0;
    for (iProcessor = 0; iProcessor < size; iProcessor++) {
      for (iElem = 0; iElem < Buffer_Recv_nElem[iProcessor]; iElem++) {
        
        /*--- Only write the elements that were flagged for it. ---*/
        if (Write_Elem[jElem+iElem]) {
          
          /*--- Increment total count for this element type ---*/
          nElem_Total++;
          
          /*--- Get global index, then loop over each variable and store.
           Note that we are adding one to the index value because CGNS/Tecplot
           use 1-based indexing.---*/
          
          for (iNode = 0; iNode < NODES_PER_ELEMENT; iNode++) {
            Conn_Elem[kNode] = (int)Buffer_Recv_Elem[jNode+iElem*NODES_PER_ELEMENT+iNode] + 1;
            kNode++;
          }
        }
      }
      /*--- Adjust jNode to index of next proc's data in the buffers. ---*/
      jElem = (iProcessor+1)*MaxLocalElem;
      jNode = (iProcessor+1)*nBuffer_Scalar;
    }
  }
  
  /*--- Immediately release the temporary buffers. ---*/
  delete [] Buffer_Send_Elem;
  delete [] Buffer_Send_Halo;
  delete [] Buffer_Recv_nAddedPeriodic;
  delete [] Buffer_Send_AddedPeriodic;
  delete [] Buffer_Recv_AddedPeriodic;
  delete [] Local_Halo;
  if (rank == MASTER_NODE) {
    delete [] Buffer_Recv_nElem;
    delete [] Buffer_Recv_Elem;
    delete [] Buffer_Recv_Halo;
    delete [] Write_Elem;
  }
  
  /*--- Store the particular global element count in the class data,
   and set the class data pointer to the connectivity array. ---*/
  
  if (rank == MASTER_NODE) {
    switch (Elem_Type) {
      case LINE:
        nGlobal_Line = nElem_Total;
        if (nGlobal_Line > 0) Conn_Line = Conn_Elem;
        break;
      case TRIANGLE:
        nGlobal_BoundTria = nElem_Total;
        if (nGlobal_BoundTria > 0) Conn_BoundTria = Conn_Elem;
        break;
      case QUADRILATERAL:
        nGlobal_BoundQuad = nElem_Total;
        if (nGlobal_BoundQuad > 0) Conn_BoundQuad = Conn_Elem;
        break;
      default:
        cout << "Error: Unrecognized element type \n";
        exit(EXIT_FAILURE); break;
    }
  }
  
}

void COutput::MergeSurfaceConnectivity_FEM(CConfig *config, CGeometry *geometry, unsigned short Elem_Type) {
  
  unsigned short NODES_PER_ELEMENT;
  
  unsigned long iPoint, iNode, jNode;
  unsigned long iElem = 0;
  unsigned long nLocalElem = 0, nElem_Total = 0;
  
  int iProcessor;
  unsigned long jElem;
  
  unsigned long Buffer_Send_nElem[1], *Buffer_Recv_nElem = NULL;
  unsigned long nBuffer_Scalar = 0;
  unsigned long kNode = 0, kElem = 0;
  unsigned long MaxLocalElem = 0;
  
  bool Wrt_Halo = config->GetWrt_Halo();
  bool *Write_Elem = NULL;
  
  int *Conn_Elem = NULL;
  
  int rank = MASTER_NODE;
  int size = SINGLE_NODE;
  
#ifdef HAVE_MPI
  MPI_Comm_rank(MPI_COMM_WORLD, &rank);
  MPI_Comm_size(MPI_COMM_WORLD, &size);
#endif
  
  /*--- Create an object of the class CMeshFEM_DG and retrieve the necessary
   geometrical information for the FEM DG solver. ---*/
  CMeshFEM_DG *DGGeometry = dynamic_cast<CMeshFEM_DG *>(geometry);
  
  unsigned long nVolElemOwned = DGGeometry->GetNVolElemOwned();
  
  CVolumeElementFEM *volElem = DGGeometry->GetVolElem();
  
  const CBoundaryFEM *boundaries = DGGeometry->GetBoundaries();
  
  const FEMStandardBoundaryFaceClass *standardBoundaryFacesSol = DGGeometry->GetStandardBoundaryFacesSol();
  
  /*--- Create the map from the global DOF ID to the local index. ---*/
  map<unsigned long, unsigned long> mapLocal2Global;
  unsigned long ii = 0;
  for(unsigned long i=0; i<nVolElemOwned; ++i) {
    for(unsigned short j=0; j<volElem[i].nDOFsSol; ++j, ++ii) {
      mapLocal2Global[ii] = volElem[i].offsetDOFsSolGlobal+j;
    }
  }
  
  /* Define the vectors for the connectivity of the local linear subelements. */
  vector<unsigned long>  surfaceConn;
  
  /*--- Counter for keeping track of the number of this element locally. ---*/
  nLocalElem = 0;
  
  /* Loop over the boundary markers. */
  for(unsigned short iMarker=0; iMarker < config->GetnMarker_All(); ++iMarker) {
    if( !boundaries[iMarker].periodicBoundary ) {
      
      /* Check for markers to be plotted. */
      if (config->GetMarker_All_Plotting(iMarker) == YES) {
        
        /* Loop over the surface elements of this marker. */
        const vector<CSurfaceElementFEM> &surfElem = boundaries[iMarker].surfElem;
        for(unsigned long i=0; i<surfElem.size(); ++i) {
          
          /* Determine the necessary data from the corresponding standard face,
           such as the number of linear subfaces, the number of DOFs per
           linear subface and the corresponding local connectivity. */
          const unsigned short ind           = surfElem[i].indStandardElement;
          const unsigned short VTK_Type      = standardBoundaryFacesSol[ind].GetVTK_Type();
          
          /*--- Only store the linear sub-elements if they are of
           the current type that we are merging. ---*/
          if (VTK_Type == Elem_Type) {
            
            const unsigned short nSubFaces     = standardBoundaryFacesSol[ind].GetNSubFaces();
            const unsigned short nDOFsPerFace  = standardBoundaryFacesSol[ind].GetNDOFsPerSubFace();
            const unsigned short *connSubFaces = standardBoundaryFacesSol[ind].GetSubFaceConn();
            
            /* Loop over the number of subfaces and store the required data. */
            unsigned short ii = 0;
            for(unsigned short j=0; j<nSubFaces; ++j) {
              
              /*--- Store the global index for the surface conn ---*/
              for(unsigned short k=0; k<nDOFsPerFace; ++k, ++ii)
                surfaceConn.push_back(mapLocal2Global[surfElem[i].DOFsSolFace[connSubFaces[ii]]]);
              
              nLocalElem++;
            }
          }
        }
      }
    }
  }
  
  switch (Elem_Type) {
    case LINE:
      NODES_PER_ELEMENT = N_POINTS_LINE;
      break;
    case TRIANGLE:
      NODES_PER_ELEMENT = N_POINTS_TRIANGLE;
      break;
    case QUADRILATERAL:
      NODES_PER_ELEMENT = N_POINTS_QUADRILATERAL;
      break;
    default:
      cout << "Error: Unrecognized element type \n";
      exit(EXIT_FAILURE); break;
  }
  
  /*--- Find the max number of this element type among all
   partitions and set up buffers. ---*/
  
  Buffer_Send_nElem[0] = nLocalElem;
  if (rank == MASTER_NODE) Buffer_Recv_nElem = new unsigned long[size];
  
#ifdef HAVE_MPI
  SU2_MPI::Allreduce(&nLocalElem, &MaxLocalElem, 1, MPI_UNSIGNED_LONG, MPI_MAX, MPI_COMM_WORLD);
  SU2_MPI::Gather(&Buffer_Send_nElem, 1, MPI_UNSIGNED_LONG, Buffer_Recv_nElem, 1, MPI_UNSIGNED_LONG, MASTER_NODE, MPI_COMM_WORLD);
#else
  MaxLocalElem = nLocalElem;
  Buffer_Recv_nElem[0] = Buffer_Send_nElem[0];
#endif
  
  nBuffer_Scalar = MaxLocalElem*NODES_PER_ELEMENT;
  
  /*--- Send and Recv buffers ---*/
  
  unsigned long *Buffer_Send_Elem = new unsigned long[nBuffer_Scalar];
  unsigned long *Buffer_Recv_Elem = NULL;
  
  unsigned short *Buffer_Send_Halo = new unsigned short[MaxLocalElem];
  unsigned short *Buffer_Recv_Halo = NULL;
  
  /*--- Prepare the receive buffers on the master node only. ---*/
  
  if (rank == MASTER_NODE) {
    Buffer_Recv_Elem = new unsigned long[size*nBuffer_Scalar];
    Buffer_Recv_Halo = new unsigned short[size*MaxLocalElem];
    if (MaxLocalElem > 0) Conn_Elem = new int[size*MaxLocalElem*NODES_PER_ELEMENT];
  }
  
  /*--- Loop over all elements in this partition and load the
   elements of the current type into the buffer to be sent to
   the master node. ---*/
  jNode = 0;
  for (iElem = 0; iElem < nLocalElem; iElem++) {
    
    /*--- Loop over all nodes in this element and load the
     connectivity into the send buffer. ---*/
    Buffer_Send_Halo[iElem] = false;
    for (iNode = 0; iNode < NODES_PER_ELEMENT; iNode++) {
      
      /*--- Store the global index values directly. ---*/
      Buffer_Send_Elem[jNode] = surfaceConn[iElem*NODES_PER_ELEMENT+iNode];
      
      /*--- Increment jNode as the counter for the buffer array. ---*/
      jNode++;
    }
  }
  
  /*--- Gather the element connectivity information. ---*/
  
#ifdef HAVE_MPI
  SU2_MPI::Gather(Buffer_Send_Elem, nBuffer_Scalar, MPI_UNSIGNED_LONG, Buffer_Recv_Elem, nBuffer_Scalar, MPI_UNSIGNED_LONG, MASTER_NODE, MPI_COMM_WORLD);
  SU2_MPI::Gather(Buffer_Send_Halo, MaxLocalElem, MPI_UNSIGNED_SHORT, Buffer_Recv_Halo, MaxLocalElem, MPI_UNSIGNED_SHORT, MASTER_NODE, MPI_COMM_WORLD);
#else
  for (iPoint = 0; iPoint < nBuffer_Scalar; iPoint++) Buffer_Recv_Elem[iPoint] = Buffer_Send_Elem[iPoint];
  for (iPoint = 0; iPoint < MaxLocalElem; iPoint++) Buffer_Recv_Halo[iPoint] = Buffer_Send_Halo[iPoint];
#endif
  
  /*--- The master node unpacks and sorts the connectivity. ---*/
  
  if (rank == MASTER_NODE) {
    
    /*---  We need to remove any duplicate elements (halo cells) that
     exist on multiple partitions. Start by initializing all elements
     to the "write" state by using a boolean array. ---*/
    
    Write_Elem = new bool[size*MaxLocalElem];
    for (iElem = 0; iElem < size*MaxLocalElem; iElem++) {
      Write_Elem[iElem] = true;
    }
    
    /*--- Remove the rind layer from the solution only if requested ---*/
    
    if (!Wrt_Halo) {
      
      /*--- Loop for flagging duplicate elements so that they are not
       included in the final connectivity list. ---*/
      
      kElem = 0;
      for (iProcessor = 0; iProcessor < size; iProcessor++) {
        for (iElem = 0; iElem < Buffer_Recv_nElem[iProcessor]; iElem++) {
          
          /*--- Check if this element was marked as a halo. ---*/
          if (Buffer_Recv_Halo[kElem+iElem])
            Write_Elem[kElem+iElem] = false;
          
        }
        kElem = (iProcessor+1)*MaxLocalElem;
      }
    }
    
    /*--- Store the unique connectivity list for this element type. ---*/
    
    jNode = 0; kNode = 0; jElem = 0; nElem_Total = 0;
    for (iProcessor = 0; iProcessor < size; iProcessor++) {
      for (iElem = 0; iElem < Buffer_Recv_nElem[iProcessor]; iElem++) {
        
        /*--- Only write the elements that were flagged for it. ---*/
        if (Write_Elem[jElem+iElem]) {
          
          /*--- Increment total count for this element type ---*/
          nElem_Total++;
          
          /*--- Get global index, then loop over each variable and store.
           Note that we are adding one to the index value because CGNS/Tecplot
           use 1-based indexing.---*/
          
          for (iNode = 0; iNode < NODES_PER_ELEMENT; iNode++) {
            Conn_Elem[kNode] = (int)Buffer_Recv_Elem[jNode+iElem*NODES_PER_ELEMENT+iNode] + 1;
            kNode++;
          }
        }
      }
      /*--- Adjust jNode to index of next proc's data in the buffers. ---*/
      jElem = (iProcessor+1)*MaxLocalElem;
      jNode = (iProcessor+1)*nBuffer_Scalar;
    }
  }
  
  /*--- Immediately release the temporary buffers. ---*/
  delete [] Buffer_Send_Elem;
  delete [] Buffer_Send_Halo;
  if (rank == MASTER_NODE) {
    delete [] Buffer_Recv_nElem;
    delete [] Buffer_Recv_Elem;
    delete [] Buffer_Recv_Halo;
    delete [] Write_Elem;
  }
  
  /*--- Store the particular global element count in the class data,
   and set the class data pointer to the connectivity array. ---*/
  
  if (rank == MASTER_NODE) {
    switch (Elem_Type) {
      case LINE:
        nGlobal_Line = nElem_Total;
        if (nGlobal_Line > 0) Conn_Line = Conn_Elem;
        break;
      case TRIANGLE:
        nGlobal_BoundTria = nElem_Total;
        if (nGlobal_BoundTria > 0) Conn_BoundTria = Conn_Elem;
        break;
      case QUADRILATERAL:
        nGlobal_BoundQuad = nElem_Total;
        if (nGlobal_BoundQuad > 0) Conn_BoundQuad = Conn_Elem;
        break;
      default:
        cout << "Error: Unrecognized element type \n";
        exit(EXIT_FAILURE); break;
    }
  }
}

void COutput::MergeSolution(CConfig *config, CGeometry *geometry, CSolver **solver, unsigned short val_iZone) {
  
  unsigned short Kind_Solver  = config->GetKind_Solver();
  unsigned short iVar = 0, jVar = 0, FirstIndex = NONE, SecondIndex = NONE, ThirdIndex = NONE;
  unsigned short nVar_First = 0, nVar_Second = 0, nVar_Third = 0;
  unsigned short iVar_GridVel = 0, iVar_PressCp = 0, iVar_Density = 0, iVar_Lam = 0, iVar_MachMean = 0,
  iVar_ViscCoeffs = 0, iVar_HeatCoeffs = 0, iVar_Sens = 0, iVar_Extra = 0, iVar_Eddy = 0, iVar_Sharp = 0,
  iVar_FEA_Vel = 0, iVar_FEA_Accel = 0, iVar_FEA_Stress = 0, iVar_FEA_Stress_3D = 0,
  iVar_FEA_Extra = 0, iVar_SensDim = 0;
  unsigned long iPoint = 0, jPoint = 0, iVertex = 0, iMarker = 0;
  su2double Gas_Constant, Mach2Vel, Mach_Motion, RefDensity, RefPressure = 0.0, factor = 0.0;
  
  su2double *Aux_Frict_x = NULL, *Aux_Frict_y = NULL, *Aux_Frict_z = NULL, *Aux_Heat = NULL, *Aux_yPlus = NULL, *Aux_Sens = NULL;
  
  unsigned short CurrentIndex;
  int *Local_Halo;
  unsigned long Buffer_Send_nPoint[1], *Buffer_Recv_nPoint = NULL;
  unsigned long nLocalPoint = 0, MaxLocalPoint = 0;
  unsigned long iGlobal_Index = 0, nBuffer_Scalar = 0;
  bool Wrt_Halo = config->GetWrt_Halo(), isPeriodic;
  
  int iProcessor;
  int rank = MASTER_NODE;
  int size = SINGLE_NODE;
  
#ifdef HAVE_MPI
  MPI_Comm_rank(MPI_COMM_WORLD, &rank);
  MPI_Comm_size(MPI_COMM_WORLD, &size);
#endif
  
  bool grid_movement  = (config->GetGrid_Movement());
  bool compressible   = (config->GetKind_Regime() == COMPRESSIBLE);
  bool incompressible = (config->GetKind_Regime() == INCOMPRESSIBLE);
  bool freesurface    = (config->GetKind_Regime() == FREESURFACE);
  bool transition     = (config->GetKind_Trans_Model() == LM);
  bool flow           = (( config->GetKind_Solver() == EULER             ) ||
                         ( config->GetKind_Solver() == NAVIER_STOKES     ) ||
                         ( config->GetKind_Solver() == RANS              ) ||
                         ( config->GetKind_Solver() == FEM_EULER         ) ||
                         ( config->GetKind_Solver() == FEM_NAVIER_STOKES ) ||
                         ( config->GetKind_Solver() == FEM_RANS          ) ||
                         ( config->GetKind_Solver() == FEM_LES           ) ||
                         ( config->GetKind_Solver() == ADJ_EULER         ) ||
                         ( config->GetKind_Solver() == ADJ_NAVIER_STOKES ) ||
                         ( config->GetKind_Solver() == ADJ_RANS          )   );
  bool fem = (config->GetKind_Solver() == FEM_ELASTICITY);
  
  unsigned short iDim;
  unsigned short nDim = geometry->GetnDim();
  su2double RefAreaCoeff = config->GetRefAreaCoeff();
  su2double Gamma = config->GetGamma();
  su2double RefVel2, *Normal, Area;
  
  /*--- Set the non-dimensionalization ---*/
  if (flow) {
    if (grid_movement) {
      Gas_Constant = config->GetGas_ConstantND();
      Mach2Vel = sqrt(Gamma*Gas_Constant*config->GetTemperature_FreeStreamND());
      Mach_Motion = config->GetMach_Motion();
      RefVel2 = (Mach_Motion*Mach2Vel)*(Mach_Motion*Mach2Vel);
    }
    else {
      RefVel2 = 0.0;
      for (iDim = 0; iDim < nDim; iDim++)
        RefVel2  += solver[FLOW_SOL]->GetVelocity_Inf(iDim)*solver[FLOW_SOL]->GetVelocity_Inf(iDim);
    }
    RefDensity  = solver[FLOW_SOL]->GetDensity_Inf();
    RefPressure = solver[FLOW_SOL]->GetPressure_Inf();
    factor = 1.0 / (0.5*RefDensity*RefAreaCoeff*RefVel2);
  }
  
  /*--- Prepare send buffers for the conservative variables. Need to
   find the total number of conservative variables and also the
   index for their particular solution container. ---*/
  
  switch (Kind_Solver) {
    case EULER : case NAVIER_STOKES: FirstIndex = FLOW_SOL; SecondIndex = NONE; ThirdIndex = NONE; break;
    case FEM_EULER : case FEM_NAVIER_STOKES: case FEM_LES: FirstIndex = FLOW_SOL; SecondIndex = NONE; ThirdIndex = NONE; break;
    case RANS : FirstIndex = FLOW_SOL; SecondIndex = TURB_SOL; if (transition) ThirdIndex=TRANS_SOL; else ThirdIndex = NONE; break;
    case FEM_RANS : FirstIndex = FLOW_SOL; SecondIndex = TURB_SOL; break;
    case POISSON_EQUATION: FirstIndex = POISSON_SOL; SecondIndex = NONE; ThirdIndex = NONE; break;
    case WAVE_EQUATION: FirstIndex = WAVE_SOL; SecondIndex = NONE; ThirdIndex = NONE; break;
    case HEAT_EQUATION: FirstIndex = HEAT_SOL; SecondIndex = NONE; ThirdIndex = NONE; break;
    case FEM_ELASTICITY: FirstIndex = FEA_SOL; SecondIndex = NONE; ThirdIndex = NONE; break;
    case ADJ_EULER : case ADJ_NAVIER_STOKES : FirstIndex = ADJFLOW_SOL; SecondIndex = NONE; ThirdIndex = NONE; break;
    case ADJ_RANS : FirstIndex = ADJFLOW_SOL; if (config->GetFrozen_Visc()) SecondIndex = NONE; else SecondIndex = ADJTURB_SOL; ThirdIndex = NONE; break;
    case DISC_ADJ_EULER: case DISC_ADJ_NAVIER_STOKES: FirstIndex = ADJFLOW_SOL; SecondIndex = NONE; ThirdIndex = NONE; break;
    case DISC_ADJ_RANS: FirstIndex = ADJFLOW_SOL; SecondIndex = ADJTURB_SOL; ThirdIndex = NONE; break;
    default: SecondIndex = NONE; ThirdIndex = NONE; break;
  }
  
  nVar_First = solver[FirstIndex]->GetnVar();
  if (SecondIndex != NONE) nVar_Second = solver[SecondIndex]->GetnVar();
  if (ThirdIndex != NONE) nVar_Third = solver[ThirdIndex]->GetnVar();
  nVar_Consv = nVar_First + nVar_Second + nVar_Third;
  nVar_Total = nVar_Consv;
  
  if (!config->GetLow_MemoryOutput()) {
    
    /*--- Add the limiters ---*/
    
    if (config->GetWrt_Limiters()) nVar_Total += nVar_Consv;
    
    /*--- Add the residuals ---*/
    
    if (config->GetWrt_Residuals()) nVar_Total += nVar_Consv;
    
    /*--- Add the grid velocity to the restart file for the unsteady adjoint ---*/
    
    if (grid_movement && !fem) {
      iVar_GridVel = nVar_Total;
      if (geometry->GetnDim() == 2) nVar_Total += 2;
      else if (geometry->GetnDim() == 3) nVar_Total += 3;
    }
    
    /*--- Add density to the restart file ---*/
    
    if ((config->GetKind_Regime() == FREESURFACE)) {
      iVar_Density = nVar_Total; nVar_Total += 1;
    }
    
    /*--- Add Pressure, Temperature, Cp, Mach to the restart file ---*/

    if (Kind_Solver == EULER     || Kind_Solver == NAVIER_STOKES     || Kind_Solver == RANS ||
        Kind_Solver == FEM_EULER || Kind_Solver == FEM_NAVIER_STOKES || Kind_Solver == FEM_RANS ||
        Kind_Solver == FEM_LES) {
      iVar_PressCp = nVar_Total; nVar_Total += 3;
      iVar_MachMean = nVar_Total; nVar_Total += 1;
    }
    
    /*--- Add Laminar Viscosity, Skin Friction, Heat Flux, & yPlus to the restart file ---*/

    if (Kind_Solver == NAVIER_STOKES     || Kind_Solver == RANS     ||
        Kind_Solver == FEM_NAVIER_STOKES || Kind_Solver == FEM_RANS || Kind_Solver == FEM_LES) {
      iVar_Lam = nVar_Total;
      nVar_Total += 1;
      iVar_ViscCoeffs = nVar_Total;
      if (geometry->GetnDim() == 2) nVar_Total += 2;
      else if (geometry->GetnDim() == 3) nVar_Total += 3;
      iVar_HeatCoeffs = nVar_Total;
      nVar_Total += 2;
    }
    
    /*--- Add Eddy Viscosity to the restart file ---*/

    if (Kind_Solver == RANS || Kind_Solver == FEM_RANS || Kind_Solver == FEM_LES) {
      iVar_Eddy = nVar_Total; nVar_Total += 1;
    }
    
    /*--- Add Sharp edges to the restart file ---*/
    
    if (config->GetWrt_SharpEdges()) {
      if (((Kind_Solver == EULER) || (Kind_Solver == NAVIER_STOKES) || (Kind_Solver == RANS)) ||
        ((Kind_Solver == FEM_EULER) || (Kind_Solver == FEM_NAVIER_STOKES) || (Kind_Solver == FEM_RANS) || (Kind_Solver == FEM_LES)))  {
        iVar_Sharp = nVar_Total; nVar_Total += 1;
      }
    }
    
    //if (Kind_Solver == POISSON_EQUATION) {
    //  iVar_EF = nVar_Total; nVar_Total += geometry->GetnDim();
    //}
    
    if (( Kind_Solver == ADJ_EULER              ) || ( Kind_Solver == ADJ_NAVIER_STOKES      ) ||
        ( Kind_Solver == ADJ_RANS               )) {
      iVar_Sens   = nVar_Total; nVar_Total += 2;
    }
    
    if (Kind_Solver == FEM_ELASTICITY)  {
      /*--- If the analysis is dynamic... ---*/
      if (config->GetDynamic_Analysis() == DYNAMIC) {
        /*--- Velocities ---*/
        iVar_FEA_Vel = nVar_Total;
        if (geometry->GetnDim() == 2) nVar_Total += 2;
        else if (geometry->GetnDim() == 3) nVar_Total += 3;
        /*--- Accelerations ---*/
        iVar_FEA_Accel = nVar_Total;
        if (geometry->GetnDim() == 2) nVar_Total += 2;
        else if (geometry->GetnDim() == 3) nVar_Total += 3;
      }
      iVar_FEA_Stress  = nVar_Total; nVar_Total += 3;
      if (geometry->GetnDim() == 3) {iVar_FEA_Stress_3D = nVar_Total; nVar_Total += 3;}
      iVar_FEA_Extra = nVar_Total; nVar_Total += 1;
    }
    
    if ((Kind_Solver == DISC_ADJ_EULER)         ||
        (Kind_Solver == DISC_ADJ_NAVIER_STOKES) ||
        (Kind_Solver == DISC_ADJ_RANS)) {
      iVar_Sens    = nVar_Total; nVar_Total += 1;
      iVar_SensDim = nVar_Total; nVar_Total += nDim;
    }
    
    if (config->GetExtraOutput()) {
      if (Kind_Solver == RANS) {
        iVar_Extra  = nVar_Total; nVar_Extra  = solver[TURB_SOL]->GetnOutputVariables(); nVar_Total += nVar_Extra;
      }
    }
    
  }
  
  Local_Halo = new int[geometry->GetnPoint()];
  for (iPoint = 0; iPoint < geometry->GetnPoint(); iPoint++)
    Local_Halo[iPoint] = !geometry->node[iPoint]->GetDomain();
  
  /*--- Search all send/recv boundaries on this partition for any periodic
   nodes that were part of the original domain. We want to recover these
   for visualization purposes. ---*/
  
  if (Wrt_Halo) {
    nLocalPoint = geometry->GetnPoint();
  } else {
    for (iMarker = 0; iMarker < config->GetnMarker_All(); iMarker++) {
      if (config->GetMarker_All_KindBC(iMarker) == SEND_RECEIVE) {
        
        /*--- Checking for less than or equal to the rank, because there may
         be some periodic halo nodes that send info to the same rank. ---*/
        
        for (iVertex = 0; iVertex < geometry->nVertex[iMarker]; iVertex++) {
          iPoint = geometry->vertex[iMarker][iVertex]->GetNode();
          isPeriodic = ((geometry->vertex[iMarker][iVertex]->GetRotation_Type() > 0) &&
                        (geometry->vertex[iMarker][iVertex]->GetRotation_Type() % 2 == 1));
          if (isPeriodic) Local_Halo[iPoint] = false;
        }
      }
    }
    
    /*--- Sum total number of nodes that belong to the domain ---*/
    
    for (iPoint = 0; iPoint < geometry->GetnPoint(); iPoint++)
      if (Local_Halo[iPoint] == false)
        nLocalPoint++;
    
  }
  Buffer_Send_nPoint[0] = nLocalPoint;
  
  /*--- Each processor sends its local number of nodes to the master. ---*/
  
  if (rank == MASTER_NODE) Buffer_Recv_nPoint = new unsigned long[size];
  
#ifdef HAVE_MPI
  SU2_MPI::Allreduce(&nLocalPoint, &MaxLocalPoint, 1, MPI_UNSIGNED_LONG, MPI_MAX, MPI_COMM_WORLD);
  SU2_MPI::Gather(&Buffer_Send_nPoint, 1, MPI_UNSIGNED_LONG, Buffer_Recv_nPoint, 1, MPI_UNSIGNED_LONG, MASTER_NODE, MPI_COMM_WORLD);
#else
  MaxLocalPoint = nLocalPoint;
  Buffer_Recv_nPoint[0] = Buffer_Send_nPoint[0];
#endif
  
  nBuffer_Scalar = MaxLocalPoint;
  
  /*--- Send and Recv buffers. ---*/
  
  su2double *Buffer_Send_Var = new su2double[MaxLocalPoint];
  su2double *Buffer_Recv_Var = NULL;
  
  su2double *Buffer_Send_Res = new su2double[MaxLocalPoint];
  su2double *Buffer_Recv_Res = NULL;
  
  su2double *Buffer_Send_Vol = new su2double[MaxLocalPoint];
  su2double *Buffer_Recv_Vol = NULL;
  
  unsigned long *Buffer_Send_GlobalIndex = new unsigned long[MaxLocalPoint];
  unsigned long *Buffer_Recv_GlobalIndex = NULL;
  
  /*--- Auxiliary vectors for surface coefficients ---*/
  
  if (((Kind_Solver == NAVIER_STOKES) || (Kind_Solver == RANS))  ||
      ((Kind_Solver == FEM_NAVIER_STOKES) || (Kind_Solver == FEM_RANS) || (Kind_Solver == FEM_LES)))  {
    Aux_Frict_x = new su2double[geometry->GetnPoint()];
    Aux_Frict_y = new su2double[geometry->GetnPoint()];
    Aux_Frict_z = new su2double[geometry->GetnPoint()];
    Aux_Heat  = new su2double[geometry->GetnPoint()];
    Aux_yPlus = new su2double[geometry->GetnPoint()];
  }
  
  if ((Kind_Solver == ADJ_EULER) ||
      (Kind_Solver == ADJ_NAVIER_STOKES) ||
      (Kind_Solver == ADJ_RANS)  ||
      (Kind_Solver == DISC_ADJ_EULER) ||
      (Kind_Solver == DISC_ADJ_NAVIER_STOKES) ||
      (Kind_Solver == DISC_ADJ_RANS)) {
    Aux_Sens = new su2double[geometry->GetnPoint()];
  }
  
  /*--- Prepare the receive buffers in the master node only. ---*/
  
  if (rank == MASTER_NODE) {
    
    Buffer_Recv_Var = new su2double[size*MaxLocalPoint];
    Buffer_Recv_Res = new su2double[size*MaxLocalPoint];
    Buffer_Recv_Vol = new su2double[size*MaxLocalPoint];
    Buffer_Recv_GlobalIndex = new unsigned long[size*MaxLocalPoint];
    
    /*--- Sum total number of nodes to be written and allocate arrays ---*/
    nGlobal_Poin = 0;
    for (iProcessor = 0; iProcessor < size; iProcessor++) {
      nGlobal_Poin += Buffer_Recv_nPoint[iProcessor];
    }
    Data = new su2double*[nVar_Total];
    for (iVar = 0; iVar < nVar_Total; iVar++) {
      Data[iVar] = new su2double[nGlobal_Poin];
    }
  }
  
  /*--- Main communication routine. Loop over each variable that has
   been requested by the user and perform the MPI comm. Temporary
   1-D buffers are used to send the solution for each variable at all
   nodes on each partition to the master node. These are then unpacked
   by the master and sorted by global index in one large n-dim. array. ---*/
  
  for (iVar = 0; iVar < nVar_Consv; iVar++) {
    
    /*--- Logic for which solution class to draw from. ---*/
    
    jVar = iVar;
    CurrentIndex = FirstIndex;
    if ((SecondIndex != NONE) && (iVar > nVar_First-1)) {
      jVar = iVar - nVar_First;
      CurrentIndex = SecondIndex;
    }
    if ((SecondIndex != NONE) && (ThirdIndex != NONE) && (iVar > (nVar_First + nVar_Second-1))) {
      jVar = iVar - nVar_First - nVar_Second;
      CurrentIndex = ThirdIndex;
    }
    
    /*--- Loop over this partition to collect the current variable ---*/
    
    jPoint = 0;
    for (iPoint = 0; iPoint < geometry->GetnPoint(); iPoint++) {
      
      /*--- Check for halos & write only if requested ---*/
      
      if (!Local_Halo[iPoint] || Wrt_Halo) {
        
        /*--- Get this variable into the temporary send buffer. ---*/
        
        Buffer_Send_Var[jPoint] = solver[CurrentIndex]->node[iPoint]->GetSolution(jVar);
        
        if (!config->GetLow_MemoryOutput()) {
          
          if (config->GetWrt_Limiters()) {
            Buffer_Send_Vol[jPoint] = solver[CurrentIndex]->node[iPoint]->GetLimiter_Primitive(jVar);
          }
          
          if (config->GetWrt_Residuals()) {
            if (!config->GetDiscrete_Adjoint()) {
              Buffer_Send_Res[jPoint] = solver[CurrentIndex]->LinSysRes.GetBlock(iPoint, jVar);
            } else {
              Buffer_Send_Res[jPoint] = solver[CurrentIndex]->node[iPoint]->GetSolution(jVar) -
              solver[CurrentIndex]->node[iPoint]->GetSolution_Old(jVar);
            }
          }
          
        }
        
        /*--- Only send/recv the volumes & global indices during the first loop ---*/
        
        if (iVar == 0) {
          Buffer_Send_GlobalIndex[jPoint] = geometry->node[iPoint]->GetGlobalIndex();
        }
        
        jPoint++;
        
      }
    }
    
    /*--- Gather the data on the master node. ---*/
    
#ifdef HAVE_MPI
    SU2_MPI::Gather(Buffer_Send_Var, nBuffer_Scalar, MPI_DOUBLE, Buffer_Recv_Var, nBuffer_Scalar, MPI_DOUBLE, MASTER_NODE, MPI_COMM_WORLD);
#else
    for (iPoint = 0; iPoint < nBuffer_Scalar; iPoint++) Buffer_Recv_Var[iPoint] = Buffer_Send_Var[iPoint];
#endif
    if (!config->GetLow_MemoryOutput()) {
      
      if (config->GetWrt_Limiters()) {
#ifdef HAVE_MPI
        SU2_MPI::Gather(Buffer_Send_Vol, nBuffer_Scalar, MPI_DOUBLE, Buffer_Recv_Vol, nBuffer_Scalar, MPI_DOUBLE, MASTER_NODE, MPI_COMM_WORLD);
#else
        for (iPoint = 0; iPoint < nBuffer_Scalar; iPoint++) Buffer_Recv_Vol[iPoint] = Buffer_Send_Vol[iPoint];
#endif
      }
      
      if (config->GetWrt_Residuals()) {
#ifdef HAVE_MPI
        SU2_MPI::Gather(Buffer_Send_Res, nBuffer_Scalar, MPI_DOUBLE, Buffer_Recv_Res, nBuffer_Scalar, MPI_DOUBLE, MASTER_NODE, MPI_COMM_WORLD);
#else
        for (iPoint = 0; iPoint < nBuffer_Scalar; iPoint++) Buffer_Recv_Res[iPoint] = Buffer_Send_Res[iPoint];
#endif
      }
      
    }
    
    if (iVar == 0) {
#ifdef HAVE_MPI
      SU2_MPI::Gather(Buffer_Send_GlobalIndex, nBuffer_Scalar, MPI_UNSIGNED_LONG, Buffer_Recv_GlobalIndex, nBuffer_Scalar, MPI_UNSIGNED_LONG, MASTER_NODE, MPI_COMM_WORLD);
#else
      for (iPoint = 0; iPoint < nBuffer_Scalar; iPoint++) Buffer_Recv_GlobalIndex[iPoint] = Buffer_Send_GlobalIndex[iPoint];
#endif
    }
    
    /*--- The master node unpacks and sorts this variable by global index ---*/
    
    if (rank == MASTER_NODE) {
      jPoint = 0;
      for (iProcessor = 0; iProcessor < size; iProcessor++) {
        for (iPoint = 0; iPoint < Buffer_Recv_nPoint[iProcessor]; iPoint++) {
          
          /*--- Get global index, then loop over each variable and store ---*/
          
          iGlobal_Index = Buffer_Recv_GlobalIndex[jPoint];
          
          Data[iVar][iGlobal_Index] = Buffer_Recv_Var[jPoint];
          
          if (!config->GetLow_MemoryOutput()) {
            
            if (config->GetWrt_Limiters()) {
              Data[iVar+nVar_Consv][iGlobal_Index] = Buffer_Recv_Vol[jPoint];
            }
            
            if (config->GetWrt_Residuals()) {
              unsigned short ExtraIndex;
              ExtraIndex = nVar_Consv;
              if (config->GetWrt_Limiters()) ExtraIndex = 2*nVar_Consv;
              Data[iVar+ExtraIndex][iGlobal_Index] = Buffer_Recv_Res[jPoint];
            }
            
          }
          
          jPoint++;
        }
        /*--- Adjust jPoint to index of next proc's data in the buffers. ---*/
        jPoint = (iProcessor+1)*nBuffer_Scalar;
      }
    }
    
  }
  
  if (!config->GetLow_MemoryOutput()) {
    
    /*--- Additional communication routine for the grid velocity. Note that
     we are reusing the same temporary buffers from above for efficiency.
     Also, in the future more routines like this could be used to write
     an arbitrary number of additional variables to the file. ---*/
    
    if (grid_movement && !fem) {
      
      /*--- Loop over this partition to collect the current variable ---*/
      
      jPoint = 0; su2double *Grid_Vel;
      for (iPoint = 0; iPoint < geometry->GetnPoint(); iPoint++) {
        
        /*--- Check for halos & write only if requested ---*/
        
        if (!Local_Halo[iPoint] || Wrt_Halo) {
          
          /*--- Load buffers with the three grid velocity components. ---*/
          
          Grid_Vel = geometry->node[iPoint]->GetGridVel();
          Buffer_Send_Var[jPoint] = Grid_Vel[0];
          Buffer_Send_Res[jPoint] = Grid_Vel[1];
          if (geometry->GetnDim() == 3) Buffer_Send_Vol[jPoint] = Grid_Vel[2];
          jPoint++;
        }
      }
      
      /*--- Gather the data on the master node. ---*/
      
#ifdef HAVE_MPI
      SU2_MPI::Gather(Buffer_Send_Var, nBuffer_Scalar, MPI_DOUBLE, Buffer_Recv_Var, nBuffer_Scalar, MPI_DOUBLE, MASTER_NODE, MPI_COMM_WORLD);
      SU2_MPI::Gather(Buffer_Send_Res, nBuffer_Scalar, MPI_DOUBLE, Buffer_Recv_Res, nBuffer_Scalar, MPI_DOUBLE, MASTER_NODE, MPI_COMM_WORLD);
      if (geometry->GetnDim() == 3) {
        SU2_MPI::Gather(Buffer_Send_Vol, nBuffer_Scalar, MPI_DOUBLE, Buffer_Recv_Vol, nBuffer_Scalar, MPI_DOUBLE, MASTER_NODE, MPI_COMM_WORLD);
      }
#else
      for (iPoint = 0; iPoint < nBuffer_Scalar; iPoint++) Buffer_Recv_Var[iPoint] = Buffer_Send_Var[iPoint];
      for (iPoint = 0; iPoint < nBuffer_Scalar; iPoint++) Buffer_Recv_Res[iPoint] = Buffer_Send_Res[iPoint];
      if (geometry->GetnDim() == 3) {
        for (iPoint = 0; iPoint < nBuffer_Scalar; iPoint++) Buffer_Recv_Vol[iPoint] = Buffer_Send_Vol[iPoint];
      }
#endif
      
      /*--- The master node unpacks and sorts this variable by global index ---*/
      
      if (rank == MASTER_NODE) {
        jPoint = 0; iVar = iVar_GridVel;
        for (iProcessor = 0; iProcessor < size; iProcessor++) {
          for (iPoint = 0; iPoint < Buffer_Recv_nPoint[iProcessor]; iPoint++) {
            
            /*--- Get global index, then loop over each variable and store ---*/
            
            iGlobal_Index = Buffer_Recv_GlobalIndex[jPoint];
            Data[iVar][iGlobal_Index]   = Buffer_Recv_Var[jPoint];
            Data[iVar+1][iGlobal_Index] = Buffer_Recv_Res[jPoint];
            if (geometry->GetnDim() == 3)
              Data[iVar+2][iGlobal_Index] = Buffer_Recv_Vol[jPoint];
            jPoint++;
          }
          
          /*--- Adjust jPoint to index of next proc's data in the buffers. ---*/
          
          jPoint = (iProcessor+1)*nBuffer_Scalar;
        }
      }
    }
    
    /*--- Communicate the Density in Free-surface problems ---*/
    
    if (config->GetKind_Regime() == FREESURFACE) {
      
      /*--- Loop over this partition to collect the current variable ---*/
      
      jPoint = 0;
      for (iPoint = 0; iPoint < geometry->GetnPoint(); iPoint++) {
        
        /*--- Check for halos & write only if requested ---*/
        
        if (!Local_Halo[iPoint] || Wrt_Halo) {
          
          /*--- Load buffers with the pressure and mach variables. ---*/
          Buffer_Send_Var[jPoint] = solver[FLOW_SOL]->node[iPoint]->GetDensityInc();
          jPoint++;
        }
      }
      
      /*--- Gather the data on the master node. ---*/
      
#ifdef HAVE_MPI
      SU2_MPI::Gather(Buffer_Send_Var, nBuffer_Scalar, MPI_DOUBLE, Buffer_Recv_Var, nBuffer_Scalar, MPI_DOUBLE, MASTER_NODE, MPI_COMM_WORLD);
#else
      for (iPoint = 0; iPoint < nBuffer_Scalar; iPoint++) Buffer_Recv_Var[iPoint] = Buffer_Send_Var[iPoint];
#endif
      
      /*--- The master node unpacks and sorts this variable by global index ---*/
      
      if (rank == MASTER_NODE) {
        jPoint = 0; iVar = iVar_Density;
        for (iProcessor = 0; iProcessor < size; iProcessor++) {
          for (iPoint = 0; iPoint < Buffer_Recv_nPoint[iProcessor]; iPoint++) {
            
            /*--- Get global index, then loop over each variable and store ---*/
            
            iGlobal_Index = Buffer_Recv_GlobalIndex[jPoint];
            Data[iVar][iGlobal_Index] = Buffer_Recv_Var[jPoint];
            jPoint++;
          }
          /*--- Adjust jPoint to index of next proc's data in the buffers. ---*/
          
          jPoint = (iProcessor+1)*nBuffer_Scalar;
        }
      }
      
    }
    
    /*--- Communicate Pressure, Cp, and Mach ---*/
    
    if (((Kind_Solver == EULER) || (Kind_Solver == NAVIER_STOKES) || (Kind_Solver == RANS)) ||
      ((Kind_Solver == FEM_EULER) || (Kind_Solver == FEM_NAVIER_STOKES) || (Kind_Solver == FEM_RANS) || (Kind_Solver == FEM_LES)))  {
      
      /*--- First, loop through the mesh in order to find and store the
       value of the coefficient of pressure at any surface nodes. They
       will be placed in an auxiliary vector and then communicated like
       all other volumetric variables. ---*/
      
      /*--- Loop over this partition to collect the current variable ---*/
      
      jPoint = 0;
      for (iPoint = 0; iPoint < geometry->GetnPoint(); iPoint++) {
        
        /*--- Check for halos & write only if requested ---*/
        
        if (!Local_Halo[iPoint] || Wrt_Halo) {
          
          /*--- Load buffers with the pressure, Cp, and mach variables. ---*/
          
          if (compressible) {
            Buffer_Send_Var[jPoint] = solver[FLOW_SOL]->node[iPoint]->GetPressure();
            Buffer_Send_Res[jPoint] = solver[FLOW_SOL]->node[iPoint]->GetTemperature();
            Buffer_Send_Vol[jPoint] = (solver[FLOW_SOL]->node[iPoint]->GetPressure() - RefPressure)*factor*RefAreaCoeff;
          }
          if (incompressible || freesurface) {
            Buffer_Send_Var[jPoint] = solver[FLOW_SOL]->node[iPoint]->GetPressureInc();
            Buffer_Send_Res[jPoint] = 0.0;
            Buffer_Send_Vol[jPoint] = (solver[FLOW_SOL]->node[iPoint]->GetPressureInc() - RefPressure)*factor*RefAreaCoeff;
          }
          jPoint++;
        }
      }
      
      /*--- Gather the data on the master node. ---*/
      
#ifdef HAVE_MPI
      SU2_MPI::Gather(Buffer_Send_Var, nBuffer_Scalar, MPI_DOUBLE, Buffer_Recv_Var, nBuffer_Scalar, MPI_DOUBLE, MASTER_NODE, MPI_COMM_WORLD);
      SU2_MPI::Gather(Buffer_Send_Res, nBuffer_Scalar, MPI_DOUBLE, Buffer_Recv_Res, nBuffer_Scalar, MPI_DOUBLE, MASTER_NODE, MPI_COMM_WORLD);
      SU2_MPI::Gather(Buffer_Send_Vol, nBuffer_Scalar, MPI_DOUBLE, Buffer_Recv_Vol, nBuffer_Scalar, MPI_DOUBLE, MASTER_NODE, MPI_COMM_WORLD);
#else
      for (iPoint = 0; iPoint < nBuffer_Scalar; iPoint++) Buffer_Recv_Var[iPoint] = Buffer_Send_Var[iPoint];
      for (iPoint = 0; iPoint < nBuffer_Scalar; iPoint++) Buffer_Recv_Res[iPoint] = Buffer_Send_Res[iPoint];
      for (iPoint = 0; iPoint < nBuffer_Scalar; iPoint++) Buffer_Recv_Vol[iPoint] = Buffer_Send_Vol[iPoint];
#endif
      
      /*--- The master node unpacks and sorts this variable by global index ---*/
      
      if (rank == MASTER_NODE) {
        jPoint = 0; iVar = iVar_PressCp;
        for (iProcessor = 0; iProcessor < size; iProcessor++) {
          for (iPoint = 0; iPoint < Buffer_Recv_nPoint[iProcessor]; iPoint++) {
            
            /*--- Get global index, then loop over each variable and store ---*/
            
            iGlobal_Index = Buffer_Recv_GlobalIndex[jPoint];
            Data[iVar][iGlobal_Index]   = Buffer_Recv_Var[jPoint];
            Data[iVar+1][iGlobal_Index] = Buffer_Recv_Res[jPoint];
            Data[iVar+2][iGlobal_Index] = Buffer_Recv_Vol[jPoint];
            jPoint++;
          }
          
          /*--- Adjust jPoint to index of next proc's data in the buffers. ---*/
          
          jPoint = (iProcessor+1)*nBuffer_Scalar;
        }
      }
    }
    
    /*--- Communicate Mach---*/
    
    if (((Kind_Solver == EULER) || (Kind_Solver == NAVIER_STOKES) || (Kind_Solver == RANS)) ||
      ((Kind_Solver == FEM_EULER) || (Kind_Solver == FEM_NAVIER_STOKES) || (Kind_Solver == FEM_RANS) || (Kind_Solver == FEM_LES)))  {
      
      /*--- Loop over this partition to collect the current variable ---*/
      
      jPoint = 0;
      for (iPoint = 0; iPoint < geometry->GetnPoint(); iPoint++) {
        
        /*--- Check for halos & write only if requested ---*/
        
        if (!Local_Halo[iPoint] || Wrt_Halo) {
          
          /*--- Load buffers with the temperature and laminar viscosity variables. ---*/
          
          if (compressible) {
            Buffer_Send_Var[jPoint] = sqrt(solver[FLOW_SOL]->node[iPoint]->GetVelocity2())/
            solver[FLOW_SOL]->node[iPoint]->GetSoundSpeed();
          }
          if (incompressible || freesurface) {
            Buffer_Send_Var[jPoint] = sqrt(solver[FLOW_SOL]->node[iPoint]->GetVelocity2())*config->GetVelocity_Ref()/
            sqrt(config->GetBulk_Modulus()/(solver[FLOW_SOL]->node[iPoint]->GetDensityInc()*config->GetDensity_Ref()));
          }
          jPoint++;
        }
      }
      
      /*--- Gather the data on the master node. ---*/
      
#ifdef HAVE_MPI
      SU2_MPI::Gather(Buffer_Send_Var, nBuffer_Scalar, MPI_DOUBLE, Buffer_Recv_Var, nBuffer_Scalar, MPI_DOUBLE, MASTER_NODE, MPI_COMM_WORLD);
#else
      for (iPoint = 0; iPoint < nBuffer_Scalar; iPoint++) Buffer_Recv_Var[iPoint] = Buffer_Send_Var[iPoint];
#endif
      
      /*--- The master node unpacks and sorts this variable by global index ---*/
      
      if (rank == MASTER_NODE) {
        jPoint = 0; iVar = iVar_MachMean;
        for (iProcessor = 0; iProcessor < size; iProcessor++) {
          for (iPoint = 0; iPoint < Buffer_Recv_nPoint[iProcessor]; iPoint++) {
            
            /*--- Get global index, then loop over each variable and store ---*/
            
            iGlobal_Index = Buffer_Recv_GlobalIndex[jPoint];
            Data[iVar][iGlobal_Index]   = Buffer_Recv_Var[jPoint];
            jPoint++;
          }
          
          /*--- Adjust jPoint to index of next proc's data in the buffers. ---*/
          
          jPoint = (iProcessor+1)*nBuffer_Scalar;
        }
      }
    }
    
    /*--- Laminar Viscosity ---*/
    
    if (((Kind_Solver == NAVIER_STOKES) || (Kind_Solver == RANS)) ||
      ((Kind_Solver == FEM_NAVIER_STOKES) || (Kind_Solver == FEM_RANS) || (Kind_Solver == FEM_LES)))  {
      
      /*--- Loop over this partition to collect the current variable ---*/
      
      jPoint = 0;
      for (iPoint = 0; iPoint < geometry->GetnPoint(); iPoint++) {
        
        /*--- Check for halos & write only if requested ---*/
        
        if (!Local_Halo[iPoint] || Wrt_Halo) {
          
          /*--- Load buffers with the temperature and laminar viscosity variables. ---*/
          
          if (compressible) {
            Buffer_Send_Res[jPoint] = solver[FLOW_SOL]->node[iPoint]->GetLaminarViscosity();
          }
          if (incompressible || freesurface) {
            Buffer_Send_Res[jPoint] = solver[FLOW_SOL]->node[iPoint]->GetLaminarViscosityInc();
          }
          jPoint++;
        }
      }
      
      /*--- Gather the data on the master node. ---*/
      
#ifdef HAVE_MPI
      SU2_MPI::Gather(Buffer_Send_Res, nBuffer_Scalar, MPI_DOUBLE, Buffer_Recv_Res, nBuffer_Scalar, MPI_DOUBLE, MASTER_NODE, MPI_COMM_WORLD);
#else
      for (iPoint = 0; iPoint < nBuffer_Scalar; iPoint++) Buffer_Recv_Res[iPoint] = Buffer_Send_Res[iPoint];
#endif
      
      /*--- The master node unpacks and sorts this variable by global index ---*/
      
      if (rank == MASTER_NODE) {
        jPoint = 0; iVar = iVar_Lam;
        for (iProcessor = 0; iProcessor < size; iProcessor++) {
          for (iPoint = 0; iPoint < Buffer_Recv_nPoint[iProcessor]; iPoint++) {
            
            /*--- Get global index, then loop over each variable and store ---*/
            
            iGlobal_Index = Buffer_Recv_GlobalIndex[jPoint];
            Data[iVar][iGlobal_Index] = Buffer_Recv_Res[jPoint];
            jPoint++;
          }
          
          /*--- Adjust jPoint to index of next proc's data in the buffers. ---*/
          
          jPoint = (iProcessor+1)*nBuffer_Scalar;
        }
      }
      
      /*--- Communicate skin friction ---*/
      
      /*--- First, loop through the mesh in order to find and store the
       value of the viscous coefficients at any surface nodes. They
       will be placed in an auxiliary vector and then communicated like
       all other volumetric variables. ---*/
      
      for (iPoint = 0; iPoint < geometry->GetnPoint(); iPoint++) {
        Aux_Frict_x[iPoint] = 0.0;
        Aux_Frict_y[iPoint] = 0.0;
        Aux_Frict_z[iPoint] = 0.0;
      }
      for (iMarker = 0; iMarker < config->GetnMarker_All(); iMarker++)
        if (config->GetMarker_All_Plotting(iMarker) == YES) {
          for (iVertex = 0; iVertex < geometry->nVertex[iMarker]; iVertex++) {
            iPoint = geometry->vertex[iMarker][iVertex]->GetNode();
            Aux_Frict_x[iPoint] = solver[FLOW_SOL]->GetCSkinFriction(iMarker, iVertex, 0);
            Aux_Frict_y[iPoint] = solver[FLOW_SOL]->GetCSkinFriction(iMarker, iVertex, 1);
            if (geometry->GetnDim() == 3) Aux_Frict_z[iPoint] = solver[FLOW_SOL]->GetCSkinFriction(iMarker, iVertex, 2);
          }
        }
      
      /*--- Loop over this partition to collect the current variable ---*/
      
      jPoint = 0;
      for (iPoint = 0; iPoint < geometry->GetnPoint(); iPoint++) {
        
        /*--- Check for halos & write only if requested ---*/
        
        if (!Local_Halo[iPoint] || Wrt_Halo) {
          
          /*--- Load buffers with the three grid velocity components. ---*/
          
          Buffer_Send_Var[jPoint] = Aux_Frict_x[iPoint];
          Buffer_Send_Res[jPoint] = Aux_Frict_y[iPoint];
          if (geometry->GetnDim() == 3)
            Buffer_Send_Vol[jPoint] = Aux_Frict_z[iPoint];
          jPoint++;
        }
      }
      
      /*--- Gather the data on the master node. ---*/
      
#ifdef HAVE_MPI
      SU2_MPI::Gather(Buffer_Send_Var, nBuffer_Scalar, MPI_DOUBLE, Buffer_Recv_Var, nBuffer_Scalar, MPI_DOUBLE, MASTER_NODE, MPI_COMM_WORLD);
      SU2_MPI::Gather(Buffer_Send_Res, nBuffer_Scalar, MPI_DOUBLE, Buffer_Recv_Res, nBuffer_Scalar, MPI_DOUBLE, MASTER_NODE, MPI_COMM_WORLD);
      if (geometry->GetnDim() == 3) {
        SU2_MPI::Gather(Buffer_Send_Vol, nBuffer_Scalar, MPI_DOUBLE, Buffer_Recv_Vol, nBuffer_Scalar, MPI_DOUBLE, MASTER_NODE, MPI_COMM_WORLD);
      }
#else
      for (iPoint = 0; iPoint < nBuffer_Scalar; iPoint++)
        Buffer_Recv_Var[iPoint] = Buffer_Send_Var[iPoint];
      for (iPoint = 0; iPoint < nBuffer_Scalar; iPoint++)
        Buffer_Recv_Res[iPoint] = Buffer_Send_Res[iPoint];
      if (geometry->GetnDim() == 3) {
        for (iPoint = 0; iPoint < nBuffer_Scalar; iPoint++)
          Buffer_Recv_Vol[iPoint] = Buffer_Send_Vol[iPoint];
      }
#endif
      
      /*--- The master node unpacks and sorts this variable by global index ---*/
      
      if (rank == MASTER_NODE) {
        jPoint = 0;
        iVar = iVar_ViscCoeffs;
        for (iProcessor = 0; iProcessor < size; iProcessor++) {
          for (iPoint = 0; iPoint < Buffer_Recv_nPoint[iProcessor]; iPoint++) {
            
            /*--- Get global index, then loop over each variable and store ---*/
            
            iGlobal_Index = Buffer_Recv_GlobalIndex[jPoint];
            Data[iVar][iGlobal_Index] = Buffer_Recv_Var[jPoint];
            Data[iVar + 1][iGlobal_Index] = Buffer_Recv_Res[jPoint];
            if (geometry->GetnDim() == 3)
              Data[iVar + 2][iGlobal_Index] = Buffer_Recv_Vol[jPoint];
            jPoint++;
          }
          
          /*--- Adjust jPoint to index of next proc's data in the buffers. ---*/
          
          jPoint = (iProcessor + 1) * nBuffer_Scalar;
        }
      }
      
      /*--- Communicate heat transfer, y+ ---*/
      
      /*--- First, loop through the mesh in order to find and store the
       value of the viscous coefficients at any surface nodes. They
       will be placed in an auxiliary vector and then communicated like
       all other volumetric variables. ---*/
      
      for (iPoint = 0; iPoint < geometry->GetnPoint(); iPoint++) {
        Aux_Heat[iPoint] = 0.0;
        Aux_yPlus[iPoint] = 0.0;
      }
      for (iMarker = 0; iMarker < config->GetnMarker_All(); iMarker++)
        if (config->GetMarker_All_Plotting(iMarker) == YES) {
          for (iVertex = 0; iVertex < geometry->nVertex[iMarker]; iVertex++) {
            iPoint = geometry->vertex[iMarker][iVertex]->GetNode();
            Aux_Heat[iPoint] = solver[FLOW_SOL]->GetHeatFlux(iMarker, iVertex);
            Aux_yPlus[iPoint] = solver[FLOW_SOL]->GetYPlus(iMarker, iVertex);
          }
        }
      
      /*--- Loop over this partition to collect the current variable ---*/
      
      jPoint = 0;
      for (iPoint = 0; iPoint < geometry->GetnPoint(); iPoint++) {
        
        /*--- Check for halos & write only if requested ---*/
        
        if (!Local_Halo[iPoint] || Wrt_Halo) {
          
          /*--- Load buffers with the skin friction, heat transfer, y+ variables. ---*/
          
          if (compressible) {
            Buffer_Send_Res[jPoint] = Aux_Heat[iPoint];
            Buffer_Send_Vol[jPoint] = Aux_yPlus[iPoint];
          }
          if (incompressible || freesurface) {
            Buffer_Send_Res[jPoint] = Aux_Heat[iPoint];
            Buffer_Send_Vol[jPoint] = Aux_yPlus[iPoint];
          }
          jPoint++;
        }
      }
      
      /*--- Gather the data on the master node. ---*/
      
#ifdef HAVE_MPI
      SU2_MPI::Gather(Buffer_Send_Res, nBuffer_Scalar, MPI_DOUBLE, Buffer_Recv_Res, nBuffer_Scalar, MPI_DOUBLE, MASTER_NODE, MPI_COMM_WORLD);
      SU2_MPI::Gather(Buffer_Send_Vol, nBuffer_Scalar, MPI_DOUBLE, Buffer_Recv_Vol, nBuffer_Scalar, MPI_DOUBLE, MASTER_NODE, MPI_COMM_WORLD);
#else
      for (iPoint = 0; iPoint < nBuffer_Scalar; iPoint++)
        Buffer_Recv_Res[iPoint] = Buffer_Send_Res[iPoint];
      for (iPoint = 0; iPoint < nBuffer_Scalar; iPoint++)
        Buffer_Recv_Vol[iPoint] = Buffer_Send_Vol[iPoint];
#endif
      
      /*--- The master node unpacks and sorts this variable by global index ---*/
      
      if (rank == MASTER_NODE) {
        jPoint = 0;
        iVar = iVar_HeatCoeffs;

        for (iProcessor = 0; iProcessor < size; iProcessor++) {
          for (iPoint = 0; iPoint < Buffer_Recv_nPoint[iProcessor]; iPoint++) {
            
            /*--- Get global index, then loop over each variable and store ---*/
            
            iGlobal_Index = Buffer_Recv_GlobalIndex[jPoint];
            Data[iVar + 0][iGlobal_Index] = Buffer_Recv_Res[jPoint];
            Data[iVar + 1][iGlobal_Index] = Buffer_Recv_Vol[jPoint];
            jPoint++;
          }
          
          /*--- Adjust jPoint to index of next proc's data in the buffers. ---*/
          
          jPoint = (iProcessor + 1) * nBuffer_Scalar;
        }
      }
    }
    
    
    /*--- Communicate the Eddy Viscosity ---*/
    
    if (Kind_Solver == RANS || Kind_Solver == FEM_RANS || Kind_Solver == FEM_LES) {
      
      /*--- Loop over this partition to collect the current variable ---*/
      
      jPoint = 0;
      for (iPoint = 0; iPoint < geometry->GetnPoint(); iPoint++) {
        
        /*--- Check for halos & write only if requested ---*/
        
        if (!Local_Halo[iPoint] || Wrt_Halo) {
          
          /*--- Load buffers with the pressure and mach variables. ---*/
          
          if (compressible) {
            Buffer_Send_Var[jPoint] = solver[FLOW_SOL]->node[iPoint]->GetEddyViscosity();
          }
          if (incompressible || freesurface) {
            Buffer_Send_Var[jPoint] = solver[FLOW_SOL]->node[iPoint]->GetEddyViscosityInc();
          }
          jPoint++;
        }
      }
      
      /*--- Gather the data on the master node. ---*/
      
#ifdef HAVE_MPI
      SU2_MPI::Gather(Buffer_Send_Var, nBuffer_Scalar, MPI_DOUBLE, Buffer_Recv_Var, nBuffer_Scalar, MPI_DOUBLE, MASTER_NODE, MPI_COMM_WORLD);
#else
      for (iPoint = 0; iPoint < nBuffer_Scalar; iPoint++) Buffer_Recv_Var[iPoint] = Buffer_Send_Var[iPoint];
#endif
      
      /*--- The master node unpacks and sorts this variable by global index ---*/
      
      if (rank == MASTER_NODE) {
        jPoint = 0; iVar = iVar_Eddy;
        for (iProcessor = 0; iProcessor < size; iProcessor++) {
          for (iPoint = 0; iPoint < Buffer_Recv_nPoint[iProcessor]; iPoint++) {
            
            /*--- Get global index, then loop over each variable and store ---*/
            
            iGlobal_Index = Buffer_Recv_GlobalIndex[jPoint];
            Data[iVar][iGlobal_Index] = Buffer_Recv_Var[jPoint];
            jPoint++;
          }
          
          /*--- Adjust jPoint to index of next proc's data in the buffers. ---*/
          
          jPoint = (iProcessor+1)*nBuffer_Scalar;
        }
      }
      
    }
    
    /*--- Communicate the Sharp Edges ---*/
    
    if (config->GetWrt_SharpEdges()) {
      
      if (((Kind_Solver == EULER) || (Kind_Solver == NAVIER_STOKES) || (Kind_Solver == RANS)) ||
        ((Kind_Solver == FEM_EULER) || (Kind_Solver == FEM_NAVIER_STOKES) || (Kind_Solver == FEM_RANS) || (Kind_Solver == FEM_LES)))  {
        
        /*--- Loop over this partition to collect the current variable ---*/
        jPoint = 0;
        for (iPoint = 0; iPoint < geometry->GetnPoint(); iPoint++) {
          
          /*--- Check for halos & write only if requested ---*/
          
          if (!Local_Halo[iPoint] || Wrt_Halo) {
            
            /*--- Load buffers with the pressure and mach variables. ---*/
            
            Buffer_Send_Var[jPoint] = geometry->node[iPoint]->GetSharpEdge_Distance();
            jPoint++;
          }
        }
        
        /*--- Gather the data on the master node. ---*/
        
#ifdef HAVE_MPI
        SU2_MPI::Gather(Buffer_Send_Var, nBuffer_Scalar, MPI_DOUBLE, Buffer_Recv_Var, nBuffer_Scalar, MPI_DOUBLE, MASTER_NODE, MPI_COMM_WORLD);
#else
        for (iPoint = 0; iPoint < nBuffer_Scalar; iPoint++) Buffer_Recv_Var[iPoint] = Buffer_Send_Var[iPoint];
#endif
        
        /*--- The master node unpacks and sorts this variable by global index ---*/
        
        if (rank == MASTER_NODE) {
          jPoint = 0; iVar = iVar_Sharp;
          for (iProcessor = 0; iProcessor < size; iProcessor++) {
            for (iPoint = 0; iPoint < Buffer_Recv_nPoint[iProcessor]; iPoint++) {
              
              /*--- Get global index, then loop over each variable and store ---*/
              
              iGlobal_Index = Buffer_Recv_GlobalIndex[jPoint];
              Data[iVar][iGlobal_Index] = Buffer_Recv_Var[jPoint];
              jPoint++;
            }
            
            /*--- Adjust jPoint to index of next proc's data in the buffers. ---*/
            
            jPoint = (iProcessor+1)*nBuffer_Scalar;
          }
        }
      }
    }
    
    /*--- Communicate the surface sensitivity ---*/
    
    if ((Kind_Solver == ADJ_EULER)         ||
        (Kind_Solver == ADJ_NAVIER_STOKES) ||
        (Kind_Solver == ADJ_RANS)          ||
        (Kind_Solver == DISC_ADJ_EULER)    ||
        (Kind_Solver == DISC_ADJ_NAVIER_STOKES) ||
        (Kind_Solver == DISC_ADJ_RANS)) {
      
      /*--- First, loop through the mesh in order to find and store the
       value of the surface sensitivity at any surface nodes. They
       will be placed in an auxiliary vector and then communicated like
       all other volumetric variables. ---*/
      
      for (iPoint = 0; iPoint < geometry->GetnPoint(); iPoint++) Aux_Sens[iPoint] = 0.0;
      for (iMarker = 0; iMarker < config->GetnMarker_All(); iMarker++)
        if (config->GetMarker_All_Plotting(iMarker) == YES) {
          for (iVertex = 0; iVertex < geometry->nVertex[iMarker]; iVertex++) {
            iPoint = geometry->vertex[iMarker][iVertex]->GetNode();
            Normal = geometry->vertex[iMarker][iVertex]->GetNormal();
            Area = 0.0;
            for (iDim = 0; iDim < nDim; iDim++) Area += Normal[iDim]*Normal[iDim];
            Area = sqrt (Area);
            Aux_Sens[iPoint] = solver[ADJFLOW_SOL]->GetCSensitivity(iMarker, iVertex)/Area;
          }
        }
      
      /*--- Loop over this partition to collect the current variable ---*/
      
      jPoint = 0;
      for (iPoint = 0; iPoint < geometry->GetnPoint(); iPoint++) {
        
        /*--- Check for halos & write only if requested ---*/
        
        if (!Local_Halo[iPoint] || Wrt_Halo) {
          
          /*--- Load buffers with the skin friction, heat transfer, y+ variables. ---*/
          
          Buffer_Send_Var[jPoint] = Aux_Sens[iPoint];
          if ((config->GetKind_ConvNumScheme() == SPACE_CENTERED) && (!config->GetDiscrete_Adjoint()))
            Buffer_Send_Res[jPoint] = solver[ADJFLOW_SOL]->node[iPoint]->GetSensor(iPoint);
          if ((config->GetKind_ConvNumScheme() == SPACE_UPWIND) && (!config->GetDiscrete_Adjoint()))
            Buffer_Send_Res[jPoint] = solver[ADJFLOW_SOL]->node[iPoint]->GetLimiter(0);
          
          jPoint++;
        }
      }
      
      /*--- Gather the data on the master node. ---*/
      
#ifdef HAVE_MPI
      SU2_MPI::Gather(Buffer_Send_Var, nBuffer_Scalar, MPI_DOUBLE, Buffer_Recv_Var, nBuffer_Scalar, MPI_DOUBLE, MASTER_NODE, MPI_COMM_WORLD);
      if (!config->GetDiscrete_Adjoint())
        SU2_MPI::Gather(Buffer_Send_Res, nBuffer_Scalar, MPI_DOUBLE, Buffer_Recv_Res, nBuffer_Scalar, MPI_DOUBLE, MASTER_NODE, MPI_COMM_WORLD);
#else
      for (iPoint = 0; iPoint < nBuffer_Scalar; iPoint++) Buffer_Recv_Var[iPoint] = Buffer_Send_Var[iPoint];
      if (!config->GetDiscrete_Adjoint())
        for (iPoint = 0; iPoint < nBuffer_Scalar; iPoint++) Buffer_Recv_Res[iPoint] = Buffer_Send_Res[iPoint];
#endif
      
      /*--- The master node unpacks and sorts this variable by global index ---*/
      
      if (rank == MASTER_NODE) {
        jPoint = 0; iVar = iVar_Sens;
        for (iProcessor = 0; iProcessor < size; iProcessor++) {
          for (iPoint = 0; iPoint < Buffer_Recv_nPoint[iProcessor]; iPoint++) {
            
            /*--- Get global index, then loop over each variable and store ---*/
            
            iGlobal_Index = Buffer_Recv_GlobalIndex[jPoint];
            Data[iVar+0][iGlobal_Index] = Buffer_Recv_Var[jPoint];
            if (!config->GetDiscrete_Adjoint())
              Data[iVar+1][iGlobal_Index] = Buffer_Recv_Res[jPoint];
            jPoint++;
          }
          
          /*--- Adjust jPoint to index of next proc's data in the buffers. ---*/
          
          jPoint = (iProcessor+1)*nBuffer_Scalar;
        }
      }
    }
    
    if ((Kind_Solver == DISC_ADJ_EULER)    ||
        (Kind_Solver == DISC_ADJ_NAVIER_STOKES) ||
        (Kind_Solver == DISC_ADJ_RANS)) {
      /*--- Loop over this partition to collect the current variable ---*/
      
      jPoint = 0;
      for (iPoint = 0; iPoint < geometry->GetnPoint(); iPoint++) {
        
        /*--- Check for halos & write only if requested ---*/
        
        if (!Local_Halo[iPoint] || Wrt_Halo) {
          
          /*--- Load buffers with the skin friction, heat transfer, y+ variables. ---*/
          
          Buffer_Send_Var[jPoint] = solver[ADJFLOW_SOL]->node[iPoint]->GetSensitivity(0);
          Buffer_Send_Res[jPoint] = solver[ADJFLOW_SOL]->node[iPoint]->GetSensitivity(1);
          if (nDim == 3)
            Buffer_Send_Vol[jPoint] = solver[ADJFLOW_SOL]->node[iPoint]->GetSensitivity(2);
          jPoint++;
        }
      }
      
      /*--- Gather the data on the master node. ---*/
      
#ifdef HAVE_MPI
      SU2_MPI::Gather(Buffer_Send_Var, nBuffer_Scalar, MPI_DOUBLE, Buffer_Recv_Var, nBuffer_Scalar, MPI_DOUBLE, MASTER_NODE, MPI_COMM_WORLD);
      SU2_MPI::Gather(Buffer_Send_Res, nBuffer_Scalar, MPI_DOUBLE, Buffer_Recv_Res, nBuffer_Scalar, MPI_DOUBLE, MASTER_NODE, MPI_COMM_WORLD);
      if (nDim == 3)
        SU2_MPI::Gather(Buffer_Send_Vol, nBuffer_Scalar, MPI_DOUBLE, Buffer_Recv_Vol, nBuffer_Scalar, MPI_DOUBLE, MASTER_NODE, MPI_COMM_WORLD);
#else
      for (iPoint = 0; iPoint < nBuffer_Scalar; iPoint++) Buffer_Recv_Var[iPoint] = Buffer_Send_Var[iPoint];
      for (iPoint = 0; iPoint < nBuffer_Scalar; iPoint++) Buffer_Recv_Res[iPoint] = Buffer_Send_Res[iPoint];
      if (nDim == 3)
        for (iPoint = 0; iPoint < nBuffer_Scalar; iPoint++) Buffer_Recv_Vol[iPoint] = Buffer_Send_Vol[iPoint];
#endif
      
      /*--- The master node unpacks and sorts this variable by global index ---*/
      
      if (rank == MASTER_NODE) {
        jPoint = 0; iVar = iVar_SensDim;
        for (iProcessor = 0; iProcessor < size; iProcessor++) {
          for (iPoint = 0; iPoint < Buffer_Recv_nPoint[iProcessor]; iPoint++) {
            
            /*--- Get global index, then loop over each variable and store ---*/
            
            iGlobal_Index = Buffer_Recv_GlobalIndex[jPoint];
            Data[iVar+0][iGlobal_Index] = Buffer_Recv_Var[jPoint];
            Data[iVar+1][iGlobal_Index] = Buffer_Recv_Res[jPoint];
            if (nDim == 3)
              Data[iVar+2][iGlobal_Index] = Buffer_Recv_Vol[jPoint];
            jPoint++;
          }
          
          /*--- Adjust jPoint to index of next proc's data in the buffers. ---*/
          
          jPoint = (iProcessor+1)*nBuffer_Scalar;
        }
      }
    }
    
    
    /*--- Communicate the Velocities for dynamic FEM problem ---*/
    
    if ((Kind_Solver == FEM_ELASTICITY) && (config->GetDynamic_Analysis() == DYNAMIC)) {
      
      /*--- Loop over this partition to collect the current variable ---*/
      
      jPoint = 0; su2double *Node_Vel;
      for (iPoint = 0; iPoint < geometry->GetnPoint(); iPoint++) {
        
        /*--- Check for halos & write only if requested ---*/
        
        if (!Local_Halo[iPoint] || Wrt_Halo) {
          
          /*--- Load buffers with the three grid velocity components. ---*/
          
          Node_Vel = solver[FEA_SOL]->node[iPoint]->GetSolution_Vel();
          Buffer_Send_Var[jPoint] = Node_Vel[0];
          Buffer_Send_Res[jPoint] = Node_Vel[1];
          if (geometry->GetnDim() == 3) Buffer_Send_Vol[jPoint] = Node_Vel[2];
          jPoint++;
        }
      }
      
      /*--- Gather the data on the master node. ---*/
      
#ifdef HAVE_MPI
      SU2_MPI::Gather(Buffer_Send_Var, nBuffer_Scalar, MPI_DOUBLE, Buffer_Recv_Var, nBuffer_Scalar, MPI_DOUBLE, MASTER_NODE, MPI_COMM_WORLD);
      SU2_MPI::Gather(Buffer_Send_Res, nBuffer_Scalar, MPI_DOUBLE, Buffer_Recv_Res, nBuffer_Scalar, MPI_DOUBLE, MASTER_NODE, MPI_COMM_WORLD);
      if (geometry->GetnDim() == 3) {
        SU2_MPI::Gather(Buffer_Send_Vol, nBuffer_Scalar, MPI_DOUBLE, Buffer_Recv_Vol, nBuffer_Scalar, MPI_DOUBLE, MASTER_NODE, MPI_COMM_WORLD);
      }
#else
      for (iPoint = 0; iPoint < nBuffer_Scalar; iPoint++) Buffer_Recv_Var[iPoint] = Buffer_Send_Var[iPoint];
      for (iPoint = 0; iPoint < nBuffer_Scalar; iPoint++) Buffer_Recv_Res[iPoint] = Buffer_Send_Res[iPoint];
      if (geometry->GetnDim() == 3) {
        for (iPoint = 0; iPoint < nBuffer_Scalar; iPoint++) Buffer_Recv_Vol[iPoint] = Buffer_Send_Vol[iPoint];
      }
#endif
      
      /*--- The master node unpacks and sorts this variable by global index ---*/
      
      if (rank == MASTER_NODE) {
        jPoint = 0; iVar = iVar_FEA_Vel;
        for (iProcessor = 0; iProcessor < size; iProcessor++) {
          for (iPoint = 0; iPoint < Buffer_Recv_nPoint[iProcessor]; iPoint++) {
            
            /*--- Get global index, then loop over each variable and store ---*/
            
            iGlobal_Index = Buffer_Recv_GlobalIndex[jPoint];
            Data[iVar][iGlobal_Index]   = Buffer_Recv_Var[jPoint];
            Data[iVar+1][iGlobal_Index] = Buffer_Recv_Res[jPoint];
            if (geometry->GetnDim() == 3)
              Data[iVar+2][iGlobal_Index] = Buffer_Recv_Vol[jPoint];
            jPoint++;
          }
          
          /*--- Adjust jPoint to index of next proc's data in the buffers. ---*/
          
          jPoint = (iProcessor+1)*nBuffer_Scalar;
        }
      }
    }
    
    /*--- Communicate the Accelerations for dynamic FEM problem ---*/
    
    if ((Kind_Solver == FEM_ELASTICITY) && (config->GetDynamic_Analysis() == DYNAMIC)) {
      
      /*--- Loop over this partition to collect the current variable ---*/
      
      jPoint = 0; su2double *Node_Accel;
      for (iPoint = 0; iPoint < geometry->GetnPoint(); iPoint++) {
        
        /*--- Check for halos & write only if requested ---*/
        
        if (!Local_Halo[iPoint] || Wrt_Halo) {
          
          /*--- Load buffers with the three grid velocity components. ---*/
          
          Node_Accel = solver[FEA_SOL]->node[iPoint]->GetSolution_Accel();
          Buffer_Send_Var[jPoint] = Node_Accel[0];
          Buffer_Send_Res[jPoint] = Node_Accel[1];
          if (geometry->GetnDim() == 3) Buffer_Send_Vol[jPoint] = Node_Accel[2];
          jPoint++;
        }
      }
      
      /*--- Gather the data on the master node. ---*/
      
#ifdef HAVE_MPI
      SU2_MPI::Gather(Buffer_Send_Var, nBuffer_Scalar, MPI_DOUBLE, Buffer_Recv_Var, nBuffer_Scalar, MPI_DOUBLE, MASTER_NODE, MPI_COMM_WORLD);
      SU2_MPI::Gather(Buffer_Send_Res, nBuffer_Scalar, MPI_DOUBLE, Buffer_Recv_Res, nBuffer_Scalar, MPI_DOUBLE, MASTER_NODE, MPI_COMM_WORLD);
      if (geometry->GetnDim() == 3) {
        SU2_MPI::Gather(Buffer_Send_Vol, nBuffer_Scalar, MPI_DOUBLE, Buffer_Recv_Vol, nBuffer_Scalar, MPI_DOUBLE, MASTER_NODE, MPI_COMM_WORLD);
      }
#else
      for (iPoint = 0; iPoint < nBuffer_Scalar; iPoint++) Buffer_Recv_Var[iPoint] = Buffer_Send_Var[iPoint];
      for (iPoint = 0; iPoint < nBuffer_Scalar; iPoint++) Buffer_Recv_Res[iPoint] = Buffer_Send_Res[iPoint];
      if (geometry->GetnDim() == 3) {
        for (iPoint = 0; iPoint < nBuffer_Scalar; iPoint++) Buffer_Recv_Vol[iPoint] = Buffer_Send_Vol[iPoint];
      }
#endif
      
      /*--- The master node unpacks and sorts this variable by global index ---*/
      
      if (rank == MASTER_NODE) {
        jPoint = 0; iVar = iVar_FEA_Accel;
        for (iProcessor = 0; iProcessor < size; iProcessor++) {
          for (iPoint = 0; iPoint < Buffer_Recv_nPoint[iProcessor]; iPoint++) {
            
            /*--- Get global index, then loop over each variable and store ---*/
            
            iGlobal_Index = Buffer_Recv_GlobalIndex[jPoint];
            Data[iVar][iGlobal_Index]   = Buffer_Recv_Var[jPoint];
            Data[iVar+1][iGlobal_Index] = Buffer_Recv_Res[jPoint];
            if (geometry->GetnDim() == 3)
              Data[iVar+2][iGlobal_Index] = Buffer_Recv_Vol[jPoint];
            jPoint++;
          }
          
          /*--- Adjust jPoint to index of next proc's data in the buffers. ---*/
          
          jPoint = (iProcessor+1)*nBuffer_Scalar;
        }
      }
    }

    /*--- Communicate the FEM elasticity stresses (2D) - New elasticity solver---*/
    
    if (Kind_Solver == FEM_ELASTICITY) {
      
      /*--- Loop over this partition to collect the current variable ---*/
      
      jPoint = 0; su2double *Stress;
      for (iPoint = 0; iPoint < geometry->GetnPoint(); iPoint++) {
        
        /*--- Check for halos & write only if requested ---*/
        
        if (!Local_Halo[iPoint] || Wrt_Halo) {
          
          /*--- Load buffers with the three grid velocity components. ---*/
          
          Stress = solver[FEA_SOL]->node[iPoint]->GetStress_FEM();
          /*--- Sigma xx ---*/
          Buffer_Send_Var[jPoint] = Stress[0];
          /*--- Sigma yy ---*/
          Buffer_Send_Res[jPoint] = Stress[1];
          /*--- Sigma xy ---*/
          Buffer_Send_Vol[jPoint] = Stress[2];
          jPoint++;
        }
      }
      
      /*--- Gather the data on the master node. ---*/
      
#ifdef HAVE_MPI
      SU2_MPI::Gather(Buffer_Send_Var, nBuffer_Scalar, MPI_DOUBLE, Buffer_Recv_Var, nBuffer_Scalar, MPI_DOUBLE, MASTER_NODE, MPI_COMM_WORLD);
      SU2_MPI::Gather(Buffer_Send_Res, nBuffer_Scalar, MPI_DOUBLE, Buffer_Recv_Res, nBuffer_Scalar, MPI_DOUBLE, MASTER_NODE, MPI_COMM_WORLD);
      SU2_MPI::Gather(Buffer_Send_Vol, nBuffer_Scalar, MPI_DOUBLE, Buffer_Recv_Vol, nBuffer_Scalar, MPI_DOUBLE, MASTER_NODE, MPI_COMM_WORLD);
#else
      for (iPoint = 0; iPoint < nBuffer_Scalar; iPoint++) Buffer_Recv_Var[iPoint] = Buffer_Send_Var[iPoint];
      for (iPoint = 0; iPoint < nBuffer_Scalar; iPoint++) Buffer_Recv_Res[iPoint] = Buffer_Send_Res[iPoint];
      for (iPoint = 0; iPoint < nBuffer_Scalar; iPoint++) Buffer_Recv_Vol[iPoint] = Buffer_Send_Vol[iPoint];
#endif
      
      /*--- The master node unpacks and sorts this variable by global index ---*/
      
      if (rank == MASTER_NODE) {
        jPoint = 0; iVar = iVar_FEA_Stress;
        for (iProcessor = 0; iProcessor < size; iProcessor++) {
          for (iPoint = 0; iPoint < Buffer_Recv_nPoint[iProcessor]; iPoint++) {
            
            /*--- Get global index, then loop over each variable and store ---*/
            
            iGlobal_Index = Buffer_Recv_GlobalIndex[jPoint];
            Data[iVar][iGlobal_Index]   = Buffer_Recv_Var[jPoint];
            Data[iVar+1][iGlobal_Index] = Buffer_Recv_Res[jPoint];
            Data[iVar+2][iGlobal_Index] = Buffer_Recv_Vol[jPoint];
            jPoint++;
          }
          
          /*--- Adjust jPoint to index of next proc's data in the buffers. ---*/
          
          jPoint = (iProcessor+1)*nBuffer_Scalar;
        }
      }
    }
    
    /*--- Communicate the FEM elasticity stresses (3D) - New elasticity solver---*/
    
    if ((Kind_Solver == FEM_ELASTICITY) && (geometry->GetnDim() == 3)) {
      
      /*--- Loop over this partition to collect the current variable ---*/
      
      jPoint = 0; su2double *Stress;
      for (iPoint = 0; iPoint < geometry->GetnPoint(); iPoint++) {
        
        /*--- Check for halos & write only if requested ---*/
        
        if (!Local_Halo[iPoint] || Wrt_Halo) {
          
          /*--- Load buffers with the three grid velocity components. ---*/
          
          Stress = solver[FEA_SOL]->node[iPoint]->GetStress_FEM();
          /*--- Sigma zz ---*/
          Buffer_Send_Var[jPoint] = Stress[3];
          /*--- Sigma xz ---*/
          Buffer_Send_Res[jPoint] = Stress[4];
          /*--- Sigma yz ---*/
          Buffer_Send_Vol[jPoint] = Stress[5];
          jPoint++;
        }
      }
      
      /*--- Gather the data on the master node. ---*/
      
#ifdef HAVE_MPI
      SU2_MPI::Gather(Buffer_Send_Var, nBuffer_Scalar, MPI_DOUBLE, Buffer_Recv_Var, nBuffer_Scalar, MPI_DOUBLE, MASTER_NODE, MPI_COMM_WORLD);
      SU2_MPI::Gather(Buffer_Send_Res, nBuffer_Scalar, MPI_DOUBLE, Buffer_Recv_Res, nBuffer_Scalar, MPI_DOUBLE, MASTER_NODE, MPI_COMM_WORLD);
      SU2_MPI::Gather(Buffer_Send_Vol, nBuffer_Scalar, MPI_DOUBLE, Buffer_Recv_Vol, nBuffer_Scalar, MPI_DOUBLE, MASTER_NODE, MPI_COMM_WORLD);
#else
      for (iPoint = 0; iPoint < nBuffer_Scalar; iPoint++) Buffer_Recv_Var[iPoint] = Buffer_Send_Var[iPoint];
      for (iPoint = 0; iPoint < nBuffer_Scalar; iPoint++) Buffer_Recv_Res[iPoint] = Buffer_Send_Res[iPoint];
      for (iPoint = 0; iPoint < nBuffer_Scalar; iPoint++) Buffer_Recv_Vol[iPoint] = Buffer_Send_Vol[iPoint];
      
#endif
      
      /*--- The master node unpacks and sorts this variable by global index ---*/
      
      if (rank == MASTER_NODE) {
        jPoint = 0; iVar = iVar_FEA_Stress_3D;
        for (iProcessor = 0; iProcessor < size; iProcessor++) {
          for (iPoint = 0; iPoint < Buffer_Recv_nPoint[iProcessor]; iPoint++) {
            
            /*--- Get global index, then loop over each variable and store ---*/
            
            iGlobal_Index = Buffer_Recv_GlobalIndex[jPoint];
            Data[iVar][iGlobal_Index]   = Buffer_Recv_Var[jPoint];
            Data[iVar+1][iGlobal_Index] = Buffer_Recv_Res[jPoint];
            Data[iVar+2][iGlobal_Index] = Buffer_Recv_Vol[jPoint];
            jPoint++;
          }
          
          /*--- Adjust jPoint to index of next proc's data in the buffers. ---*/
          
          jPoint = (iProcessor+1)*nBuffer_Scalar;
        }
      }
    }
    
    
    /*--- Communicate the Linear elasticity ---*/
    
    if ( Kind_Solver == FEM_ELASTICITY ) {
      
      /*--- Loop over this partition to collect the current variable ---*/
      jPoint = 0;
      for (iPoint = 0; iPoint < geometry->GetnPoint(); iPoint++) {
        
        /*--- Check for halos & write only if requested ---*/
        
        if (!Local_Halo[iPoint] || Wrt_Halo) {
          
          /*--- Load buffers with the temperature and laminar viscosity variables. ---*/
          
          Buffer_Send_Var[jPoint] = solver[FEA_SOL]->node[iPoint]->GetVonMises_Stress();
          jPoint++;
        }
      }
      
      /*--- Gather the data on the master node. ---*/
      
#ifdef HAVE_MPI
      SU2_MPI::Gather(Buffer_Send_Var, nBuffer_Scalar, MPI_DOUBLE, Buffer_Recv_Var, nBuffer_Scalar, MPI_DOUBLE, MASTER_NODE, MPI_COMM_WORLD);
#else
      for (iPoint = 0; iPoint < nBuffer_Scalar; iPoint++) Buffer_Recv_Var[iPoint] = Buffer_Send_Var[iPoint];
#endif
      
      /*--- The master node unpacks and sorts this variable by global index ---*/
      
      if (rank == MASTER_NODE) {
        jPoint = 0; iVar = iVar_FEA_Extra;
        for (iProcessor = 0; iProcessor < size; iProcessor++) {
          for (iPoint = 0; iPoint < Buffer_Recv_nPoint[iProcessor]; iPoint++) {
            
            /*--- Get global index, then loop over each variable and store ---*/
            
            iGlobal_Index = Buffer_Recv_GlobalIndex[jPoint];
            Data[iVar][iGlobal_Index] = Buffer_Recv_Var[jPoint];
            jPoint++;
          }
          
          /*--- Adjust jPoint to index of next proc's data in the buffers. ---*/
          
          jPoint = (iProcessor+1)*nBuffer_Scalar;
        }
      }
    }
    
    if (config->GetExtraOutput()) {
      
      for (jVar = 0; jVar < nVar_Extra; jVar++) {
        
        /*--- Loop over this partition to collect the current variable ---*/
        
        jPoint = 0;
        for (iPoint = 0; iPoint < geometry->GetnPoint(); iPoint++) {
          
          /*--- Check for halos & write only if requested ---*/
          
          if (!Local_Halo[iPoint] || Wrt_Halo) {
            
            /*--- Get this variable into the temporary send buffer. ---*/
            
            if (Kind_Solver == RANS) {
              Buffer_Send_Var[jPoint] = solver[TURB_SOL]->OutputVariables[iPoint*nVar_Extra+jVar];
            }
            jPoint++;
            
          }
        }
        
        /*--- Gather the data on the master node. ---*/
        
#ifdef HAVE_MPI
        SU2_MPI::Gather(Buffer_Send_Var, nBuffer_Scalar, MPI_DOUBLE, Buffer_Recv_Var, nBuffer_Scalar, MPI_DOUBLE, MASTER_NODE, MPI_COMM_WORLD);
#else
        for (iPoint = 0; iPoint < nBuffer_Scalar; iPoint++) Buffer_Recv_Var[iPoint] = Buffer_Send_Var[iPoint];
#endif
        
        /*--- The master node unpacks and sorts this variable by global index ---*/
        
        if (rank == MASTER_NODE) {
          jPoint = 0; iVar = iVar_Extra;
          for (iProcessor = 0; iProcessor < size; iProcessor++) {
            for (iPoint = 0; iPoint < Buffer_Recv_nPoint[iProcessor]; iPoint++) {
              
              /*--- Get global index, then loop over each variable and store ---*/
              
              iGlobal_Index = Buffer_Recv_GlobalIndex[jPoint];
              Data[iVar+jVar][iGlobal_Index] = Buffer_Recv_Var[jPoint];
              jPoint++;
            }
            
            /*--- Adjust jPoint to index of next proc's data in the buffers. ---*/
            
            jPoint = (iProcessor+1)*nBuffer_Scalar;
          }
        }
      }
    }
    
  }
  
  /*--- Immediately release the temporary buffers. ---*/
  
  delete [] Buffer_Send_Var;
  delete [] Buffer_Send_Res;
  delete [] Buffer_Send_Vol;
  delete [] Buffer_Send_GlobalIndex;
  if (rank == MASTER_NODE) {
    delete [] Buffer_Recv_nPoint;
    delete [] Buffer_Recv_Var;
    delete [] Buffer_Recv_Res;
    delete [] Buffer_Recv_Vol;
    delete [] Buffer_Recv_GlobalIndex;
  }
  
  /*--- Release memory needed for surface coefficients ---*/
  
  delete [] Local_Halo;
  
  if (((Kind_Solver == NAVIER_STOKES) || (Kind_Solver == RANS)) ||
    ((Kind_Solver == FEM_NAVIER_STOKES) || (Kind_Solver == FEM_RANS) || (Kind_Solver == FEM_LES)))  {
    delete[] Aux_Frict_x; delete[] Aux_Frict_y; delete[] Aux_Frict_z;
    delete [] Aux_Heat; delete [] Aux_yPlus;
  }
  if (( Kind_Solver == ADJ_EULER              ) ||
      ( Kind_Solver == ADJ_NAVIER_STOKES      ) ||
      ( Kind_Solver == ADJ_RANS               ) ||
      ( Kind_Solver == DISC_ADJ_EULER         ) ||
      ( Kind_Solver == DISC_ADJ_NAVIER_STOKES ) ||
      ( Kind_Solver == DISC_ADJ_RANS          )) {
    delete [] Aux_Sens;
  }
  
}

void COutput::MergeSolution_FEM(CConfig *config, CGeometry *geometry, CSolver **solver, unsigned short val_iZone) {
  
  unsigned short Kind_Solver  = config->GetKind_Solver();
  unsigned short iVar = 0, jVar = 0, FirstIndex = NONE, SecondIndex = NONE, ThirdIndex = NONE;
  unsigned short nVar_First = 0, nVar_Second = 0, nVar_Third = 0;
  unsigned short iVar_GridVel = 0, iVar_PressCp = 0, iVar_Density = 0, iVar_Lam = 0, iVar_MachMean = 0,
  iVar_ViscCoeffs = 0, iVar_HeatCoeffs = 0, iVar_Sens = 0, iVar_Extra = 0, iVar_Eddy = 0, iVar_Sharp = 0,
  iVar_FEA_Vel = 0, iVar_FEA_Accel = 0, iVar_FEA_Stress = 0, iVar_FEA_Stress_3D = 0,
  iVar_FEA_Extra = 0, iVar_SensDim = 0;
  unsigned long iPoint = 0, jPoint = 0, iVertex = 0, iMarker = 0;
  su2double Gas_Constant, Mach2Vel, Mach_Motion, RefDensity, RefPressure = 0.0, factor = 0.0;
  
  su2double *Aux_Frict_x = NULL, *Aux_Frict_y = NULL, *Aux_Frict_z = NULL, *Aux_Heat = NULL, *Aux_yPlus = NULL, *Aux_Sens = NULL;
  
  unsigned short CurrentIndex;
  int *Local_Halo;
  unsigned long Buffer_Send_nPoint[1], *Buffer_Recv_nPoint = NULL;
  unsigned long nLocalPoint = 0, MaxLocalPoint = 0;
  unsigned long iGlobal_Index = 0, nBuffer_Scalar = 0;
  bool Wrt_Halo = config->GetWrt_Halo(), isPeriodic;
  
  int iProcessor;
  int rank = MASTER_NODE;
  int size = SINGLE_NODE;
  
#ifdef HAVE_MPI
  MPI_Comm_rank(MPI_COMM_WORLD, &rank);
  MPI_Comm_size(MPI_COMM_WORLD, &size);
#endif
  
  bool grid_movement  = (config->GetGrid_Movement());
  bool compressible   = (config->GetKind_Regime() == COMPRESSIBLE);
  bool incompressible = (config->GetKind_Regime() == INCOMPRESSIBLE);
  bool freesurface    = (config->GetKind_Regime() == FREESURFACE);
  bool transition     = (config->GetKind_Trans_Model() == LM);
  bool flow           = (( config->GetKind_Solver() == EULER             ) ||
                         ( config->GetKind_Solver() == NAVIER_STOKES     ) ||
                         ( config->GetKind_Solver() == RANS              ) ||
                         ( config->GetKind_Solver() == FEM_EULER         ) ||
                         ( config->GetKind_Solver() == FEM_NAVIER_STOKES ) ||
                         ( config->GetKind_Solver() == FEM_RANS          ) ||
                         ( config->GetKind_Solver() == FEM_LES           ) ||
                         ( config->GetKind_Solver() == ADJ_EULER         ) ||
                         ( config->GetKind_Solver() == ADJ_NAVIER_STOKES ) ||
                         ( config->GetKind_Solver() == ADJ_RANS          )   );
  bool fem = (config->GetKind_Solver() == FEM_ELASTICITY);
  
  unsigned short iDim;
  unsigned short nDim = geometry->GetnDim();
  su2double RefAreaCoeff = config->GetRefAreaCoeff();
  su2double Gamma = config->GetGamma();
  su2double RefVel2, *Normal, Area;
  
  /*--- Set the non-dimensionalization ---*/
  if (flow) {
    if (grid_movement) {
      Gas_Constant = config->GetGas_ConstantND();
      Mach2Vel = sqrt(Gamma*Gas_Constant*config->GetTemperature_FreeStreamND());
      Mach_Motion = config->GetMach_Motion();
      RefVel2 = (Mach_Motion*Mach2Vel)*(Mach_Motion*Mach2Vel);
    }
    else {
      RefVel2 = 0.0;
      for (iDim = 0; iDim < nDim; iDim++)
        RefVel2  += solver[FLOW_SOL]->GetVelocity_Inf(iDim)*solver[FLOW_SOL]->GetVelocity_Inf(iDim);
    }
    RefDensity  = solver[FLOW_SOL]->GetDensity_Inf();
    RefPressure = solver[FLOW_SOL]->GetPressure_Inf();
    factor = 1.0 / (0.5*RefDensity*RefAreaCoeff*RefVel2);
  }
  
  /*--- Prepare send buffers for the conservative variables. Need to
   find the total number of conservative variables and also the
   index for their particular solution container. ---*/
  
  switch (Kind_Solver) {
    case FEM_EULER : case FEM_NAVIER_STOKES: case FEM_LES: FirstIndex = FLOW_SOL; SecondIndex = NONE; ThirdIndex = NONE; break;
    default: SecondIndex = NONE; ThirdIndex = NONE; break;
  }
  
  nVar_First = solver[FirstIndex]->GetnVar();
  if (SecondIndex != NONE) nVar_Second = solver[SecondIndex]->GetnVar();
  if (ThirdIndex != NONE) nVar_Third = solver[ThirdIndex]->GetnVar();
  nVar_Consv = nVar_First + nVar_Second + nVar_Third;
  nVar_Total = nVar_Consv;
  
  /*--- Create an object of the class CMeshFEM_DG and retrieve the necessary
   geometrical information for the FEM DG solver. ---*/
  CMeshFEM_DG *DGGeometry = dynamic_cast<CMeshFEM_DG *>(geometry);
  
  unsigned long nMeshPoints = DGGeometry->GetNMeshPoints();
  const CPointFEM *meshPoints  = DGGeometry->GetMeshPoints();
  
  unsigned long nVolElemOwned = DGGeometry->GetNVolElemOwned();
  CVolumeElementFEM *volElem = DGGeometry->GetVolElem();
  
  
  /*--- Create the map from the global DOF ID to the local index. ---*/
  map<unsigned long, unsigned long> mapLocal2Global;
  vector<su2double> DOFsSol;
  vector<su2double> globalID;
  
  /*--- Fill map with global IDs and collect coordinates for each mesh point. ---*/
//  for(unsigned long i=0; i<nMeshPoints; ++i) {
//    mapLocal2Global[i] = meshPoints[i].globalID;
//    nLocalPoint++;
//
//    for(unsigned short k=0; k<nDim; ++k)
//      DOFsCoords.push_back(meshPoints[i].coor[k]);
//  }

  /*--- Update the solution by looping over the owned volume elements. ---*/
  for(unsigned long l=0; l<nVolElemOwned; ++l) {
    
    /* Store the coordinate of the first vertex of this element to give an
     indication for the location of the maximum residual. */
    const unsigned long ind = volElem[l].nodeIDsGrid[0];
    const su2double *coor   = meshPoints[ind].coor;
    
    /* Set the pointers for the residual and solution for this element. */
    const unsigned long offset  = nVar_Consv*volElem[l].offsetDOFsSolLocal;
    su2double *solDOFs          = solver[FirstIndex]->GetVecSolDOFs() + offset;
    
    /* Loop over the DOFs for this element and store the solution. */
    
    unsigned int i = 0;
    for(unsigned short j=0; j<volElem[l].nDOFsSol; ++j) {
      
          nLocalPoint++;
      const unsigned long globalIndex = volElem[l].offsetDOFsSolGlobal + j;
      globalID.push_back(globalIndex);

      //cout << nLocalPoint << ":  " << globalIndex << endl;
      for(unsigned short iVar=0; iVar<nVar_Consv; ++iVar, ++i) {
        DOFsSol.push_back(solDOFs[i]);
      }
    }
  }
  
  //cout << nLocalPoint << "  " << globalID.size() << "  " << DOFsSol.size() << endl;
  /*--- For now, leave halos in the output. ---*/
//  
//  Local_Halo = new int[nMeshPoints];
//  for (iPoint = 0; iPoint < nMeshPoints; iPoint++)
//    Local_Halo[iPoint] = false;
  
  Buffer_Send_nPoint[0] = nLocalPoint;
  
  /*--- Each processor sends its local number of nodes to the master. ---*/
  
  if (rank == MASTER_NODE) Buffer_Recv_nPoint = new unsigned long[size];
  
#ifdef HAVE_MPI
  SU2_MPI::Allreduce(&nLocalPoint, &MaxLocalPoint, 1, MPI_UNSIGNED_LONG, MPI_MAX, MPI_COMM_WORLD);
  SU2_MPI::Gather(&Buffer_Send_nPoint, 1, MPI_UNSIGNED_LONG, Buffer_Recv_nPoint, 1, MPI_UNSIGNED_LONG, MASTER_NODE, MPI_COMM_WORLD);
#else
  MaxLocalPoint = nLocalPoint;
  Buffer_Recv_nPoint[0] = Buffer_Send_nPoint[0];
#endif
  
  nBuffer_Scalar = MaxLocalPoint;
  
  /*--- Send and Recv buffers. ---*/
  
  su2double *Buffer_Send_Var = new su2double[MaxLocalPoint];
  su2double *Buffer_Recv_Var = NULL;
  
  unsigned long *Buffer_Send_GlobalIndex = new unsigned long[MaxLocalPoint];
  unsigned long *Buffer_Recv_GlobalIndex = NULL;

  /*--- Prepare the receive buffers in the master node only. ---*/
  
  if (rank == MASTER_NODE) {
    
    Buffer_Recv_Var = new su2double[size*MaxLocalPoint];
    Buffer_Recv_GlobalIndex = new unsigned long[size*MaxLocalPoint];
    
    /*--- Sum total number of nodes to be written and allocate arrays ---*/
    nGlobal_Poin = 0;
    for (iProcessor = 0; iProcessor < size; iProcessor++) {
      nGlobal_Poin += Buffer_Recv_nPoint[iProcessor];
    }
    Data = new su2double*[nVar_Total];
    for (iVar = 0; iVar < nVar_Total; iVar++) {
      Data[iVar] = new su2double[nGlobal_Poin];
    }
  }
  
  /*--- Main communication routine. Loop over each variable that has
   been requested by the user and perform the MPI comm. Temporary
   1-D buffers are used to send the solution for each variable at all
   nodes on each partition to the master node. These are then unpacked
   by the master and sorted by global index in one large n-dim. array. ---*/
  
  for (iVar = 0; iVar < nVar_Consv; iVar++) {
    
    /*--- Loop over this partition to collect the current variable ---*/
    
    jPoint = 0;
    for (iPoint = 0; iPoint < nLocalPoint; iPoint++) {
      
      /*--- Check for halos & write only if requested ---*/
      
//      if (!Local_Halo[iPoint] || Wrt_Halo) {
      
        /*--- Get this variable into the temporary send buffer. ---*/
        
        Buffer_Send_Var[jPoint] = DOFsSol[iPoint*nVar_Consv+iVar];  //something with iVar
        
        /*--- Only send/recv the volumes & global indices during the first loop ---*/
        
        if (iVar == 0) {
          Buffer_Send_GlobalIndex[jPoint] = globalID[iPoint];
        }
        
        jPoint++;
        
//      }
    }
    
    /*--- Gather the data on the master node. ---*/
    
#ifdef HAVE_MPI
    SU2_MPI::Gather(Buffer_Send_Var, nBuffer_Scalar, MPI_DOUBLE, Buffer_Recv_Var, nBuffer_Scalar, MPI_DOUBLE, MASTER_NODE, MPI_COMM_WORLD);
#else
    for (iPoint = 0; iPoint < nBuffer_Scalar; iPoint++) Buffer_Recv_Var[iPoint] = Buffer_Send_Var[iPoint];
#endif
    
    if (iVar == 0) {
#ifdef HAVE_MPI
      SU2_MPI::Gather(Buffer_Send_GlobalIndex, nBuffer_Scalar, MPI_UNSIGNED_LONG, Buffer_Recv_GlobalIndex, nBuffer_Scalar, MPI_UNSIGNED_LONG, MASTER_NODE, MPI_COMM_WORLD);
#else
      for (iPoint = 0; iPoint < nBuffer_Scalar; iPoint++) Buffer_Recv_GlobalIndex[iPoint] = Buffer_Send_GlobalIndex[iPoint];
#endif
    }
    
    /*--- The master node unpacks and sorts this variable by global index ---*/
    
    if (rank == MASTER_NODE) {
      jPoint = 0;
      for (iProcessor = 0; iProcessor < size; iProcessor++) {
        for (iPoint = 0; iPoint < Buffer_Recv_nPoint[iProcessor]; iPoint++) {
          
          /*--- Get global index, then loop over each variable and store ---*/
          
          iGlobal_Index = Buffer_Recv_GlobalIndex[jPoint];
          
          Data[iVar][iGlobal_Index] = Buffer_Recv_Var[jPoint];
          
          jPoint++;
          
        }
        /*--- Adjust jPoint to index of next proc's data in the buffers. ---*/
        jPoint = (iProcessor+1)*nBuffer_Scalar;
      }
    }
    
  }
  
  /*--- Immediately release the temporary buffers. ---*/
  
  delete [] Buffer_Send_Var;
  delete [] Buffer_Send_GlobalIndex;
  if (rank == MASTER_NODE) {
    delete [] Buffer_Recv_nPoint;
    delete [] Buffer_Recv_Var;
    delete [] Buffer_Recv_GlobalIndex;
  }
  
  /*--- Release memory needed for surface coefficients ---*/
  
//  delete [] Local_Halo;

}

void COutput::MergeBaselineSolution(CConfig *config, CGeometry *geometry, CSolver *solver, unsigned short val_iZone) {
  
  /*--- Local variables needed on all processors ---*/
  unsigned short iVar;
  unsigned long iPoint = 0, jPoint = 0;
  
  nVar_Total = config->fields.size() - 1;
  
  /*--- Merge the solution either in serial or parallel. ---*/
  
#ifndef HAVE_MPI
  
  /*--- In serial, the single process has access to all solution data,
   so it is simple to retrieve and store inside Solution_Data. ---*/
  
  unsigned short iMarker;
  unsigned long iVertex, nTotalPoints = 0;
  int SendRecv;
  
  /*--- First, create a structure to locate any periodic halo nodes ---*/
  int *Local_Halo = new int[geometry->GetnPoint()];
  for (iPoint = 0; iPoint < geometry->GetnPoint(); iPoint++)
    Local_Halo[iPoint] = !geometry->node[iPoint]->GetDomain();
  
  for (iMarker = 0; iMarker < config->GetnMarker_All(); iMarker++) {
    if (config->GetMarker_All_KindBC(iMarker) == SEND_RECEIVE) {
      SendRecv = config->GetMarker_All_SendRecv(iMarker);
      for (iVertex = 0; iVertex < geometry->nVertex[iMarker]; iVertex++) {
        iPoint = geometry->vertex[iMarker][iVertex]->GetNode();
        if ((geometry->vertex[iMarker][iVertex]->GetRotation_Type() > 0) &&
            (geometry->vertex[iMarker][iVertex]->GetRotation_Type() % 2 == 1) &&
            (SendRecv < 0)) {
          Local_Halo[iPoint] = false;
        }
      }
      
    }
  }
  
  /*--- Total number of points in the mesh (this might include periodic points). ---*/
  
  for (iPoint = 0; iPoint < geometry->GetnPoint(); iPoint++)
    if (!Local_Halo[iPoint]) nTotalPoints++;
  
  nGlobal_Poin = nTotalPoints;
  Data = new su2double*[nVar_Total];
  for (iVar = 0; iVar < nVar_Total; iVar++) {
    Data[iVar] = new su2double[nGlobal_Poin];
  }
  
  /*--- Loop over all points in the mesh, but only write data
   for nodes in the domain (ignore periodic halo nodes). ---*/
  
  jPoint = 0;
  for (iPoint = 0; iPoint < geometry->GetnPoint(); iPoint++) {
    if (!Local_Halo[iPoint]) {
      
      /*--- Solution (first, and second system of equations) ---*/
      
      unsigned short jVar = 0;
      for (iVar = 0; iVar < nVar_Total; iVar++) {
        Data[jVar][jPoint] = solver->node[iPoint]->GetSolution(iVar);
        jVar++;
      }
    }
    
    /*--- Increment jPoint as the counter. We need this because iPoint
     may include halo nodes that we skip over during this loop. ---*/
    
    jPoint++;
    
  }
  
#else
  
  /*--- MPI preprocessing ---*/
  
  int rank, nProcessor, iProcessor;
  MPI_Comm_rank(MPI_COMM_WORLD, &rank);
  MPI_Comm_size(MPI_COMM_WORLD, &nProcessor);
  
  /*--- Local variables needed for merging with MPI ---*/
  
  unsigned long iVertex, iMarker;
  unsigned long Buffer_Send_nPoint[1], *Buffer_Recv_nPoint = NULL;
  unsigned long nLocalPoint = 0, MaxLocalPoint = 0;
  unsigned long iGlobal_Index = 0, nBuffer_Scalar = 0;
  
  int *Local_Halo = new int[geometry->GetnPoint()];
  for (iPoint = 0; iPoint < geometry->GetnPoint(); iPoint++)
    Local_Halo[iPoint] = !geometry->node[iPoint]->GetDomain();
  
  bool Wrt_Halo = config->GetWrt_Halo(), isPeriodic;
  
  /*--- Search all send/recv boundaries on this partition for any periodic
   nodes that were part of the original domain. We want to recover these
   for visualization purposes. ---*/
  
  if (Wrt_Halo) {
    nLocalPoint = geometry->GetnPoint();
  } else {
    for (iMarker = 0; iMarker < config->GetnMarker_All(); iMarker++) {
      if (config->GetMarker_All_KindBC(iMarker) == SEND_RECEIVE) {
        
        /*--- Checking for less than or equal to the rank, because there may
         be some periodic halo nodes that send info to the same rank. ---*/
        
        for (iVertex = 0; iVertex < geometry->nVertex[iMarker]; iVertex++) {
          iPoint = geometry->vertex[iMarker][iVertex]->GetNode();
          isPeriodic = ((geometry->vertex[iMarker][iVertex]->GetRotation_Type() > 0) &&
                        (geometry->vertex[iMarker][iVertex]->GetRotation_Type() % 2 == 1));
          if (isPeriodic) Local_Halo[iPoint] = false;
        }
      }
    }
    
    /*--- Sum total number of nodes that belong to the domain ---*/
    
    for (iPoint = 0; iPoint < geometry->GetnPoint(); iPoint++)
      if (Local_Halo[iPoint] == false)
        nLocalPoint++;
    
  }
  Buffer_Send_nPoint[0] = nLocalPoint;
  
  if (rank == MASTER_NODE) Buffer_Recv_nPoint = new unsigned long[nProcessor];
  
  SU2_MPI::Allreduce(&nLocalPoint, &MaxLocalPoint, 1, MPI_UNSIGNED_LONG, MPI_MAX, MPI_COMM_WORLD);
  SU2_MPI::Gather(&Buffer_Send_nPoint, 1, MPI_UNSIGNED_LONG, Buffer_Recv_nPoint, 1, MPI_UNSIGNED_LONG, MASTER_NODE, MPI_COMM_WORLD);
  
  nBuffer_Scalar = MaxLocalPoint;
  
  /*--- Send and Recv buffers. ---*/
  
  su2double *Buffer_Send_Var = new su2double[MaxLocalPoint];
  su2double *Buffer_Recv_Var = NULL;
  
  unsigned long *Buffer_Send_GlobalIndex = new unsigned long[MaxLocalPoint];
  unsigned long *Buffer_Recv_GlobalIndex = NULL;
  
  /*--- Prepare the receive buffers in the master node only. ---*/
  if (rank == MASTER_NODE) {
    
    Buffer_Recv_Var = new su2double[nProcessor*MaxLocalPoint];
    Buffer_Recv_GlobalIndex = new unsigned long[nProcessor*MaxLocalPoint];
    
    /*--- Sum total number of nodes to be written and allocate arrays ---*/
    nGlobal_Poin = 0;
    for (iProcessor = 0; iProcessor < nProcessor; iProcessor++) {
      nGlobal_Poin += Buffer_Recv_nPoint[iProcessor];
    }
    Data = new su2double*[nVar_Total];
    for (iVar = 0; iVar < nVar_Total; iVar++) {
      Data[iVar] = new su2double[nGlobal_Poin];
    }
    
  }
  
  /*--- Main communication routine. Loop over each variable that has
   been requested by the user and perform the MPI comm. Temporary
   1-D buffers are used to send the solution for each variable at all
   nodes on each partition to the master node. These are then unpacked
   by the master and sorted by global index in one large n-dim. array. ---*/
  
  for (iVar = 0; iVar < nVar_Total; iVar++) {
    
    /*--- Loop over this partition to collect the current variable ---*/
    jPoint = 0;
    for (iPoint = 0; iPoint < geometry->GetnPoint(); iPoint++) {
      
      /*--- Check for halos and write only if requested ---*/
      if (!Local_Halo[iPoint] || Wrt_Halo) {
        
        /*--- Get this variable into the temporary send buffer. ---*/
        Buffer_Send_Var[jPoint] = solver->node[iPoint]->GetSolution(iVar);
        
        /*--- Only send/recv the volumes & global indices during the first loop ---*/
        if (iVar == 0) {
          Buffer_Send_GlobalIndex[jPoint] = geometry->node[iPoint]->GetGlobalIndex();
        }
        jPoint++;
      }
    }
    
    /*--- Gather the data on the master node. ---*/
    
    SU2_MPI::Gather(Buffer_Send_Var, nBuffer_Scalar, MPI_DOUBLE, Buffer_Recv_Var, nBuffer_Scalar, MPI_DOUBLE, MASTER_NODE, MPI_COMM_WORLD);
    if (iVar == 0) {
      SU2_MPI::Gather(Buffer_Send_GlobalIndex, nBuffer_Scalar, MPI_UNSIGNED_LONG, Buffer_Recv_GlobalIndex, nBuffer_Scalar, MPI_UNSIGNED_LONG, MASTER_NODE, MPI_COMM_WORLD);
    }
    
    /*--- The master node unpacks and sorts this variable by global index ---*/
    if (rank == MASTER_NODE) {
      jPoint = 0;
      for (iProcessor = 0; iProcessor < nProcessor; iProcessor++) {
        for (iPoint = 0; iPoint < Buffer_Recv_nPoint[iProcessor]; iPoint++) {
          
          /*--- Get global index, then loop over each variable and store ---*/
          iGlobal_Index = Buffer_Recv_GlobalIndex[jPoint];
          Data[iVar][iGlobal_Index] = Buffer_Recv_Var[jPoint];
          jPoint++;
        }
        /*--- Adjust jPoint to index of next proc's data in the buffers. ---*/
        jPoint = (iProcessor+1)*nBuffer_Scalar;
      }
    }
  }
  
  /*--- Immediately release the temporary buffers. ---*/
  
  delete [] Buffer_Send_Var;
  delete [] Buffer_Send_GlobalIndex;
  if (rank == MASTER_NODE) {
    delete [] Buffer_Recv_Var;
    delete [] Buffer_Recv_GlobalIndex;
  }
  
#endif
  
  delete [] Local_Halo;
  
}

void COutput::SetRestart(CConfig *config, CGeometry *geometry, CSolver **solver, unsigned short val_iZone) {
  
  /*--- Local variables ---*/
  
  unsigned short nZone = geometry->GetnZone();
  unsigned short Kind_Solver  = config->GetKind_Solver();
  unsigned short iVar, iDim, nDim = geometry->GetnDim();
  unsigned long iPoint, iExtIter = config->GetExtIter();
  bool grid_movement = config->GetGrid_Movement();
  bool dynamic_fem = (config->GetDynamic_Analysis() == DYNAMIC);
  bool fem = (config->GetKind_Solver() == FEM_ELASTICITY);
  ofstream restart_file;
  string filename;
  
  /*--- Retrieve filename from config ---*/
  
  if ((config->GetContinuous_Adjoint()) || (config->GetDiscrete_Adjoint())) {
    filename = config->GetRestart_AdjFileName();
    filename = config->GetObjFunc_Extension(filename);
  } else if (fem) {
    filename = config->GetRestart_FEMFileName();
  } else {
    filename = config->GetRestart_FlowFileName();
  }
  
  /*--- Append the zone number if multizone problems ---*/
  if (nZone > 1)
    filename= config->GetMultizone_FileName(filename, val_iZone);
  
  /*--- Unsteady problems require an iteration number to be appended. ---*/
  if (config->GetUnsteady_Simulation() == TIME_SPECTRAL) {
    filename = config->GetUnsteady_FileName(filename, SU2_TYPE::Int(val_iZone));
  } else if (config->GetWrt_Unsteady()) {
    filename = config->GetUnsteady_FileName(filename, SU2_TYPE::Int(iExtIter));
  } else if ((fem) && (config->GetWrt_Dynamic())) {
    filename = config->GetUnsteady_FileName(filename, SU2_TYPE::Int(iExtIter));
  }
  
  /*--- Open the restart file and write the solution. ---*/
  
  restart_file.open(filename.c_str(), ios::out);
  restart_file.precision(15);
  
  /*--- Write the header line based on the particular solver ----*/
  
  restart_file << "\"PointID\"";
  
  /*--- Mesh coordinates are always written to the restart first ---*/
  
  if (nDim == 2) {
    restart_file << "\t\"x\"\t\"y\"";
  } else {
    restart_file << "\t\"x\"\t\"y\"\t\"z\"";
  }
  
  for (iVar = 0; iVar < nVar_Consv; iVar++) {
    if ( Kind_Solver == FEM_ELASTICITY )
      restart_file << "\t\"Displacement_" << iVar+1<<"\"";
    else
      restart_file << "\t\"Conservative_" << iVar+1<<"\"";
  }
  
  if (!config->GetLow_MemoryOutput()) {
    
    if (config->GetWrt_Limiters()) {
      for (iVar = 0; iVar < nVar_Consv; iVar++) {
        restart_file << "\t\"Limiter_" << iVar+1<<"\"";
      }
    }
    if (config->GetWrt_Residuals()) {
      for (iVar = 0; iVar < nVar_Consv; iVar++) {
        restart_file << "\t\"Residual_" << iVar+1<<"\"";
      }
    }
    
    /*--- Mesh velocities for dynamic mesh cases ---*/
    
    if (grid_movement && !fem) {
      if (nDim == 2) {
        restart_file << "\t\"Grid_Velx\"\t\"Grid_Vely\"";
      } else {
        restart_file << "\t\"Grid_Velx\"\t\"Grid_Vely\"\t\"Grid_Velz\"";
      }
    }
    
    /*--- Solver specific output variables ---*/
    
    if (config->GetKind_Regime() == FREESURFACE) {
      restart_file << "\t\"Density\"";
    }
    
    if (Kind_Solver == EULER     || Kind_Solver == NAVIER_STOKES     || Kind_Solver == RANS)  {
      if (config->GetOutput_FileFormat() == PARAVIEW) {
        restart_file << "\t\"Pressure\"\t\"Temperature\"\t\"Pressure_Coefficient\"\t\"Mach\"";
      } else
        restart_file << "\t\"Pressure\"\t\"Temperature\"\t\"C<sub>p</sub>\"\t\"Mach\"";
    }
    
    if (Kind_Solver == NAVIER_STOKES     || Kind_Solver == RANS)  {
      if (config->GetOutput_FileFormat() == PARAVIEW) {
        if (nDim == 2) restart_file << "\t\"Laminar_Viscosity\"\t\"Skin_Friction_Coefficient_X\"\t\"Skin_Friction_Coefficient_Y\"\t\"Heat_Flux\"\t\"Y_Plus\"";
        if (nDim == 3) restart_file << "\t\"Laminar_Viscosity\"\t\"Skin_Friction_Coefficient_X\"\t\"Skin_Friction_Coefficient_Y\"\t\"Skin_Friction_Coefficient_Z\"\t\"Heat_Flux\"\t\"Y_Plus\"";
      } else {
        if (nDim == 2) restart_file << "\t\"<greek>m</greek>\"\t\"C<sub>f</sub>_x\"\t\"C<sub>f</sub>_y\"\t\"h\"\t\"y<sup>+</sup>\"";
        if (nDim == 3) restart_file << "\t\"<greek>m</greek>\"\t\"C<sub>f</sub>_x\"\t\"C<sub>f</sub>_y\"\t\"C<sub>f</sub>_z\"\t\"h\"\t\"y<sup>+</sup>\"";
      }
    }
    
    if (Kind_Solver == RANS) {
      if (config->GetOutput_FileFormat() == PARAVIEW) {
        restart_file << "\t\"Eddy_Viscosity\"";
      } else
        restart_file << "\t\"<greek>m</greek><sub>t</sub>\"";
    }

    if (config->GetWrt_SharpEdges()) {
      if (((Kind_Solver == EULER) || (Kind_Solver == NAVIER_STOKES) || (Kind_Solver == RANS)))  {
        restart_file << "\t\"Sharp_Edge_Dist\"";
      }
    }
    
    if (Kind_Solver == POISSON_EQUATION) {
      for (iDim = 0; iDim < geometry->GetnDim(); iDim++)
        restart_file << "\t\"poissonField_" << iDim+1 << "\"";
    }
    
    if ((Kind_Solver == ADJ_EULER              ) ||
        (Kind_Solver == ADJ_NAVIER_STOKES      ) ||
        (Kind_Solver == ADJ_RANS               )   ) {
      restart_file << "\t\"Surface_Sensitivity\"\t\"Solution_Sensor\"";
    }
    if (( Kind_Solver == DISC_ADJ_EULER              ) ||
        ( Kind_Solver == DISC_ADJ_NAVIER_STOKES      ) ||
        ( Kind_Solver == DISC_ADJ_RANS               )) {
      restart_file << "\t\"Surface_Sensitivity\"\t\"Sensitivity_x\"\t\"Sensitivity_y\"";
      if (geometry->GetnDim() == 3) {
        restart_file << "\t\"Sensitivity_z\"";
      }
    }
    
    if (Kind_Solver == FEM_ELASTICITY) {
      if (!dynamic_fem) {
        if (geometry->GetnDim() == 2)
          restart_file << "\t\"Sxx\"\t\"Syy\"\t\"Sxy\"\t\"Von_Mises_Stress\"";
        if (geometry->GetnDim() == 3)
          restart_file << "\t\"Sxx\"\t\"Syy\"\t\"Sxy\"\t\"Szz\"\t\"Sxz\"\t\"Syz\"\t\"Von_Mises_Stress\"";
      }
      else if (dynamic_fem) {
        if (geometry->GetnDim() == 2) {
          restart_file << "\t\"Velocity_1\"\t\"Velocity_2\"\t\"Acceleration_1\"\t\"Acceleration_2\"";
          restart_file << "\t\"Sxx\"\t\"Syy\"\t\"Sxy\"\t\"Von_Mises_Stress\"";
        }
        if (geometry->GetnDim() == 3) {
          restart_file << "\t\"Velocity_1\"\t\"Velocity_2\"\t\"Velocity_3\"\t\"Acceleration_1\"\t\"Acceleration_2\"\t\"Acceleration_3\"";
          restart_file << "\t\"Sxx\"\t\"Syy\"\t\"Sxy\"\t\"Szz\"\t\"Sxz\"\t\"Syz\"\t\"Von_Mises_Stress\"";
        }
      }
    }
    
    
    if (config->GetExtraOutput()) {
      string *headings = NULL;
      //if (Kind_Solver == RANS) {
      headings = solver[TURB_SOL]->OutputHeadingNames;
      //}
      
      for (iVar = 0; iVar < nVar_Extra; iVar++) {
        if (headings == NULL) {
          restart_file << "\t\"ExtraOutput_" << iVar+1<<"\"";
        } else {
          restart_file << "\t\""<< headings[iVar] <<"\"";
        }
      }
    }
  }
  
  restart_file << "\n";
  
  /*--- Write the restart file ---*/
  
  /*--- Determine whether or not the FEM solver is used, which decides the
   type of geometry classes that are instantiated. ---*/
  bool fem_solver = ((config->GetKind_Solver() == FEM_EULER)         ||
                (config->GetKind_Solver() == FEM_NAVIER_STOKES) ||
                (config->GetKind_Solver() == FEM_RANS)          ||
                (config->GetKind_Solver() == FEM_LES));
  
  unsigned long nPointTotal = 0;
  if ( fem_solver ) {
    nPointTotal = solver[FLOW_SOL]->GetnDOFsGlobal();
  } else {
    nPointTotal = geometry->GetGlobal_nPointDomain();
  }
  
  for (iPoint = 0; iPoint < nPointTotal; iPoint++) {
    
    /*--- Index of the point ---*/
    restart_file << iPoint << "\t";
    
    /*--- Write the grid coordinates first ---*/
    for (iDim = 0; iDim < nDim; iDim++) {
      restart_file << scientific << Coords[iDim][iPoint] << "\t";
    }
    
    /*--- Loop over the variables and write the values to file ---*/
    for (iVar = 0; iVar < nVar_Total; iVar++) {
      restart_file << scientific << Data[iVar][iPoint] << "\t";
    }
    restart_file << "\n";
  }
  
  restart_file.close();
  
}

void COutput::DeallocateCoordinates(CConfig *config, CGeometry *geometry) {
  
  unsigned short iDim, nDim = geometry->GetnDim();
  
  int rank = MASTER_NODE;
#ifdef HAVE_MPI
  MPI_Comm_rank(MPI_COMM_WORLD, &rank);
#endif
  
  /*--- The master node alone owns all data found in this routine. ---*/
  
  if (rank == MASTER_NODE) {
    
    /*--- Deallocate memory for coordinate data ---*/
    
    for (iDim = 0; iDim < nDim; iDim++) {
      delete [] Coords[iDim];
    }
    delete [] Coords;
  }
}

void COutput::DeallocateConnectivity(CConfig *config, CGeometry *geometry, bool surf_sol) {
  
  int rank = MASTER_NODE;
#ifdef HAVE_MPI
  MPI_Comm_rank(MPI_COMM_WORLD, &rank);
#endif

  /*--- The master node alone owns all data found in this routine. ---*/
  if (rank == MASTER_NODE) {
    
    /*--- Deallocate memory for connectivity data ---*/
    if (surf_sol) {
      if (nGlobal_Line > 0      && Conn_Line      != NULL) delete [] Conn_Line;
      if (nGlobal_BoundTria > 0 && Conn_BoundTria != NULL) delete [] Conn_BoundTria;
      if (nGlobal_BoundQuad > 0 && Conn_BoundQuad != NULL) delete [] Conn_BoundQuad;
    }
    else {
      if (nGlobal_Tria > 0 && Conn_Tria != NULL) delete [] Conn_Tria;
      if (Conn_Quad != NULL) delete [] Conn_Quad;
      if (Conn_Tetr != NULL) delete [] Conn_Tetr;
      if (Conn_Hexa != NULL) delete [] Conn_Hexa;
      if (Conn_Pris != NULL) delete [] Conn_Pris;
      if (Conn_Pyra != NULL) delete [] Conn_Pyra;
    }
    
  }
}

void COutput::DeallocateSolution(CConfig *config, CGeometry *geometry) {
  
  int rank = MASTER_NODE;
#ifdef HAVE_MPI
  MPI_Comm_rank(MPI_COMM_WORLD, &rank);
#endif
  
  /*--- The master node alone owns all data found in this routine. ---*/
  if (rank == MASTER_NODE) {
    
    /*--- Deallocate memory for solution data ---*/
    for (unsigned short iVar = 0; iVar < nVar_Total; iVar++) {
      delete [] Data[iVar];
    }
    delete [] Data;
    
  }
}

void COutput::SetConvHistory_Header(ofstream *ConvHist_file, CConfig *config) {
  char cstr[200], buffer[50], turb_resid[1000];
  unsigned short iMarker_Monitoring;
  string Monitoring_Tag, monitoring_coeff, aeroelastic_coeff;
  
  bool rotating_frame = config->GetRotating_Frame();
  bool aeroelastic = config->GetAeroelastic_Simulation();
  bool equiv_area = config->GetEquivArea();
  bool turbulent = ((config->GetKind_Solver() == RANS) || (config->GetKind_Solver() == ADJ_RANS) ||
                    (config->GetKind_Solver() == DISC_ADJ_RANS));
  bool frozen_turb = config->GetFrozen_Visc();
  bool freesurface = (config->GetKind_Regime() == FREESURFACE);
  bool inv_design = (config->GetInvDesign_Cp() || config->GetInvDesign_HeatFlux());
  bool output_1d = config->GetWrt_1D_Output();
  bool output_per_surface = false;
  bool output_massflow = (config->GetKind_ObjFunc() == MASS_FLOW_RATE);
  bool output_comboObj = (config->GetnObj()>1);
  if ((config->GetnMarker_Monitoring() > 1) &&(not output_comboObj)) output_per_surface = true;
  
  unsigned short direct_diff = config->GetDirectDiff();

  bool thermal = false; /* Flag for whether to print heat flux values */

  if (config->GetKind_Solver() == RANS or config->GetKind_Solver()  == NAVIER_STOKES) {
    thermal = true;
  }

  
  /*--- Write file name with extension ---*/
  
  string filename = config->GetConv_FileName();
  strcpy (cstr, filename.data());
  
  if (config->GetWrt_Unsteady() && config->GetRestart()) {
    long iExtIter = config->GetUnst_RestartIter();
    if (SU2_TYPE::Int(iExtIter) < 10) SPRINTF (buffer, "_0000%d", SU2_TYPE::Int(iExtIter));
    if ((SU2_TYPE::Int(iExtIter) >= 10) && (SU2_TYPE::Int(iExtIter) < 100)) SPRINTF (buffer, "_000%d", SU2_TYPE::Int(iExtIter));
    if ((SU2_TYPE::Int(iExtIter) >= 100) && (SU2_TYPE::Int(iExtIter) < 1000)) SPRINTF (buffer, "_00%d", SU2_TYPE::Int(iExtIter));
    if ((SU2_TYPE::Int(iExtIter) >= 1000) && (SU2_TYPE::Int(iExtIter) < 10000)) SPRINTF (buffer, "_0%d", SU2_TYPE::Int(iExtIter));
    if (SU2_TYPE::Int(iExtIter) >= 10000) SPRINTF (buffer, "_%d", SU2_TYPE::Int(iExtIter));
    strcat(cstr, buffer);
  }
  
  if ((config->GetOutput_FileFormat() == TECPLOT) ||
      (config->GetOutput_FileFormat() == FIELDVIEW)) SPRINTF (buffer, ".dat");
  else if ((config->GetOutput_FileFormat() == TECPLOT_BINARY) ||
           (config->GetOutput_FileFormat() == FIELDVIEW_BINARY))  SPRINTF (buffer, ".plt");
  else if (config->GetOutput_FileFormat() == PARAVIEW)  SPRINTF (buffer, ".csv");
  strcat(cstr, buffer);
  
  ConvHist_file->open(cstr, ios::out);
  ConvHist_file->precision(15);
  
  /*--- Begin of the header ---*/
  
  char begin[]= "\"Iteration\"";
  
  /*--- Header for the coefficients ---*/
  
  char flow_coeff[]= ",\"CLift\",\"CDrag\",\"CSideForce\",\"CMx\",\"CMy\",\"CMz\",\"CFx\",\"CFy\",\"CFz\",\"CL/CD\"";
  char heat_coeff[]= ",\"HeatFlux_Total\",\"HeatFlux_Maximum\"";
  char equivalent_area_coeff[]= ",\"CEquivArea\",\"CNearFieldOF\"";
  char rotating_frame_coeff[]= ",\"CMerit\",\"CT\",\"CQ\"";
  char free_surface_coeff[]= ",\"CFreeSurface\"";
  char wave_coeff[]= ",\"CWave\"";
  char fem_coeff[]= ",\"VM_Stress\"";
  char adj_coeff[]= ",\"Sens_Geo\",\"Sens_Mach\",\"Sens_AoA\",\"Sens_Press\",\"Sens_Temp\",\"Sens_AoS\"";
  char oneD_outputs[]= ",\"Avg_TotalPress\",\"Avg_Mach\",\"Avg_Temperature\",\"MassFlowRate\",\"FluxAvg_Pressure\",\"FluxAvg_Density\",\"FluxAvg_Velocity\",\"FluxAvg_Enthalpy\"";
  char Cp_inverse_design[]= ",\"Cp_Diff\"";
  char Heat_inverse_design[]= ",\"HeatFlux_Diff\"";
  char mass_flow_rate[] = ",\"MassFlowRate\"";
  char d_flow_coeff[] = ",\"D(CLift)\",\"D(CDrag)\",\"D(CSideForce)\",\"D(CMx)\",\"D(CMy)\",\"D(CMz)\",\"D(CFx)\",\"D(CFy)\",\"D(CFz)\",\"D(CL/CD)\"";
  
  /*--- Find the markers being monitored and create a header for them ---*/
  
  for (iMarker_Monitoring = 0; iMarker_Monitoring < config->GetnMarker_Monitoring(); iMarker_Monitoring++) {
    Monitoring_Tag = config->GetMarker_Monitoring_TagBound(iMarker_Monitoring);
    monitoring_coeff += ",\"CLift_"  + Monitoring_Tag + "\"";
    monitoring_coeff += ",\"CDrag_"  + Monitoring_Tag + "\"";
    monitoring_coeff += ",\"CSideForce_" + Monitoring_Tag + "\"";
    monitoring_coeff += ",\"CL/CD_" + Monitoring_Tag + "\"";
    monitoring_coeff += ",\"CFx_"    + Monitoring_Tag + "\"";
    monitoring_coeff += ",\"CFy_"    + Monitoring_Tag + "\"";
    monitoring_coeff += ",\"CFz_"    + Monitoring_Tag + "\"";
    monitoring_coeff += ",\"CMx_"    + Monitoring_Tag + "\"";
    monitoring_coeff += ",\"CMy_"    + Monitoring_Tag + "\"";
    monitoring_coeff += ",\"CMz_"    + Monitoring_Tag + "\"";
    aeroelastic_coeff += ",\"plunge_" + Monitoring_Tag + "\"";
    aeroelastic_coeff += ",\"pitch_"  + Monitoring_Tag + "\"";
  }

  char combo_obj[] = ",\"ComboObj\"";
  
  /*--- Header for the residuals ---*/
  
  char flow_resid[]= ",\"Res_Flow[0]\",\"Res_Flow[1]\",\"Res_Flow[2]\",\"Res_Flow[3]\",\"Res_Flow[4]\"";
  char adj_flow_resid[]= ",\"Res_AdjFlow[0]\",\"Res_AdjFlow[1]\",\"Res_AdjFlow[2]\",\"Res_AdjFlow[3]\",\"Res_AdjFlow[4]\"";
  switch (config->GetKind_Turb_Model()) {
    case SA:	   SPRINTF (turb_resid, ",\"Res_Turb[0]\""); break;
    case SA_NEG: SPRINTF (turb_resid, ",\"Res_Turb[0]\""); break;
    case SST:   	SPRINTF (turb_resid, ",\"Res_Turb[0]\",\"Res_Turb[1]\""); break;
  }
  char adj_turb_resid[]= ",\"Res_AdjTurb[0]\"";
  char levelset_resid[]= ",\"Res_LevelSet\"";
  char adj_levelset_resid[]= ",\"Res_AdjLevelSet\"";
  char wave_resid[]= ",\"Res_Wave[0]\",\"Res_Wave[1]\"";
  char fem_resid[]= ",\"Res_FEM[0]\",\"Res_FEM[1]\",\"Res_FEM[2]\"";
  char heat_resid[]= ",\"Res_Heat\"";
  
  /*--- End of the header ---*/
  
  char end[]= ",\"Linear_Solver_Iterations\",\"CFL_Number\",\"Time(min)\"\n";
  
  if ((config->GetOutput_FileFormat() == TECPLOT) ||
      (config->GetOutput_FileFormat() == TECPLOT_BINARY) ||
      (config->GetOutput_FileFormat() == FIELDVIEW) ||
      (config->GetOutput_FileFormat() == FIELDVIEW_BINARY)) {
    ConvHist_file[0] << "TITLE = \"SU2 Simulation\"" << endl;
    ConvHist_file[0] << "VARIABLES = ";
  }
  
  /*--- Write the header, case depending ---*/
  
  switch (config->GetKind_Solver()) {
      
    case EULER : case NAVIER_STOKES: case RANS :
    case FEM_EULER : case FEM_NAVIER_STOKES: case FEM_RANS : case FEM_LES:
      ConvHist_file[0] << begin << flow_coeff;
      if (thermal) ConvHist_file[0] << heat_coeff;
      if (equiv_area) ConvHist_file[0] << equivalent_area_coeff;
      if (inv_design) {
        ConvHist_file[0] << Cp_inverse_design;
        if (thermal) ConvHist_file[0] << Heat_inverse_design;
      }
      if (rotating_frame) ConvHist_file[0] << rotating_frame_coeff;
      ConvHist_file[0] << flow_resid;
      if (turbulent) ConvHist_file[0] << turb_resid;
      if (aeroelastic) ConvHist_file[0] << aeroelastic_coeff;
      if (output_per_surface) ConvHist_file[0] << monitoring_coeff;
      if (output_1d) ConvHist_file[0] << oneD_outputs;
      if (output_massflow && !output_1d)  ConvHist_file[0]<< mass_flow_rate;
      if (direct_diff != NO_DERIVATIVE) ConvHist_file[0] << d_flow_coeff;
      if (output_comboObj) ConvHist_file[0] << combo_obj;
      ConvHist_file[0] << end;
      if (freesurface) {
        ConvHist_file[0] << begin << flow_coeff << free_surface_coeff;
        ConvHist_file[0] << flow_resid << levelset_resid << end;
      }
      
      break;
      
    case ADJ_EULER      : case ADJ_NAVIER_STOKES      : case ADJ_RANS:
    case DISC_ADJ_EULER: case DISC_ADJ_NAVIER_STOKES: case DISC_ADJ_RANS:
      ConvHist_file[0] << begin << adj_coeff << adj_flow_resid;
      if ((turbulent) && (!frozen_turb)) ConvHist_file[0] << adj_turb_resid;
      ConvHist_file[0] << end;
      if (freesurface) {
        ConvHist_file[0] << begin << adj_coeff << adj_flow_resid << adj_levelset_resid << end;
      }
      break;
      
    case WAVE_EQUATION:
      ConvHist_file[0] << begin << wave_coeff;
      ConvHist_file[0] << wave_resid << end;
      break;
      
    case HEAT_EQUATION:
      ConvHist_file[0] << begin << heat_coeff;
      ConvHist_file[0] << heat_resid << end;
      break;
      
    case FEM_ELASTICITY:
      ConvHist_file[0] << begin << fem_coeff;
      ConvHist_file[0] << fem_resid << end;
      break;
      
  }
  
  if (config->GetOutput_FileFormat() == TECPLOT ||
      config->GetOutput_FileFormat() == TECPLOT_BINARY ||
      config->GetOutput_FileFormat() == FIELDVIEW ||
      config->GetOutput_FileFormat() == FIELDVIEW_BINARY) {
    ConvHist_file[0] << "ZONE T= \"Convergence history\"" << endl;
  }
  
}


void COutput::SetConvHistory_Body(ofstream *ConvHist_file,
                                  CGeometry ***geometry,
                                  CSolver ****solver_container,
                                  CConfig **config,
                                  CIntegration ***integration,
                                  bool DualTime_Iteration,
                                  su2double timeused,
                                  unsigned short val_iZone) {
  
  bool output_1d  = config[val_iZone]->GetWrt_1D_Output();
  bool output_massflow = (config[val_iZone]->GetKind_ObjFunc() == MASS_FLOW_RATE);
  bool output_comboObj = (config[val_iZone]->GetnObj()>1);
  unsigned short FinestMesh = config[val_iZone]->GetFinestMesh();
  
  int rank;
#ifdef HAVE_MPI
  MPI_Comm_rank(MPI_COMM_WORLD, &rank);
#else
  rank = MASTER_NODE;
#endif

  /*--- If 1-D outputs requested, calculated them. Requires info from all nodes,
   Get area-averaged and flux-averaged values at the specified surface ---*/
  
  if (output_1d) {
    switch (config[val_iZone]->GetKind_Solver()) {
      case EULER:                   case NAVIER_STOKES:                   case RANS:
      case ADJ_EULER:               case ADJ_NAVIER_STOKES:               case ADJ_RANS:
        OneDimensionalOutput(solver_container[val_iZone][FinestMesh][FLOW_SOL], geometry[val_iZone][FinestMesh], config[val_iZone]);
        break;
    }
  }
  if (output_massflow && !output_1d) {
    switch (config[val_iZone]->GetKind_Solver()) {
      case EULER:                   case NAVIER_STOKES:                   case RANS:
      case ADJ_EULER:               case ADJ_NAVIER_STOKES:               case ADJ_RANS:
        SetMassFlowRate(solver_container[val_iZone][FinestMesh][FLOW_SOL], geometry[val_iZone][FinestMesh], config[val_iZone]);
        break;
    }
  }
  
  /*--- Output using only the master node ---*/
  if (rank == MASTER_NODE) {
    /*-- Compute the total objective if a "combo" objective is used ---*/
    if (output_comboObj) {
      solver_container[val_iZone][FinestMesh][FLOW_SOL]->SetTotal_ComboObj(0.0);
      switch (config[val_iZone]->GetKind_Solver()) {
      case EULER:                   case NAVIER_STOKES:                   case RANS:
        solver_container[val_iZone][FinestMesh][FLOW_SOL]->Compute_ComboObj(config[val_iZone]);
        break;
      }
    }
    
    unsigned long iIntIter = config[val_iZone]->GetIntIter();
    unsigned long iExtIter = config[val_iZone]->GetExtIter();
    
    /*--- WARNING: These buffers have hard-coded lengths. Note that you
     may have to adjust them to be larger if adding more entries. ---*/
    char begin[1000], direct_coeff[1000], surface_coeff[1000], aeroelastic_coeff[1000], monitoring_coeff[10000],
    adjoint_coeff[1000], flow_resid[1000], adj_flow_resid[1000], turb_resid[1000], trans_resid[1000],
    adj_turb_resid[1000], levelset_resid[1000], adj_levelset_resid[1000], wave_coeff[1000],
    heat_coeff[1000], fem_coeff[1000], wave_resid[1000], heat_resid[1000], combo_obj[1000],
    fem_resid[1000], end[1000], oneD_outputs[1000], massflow_outputs[1000], d_direct_coeff[1000];

    su2double dummy = 0.0, *Coord;
    unsigned short iVar, iMarker_Monitoring;
    
    unsigned long LinSolvIter = 0, iPointMaxResid;
    su2double timeiter = timeused/su2double(iExtIter+1);
    
    unsigned short nDim = geometry[val_iZone][FinestMesh]->GetnDim();
    
    bool compressible = (config[val_iZone]->GetKind_Regime() == COMPRESSIBLE);
    bool incompressible = (config[val_iZone]->GetKind_Regime() == INCOMPRESSIBLE);
    bool freesurface = (config[val_iZone]->GetKind_Regime() == FREESURFACE);
    
    bool rotating_frame = config[val_iZone]->GetRotating_Frame();
    bool aeroelastic = config[val_iZone]->GetAeroelastic_Simulation();
    bool equiv_area = config[val_iZone]->GetEquivArea();
    bool inv_design = (config[val_iZone]->GetInvDesign_Cp() || config[val_iZone]->GetInvDesign_HeatFlux());
    bool transition = (config[val_iZone]->GetKind_Trans_Model() == LM);
    bool thermal = false; /* flag for whether to print heat flux values */
    if (config[val_iZone]->GetKind_Solver() == RANS or config[val_iZone]->GetKind_Solver()  == NAVIER_STOKES) {
      thermal = true;
    }
    bool turbulent = ((config[val_iZone]->GetKind_Solver() == RANS) || (config[val_iZone]->GetKind_Solver() == ADJ_RANS) ||
                      (config[val_iZone]->GetKind_Solver() == DISC_ADJ_RANS));
    bool adjoint = config[val_iZone]->GetContinuous_Adjoint() || config[val_iZone]->GetDiscrete_Adjoint();
    bool disc_adj = config[val_iZone]->GetDiscrete_Adjoint();
    bool wave = (config[val_iZone]->GetKind_Solver() == WAVE_EQUATION);
    bool heat = (config[val_iZone]->GetKind_Solver() == HEAT_EQUATION);
    bool flow = (config[val_iZone]->GetKind_Solver() == EULER) || (config[val_iZone]->GetKind_Solver() == NAVIER_STOKES) ||
    (config[val_iZone]->GetKind_Solver() == RANS) || (config[val_iZone]->GetKind_Solver() == FEM_EULER) || (config[val_iZone]->GetKind_Solver() == FEM_NAVIER_STOKES) || (config[val_iZone]->GetKind_Solver() == FEM_RANS) || (config[val_iZone]->GetKind_Solver() == FEM_LES) || (config[val_iZone]->GetKind_Solver() == ADJ_EULER) ||
    (config[val_iZone]->GetKind_Solver() == ADJ_NAVIER_STOKES) || (config[val_iZone]->GetKind_Solver() == ADJ_RANS);
    
    bool fem = (config[val_iZone]->GetKind_Solver() == FEM_ELASTICITY);					// FEM structural solver.
    bool linear_analysis = (config[val_iZone]->GetGeometricConditions() == SMALL_DEFORMATIONS);	// Linear analysis.
    bool nonlinear_analysis = (config[val_iZone]->GetGeometricConditions() == LARGE_DEFORMATIONS);	// Nonlinear analysis.
    
    bool fsi = (config[val_iZone]->GetFSI_Simulation());					// FEM structural solver.
    
    bool turbo = config[val_iZone]->GetBoolTurboPerf();
    string inMarker_Tag, outMarker_Tag;
    
    bool output_per_surface = false;
    if ((config[val_iZone]->GetnMarker_Monitoring() > 1) &&(config[val_iZone]->GetnObj() <=1)) output_per_surface = true;

    
    unsigned short direct_diff = config[val_iZone]->GetDirectDiff();
    
    
    /*--- Initialize variables to store information from all domains (direct solution) ---*/
    su2double Total_CL = 0.0, Total_CD = 0.0, Total_CSF = 0.0, Total_CMx = 0.0, Total_CMy = 0.0, Total_CMz = 0.0, Total_CEff = 0.0,
    Total_CEquivArea = 0.0, Total_CNearFieldOF = 0.0, Total_CFx = 0.0, Total_CFy = 0.0, Total_CFz = 0.0, Total_CMerit = 0.0,
    Total_CT = 0.0, Total_CQ = 0.0, Total_CFreeSurface = 0.0, Total_CWave = 0.0, Total_CHeat = 0.0, Total_CpDiff = 0.0, Total_HeatFluxDiff = 0.0,
    Total_Heat = 0.0, Total_MaxHeat = 0.0, Total_Mdot = 0.0, Total_CFEM = 0.0;
    su2double OneD_AvgStagPress = 0.0, OneD_AvgMach = 0.0, OneD_AvgTemp = 0.0, OneD_MassFlowRate = 0.0,
    OneD_FluxAvgPress = 0.0, OneD_FluxAvgDensity = 0.0, OneD_FluxAvgVelocity = 0.0, OneD_FluxAvgEntalpy = 0.0,
    Total_ComboObj=0.0;
    
    /*--- Initialize variables to store information from all zone for turboperformance (direct solution) ---*/
    su2double *TotalStaticEfficiency = NULL,
    *TotalTotalEfficiency = NULL,
    *KineticEnergyLoss 	  = NULL,
    *TotalPressureLoss 	  = NULL,
    *MassFlowIn	          = NULL,
    *MassFlowOut          = NULL,
    *FlowAngleIn          = NULL,
    *FlowAngleOut         = NULL,
    *EulerianWork         = NULL,
    *TotalEnthalpyIn      = NULL,
    *PressureRatio        = NULL,
    *PressureOut          = NULL,
    *EnthalpyOut          = NULL,
    *MachIn               = NULL,
    *MachOut              = NULL,
    *NormalMachIn         = NULL,
    *NormalMachOut        = NULL,
    *VelocityOutIs        = NULL;
    
    /*--- Initialize variables to store information from all domains (adjoint solution) ---*/
    su2double Total_Sens_Geo = 0.0, Total_Sens_Mach = 0.0, Total_Sens_AoA = 0.0;
    su2double Total_Sens_Press = 0.0, Total_Sens_Temp = 0.0;
    
    /*--- Initialize variables to store information from all domains (direct differentiation) ---*/
    su2double D_Total_CL = 0.0, D_Total_CD = 0.0, D_Total_CSF = 0.0, D_Total_CMx = 0.0, D_Total_CMy = 0.0, D_Total_CMz = 0.0, D_Total_CEff = 0.0, D_Total_CFx = 0.0, D_Total_CFy = 0.0, D_Total_CFz = 0.0;
    
    /*--- Residual arrays ---*/
    su2double *residual_flow         = NULL,
    *residual_turbulent    = NULL,
    *residual_transition   = NULL,
    *residual_levelset     = NULL;
    su2double *residual_adjflow      = NULL,
    *residual_adjturbulent = NULL,
    *residual_adjlevelset  = NULL;
    su2double *residual_wave         = NULL;
    su2double *residual_fea          = NULL;
    su2double *residual_fem		   = NULL;
    su2double *residual_heat         = NULL;
    
    /*--- Coefficients Monitored arrays ---*/
    su2double *aeroelastic_plunge = NULL,
    *aeroelastic_pitch  = NULL,
    *Surface_CL      = NULL,
    *Surface_CD      = NULL,
    *Surface_CSF = NULL,
    *Surface_CEff       = NULL,
    *Surface_CFx        = NULL,
    *Surface_CFy        = NULL,
    *Surface_CFz        = NULL,
    *Surface_CMx        = NULL,
    *Surface_CMy        = NULL,
    *Surface_CMz        = NULL;
    
    /*--- Initialize number of variables ---*/
    unsigned short nVar_Flow = 0, nVar_LevelSet = 0, nVar_Turb = 0,
    nVar_Trans = 0, nVar_Wave = 0, nVar_Heat = 0,
    nVar_AdjFlow = 0, nVar_AdjLevelSet = 0, nVar_AdjTurb = 0,
    nVar_FEM = 0;
    
    /*--- Direct problem variables ---*/
    if (compressible) nVar_Flow = nDim+2; else nVar_Flow = nDim+1;
    if (turbulent) {
      switch (config[val_iZone]->GetKind_Turb_Model()) {
        case SA:	   nVar_Turb = 1; break;
        case SA_NEG: nVar_Turb = 1; break;
        case SST:    nVar_Turb = 2; break;
      }
    }
    if (transition) nVar_Trans = 2;
    if (wave) nVar_Wave = 2;
    if (heat) nVar_Heat = 1;
    if (freesurface) nVar_LevelSet = 1;
    
    if (fem) {
      if (linear_analysis) nVar_FEM = nDim;
      if (nonlinear_analysis) nVar_FEM = 3;
    }
    
    /*--- Adjoint problem variables ---*/
    if (compressible) nVar_AdjFlow = nDim+2; else nVar_AdjFlow = nDim+1;
    if (turbulent) {
      switch (config[val_iZone]->GetKind_Turb_Model()) {
        case SA:	   nVar_AdjTurb = 1; break;
        case SA_NEG: nVar_AdjTurb = 1; break;
        case SST:    nVar_AdjTurb = 2; break;
      }
    }
    if (freesurface) nVar_AdjLevelSet = 1;
    
    /*--- Allocate memory for the residual ---*/
    residual_flow       = new su2double[nVar_Flow];
    residual_turbulent  = new su2double[nVar_Turb];
    residual_transition = new su2double[nVar_Trans];
    residual_levelset   = new su2double[nVar_LevelSet];
    residual_wave       = new su2double[nVar_Wave];
    residual_heat       = new su2double[nVar_Heat];
    residual_fem 		= new su2double[nVar_FEM];
    
    residual_adjflow      = new su2double[nVar_AdjFlow];
    residual_adjturbulent = new su2double[nVar_AdjTurb];
    residual_adjlevelset  = new su2double[nVar_AdjLevelSet];
    
    /*--- Allocate memory for the coefficients being monitored ---*/
    aeroelastic_plunge = new su2double[config[ZONE_0]->GetnMarker_Monitoring()];
    aeroelastic_pitch  = new su2double[config[ZONE_0]->GetnMarker_Monitoring()];
    Surface_CL      = new su2double[config[ZONE_0]->GetnMarker_Monitoring()];
    Surface_CD      = new su2double[config[ZONE_0]->GetnMarker_Monitoring()];
    Surface_CSF = new su2double[config[ZONE_0]->GetnMarker_Monitoring()];
    Surface_CEff       = new su2double[config[ZONE_0]->GetnMarker_Monitoring()];
    Surface_CFx        = new su2double[config[ZONE_0]->GetnMarker_Monitoring()];
    Surface_CFy        = new su2double[config[ZONE_0]->GetnMarker_Monitoring()];
    Surface_CFz        = new su2double[config[ZONE_0]->GetnMarker_Monitoring()];
    Surface_CMx        = new su2double[config[ZONE_0]->GetnMarker_Monitoring()];
    Surface_CMy        = new su2double[config[ZONE_0]->GetnMarker_Monitoring()];
    Surface_CMz        = new su2double[config[ZONE_0]->GetnMarker_Monitoring()];
    
    /*--- Allocate memory for the turboperformace ---*/
    TotalStaticEfficiency = new su2double[config[ZONE_0]->Get_nMarkerTurboPerf()];
    TotalTotalEfficiency  = new su2double[config[ZONE_0]->Get_nMarkerTurboPerf()];
    KineticEnergyLoss 	  = new su2double[config[ZONE_0]->Get_nMarkerTurboPerf()];
    TotalPressureLoss 	  = new su2double[config[ZONE_0]->Get_nMarkerTurboPerf()];
    MassFlowIn 	          = new su2double[config[ZONE_0]->Get_nMarkerTurboPerf()];
    MassFlowOut           = new su2double[config[ZONE_0]->Get_nMarkerTurboPerf()];
    FlowAngleIn           = new su2double[config[ZONE_0]->Get_nMarkerTurboPerf()];
    FlowAngleOut          = new su2double[config[ZONE_0]->Get_nMarkerTurboPerf()];
    EulerianWork          = new su2double[config[ZONE_0]->Get_nMarkerTurboPerf()];
    TotalEnthalpyIn       = new su2double[config[ZONE_0]->Get_nMarkerTurboPerf()];
    PressureRatio         = new su2double[config[ZONE_0]->Get_nMarkerTurboPerf()];
    PressureOut           = new su2double[config[ZONE_0]->Get_nMarkerTurboPerf()];
    EnthalpyOut           = new su2double[config[ZONE_0]->Get_nMarkerTurboPerf()];
    MachIn                = new su2double[config[ZONE_0]->Get_nMarkerTurboPerf()];
    MachOut               = new su2double[config[ZONE_0]->Get_nMarkerTurboPerf()];
    NormalMachIn          = new su2double[config[ZONE_0]->Get_nMarkerTurboPerf()];
    NormalMachOut         = new su2double[config[ZONE_0]->Get_nMarkerTurboPerf()];
    VelocityOutIs         = new su2double[config[ZONE_0]->Get_nMarkerTurboPerf()];

    /*--- Write information from nodes ---*/
    switch (config[val_iZone]->GetKind_Solver()) {
        
      case EULER:                   case NAVIER_STOKES:                   case RANS:
      case FEM_EULER:               case FEM_NAVIER_STOKES:               case FEM_RANS:      case FEM_LES:
      case ADJ_EULER:               case ADJ_NAVIER_STOKES:               case ADJ_RANS:
      case DISC_ADJ_EULER:          case DISC_ADJ_NAVIER_STOKES:          case DISC_ADJ_RANS:
        
        /*--- Flow solution coefficients ---*/
        Total_CL       = solver_container[val_iZone][FinestMesh][FLOW_SOL]->GetTotal_CL();
        Total_CD       = solver_container[val_iZone][FinestMesh][FLOW_SOL]->GetTotal_CD();
        Total_CSF  = solver_container[val_iZone][FinestMesh][FLOW_SOL]->GetTotal_CSF();
        Total_CEff        = solver_container[val_iZone][FinestMesh][FLOW_SOL]->GetTotal_CEff();
        Total_CMx         = solver_container[val_iZone][FinestMesh][FLOW_SOL]->GetTotal_CMx();
        Total_CMy         = solver_container[val_iZone][FinestMesh][FLOW_SOL]->GetTotal_CMy();
        Total_CMz         = solver_container[val_iZone][FinestMesh][FLOW_SOL]->GetTotal_CMz();
        Total_CFx         = solver_container[val_iZone][FinestMesh][FLOW_SOL]->GetTotal_CFx();
        Total_CFy         = solver_container[val_iZone][FinestMesh][FLOW_SOL]->GetTotal_CFy();
        Total_CFz         = solver_container[val_iZone][FinestMesh][FLOW_SOL]->GetTotal_CFz();
        Total_ComboObj    = solver_container[val_iZone][FinestMesh][FLOW_SOL]->GetTotal_ComboObj();

        if (direct_diff != NO_DERIVATIVE) {
          D_Total_CL       = SU2_TYPE::GetDerivative(Total_CL);
          D_Total_CD       = SU2_TYPE::GetDerivative(Total_CD);
          D_Total_CSF  = SU2_TYPE::GetDerivative(Total_CSF);
          D_Total_CEff        = SU2_TYPE::GetDerivative(Total_CEff);
          D_Total_CMx         = SU2_TYPE::GetDerivative(Total_CMx);
          D_Total_CMy         = SU2_TYPE::GetDerivative(Total_CMy);
          D_Total_CMz         = SU2_TYPE::GetDerivative(Total_CMz);
          D_Total_CFx         = SU2_TYPE::GetDerivative(Total_CFx);
          D_Total_CFy         = SU2_TYPE::GetDerivative(Total_CFy);
          D_Total_CFz         = SU2_TYPE::GetDerivative(Total_CFz);
        }
        
        if (freesurface) {
          Total_CFreeSurface = solver_container[val_iZone][FinestMesh][FLOW_SOL]->GetTotal_CFreeSurface();
        }
        
        if (thermal) {
          Total_Heat     = solver_container[val_iZone][FinestMesh][FLOW_SOL]->GetTotal_HeatFlux();
          Total_MaxHeat  = solver_container[val_iZone][FinestMesh][FLOW_SOL]->GetTotal_MaxHeatFlux();
        }
        
        if (equiv_area) {
          Total_CEquivArea    = solver_container[val_iZone][FinestMesh][FLOW_SOL]->GetTotal_CEquivArea();
          Total_CNearFieldOF  = solver_container[val_iZone][FinestMesh][FLOW_SOL]->GetTotal_CNearFieldOF();
          
          /*--- Note that there is a redefinition of the nearfield based functionals ---*/
          Total_CEquivArea    = config[val_iZone]->GetWeightCd()*Total_CD + (1.0-config[val_iZone]->GetWeightCd())*Total_CEquivArea;
          Total_CNearFieldOF  = config[val_iZone]->GetWeightCd()*Total_CD + (1.0-config[val_iZone]->GetWeightCd())*Total_CNearFieldOF;
        }
        
        if (inv_design) {
          Total_CpDiff  = solver_container[val_iZone][FinestMesh][FLOW_SOL]->GetTotal_CpDiff();
          if (thermal) {
            Total_HeatFluxDiff = solver_container[val_iZone][FinestMesh][FLOW_SOL]->GetTotal_HeatFluxDiff();
          }
        }
        
        if (rotating_frame) {
          Total_CT      = solver_container[val_iZone][FinestMesh][FLOW_SOL]->GetTotal_CT();
          Total_CQ      = solver_container[val_iZone][FinestMesh][FLOW_SOL]->GetTotal_CQ();
          Total_CMerit  = solver_container[val_iZone][FinestMesh][FLOW_SOL]->GetTotal_CMerit();
        }
        
        if (aeroelastic) {
          /*--- Look over the markers being monitored and get the desired values ---*/
          for (iMarker_Monitoring = 0; iMarker_Monitoring < config[ZONE_0]->GetnMarker_Monitoring(); iMarker_Monitoring++) {
            aeroelastic_plunge[iMarker_Monitoring] = config[val_iZone]->GetAeroelastic_plunge(iMarker_Monitoring);
            aeroelastic_pitch[iMarker_Monitoring]  = config[val_iZone]->GetAeroelastic_pitch(iMarker_Monitoring);
          }
        }
        
        if (output_per_surface) {
          /*--- Look over the markers being monitored and get the desired values ---*/
          for (iMarker_Monitoring = 0; iMarker_Monitoring < config[ZONE_0]->GetnMarker_Monitoring(); iMarker_Monitoring++) {
            Surface_CL[iMarker_Monitoring]      = solver_container[val_iZone][FinestMesh][FLOW_SOL]->GetSurface_CL(iMarker_Monitoring);
            Surface_CD[iMarker_Monitoring]      = solver_container[val_iZone][FinestMesh][FLOW_SOL]->GetSurface_CD(iMarker_Monitoring);
            Surface_CSF[iMarker_Monitoring] = solver_container[val_iZone][FinestMesh][FLOW_SOL]->GetSurface_CSF(iMarker_Monitoring);
            Surface_CEff[iMarker_Monitoring]       = solver_container[val_iZone][FinestMesh][FLOW_SOL]->GetSurface_CEff(iMarker_Monitoring);
            Surface_CFx[iMarker_Monitoring]        = solver_container[val_iZone][FinestMesh][FLOW_SOL]->GetSurface_CFx(iMarker_Monitoring);
            Surface_CFy[iMarker_Monitoring]        = solver_container[val_iZone][FinestMesh][FLOW_SOL]->GetSurface_CFy(iMarker_Monitoring);
            Surface_CFz[iMarker_Monitoring]        = solver_container[val_iZone][FinestMesh][FLOW_SOL]->GetSurface_CFz(iMarker_Monitoring);
            Surface_CMx[iMarker_Monitoring]        = solver_container[val_iZone][FinestMesh][FLOW_SOL]->GetSurface_CMx(iMarker_Monitoring);
            Surface_CMy[iMarker_Monitoring]        = solver_container[val_iZone][FinestMesh][FLOW_SOL]->GetSurface_CMy(iMarker_Monitoring);
            Surface_CMz[iMarker_Monitoring]        = solver_container[val_iZone][FinestMesh][FLOW_SOL]->GetSurface_CMz(iMarker_Monitoring);
          }
        }
        
        if (turbo) {
          /*--- Loop over the nMarker of turboperformance and get the desired values ---*/
          for (iMarker_Monitoring = 0; iMarker_Monitoring < config[ZONE_0]->Get_nMarkerTurboPerf(); iMarker_Monitoring++) {
            TotalStaticEfficiency[iMarker_Monitoring] = solver_container[val_iZone][FinestMesh][FLOW_SOL]->GetTotalStaticEfficiency(iMarker_Monitoring);
            TotalTotalEfficiency[iMarker_Monitoring]  = solver_container[val_iZone][FinestMesh][FLOW_SOL]->GetTotalTotalEfficiency(iMarker_Monitoring);
            KineticEnergyLoss[iMarker_Monitoring] 	  = solver_container[val_iZone][FinestMesh][FLOW_SOL]->GetKineticEnergyLoss(iMarker_Monitoring);
            TotalPressureLoss[iMarker_Monitoring] 	  = solver_container[val_iZone][FinestMesh][FLOW_SOL]->GetTotalPressureLoss(iMarker_Monitoring);
            MassFlowIn[iMarker_Monitoring] 		      = solver_container[val_iZone][FinestMesh][FLOW_SOL]->GetMassFlowIn(iMarker_Monitoring);
            MassFlowOut[iMarker_Monitoring]           = solver_container[val_iZone][FinestMesh][FLOW_SOL]->GetMassFlowOut(iMarker_Monitoring);
            FlowAngleIn[iMarker_Monitoring]           = solver_container[val_iZone][FinestMesh][FLOW_SOL]->GetFlowAngleIn(iMarker_Monitoring);
            FlowAngleOut[iMarker_Monitoring]          = solver_container[val_iZone][FinestMesh][FLOW_SOL]->GetFlowAngleOut(iMarker_Monitoring);
            EulerianWork[iMarker_Monitoring]          = solver_container[val_iZone][FinestMesh][FLOW_SOL]->GetEulerianWork(iMarker_Monitoring);
            TotalEnthalpyIn[iMarker_Monitoring]       = solver_container[val_iZone][FinestMesh][FLOW_SOL]->GetTotalEnthalpyIn(iMarker_Monitoring);
            PressureRatio[iMarker_Monitoring]         = solver_container[val_iZone][FinestMesh][FLOW_SOL]->GetPressureRatio(iMarker_Monitoring);
            PressureOut[iMarker_Monitoring]           = solver_container[val_iZone][FinestMesh][FLOW_SOL]->GetPressureOut(iMarker_Monitoring);
            EnthalpyOut[iMarker_Monitoring]           = solver_container[val_iZone][FinestMesh][FLOW_SOL]->GetEnthalpyOut(iMarker_Monitoring);
            MachIn[iMarker_Monitoring]                = solver_container[val_iZone][FinestMesh][FLOW_SOL]->GetMachIn(iMarker_Monitoring);
            MachOut[iMarker_Monitoring]               = solver_container[val_iZone][FinestMesh][FLOW_SOL]->GetMachOut(iMarker_Monitoring);
            NormalMachIn[iMarker_Monitoring]          = solver_container[val_iZone][FinestMesh][FLOW_SOL]->GetNormalMachIn(iMarker_Monitoring);
            NormalMachOut[iMarker_Monitoring]         = solver_container[val_iZone][FinestMesh][FLOW_SOL]->GetNormalMachOut(iMarker_Monitoring);
            VelocityOutIs[iMarker_Monitoring]         = solver_container[val_iZone][FinestMesh][FLOW_SOL]->GetVelocityOutIs(iMarker_Monitoring);
          }
        }
        
        
        //        if (fluid_structure) {
        //          Total_CFEA  = solver_container[ZONE_0][FinestMesh][FEA_SOL]->GetTotal_CFEA();
        //        }
        
        if (output_1d) {
          
          /*--- Get area-averaged and flux-averaged values at the specified surface ---*/
          
          OneD_AvgStagPress = solver_container[val_iZone][FinestMesh][FLOW_SOL]->GetOneD_TotalPress();
          OneD_AvgMach = solver_container[val_iZone][FinestMesh][FLOW_SOL]->GetOneD_Mach();
          OneD_AvgTemp = solver_container[val_iZone][FinestMesh][FLOW_SOL]->GetOneD_Temp();
          OneD_MassFlowRate = solver_container[val_iZone][FinestMesh][FLOW_SOL]->GetOneD_MassFlowRate();
          
          OneD_FluxAvgPress = solver_container[val_iZone][FinestMesh][FLOW_SOL]->GetOneD_FluxAvgPress();
          OneD_FluxAvgDensity = solver_container[val_iZone][FinestMesh][FLOW_SOL]->GetOneD_FluxAvgDensity();
          OneD_FluxAvgVelocity = solver_container[val_iZone][FinestMesh][FLOW_SOL]->GetOneD_FluxAvgVelocity();
          OneD_FluxAvgEntalpy = solver_container[val_iZone][FinestMesh][FLOW_SOL]->GetOneD_FluxAvgEntalpy();
          
        }
        /*--- Get Mass Flow at the Monitored Markers ---*/
        
        
        if (output_massflow) {
          Total_Mdot = solver_container[val_iZone][FinestMesh][FLOW_SOL]->GetOneD_MassFlowRate();
        }
        
        /*--- Flow Residuals ---*/

        for (iVar = 0; iVar < nVar_Flow; iVar++)
          residual_flow[iVar] = solver_container[val_iZone][FinestMesh][FLOW_SOL]->GetRes_RMS(iVar);
        
        /*--- Turbulent residual ---*/
        
        if (turbulent) {
          for (iVar = 0; iVar < nVar_Turb; iVar++)
            residual_turbulent[iVar] = solver_container[val_iZone][FinestMesh][TURB_SOL]->GetRes_RMS(iVar);
        }
        
        /*--- Transition residual ---*/
        
        if (transition) {
          for (iVar = 0; iVar < nVar_Trans; iVar++)
            residual_transition[iVar] = solver_container[val_iZone][FinestMesh][TRANS_SOL]->GetRes_RMS(iVar);
        }
        
        /*--- Free Surface residual ---*/
        
        if (freesurface) {
          for (iVar = 0; iVar < nVar_LevelSet; iVar++)
            residual_levelset[iVar] = solver_container[val_iZone][FinestMesh][FLOW_SOL]->GetRes_RMS(nDim+1);
        }
        
        /*--- FEA residual ---*/
        //        if (fluid_structure) {
        //          for (iVar = 0; iVar < nVar_FEA; iVar++)
        //            residual_fea[iVar] = solver_container[ZONE_0][FinestMesh][FEA_SOL]->GetRes_RMS(iVar);
        //        }
        
        /*--- Iterations of the linear solver ---*/
        
        LinSolvIter = (unsigned long) solver_container[val_iZone][FinestMesh][FLOW_SOL]->GetIterLinSolver();
        
        /*--- Adjoint solver ---*/
        
        if (adjoint) {
          
          /*--- Adjoint solution coefficients ---*/
          
          Total_Sens_Geo   = solver_container[val_iZone][FinestMesh][ADJFLOW_SOL]->GetTotal_Sens_Geo();
          Total_Sens_Mach  = solver_container[val_iZone][FinestMesh][ADJFLOW_SOL]->GetTotal_Sens_Mach();
          Total_Sens_AoA   = solver_container[val_iZone][FinestMesh][ADJFLOW_SOL]->GetTotal_Sens_AoA();
          Total_Sens_Press = solver_container[val_iZone][FinestMesh][ADJFLOW_SOL]->GetTotal_Sens_Press();
          Total_Sens_Temp  = solver_container[val_iZone][FinestMesh][ADJFLOW_SOL]->GetTotal_Sens_Temp();
          
          /*--- Adjoint flow residuals ---*/
          
          for (iVar = 0; iVar < nVar_AdjFlow; iVar++) {
            residual_adjflow[iVar] = solver_container[val_iZone][FinestMesh][ADJFLOW_SOL]->GetRes_RMS(iVar);
          }
          
          /*--- Adjoint turbulent residuals ---*/
          
          if (turbulent) {
            if (!config[val_iZone]->GetFrozen_Visc()) {
              for (iVar = 0; iVar < nVar_AdjTurb; iVar++)
                residual_adjturbulent[iVar] = solver_container[val_iZone][FinestMesh][ADJTURB_SOL]->GetRes_RMS(iVar);
            }
          }
          
          /*--- Adjoint level set residuals ---*/
          
          if (freesurface) {
            for (iVar = 0; iVar < nVar_AdjLevelSet; iVar++)
              residual_adjlevelset[iVar] = solver_container[val_iZone][FinestMesh][ADJFLOW_SOL]->GetRes_RMS(nDim+1);
          }
          
        }
        
        break;
        
      case WAVE_EQUATION:
        
        /*--- Wave coefficients  ---*/
        
        Total_CWave = solver_container[val_iZone][FinestMesh][WAVE_SOL]->GetTotal_CWave();
        
        /*--- Wave Residuals ---*/
        
        for (iVar = 0; iVar < nVar_Wave; iVar++) {
          residual_wave[iVar] = solver_container[val_iZone][FinestMesh][WAVE_SOL]->GetRes_RMS(iVar);
        }
        
        break;
        
      case HEAT_EQUATION:
        
        /*--- Heat coefficients  ---*/
        
        Total_CHeat = solver_container[val_iZone][FinestMesh][HEAT_SOL]->GetTotal_CHeat();
        
        /*--- Wave Residuals ---*/
        
        for (iVar = 0; iVar < nVar_Heat; iVar++) {
          residual_heat[iVar] = solver_container[val_iZone][FinestMesh][HEAT_SOL]->GetRes_RMS(iVar);
        }
        
        break;
        
      case FEM_ELASTICITY:
        
        /*--- FEM coefficients -- As of now, this is the Von Mises Stress ---*/
        
        Total_CFEM = solver_container[val_iZone][FinestMesh][FEA_SOL]->GetTotal_CFEA();
        
        /*--- Residuals: ---*/
        /*--- Linear analysis: RMS of the displacements in the nDim coordinates ---*/
        /*--- Nonlinear analysis: UTOL, RTOL and DTOL (defined in the Postprocessing function) ---*/
        
        if (linear_analysis) {
          for (iVar = 0; iVar < nVar_FEM; iVar++) {
            residual_fem[iVar] = solver_container[val_iZone][FinestMesh][FEA_SOL]->GetRes_RMS(iVar);
          }
        }
        else if (nonlinear_analysis) {
          for (iVar = 0; iVar < nVar_FEM; iVar++) {
            residual_fem[iVar] = solver_container[val_iZone][FinestMesh][FEA_SOL]->GetRes_FEM(iVar);
          }
        }
        
        break;
        
    }
    
    /*--- Header frequency ---*/
    
    bool Unsteady = ((config[val_iZone]->GetUnsteady_Simulation() == DT_STEPPING_1ST) ||
                     (config[val_iZone]->GetUnsteady_Simulation() == DT_STEPPING_2ND));
    bool In_NoDualTime = (!DualTime_Iteration && (iExtIter % config[val_iZone]->GetWrt_Con_Freq() == 0));
    bool In_DualTime_0 = (DualTime_Iteration && (iIntIter % config[val_iZone]->GetWrt_Con_Freq_DualTime() == 0));
    bool In_DualTime_1 = (!DualTime_Iteration && Unsteady);
    bool In_DualTime_2 = (Unsteady && DualTime_Iteration && (iExtIter % config[val_iZone]->GetWrt_Con_Freq() == 0));
    bool In_DualTime_3 = (Unsteady && !DualTime_Iteration && (iExtIter % config[val_iZone]->GetWrt_Con_Freq() == 0));
    
    /*--- Header frequency: analogy for dynamic structural analysis ---*/
    /*--- DualTime_Iteration is a bool we receive, which is true if it comes from FEM_StructuralIteration and false from SU2_CFD ---*/
    /*--- We maintain the name, as it is an input of the function ---*/
    /*--- TODO: The function GetWrt_Con_Freq_DualTime should be modified to be able to define different frequencies ---*/
    /*--- dynamic determines if the problem is, or not, time dependent ---*/
    bool dynamic = (config[val_iZone]->GetDynamic_Analysis() == DYNAMIC);							// Dynamic simulations.
    bool In_NoDynamic = (!DualTime_Iteration && (iExtIter % config[val_iZone]->GetWrt_Con_Freq() == 0));
    bool In_Dynamic_0 = (DualTime_Iteration && (iIntIter % config[val_iZone]->GetWrt_Con_Freq_DualTime() == 0));
    bool In_Dynamic_1 = (!DualTime_Iteration && nonlinear_analysis);
    bool In_Dynamic_2 = (nonlinear_analysis && DualTime_Iteration && (iExtIter % config[val_iZone]->GetWrt_Con_Freq() == 0));
    bool In_Dynamic_3 = (nonlinear_analysis && !DualTime_Iteration && (iExtIter % config[val_iZone]->GetWrt_Con_Freq() == 0));
    
    bool write_heads;
    if (Unsteady) write_heads = (iIntIter == 0);
    else write_heads = (((iExtIter % (config[val_iZone]->GetWrt_Con_Freq()*40)) == 0));
    
    bool write_turbo = (((iExtIter % (config[val_iZone]->GetWrt_Con_Freq()*200)) == 0));
    
    /*--- Analogous for dynamic problems (as of now I separate the problems, it may be worthy to do all together later on ---*/
    bool write_heads_FEM;
    if (nonlinear_analysis) write_heads_FEM = (iIntIter == 0);
    else write_heads_FEM = (((iExtIter % (config[val_iZone]->GetWrt_Con_Freq()*40)) == 0));
    
    
    if (  (!fem && ((In_NoDualTime || In_DualTime_0 || In_DualTime_1) && (In_NoDualTime || In_DualTime_2 || In_DualTime_3))) ||
        (fem  && ( (In_NoDynamic || In_Dynamic_0 || In_Dynamic_1) && (In_NoDynamic || In_Dynamic_2 || In_Dynamic_3)))
        ) {
      
      
      /*--- Prepare the history file output, note that the dual
       time output don't write to the history file ---*/
      if (!DualTime_Iteration) {
        
        /*--- Write the begining of the history file ---*/
        SPRINTF (begin, "%12d", SU2_TYPE::Int(iExtIter));
        
        /*--- Write the end of the history file ---*/
        SPRINTF (end, ", %12.10f, %12.10f, %12.10f\n", su2double(LinSolvIter), config[val_iZone]->GetCFL(MESH_0), timeused/60.0);
        
        /*--- Write the solution and residual of the history file ---*/
        switch (config[val_iZone]->GetKind_Solver()) {
            
          case EULER : case NAVIER_STOKES: case RANS:
          case FEM_EULER : case FEM_NAVIER_STOKES: case FEM_RANS: case FEM_LES:
          case ADJ_EULER: case ADJ_NAVIER_STOKES: case ADJ_RANS: case DISC_ADJ_EULER:
          case DISC_ADJ_NAVIER_STOKES: case DISC_ADJ_RANS:
            
            /*--- Direct coefficients ---*/
            SPRINTF (direct_coeff, ", %14.8e, %14.8e, %14.8e, %14.8e, %14.8e, %14.8e, %14.8e, %14.8e, %14.8e, %14.8e",
                     Total_CL, Total_CD, Total_CSF, Total_CMx, Total_CMy, Total_CMz, Total_CFx, Total_CFy,
                     Total_CFz, Total_CEff);
            if (direct_diff != NO_DERIVATIVE) {
              SPRINTF (d_direct_coeff, ", %14.8e, %14.8e, %14.8e, %14.8e, %14.8e, %14.8e, %14.8e, %14.8e, %14.8e, %14.8e",
                       D_Total_CL, D_Total_CD, D_Total_CSF, D_Total_CMx, D_Total_CMy, D_Total_CMz, D_Total_CFx, D_Total_CFy,
                       D_Total_CFz, D_Total_CEff);
            }
            if (thermal)
              SPRINTF (direct_coeff, ", %14.8e, %14.8e, %14.8e, %14.8e, %14.8e, %14.8e, %14.8e, %14.8e, %14.8e, %14.8e, %14.8e, %14.8e", Total_CL, Total_CD, Total_CSF, Total_CMx, Total_CMy,
                       Total_CMz, Total_CFx, Total_CFy, Total_CFz, Total_CEff, Total_Heat, Total_MaxHeat);
            if (equiv_area)
              SPRINTF (direct_coeff, ", %14.8e, %14.8e, %14.8e, %14.8e, %14.8e, %14.8e, %14.8e, %14.8e, %14.8e, %14.8e, %14.8e, %14.8e", Total_CL, Total_CD, Total_CSF, Total_CMx, Total_CMy, Total_CMz, Total_CFx, Total_CFy, Total_CFz, Total_CEff, Total_CEquivArea, Total_CNearFieldOF);
            if (inv_design) {
              SPRINTF (direct_coeff, ", %14.8e, %14.8e, %14.8e, %14.8e, %14.8e, %14.8e, %14.8e, %14.8e, %14.8e, %14.8e, %14.8e", Total_CL, Total_CD, Total_CSF, Total_CMx, Total_CMy, Total_CMz, Total_CFx, Total_CFy, Total_CFz, Total_CEff, Total_CpDiff);
              Total_CpDiff  = solver_container[val_iZone][FinestMesh][FLOW_SOL]->GetTotal_CpDiff();
              if (thermal) {
                SPRINTF (direct_coeff, ", %14.8e, %14.8e, %14.8e, %14.8e, %14.8e, %14.8e, %14.8e, %14.8e, %14.8e, %14.8e, %14.8e, %14.8e, %14.8e, %14.8e", Total_CL, Total_CD, Total_CSF, Total_CMx, Total_CMy, Total_CMz, Total_CFx, Total_CFy, Total_CFz, Total_CEff, Total_Heat, Total_MaxHeat, Total_CpDiff, Total_HeatFluxDiff);
              }
            }
            if (rotating_frame)
              SPRINTF (direct_coeff, ", %14.8e, %14.8e, %14.8e, %14.8e, %14.8e, %14.8e, %14.8e, %14.8e, %14.8e, %14.8e, %14.8e, %14.8e, %14.8e", Total_CL, Total_CD, Total_CSF, Total_CMx,
                       Total_CMy, Total_CMz, Total_CFx, Total_CFy, Total_CFz, Total_CEff, Total_CMerit, Total_CT, Total_CQ);
            
            if (freesurface) {
              SPRINTF (direct_coeff, ", %14.8e, %14.8e, %14.8e, %14.8e, %14.8e, %14.8e, %14.8e, %14.8e, %14.8e, %14.8e, %14.8e", Total_CL, Total_CD, Total_CSF, Total_CMx, Total_CMy, Total_CMz, Total_CFx, Total_CFy,
                       Total_CFz, Total_CEff, Total_CFreeSurface);
            }
            //            if (fluid_structure)
            //              SPRINTF (direct_coeff, ", %12.10f, %12.10f, %12.10f, %12.10f, %12.10f, %12.10f, %12.10f, %12.10f, %12.10f, %12.10f, %12.10f", Total_CL, Total_CD, Total_CSF, Total_CMx, Total_CMy, Total_CMz,
            //                       Total_CFx, Total_CFy, Total_CFz, Total_CEff, Total_CFEA);
            
            if (aeroelastic) {
              for (iMarker_Monitoring = 0; iMarker_Monitoring < config[ZONE_0]->GetnMarker_Monitoring(); iMarker_Monitoring++) {
                //Append one by one the surface coeff to aeroelastic coeff. (Think better way do this, maybe use string)
                if (iMarker_Monitoring == 0) {
                  SPRINTF(aeroelastic_coeff, ", %12.10f", aeroelastic_plunge[iMarker_Monitoring]);
                }
                else {
                  SPRINTF(surface_coeff, ", %12.10f", aeroelastic_plunge[iMarker_Monitoring]);
                  strcat(aeroelastic_coeff, surface_coeff);
                }
                SPRINTF(surface_coeff, ", %12.10f", aeroelastic_pitch[iMarker_Monitoring]);
                strcat(aeroelastic_coeff, surface_coeff);
              }
            }
            
            if (output_per_surface) {
              for (iMarker_Monitoring = 0; iMarker_Monitoring < config[ZONE_0]->GetnMarker_Monitoring(); iMarker_Monitoring++) {
                //Append one by one the surface coeff to monitoring coeff. (Think better way do this, maybe use string)
                if (iMarker_Monitoring == 0) {
                  SPRINTF(monitoring_coeff, ", %12.10f", Surface_CL[iMarker_Monitoring]);
                }
                else {
                  SPRINTF(surface_coeff, ", %12.10f", Surface_CL[iMarker_Monitoring]);
                  strcat(monitoring_coeff, surface_coeff);
                }
                SPRINTF(surface_coeff, ", %12.10f", Surface_CD[iMarker_Monitoring]);
                strcat(monitoring_coeff, surface_coeff);
                SPRINTF(surface_coeff, ", %12.10f", Surface_CSF[iMarker_Monitoring]);
                strcat(monitoring_coeff, surface_coeff);
                SPRINTF(surface_coeff, ", %12.10f", Surface_CEff[iMarker_Monitoring]);
                strcat(monitoring_coeff, surface_coeff);
                SPRINTF(surface_coeff, ", %12.10f", Surface_CFx[iMarker_Monitoring]);
                strcat(monitoring_coeff, surface_coeff);
                SPRINTF(surface_coeff, ", %12.10f", Surface_CFy[iMarker_Monitoring]);
                strcat(monitoring_coeff, surface_coeff);
                SPRINTF(surface_coeff, ", %12.10f", Surface_CFz[iMarker_Monitoring]);
                strcat(monitoring_coeff, surface_coeff);
                SPRINTF(surface_coeff, ", %12.10f", Surface_CMx[iMarker_Monitoring]);
                strcat(monitoring_coeff, surface_coeff);
                SPRINTF(surface_coeff, ", %12.10f", Surface_CMy[iMarker_Monitoring]);
                strcat(monitoring_coeff, surface_coeff);
                SPRINTF(surface_coeff, ", %12.10f", Surface_CMz[iMarker_Monitoring]);
                strcat(monitoring_coeff, surface_coeff);
              }
            }
            
            
            /*--- Flow residual ---*/
            if (nDim == 2) {
              if (compressible) SPRINTF (flow_resid, ", %14.8e, %14.8e, %14.8e, %14.8e, %14.8e", log10 (residual_flow[0]), log10 (residual_flow[1]), log10 (residual_flow[2]), log10 (residual_flow[3]), dummy);
              if (incompressible || freesurface) SPRINTF (flow_resid, ", %14.8e, %14.8e, %14.8e, %14.8e, %14.8e", log10 (residual_flow[0]), log10 (residual_flow[1]), log10 (residual_flow[2]), dummy, dummy);
            }
            else {
              if (compressible) SPRINTF (flow_resid, ", %14.8e, %14.8e, %14.8e, %14.8e, %14.8e", log10 (residual_flow[0]), log10 (residual_flow[1]), log10 (residual_flow[2]), log10 (residual_flow[3]), log10 (residual_flow[4]) );
              if (incompressible || freesurface) SPRINTF (flow_resid, ", %14.8e, %14.8e, %14.8e, %14.8e, %14.8e", log10 (residual_flow[0]), log10 (residual_flow[1]), log10 (residual_flow[2]), log10 (residual_flow[3]), dummy);
            }
            
            /*--- Turbulent residual ---*/
            if (turbulent) {
              switch(nVar_Turb) {
                case 1: SPRINTF (turb_resid, ", %12.10f", log10 (residual_turbulent[0])); break;
                case 2: SPRINTF (turb_resid, ", %12.10f, %12.10f", log10(residual_turbulent[0]), log10(residual_turbulent[1])); break;
              }
            }
            /*---- Averaged stagnation pressure at an exit ----*/
            if (output_1d) {
              SPRINTF( oneD_outputs, ", %14.8e, %14.8e, %14.8e, %14.8e, %14.8e, %14.8e, %14.8e, %14.8e", OneD_AvgStagPress, OneD_AvgMach, OneD_AvgTemp, OneD_MassFlowRate, OneD_FluxAvgPress, OneD_FluxAvgDensity, OneD_FluxAvgVelocity, OneD_FluxAvgEntalpy);
            }
            if (output_massflow && !output_1d) {
              SPRINTF(massflow_outputs,", %12.10f", Total_Mdot);
            }
            
            
            /*--- Transition residual ---*/
            if (transition) {
              SPRINTF (trans_resid, ", %12.10f, %12.10f", log10(residual_transition[0]), log10(residual_transition[1]));
            }
            
            /*--- Free surface residual ---*/
            if (freesurface) {
              SPRINTF (levelset_resid, ", %12.10f", log10 (residual_levelset[0]));
            }

            /*--- Combo objective ---*/
            if (output_comboObj) {
              SPRINTF(combo_obj,", %12.10f", Total_ComboObj);
            }

            /*--- Fluid structure residual ---*/
            //            if (fluid_structure) {
            //              if (nDim == 2) SPRINTF (levelset_resid, ", %12.10f, %12.10f, 0.0", log10 (residual_fea[0]), log10 (residual_fea[1]));
            //              else SPRINTF (levelset_resid, ", %12.10f, %12.10f, %12.10f", log10 (residual_fea[0]), log10 (residual_fea[1]), log10 (residual_fea[2]));
            //            }
            
            if (adjoint) {
              
              /*--- Adjoint coefficients ---*/
              
              SPRINTF (adjoint_coeff, ", %14.8e, %14.8e, %14.8e, %14.8e, %14.8e, 0.0", Total_Sens_Geo, Total_Sens_Mach, Total_Sens_AoA, Total_Sens_Press, Total_Sens_Temp);
              
              /*--- Adjoint flow residuals ---*/
              if (nDim == 2) {
                if (compressible) SPRINTF (adj_flow_resid, ", %14.8e, %14.8e, %14.8e, %14.8e, 0.0", log10 (residual_adjflow[0]), log10 (residual_adjflow[1]), log10 (residual_adjflow[2]), log10 (residual_adjflow[3]) );
                if (incompressible || freesurface) SPRINTF (adj_flow_resid, ", %12.10f, %12.10f, %12.10f, 0.0, 0.0", log10 (residual_adjflow[0]), log10 (residual_adjflow[1]), log10 (residual_adjflow[2]) );
              }
              else {
                if (compressible) SPRINTF (adj_flow_resid, ", %14.8e, %14.8e, %14.8e, %14.8e, %14.8e", log10 (residual_adjflow[0]), log10 (residual_adjflow[1]), log10 (residual_adjflow[2]), log10 (residual_adjflow[3]), log10 (residual_adjflow[4]) );
                if (incompressible || freesurface) SPRINTF (adj_flow_resid, ", %14.8e, %14.8e, %14.8e, %14.8e, 0.0", log10 (residual_adjflow[0]), log10 (residual_adjflow[1]), log10 (residual_adjflow[2]), log10 (residual_adjflow[3]) );
              }
              
              /*--- Adjoint turbulent residuals ---*/
              if (turbulent)
                if (!config[val_iZone]->GetFrozen_Visc())
                  SPRINTF (adj_turb_resid, ", %12.10f", log10 (residual_adjturbulent[0]));
              
              /*--- Adjoint free surface residuals ---*/
              if (freesurface) SPRINTF (adj_levelset_resid, ", %12.10f", log10 (residual_adjlevelset[0]));
            }
            
            break;
            
          case WAVE_EQUATION:
            
            SPRINTF (direct_coeff, ", %12.10f", Total_CWave);
            SPRINTF (wave_resid, ", %14.8e, %14.8e, %14.8e, %14.8e, %14.8e", log10 (residual_wave[0]), log10 (residual_wave[1]), dummy, dummy, dummy );
            
            break;
            
          case HEAT_EQUATION:
            
            SPRINTF (direct_coeff, ", %12.10f", Total_CHeat);
            SPRINTF (heat_resid, ", %14.8e, %14.8e, %14.8e, %14.8e, %14.8e", log10 (residual_heat[0]), dummy, dummy, dummy, dummy );
            
            break;
            
          case FEM_ELASTICITY:
            
            SPRINTF (direct_coeff, ", %12.10f", Total_CFEM);
            /*--- FEM residual ---*/
            if (nDim == 2) {
              if (linear_analysis) SPRINTF (fem_resid, ", %14.8e, %14.8e, %14.8e, %14.8e, %14.8e", log10 (residual_fem[0]), log10 (residual_fem[1]), dummy, dummy, dummy);
              if (nonlinear_analysis) SPRINTF (fem_resid, ", %14.8e, %14.8e, %14.8e, %14.8e, %14.8e", log10 (residual_fem[0]), log10 (residual_fem[1]), log10 (residual_fem[2]), dummy, dummy);
            }
            else {
              SPRINTF (fem_resid, ", %14.8e, %14.8e, %14.8e, %14.8e, %14.8e", log10 (residual_fem[0]), log10 (residual_fem[1]), log10 (residual_fem[2]), dummy, dummy);
            }
            
            break;
            
        }
      }
      
      /*--- Write the screen header---*/
      if (  (!fem && ((write_heads) && !(!DualTime_Iteration && Unsteady))) ||
          (fem && ((write_heads_FEM) && !(!DualTime_Iteration && nonlinear_analysis)))
          ) {
        
        if (!fem) {
          if (!Unsteady && (config[val_iZone]->GetUnsteady_Simulation() != TIME_STEPPING)) {
            switch (config[val_iZone]->GetKind_Solver()) {
              case EULER : case NAVIER_STOKES: case RANS:
              case FEM_EULER : case FEM_NAVIER_STOKES: case FEM_RANS: case FEM_LES:
              case ADJ_EULER : case ADJ_NAVIER_STOKES: case ADJ_RANS:
                
                cout << endl << "---------------------- Local Time Stepping Summary ----------------------" << endl;
                
                for (unsigned short iMesh = FinestMesh; iMesh <= config[val_iZone]->GetnMGLevels(); iMesh++)
                  cout << "MG level: "<< iMesh << " -> Min. DT: " << solver_container[val_iZone][iMesh][FLOW_SOL]->GetMin_Delta_Time()<<
                  ". Max. DT: " << solver_container[val_iZone][iMesh][FLOW_SOL]->GetMax_Delta_Time() <<
                  ". CFL: " << config[val_iZone]->GetCFL(iMesh)  << "." << endl;
                
                cout << "-------------------------------------------------------------------------" << endl;
                
                if (direct_diff != NO_DERIVATIVE) {
                  cout << endl << "---------------------- Direct Differentiation Summary -------------------" << endl;
                  cout << "Coefficients are differentiated with respect to ";
                  switch (direct_diff) {
                    case D_MACH:
                      cout << "Mach number." << endl;
                      break;
                    case D_AOA:
                      cout << "AoA." << endl;
                      break;
                    case D_SIDESLIP:
                      cout << "AoS." << endl;
                      break;
                    case D_REYNOLDS:
                      cout << "Reynolds number." << endl;
                      break;
                    case D_TURB2LAM:
                      cout << "Turb/Lam ratio." << endl;
                      break;
                    case D_PRESSURE:
                      cout << "Freestream Pressure." << endl;
                      break;
                    case D_TEMPERATURE:
                      cout << "Freestream Temperature." << endl;
                      break;
                    case D_DENSITY:
                      cout << "Freestream Density." << endl;
                      break;
                    case D_VISCOSITY:
                      cout << "Freestream Viscosity." << endl;
                      break;
                    case D_DESIGN:
                      cout << "Design Variables." << endl;
                      break;
                    default:
                      break;
                  }
                  
                  cout << "    D_CLift(Total)" << "    D_CDrag(Total)" << "      D_CMz(Total)" <<"     D_CEff(Total)" << endl;
                  cout.width(18); cout << D_Total_CL;
                  cout.width(18); cout << D_Total_CD;
                  cout.width(18); cout << D_Total_CMz;
                  cout.width(18); cout << D_Total_CEff;
                  cout << endl << "-------------------------------------------------------------------------" << endl;
                  cout << endl;
                }
                if (turbo && write_turbo) {
                  cout << endl << "---------------------- Turbo Performance Summary -------------------" << endl;
                  for (iMarker_Monitoring = 0; iMarker_Monitoring < config[ZONE_0]->Get_nMarkerTurboPerf(); iMarker_Monitoring++) {
                    inMarker_Tag = config[ZONE_0]->GetMarker_TurboPerf_BoundIn(iMarker_Monitoring);
                    outMarker_Tag = config[ZONE_0]->GetMarker_TurboPerf_BoundOut(iMarker_Monitoring);
                    switch (config[ZONE_0]->GetKind_TurboPerf(iMarker_Monitoring)) {
                      case BLADE:
                        cout << "Blade performance between boundaries " << inMarker_Tag << " and "<< outMarker_Tag << " : "<<endl;
                        cout << endl;
                        cout << "   Total Pressure Loss(%)" << "   Kinetic Energy Loss(%)" << "            Eulerian Work" << endl;
                        cout.width(25); cout << TotalPressureLoss[iMarker_Monitoring]*100.0;
                        cout.width(25); cout << KineticEnergyLoss[iMarker_Monitoring]*100.0;
                        cout.width(25); cout << EulerianWork[iMarker_Monitoring];
                        cout << endl;
                        cout << endl;
                        cout << "     Total Inlet Enthalpy" << "          Outlet Enthalpy" << "            D_MassFlow(%)" <<  endl;
                        cout.width(25); cout << TotalEnthalpyIn[iMarker_Monitoring];
                        cout.width(25); cout << EnthalpyOut[iMarker_Monitoring];
                        cout.width(25); cout << abs((MassFlowIn[iMarker_Monitoring] + MassFlowOut[iMarker_Monitoring])/MassFlowIn[iMarker_Monitoring])*100.0;
                        cout << endl;
                        cout << endl;
                        cout << "   Isentropic Outlet Vel." << "         Inlet Flow Angle" << "        Outlet Flow Angle" <<endl;
                        cout.width(25); cout << VelocityOutIs[iMarker_Monitoring];
                        cout.width(25); cout << 180.0/PI_NUMBER*FlowAngleIn[iMarker_Monitoring];
                        cout.width(25); cout << 180.0/PI_NUMBER*FlowAngleOut[iMarker_Monitoring];
                        cout << endl;
                        cout << endl;
                        cout << "          Inlet Mass Flow"<< "               Inlet Mach" << "              Outlet Mach" << endl;
                        cout.width(25); cout << MassFlowIn[iMarker_Monitoring];
                        cout.width(25); cout << MachIn[iMarker_Monitoring];
                        cout.width(25); cout << MachOut[iMarker_Monitoring];
                        cout << endl;
                        cout << endl;
                        cout << "        Inlet Normal Mach" << "       Outlet Normal Mach" << endl;
                        cout.width(25); cout << NormalMachIn[iMarker_Monitoring];
                        cout.width(25); cout << NormalMachOut[iMarker_Monitoring];
                        cout << endl;
                        cout << endl;
                        cout << "           Pressure Ratio" << "         Outlet Pressure" << endl;
                        cout.width(25); cout << PressureRatio[iMarker_Monitoring];
                        cout.width(25); cout << PressureOut[iMarker_Monitoring];
                        cout << endl;
                        cout << endl << "-------------------------------------------------------------------------" << endl;
                        cout << endl;
                        
                        break;
                      case STAGE:
                        cout << "Stage performance between boundaries " << inMarker_Tag << " and "<< outMarker_Tag << " : "<<endl;
                        cout << endl;
                        cout << "    Tot Tot Efficiency(%)" << "   Tot Stat Efficiency(%)" << endl;
                        cout.width(25); cout << TotalTotalEfficiency[iMarker_Monitoring]*100.0;
                        cout.width(25); cout << TotalStaticEfficiency[iMarker_Monitoring]*100.0;
                        cout << endl;
                        cout << endl;
                        cout << "           Pressure Ratio" << "          Outlet Pressure" << endl;
                        cout.width(25); cout << PressureRatio[iMarker_Monitoring];
                        cout.width(25); cout << PressureOut[iMarker_Monitoring];
                        cout << endl;
                        cout << endl;
                        cout << "     Total Inlet Enthalpy" << "    Total Outlet Enthalpy" << endl;
                        cout.width(25); cout << TotalEnthalpyIn[iMarker_Monitoring];
                        cout.width(25); cout << EnthalpyOut[iMarker_Monitoring];
                        cout << endl;
                        cout << endl << "-------------------------------------------------------------------------" << endl;
                        cout << endl;
                        
                        break;
                      case TURBINE:
                        cout << "Multi-stage performance between boundaries " << inMarker_Tag << " and "<< outMarker_Tag << " : "<<endl;
                        cout << endl;
                        cout << "    Tot Tot Efficiency(%)" << "   Tot Stat Efficiency(%)" << endl;
                        cout.width(25); cout << TotalTotalEfficiency[iMarker_Monitoring]*100.0;
                        cout.width(25); cout << TotalStaticEfficiency[iMarker_Monitoring]*100.0;
                        cout << endl;
                        cout << endl;
                        cout << "           Pressure Ratio" << "          Outlet Pressure" << endl;
                        cout.width(25); cout << PressureRatio[iMarker_Monitoring];
                        cout.width(25); cout << PressureOut[iMarker_Monitoring];
                        cout << endl;
                        cout << endl;
                        cout << "     Total Inlet Enthalpy" << "    Total Outlet Enthalpy" << endl;
                        cout.width(25); cout << TotalEnthalpyIn[iMarker_Monitoring];
                        cout.width(25); cout << EnthalpyOut[iMarker_Monitoring];
                        cout << endl;
                        cout << endl << "-------------------------------------------------------------------------" << endl;
                        cout << endl;
                        break;
                      default:
                        break;
                    }
                  }
                  
                  
                }
                break;
                
              case DISC_ADJ_EULER: case DISC_ADJ_NAVIER_STOKES: case DISC_ADJ_RANS:
                cout << endl;
                cout << "------------------------ Discrete Adjoint Summary -----------------------" << endl;
                cout << "Total Geometry Sensitivity (updated every "  << config[val_iZone]->GetWrt_Sol_Freq() << " iterations): ";
                cout.precision(4);
                cout.setf(ios::scientific, ios::floatfield);
                cout << Total_Sens_Geo;
                cout << endl << "-------------------------------------------------------------------------" << endl;
                break;
                
            }
          }
          else {
            if (flow) {
              if ((config[val_iZone]->GetUnsteady_Simulation() == TIME_STEPPING) && (config[val_iZone]->GetUnst_CFL()== 0.0))
              {
                cout << endl << "Min DT: " << solver_container[val_iZone][FinestMesh][FLOW_SOL]->GetMin_Delta_Time()<< ".Max DT: " << solver_container[val_iZone][FinestMesh][FLOW_SOL]->GetMax_Delta_Time() << ".Time step: " << config[val_iZone]->GetDelta_UnstTimeND() << ".";
              } else if ((config[val_iZone]->GetUnsteady_Simulation() == TIME_STEPPING) && (config[val_iZone]->GetUnst_CFL()!= 0.0)) {
                cout << endl << "Min DT: " << solver_container[val_iZone][FinestMesh][FLOW_SOL]->GetMin_Delta_Time()<< ".Max DT: " << solver_container[val_iZone][FinestMesh][FLOW_SOL]->GetMax_Delta_Time() << ". Time step: " << solver_container[val_iZone][config[val_iZone]->GetFinestMesh()][FLOW_SOL]->GetMin_Delta_Time() << ". CFL: " << config[val_iZone]->GetUnst_CFL()<<".";
              } else {
                cout << endl << "Min DT: " << solver_container[val_iZone][FinestMesh][FLOW_SOL]->GetMin_Delta_Time()<< ".Max DT: " << solver_container[val_iZone][FinestMesh][FLOW_SOL]->GetMax_Delta_Time() << ".Dual Time step: " << config[val_iZone]->GetDelta_UnstTimeND() << ".";
              }
            } else {
              cout << endl << "Dual Time step: " << config[val_iZone]->GetDelta_UnstTimeND() << ".";
            }
          }
        }
        else if (fem && !fsi) {
          if (dynamic) {
            cout << endl << "Simulation time: " << config[val_iZone]->GetCurrent_DynTime() << ". Time step: " << config[val_iZone]->GetDelta_DynTime() << ".";
          }
        }
        
        switch (config[val_iZone]->GetKind_Solver()) {
          case EULER :                  case NAVIER_STOKES:
            case FEM_EULER : case FEM_NAVIER_STOKES:
            
            /*--- Visualize the maximum residual ---*/
            iPointMaxResid = solver_container[val_iZone][FinestMesh][FLOW_SOL]->GetPoint_Max(0);
            Coord = solver_container[val_iZone][FinestMesh][FLOW_SOL]->GetPoint_Max_Coord(0);
            
            cout << endl << "----------------------- Residual Evolution Summary ----------------------" << endl;
            
            cout << "log10[Maximum residual]: " << log10(solver_container[val_iZone][FinestMesh][FLOW_SOL]->GetRes_Max(0)) << "." << endl;
            
            if (config[val_iZone]->GetSystemMeasurements() == SI) {
              cout <<"Maximum residual point " << iPointMaxResid << ", located at (" << Coord[0] << ", " << Coord[1];
              if (nDim == 3) cout << ", " << Coord[2];
              cout <<   ")." << endl;
            }
            else {
              cout <<"Maximum residual point " << iPointMaxResid << ", located at (" << Coord[0]*12.0 << ", " << Coord[1]*12.0;
              if (nDim == 3) cout << ", " << Coord[2]*12.0;
              cout <<   ")." << endl;
            }
            
            /*--- Print out the number of non-physical points and reconstructions ---*/
            
            if (config[val_iZone]->GetNonphysical_Points() > 0)
              cout << "There are " << config[val_iZone]->GetNonphysical_Points() << " non-physical points in the solution." << endl;
            if (config[val_iZone]->GetNonphysical_Reconstr() > 0)
              cout << "There are " << config[val_iZone]->GetNonphysical_Reconstr() << " non-physical states in the upwind reconstruction." << endl;
            
            cout << "-------------------------------------------------------------------------" << endl;
            
            if (!Unsteady) cout << endl << " Iter" << "    Time(s)";
            else cout << endl << " IntIter" << " ExtIter";
            
            //            if (!fluid_structure) {
            if (incompressible) cout << "   Res[Press]" << "     Res[Velx]" << "   CLift(Total)" << "   CDrag(Total)" << endl;
            else if (freesurface) cout << "   Res[Press]" << "     Res[Dist]" << "   CLift(Total)" << "     CLevelSet" << endl;
            else if (rotating_frame && nDim == 3) cout << "     Res[Rho]" << "     Res[RhoE]" << " CThrust(Total)" << " CTorque(Total)" << endl;
            else if (aeroelastic) cout << "     Res[Rho]" << "     Res[RhoE]" << "   CLift(Total)" << "   CDrag(Total)" << "         plunge" << "          pitch" << endl;
            else if (equiv_area) cout << "     Res[Rho]" << "   CLift(Total)" << "   CDrag(Total)" << "    CPress(N-F)" << endl;
            else if (turbo)
              switch (config[ZONE_0]->GetKind_TurboPerf(0)) {
                case BLADE:
                  cout << "     Res[Rho]" << "     Res[RhoE]"  << "  KineticLoss(%)" << "  D_MassFlow(%)" << endl;
                  break;
                case STAGE: case TURBINE:
                  cout << "     Res[Rho]" << "     Res[RhoE]"  << " TSEfficiency(%)" << " Outlet Pressure" << endl;
                  break;
                default:
                  break;
              }
            else cout << "     Res[Rho]" << "     Res[RhoE]" << "   CLift(Total)" << "   CDrag(Total)" << endl;
            //            }
            //            else if (fluid_structure) cout << "     Res[Rho]" << "   Res[Displx]" << "   CLift(Total)" << "   CDrag(Total)" << endl;
            
            break;
            
          case RANS :
            
            /*--- Visualize the maximum residual ---*/
            iPointMaxResid = solver_container[val_iZone][FinestMesh][FLOW_SOL]->GetPoint_Max(0);
            Coord = solver_container[val_iZone][FinestMesh][FLOW_SOL]->GetPoint_Max_Coord(0);
            
            cout << endl << "----------------------- Residual Evolution Summary ----------------------" << endl;
            
            cout << "log10[Maximum residual]: " << log10(solver_container[val_iZone][FinestMesh][FLOW_SOL]->GetRes_Max(0)) << "." << endl;
            if (config[val_iZone]->GetSystemMeasurements() == SI) {
              cout <<"Maximum residual point " << iPointMaxResid << ", located at (" << Coord[0] << ", " << Coord[1];
              if (nDim == 3) cout << ", " << Coord[2];
              cout <<   ")." << endl;
            }
            else {
              cout <<"Maximum residual point " << iPointMaxResid << ", located at (" << Coord[0]*12.0 << ", " << Coord[1]*12.0;
              if (nDim == 3) cout << ", " << Coord[2]*12.0;
              cout <<   ")." << endl;
            }
            cout <<"Maximum Omega " << solver_container[val_iZone][FinestMesh][FLOW_SOL]->GetOmega_Max() << ", maximum Strain Rate " << solver_container[val_iZone][FinestMesh][FLOW_SOL]->GetStrainMag_Max() << "." << endl;
            
            /*--- Print out the number of non-physical points and reconstructions ---*/
            if (config[val_iZone]->GetNonphysical_Points() > 0)
              cout << "There are " << config[val_iZone]->GetNonphysical_Points() << " non-physical points in the solution." << endl;
            if (config[val_iZone]->GetNonphysical_Reconstr() > 0)
              cout << "There are " << config[val_iZone]->GetNonphysical_Reconstr() << " non-physical states in the upwind reconstruction." << endl;
            
            cout << "-------------------------------------------------------------------------" << endl;
            
            if (!Unsteady) cout << endl << " Iter" << "    Time(s)";
            else cout << endl << " IntIter" << " ExtIter";
            if (incompressible || freesurface) cout << "   Res[Press]";
            else cout << "      Res[Rho]";//, cout << "     Res[RhoE]";
            
            switch (config[val_iZone]->GetKind_Turb_Model()) {
              case SA:	   cout << "       Res[nu]"; break;
              case SA_NEG: cout << "       Res[nu]"; break;
              case SST:	   cout << "     Res[kine]" << "     Res[omega]"; break;
            }
            
            if (transition) { cout << "      Res[Int]" << "       Res[Re]"; }
            else if (rotating_frame && nDim == 3 ) cout << "   CThrust(Total)" << "   CTorque(Total)" << endl;
            else if (aeroelastic) cout << "   CLift(Total)" << "   CDrag(Total)" << "         plunge" << "          pitch" << endl;
            else if (equiv_area) cout << "   CLift(Total)" << "   CDrag(Total)" << "    CPress(N-F)" << endl;
            else if (turbo)
              switch (config[ZONE_0]->GetKind_TurboPerf(0)) {
                case BLADE:
                  cout << "  KineticLoss(%)" << "  D_MassFlow(%)" << endl;
                  break;
                case STAGE: case TURBINE:
                  cout << " TSEfficiency(%)" << " Outlet Pressure" << endl;
                  break;
                default:
                  break;
              }
            
            else cout << "   CLift(Total)"   << "   CDrag(Total)"   << endl;
            
            break;
            
          case WAVE_EQUATION :
            if (!Unsteady) cout << endl << " Iter" << "    Time(s)";
            else cout << endl << " IntIter" << "  ExtIter";
            
            cout << "      Res[Wave]" << "   CWave(Total)"<<  endl;
            break;
            
          case HEAT_EQUATION :
            if (!Unsteady) cout << endl << " Iter" << "    Time(s)";
            else cout << endl << " IntIter" << "  ExtIter";
            
            cout << "      Res[Heat]" << "   CHeat(Total)"<<  endl;
            break;
            
          case FEM_ELASTICITY :
            if (!nonlinear_analysis) cout << endl << " Iter" << "    Time(s)";
            else cout << endl << " IntIter" << " ExtIter";
            
            if (linear_analysis) {
              if (nDim == 2) cout << "    Res[Displx]" << "    Res[Disply]" << "   CFEM(Total)"<<  endl;
              if (nDim == 3) cout << "    Res[Displx]" << "    Res[Disply]" << "    Res[Displz]" << "   CFEM(Total)"<<  endl;
            }
            else if (nonlinear_analysis) {
              cout << "      Res[UTOL]" << "      Res[RTOL]" << "      Res[ETOL]"  << "   CFEM(Total)"<<  endl;
            }
            break;
            
          case ADJ_EULER :              case ADJ_NAVIER_STOKES :
          case DISC_ADJ_EULER:          case DISC_ADJ_NAVIER_STOKES:
            
            /*--- Visualize the maximum residual ---*/
            iPointMaxResid = solver_container[val_iZone][FinestMesh][ADJFLOW_SOL]->GetPoint_Max(0);
            Coord = solver_container[val_iZone][FinestMesh][ADJFLOW_SOL]->GetPoint_Max_Coord(0);
            cout << endl << "log10[Maximum residual]: " << log10(solver_container[val_iZone][FinestMesh][ADJFLOW_SOL]->GetRes_Max(0)) << "." << endl;
            if (config[val_iZone]->GetSystemMeasurements() == SI) {
              cout <<"Maximum residual point " << iPointMaxResid << ", located at (" << Coord[0] << ", " << Coord[1];
              if (nDim == 3) cout << ", " << Coord[2];
              cout <<   ")." << endl;
            }
            else {
              cout <<"Maximum residual point " << iPointMaxResid << ", located at (" << Coord[0]*12.0 << ", " << Coord[1]*12.0;
              if (nDim == 3) cout << ", " << Coord[2]*12.0;
              cout <<   ")." << endl;
            }
            
            /*--- Print out the number of non-physical points and reconstructions ---*/
            if (config[val_iZone]->GetNonphysical_Points() > 0)
              cout << "There are " << config[val_iZone]->GetNonphysical_Points() << " non-physical points in the solution." << endl;
            
            if (!Unsteady) cout << endl << " Iter" << "    Time(s)";
            else cout << endl << " IntIter" << "  ExtIter";
            
            if (incompressible || freesurface) cout << "   Res[Psi_Press]" << "   Res[Psi_Velx]";
            else cout << "   Res[Psi_Rho]" << "     Res[Psi_E]";
            if (disc_adj) {
              cout << "    Sens_Press" << "     Sens_Mach" << endl;
            } else {
                cout << "      Sens_Geo" << "     Sens_Mach" << endl;
            }
            if (freesurface) {
              cout << "   Res[Psi_Press]" << "   Res[Psi_Dist]" << "    Sens_Geo";
                cout << "   Sens_Mach" << endl;
            }
            break;
            
          case ADJ_RANS : case DISC_ADJ_RANS:
            
            /*--- Visualize the maximum residual ---*/
            iPointMaxResid = solver_container[val_iZone][FinestMesh][ADJFLOW_SOL]->GetPoint_Max(0);
            Coord = solver_container[val_iZone][FinestMesh][ADJFLOW_SOL]->GetPoint_Max_Coord(0);
            cout << endl << "log10[Maximum residual]: " << log10(solver_container[val_iZone][FinestMesh][ADJFLOW_SOL]->GetRes_Max(0)) << "." << endl;
            if (config[val_iZone]->GetSystemMeasurements() == SI) {
              cout <<"Maximum residual point " << iPointMaxResid << ", located at (" << Coord[0] << ", " << Coord[1];
              if (nDim == 3) cout << ", " << Coord[2];
              cout <<   ")." << endl;
            }
            else {
              cout <<"Maximum residual point " << iPointMaxResid << ", located at (" << Coord[0]*12.0 << ", " << Coord[1]*12.0;
              if (nDim == 3) cout << ", " << Coord[2]*12.0;
              cout <<   ")." << endl;
            }
            
            /*--- Print out the number of non-physical points and reconstructions ---*/
            if (config[val_iZone]->GetNonphysical_Points() > 0)
              cout << "There are " << config[val_iZone]->GetNonphysical_Points() << " non-physical points in the solution." << endl;
            
            if (!Unsteady) cout << endl << " Iter" << "    Time(s)";
            else cout << endl << " IntIter" << "  ExtIter";
            
            if (incompressible || freesurface) cout << "     Res[Psi_Press]";
            else cout << "     Res[Psi_Rho]";
            
            if (!config[val_iZone]->GetFrozen_Visc()) {
              cout << "      Res[Psi_nu]";
            }
            else {
              if (incompressible || freesurface) cout << "   Res[Psi_Velx]";
              else cout << "     Res[Psi_E]";
            }
            if (disc_adj) {
              cout << "    Sens_Press" << "     Sens_Mach" << endl;
            } else {
               cout << "      Sens_Geo" << "     Sens_Mach" << endl;
            }
            if (freesurface) {
              cout << "   Res[Psi_Press]" << "   Res[Psi_Dist]" << "    Sens_Geo";
                cout << "   Sens_Mach" << endl;
            }
            break;
            
        }
        
      }
      
      /*--- Write the solution on the screen and history file ---*/
      cout.precision(6);
      cout.setf(ios::fixed, ios::floatfield);
      
      if (!fem) {
        if (!Unsteady) {
          cout.width(5); cout << iExtIter;
          cout.width(11); cout << timeiter;
          
        } else if (Unsteady && DualTime_Iteration) {
          cout.width(8); cout << iIntIter;
          cout.width(8); cout << iExtIter;
        }
      }
      else if (fem) {
        if (!nonlinear_analysis) {
          cout.width(5); cout << iExtIter;
          cout.width(11); cout << timeiter;
          
        } else {
          cout.width(8); cout << iIntIter;
          cout.width(8); cout << iExtIter;
        }
      }
      
      
      switch (config[val_iZone]->GetKind_Solver()) {
        case EULER : case NAVIER_STOKES:
        case FEM_EULER : case FEM_NAVIER_STOKES:
          
          if (!DualTime_Iteration) {
            if (compressible) ConvHist_file[0] << begin << direct_coeff << flow_resid;
            if (incompressible) ConvHist_file[0] << begin << direct_coeff << flow_resid;
            if (freesurface) ConvHist_file[0] << begin << direct_coeff << flow_resid << levelset_resid << end;
            //            if (fluid_structure) ConvHist_file[0] << fea_resid;
            if (aeroelastic) ConvHist_file[0] << aeroelastic_coeff;
            if (output_per_surface) ConvHist_file[0] << monitoring_coeff;
            if (output_1d) ConvHist_file[0] << oneD_outputs;
            if (output_massflow && !output_1d) ConvHist_file[0] << massflow_outputs;
            if (direct_diff != NO_DERIVATIVE) ConvHist_file[0] << d_direct_coeff;
            if (output_comboObj) ConvHist_file[0] << combo_obj;
            ConvHist_file[0] << end;
            ConvHist_file[0].flush();
          }
          
	  if(DualTime_Iteration || !Unsteady) {
          cout.precision(6);
          cout.setf(ios::fixed, ios::floatfield);
          cout.width(13); cout << log10(residual_flow[0]);
          //          if (!fluid_structure && !equiv_area) {
          if (!equiv_area) {
            if (compressible) {
              if (nDim == 2 ) { cout.width(14); cout << log10(residual_flow[3]); }
              else { cout.width(14); cout << log10(residual_flow[4]); }
            }
            if (incompressible) { cout.width(14); cout << log10(residual_flow[1]); }
            if (freesurface) { cout.width(14); cout << log10(residual_levelset[0]); }
          }
          //          else if (fluid_structure) { cout.width(14); cout << log10(residual_fea[0]); }
          
          if (rotating_frame && nDim == 3 ) {
            cout.setf(ios::scientific, ios::floatfield);
            cout.width(15); cout << Total_CT;
            cout.width(15); cout << Total_CQ;
            cout.unsetf(ios_base::floatfield);
          }
          else if (equiv_area) { cout.width(15); cout << min(10000.0, max(-10000.0, Total_CL)); cout.width(15); cout << min(10000.0, max(-10000.0, Total_CD)); cout.width(15);
            cout.precision(4);
            cout.setf(ios::scientific, ios::floatfield);
            cout << Total_CNearFieldOF; }
          else if (freesurface) { cout.width(15); cout << Total_CL; cout.width(15); cout << Total_CFreeSurface; }
          else if (turbo) {
            cout.setf(ios::scientific, ios::floatfield);
            switch (config[ZONE_0]->GetKind_TurboPerf(0)) {
              case BLADE:
                cout.width(15); cout << KineticEnergyLoss[0]*100.0;
                cout.width(15); cout << abs((MassFlowIn[0] + MassFlowOut[0])/MassFlowIn[0])*100.0;
                break;
              case STAGE: case TURBINE:
                cout.width(15); cout << TotalStaticEfficiency[0]*100.0;
                cout.width(15); cout << PressureOut[0];
                break;
              default:
                break;
            }
            cout.unsetf(ios_base::floatfield);
          }
          else { cout.width(15); cout << min(10000.0, max(-10000.0, Total_CL)); cout.width(15); cout << min(10000.0, max(-10000.0, Total_CD)); }
          if (aeroelastic) {
            cout.setf(ios::scientific, ios::floatfield);
            cout.width(15); cout << aeroelastic_plunge[0]; //Only output the first marker being monitored to the console.
            cout.width(15); cout << aeroelastic_pitch[0];
            cout.unsetf(ios_base::floatfield);
          }
	  }
          cout << endl;
          
          break;
          
        case RANS :
          
          if (!DualTime_Iteration) {
            ConvHist_file[0] << begin << direct_coeff << flow_resid << turb_resid;
            if (aeroelastic) ConvHist_file[0] << aeroelastic_coeff;
            if (output_per_surface) ConvHist_file[0] << monitoring_coeff;
            if (output_1d) ConvHist_file[0] << oneD_outputs;
            if (output_massflow && !output_1d) ConvHist_file[0] << massflow_outputs;
            if (direct_diff != NO_DERIVATIVE) ConvHist_file[0] << d_direct_coeff;
            if (output_comboObj) ConvHist_file[0] << combo_obj;
            ConvHist_file[0] << end;
            ConvHist_file[0].flush();
          }
          
	  if(DualTime_Iteration || !Unsteady) {
          cout.precision(6);
          cout.setf(ios::fixed, ios::floatfield);
          
          if (incompressible || freesurface) cout.width(13);
          else  cout.width(14);
          cout << log10(residual_flow[0]);
          //          else  cout.width(14),
          //                 cout << log10(residual_flow[0]),
          //                 cout.width(14);
          //          if ( nDim==2 ) cout << log10(residual_flow[3]);
          //          if ( nDim==3 ) cout << log10(residual_flow[4]);
          
          switch(nVar_Turb) {
            case 1: cout.width(14); cout << log10(residual_turbulent[0]); break;
            case 2: cout.width(14); cout << log10(residual_turbulent[0]);
              cout.width(15); cout << log10(residual_turbulent[1]); break;
          }
          
          if (transition) { cout.width(14); cout << log10(residual_transition[0]); cout.width(14); cout << log10(residual_transition[1]); }
          
          if (rotating_frame && nDim == 3 ) {
            cout.setf(ios::scientific, ios::floatfield);
            cout.width(15); cout << Total_CT; cout.width(15);
            cout << Total_CQ;
            cout.unsetf(ios_base::floatfield);
          }
          else if (equiv_area) { cout.width(15); cout << min(10000.0, max(-10000.0, Total_CL)); cout.width(15); cout << min(10000.0, max(-10000.0, Total_CD)); cout.width(15);
            cout.precision(4);
            cout.setf(ios::scientific, ios::floatfield);
            cout << Total_CNearFieldOF; }
          else if (turbo) {
            cout.setf(ios::scientific, ios::floatfield);
            switch (config[ZONE_0]->GetKind_TurboPerf(0)) {
              case BLADE:
                cout.width(15); cout << KineticEnergyLoss[0]*100.0;
                cout.width(15); cout << abs((MassFlowIn[0] + MassFlowOut[0])/MassFlowIn[0])*100.0;
                break;
              case STAGE: case TURBINE:
                cout.width(15); cout << TotalStaticEfficiency[0]*100.0;
                cout.width(15); cout << PressureOut[0];
                break;
              default:
                break;
            }
            cout.unsetf(ios_base::floatfield);
          }
          else { cout.width(15); cout << min(10000.0, max(-10000.0, Total_CL)); cout.width(15); cout << min(10000.0, max(-10000.0, Total_CD)); }
          
          if (aeroelastic) {
            cout.setf(ios::scientific, ios::floatfield);
            cout.width(15); cout << aeroelastic_plunge[0]; //Only output the first marker being monitored to the console.
            cout.width(15); cout << aeroelastic_pitch[0];
            cout.unsetf(ios_base::floatfield);
          }
          cout << endl;
	  }
          
          if (freesurface) {
            if (!DualTime_Iteration) {
              ConvHist_file[0] << begin << direct_coeff << flow_resid << levelset_resid << end;
              ConvHist_file[0].flush();
            }
            
            cout.precision(6);
            cout.setf(ios::fixed, ios::floatfield);
            cout.width(13); cout << log10(residual_flow[0]);
            cout.width(14); cout << log10(residual_levelset[0]);
            cout.width(15); cout << Total_CL;
            cout.width(14); cout << Total_CFreeSurface;
            
            cout << endl;
          }
          
          break;
          
        case WAVE_EQUATION:
          
          if (!DualTime_Iteration) {
            ConvHist_file[0] << begin << wave_coeff << wave_resid << end;
            ConvHist_file[0].flush();
          }
          
          cout.precision(6);
          cout.setf(ios::fixed, ios::floatfield);
          cout.width(14); cout << log10(residual_wave[0]);
          cout.width(14); cout << Total_CWave;
          cout << endl;
          break;
          
        case HEAT_EQUATION:
          
          if (!DualTime_Iteration) {
            ConvHist_file[0] << begin << heat_coeff << heat_resid << end;
            ConvHist_file[0].flush();
          }
          
          cout.precision(6);
          cout.setf(ios::fixed, ios::floatfield);
          cout.width(14); cout << log10(residual_heat[0]);
          cout.width(14); cout << Total_CHeat;
          cout << endl;
          break;
          
        case FEM_ELASTICITY:
          
          if (!DualTime_Iteration) {
            ConvHist_file[0] << begin << fem_coeff << fem_resid << end;
            ConvHist_file[0].flush();
          }
          
          cout.precision(6);
          cout.setf(ios::fixed, ios::floatfield);
          if (linear_analysis) {
            cout.width(15); cout << log10(residual_fem[0]);
            cout.width(15); cout << log10(residual_fem[1]);
            if (nDim == 3) { cout.width(15); cout << log10(residual_fem[2]); }
          }
          else if (nonlinear_analysis) {
            cout.width(15); cout << log10(residual_fem[0]);
            cout.width(15); cout << log10(residual_fem[1]);
            cout.width(15); cout << log10(residual_fem[2]);
          }
          
          cout.precision(4);
          cout.setf(ios::scientific, ios::floatfield);
          cout.width(14); cout << Total_CFEM;
          cout << endl;
          break;
          
        case ADJ_EULER :              case ADJ_NAVIER_STOKES :
        case DISC_ADJ_EULER:          case DISC_ADJ_NAVIER_STOKES:
          
          if (!DualTime_Iteration) {
            ConvHist_file[0] << begin << adjoint_coeff << adj_flow_resid << end;
            ConvHist_file[0].flush();
          }
          
          cout.precision(6);
          cout.setf(ios::fixed, ios::floatfield);
          if (compressible) {
            cout.width(15); cout << log10(residual_adjflow[0]);
            cout.width(15); cout << log10(residual_adjflow[nDim+1]);
          }
          if (incompressible || freesurface) {
            cout.width(17); cout << log10(residual_adjflow[0]);
            cout.width(16); cout << log10(residual_adjflow[1]);
          }
          
          if (disc_adj) {
            cout.precision(4);
            cout.setf(ios::scientific, ios::floatfield);
            cout.width(14); cout << Total_Sens_Press;
            cout.width(14); cout << Total_Sens_Mach;
          }else {
            cout.precision(4);
            cout.setf(ios::scientific, ios::floatfield);
            cout.width(14); cout << Total_Sens_Geo;
              cout.width(14); cout << Total_Sens_Mach;
            }
          cout << endl;
          cout.unsetf(ios_base::floatfield);
          
          if (freesurface) {
            if (!DualTime_Iteration) {
              ConvHist_file[0] << begin << adjoint_coeff << adj_flow_resid << adj_levelset_resid << end;
              ConvHist_file[0].flush();
            }
            
            cout.precision(6);
            cout.setf(ios::fixed, ios::floatfield);
            cout.width(17); cout << log10(residual_adjflow[0]);
            cout.width(16); cout << log10(residual_adjlevelset[0]);
            cout.precision(3);
            cout.setf(ios::scientific, ios::floatfield);
            cout.width(12); cout << Total_Sens_Geo;
              cout.width(12); cout << Total_Sens_Mach;
            cout.unsetf(ios_base::floatfield);
            cout << endl;
          }
          
          break;
          
        case ADJ_RANS : case DISC_ADJ_RANS:
          
          if (!DualTime_Iteration) {
            ConvHist_file[0] << begin << adjoint_coeff << adj_flow_resid;
            if (!config[val_iZone]->GetFrozen_Visc())
              ConvHist_file[0] << adj_turb_resid;
            ConvHist_file[0] << end;
            ConvHist_file[0].flush();
          }
          
          cout.precision(6);
          cout.setf(ios::fixed, ios::floatfield);
          cout.width(17); cout << log10(residual_adjflow[0]);
          if (!config[val_iZone]->GetFrozen_Visc()) {
            cout.width(17); cout << log10(residual_adjturbulent[0]);
          }
          else {
            if (compressible) {
              if (geometry[val_iZone][FinestMesh]->GetnDim() == 2 ) { cout.width(15); cout << log10(residual_adjflow[3]); }
              else { cout.width(15); cout << log10(residual_adjflow[4]); }
            }
            if (incompressible || freesurface) {
              cout.width(15); cout << log10(residual_adjflow[1]);
            }
          }
          if (disc_adj) {
            cout.precision(4);
            cout.setf(ios::scientific, ios::floatfield);
            cout.width(14); cout << Total_Sens_Press;
            cout.width(14); cout << Total_Sens_Mach;
          }else {
            cout.precision(4);
            cout.setf(ios::scientific, ios::floatfield);
            cout.width(14); cout << Total_Sens_Geo;
              cout.width(14); cout << Total_Sens_Mach;
            }
          cout << endl;
          cout.unsetf(ios_base::floatfield);
          if (freesurface) {
            if (!DualTime_Iteration) {
              ConvHist_file[0] << begin << adjoint_coeff << adj_flow_resid << adj_levelset_resid;
              ConvHist_file[0] << end;
              ConvHist_file[0].flush();
            }
            
            cout.precision(6);
            cout.setf(ios::fixed, ios::floatfield);
            cout.width(17); cout << log10(residual_adjflow[0]);
            cout.width(16); cout << log10(residual_adjlevelset[0]);
            
            cout.precision(4);
            cout.setf(ios::scientific, ios::floatfield);
            cout.width(12); cout << Total_Sens_Geo;
              cout.width(14); cout << Total_Sens_Mach;
            cout << endl;
            cout.unsetf(ios_base::floatfield);
          }
          
          break;
          
      }
      cout.unsetf(ios::fixed);
      
    }
    
    
    delete [] residual_flow;
    delete [] residual_turbulent;
    delete [] residual_transition;
    delete [] residual_levelset;
    delete [] residual_wave;
    delete [] residual_fea;
    delete [] residual_fem;
    delete [] residual_heat;
    
    delete [] residual_adjflow;
    delete [] residual_adjturbulent;
    delete [] residual_adjlevelset;
    
    delete [] Surface_CL;
    delete [] Surface_CD;
    delete [] Surface_CSF;
    delete [] Surface_CEff;
    delete [] Surface_CFx;
    delete [] Surface_CFy;
    delete [] Surface_CFz;
    delete [] Surface_CMx;
    delete [] Surface_CMy;
    delete [] Surface_CMz;
    delete [] aeroelastic_pitch;
    delete [] aeroelastic_plunge;
    
    delete [] TotalStaticEfficiency;
    delete [] TotalTotalEfficiency;
    delete [] KineticEnergyLoss;
    delete [] TotalPressureLoss;
    delete [] MassFlowIn;
    delete [] MassFlowOut;
    delete [] FlowAngleIn;
    delete [] FlowAngleOut;
    delete [] EulerianWork;
    delete []	TotalEnthalpyIn;
    delete [] PressureRatio;
    delete [] PressureOut;
    delete [] EnthalpyOut;
    delete [] MachIn;
    delete [] MachOut;
    delete [] NormalMachIn;
    delete [] NormalMachOut;
    delete [] VelocityOutIs;
    
  }
}

void COutput::SetCFL_Number(CSolver ****solver_container, CConfig **config, unsigned short val_iZone) {
  
  su2double CFLFactor = 1.0, power = 1.0, CFL = 0.0, CFLMin = 0.0, CFLMax = 0.0, Div = 1.0, Diff = 0.0, MGFactor[100];
  unsigned short iMesh;
  
  unsigned short FinestMesh = config[val_iZone]->GetFinestMesh();
  unsigned long ExtIter = config[val_iZone]->GetExtIter();
  
  RhoRes_New = solver_container[val_iZone][FinestMesh][FLOW_SOL]->GetRes_RMS(0);
  switch( config[val_iZone]->GetKind_Solver()) {
    case ADJ_EULER : case ADJ_NAVIER_STOKES: case ADJ_RANS:
      RhoRes_New = solver_container[val_iZone][FinestMesh][ADJFLOW_SOL]->GetRes_RMS(0);
      break;
  }
  
  if (RhoRes_New < EPS) RhoRes_New = EPS;
  if (RhoRes_Old < EPS) RhoRes_Old = RhoRes_New;
  
  Div = RhoRes_Old/RhoRes_New;
  Diff = RhoRes_New-RhoRes_Old;
  
  /*--- Compute MG factor ---*/
  
  for (iMesh = 0; iMesh <= config[val_iZone]->GetnMGLevels(); iMesh++) {
    if (iMesh == MESH_0) MGFactor[iMesh] = 1.0;
    else MGFactor[iMesh] = MGFactor[iMesh-1] * config[val_iZone]->GetCFL(iMesh)/config[val_iZone]->GetCFL(iMesh-1);
  }
  
  if (Div < 1.0) power = config[val_iZone]->GetCFL_AdaptParam(0);
  else power = config[val_iZone]->GetCFL_AdaptParam(1);
  
  /*--- Detect a stall in the residual ---*/
  
  if ((fabs(Diff) <= RhoRes_New*1E-8) && (ExtIter != 0)) { Div = 0.1; power = config[val_iZone]->GetCFL_AdaptParam(1); }
  
  CFLMin = config[val_iZone]->GetCFL_AdaptParam(2);
  CFLMax = config[val_iZone]->GetCFL_AdaptParam(3);
  
  CFLFactor = pow(Div, power);
  
  for (iMesh = 0; iMesh <= config[val_iZone]->GetnMGLevels(); iMesh++) {
    CFL = config[val_iZone]->GetCFL(iMesh);
    CFL *= CFLFactor;
    
    if ((iMesh == MESH_0) && (CFL <= CFLMin)) {
      for (iMesh = 0; iMesh <= config[val_iZone]->GetnMGLevels(); iMesh++) {
        config[val_iZone]->SetCFL(iMesh, 1.001*CFLMin*MGFactor[iMesh]);
      }
      break;
    }
    if ((iMesh == MESH_0) && (CFL >= CFLMax)) {
      for (iMesh = 0; iMesh <= config[val_iZone]->GetnMGLevels(); iMesh++)
        config[val_iZone]->SetCFL(iMesh, 0.999*CFLMax*MGFactor[iMesh]);
      break;
    }
    
    config[val_iZone]->SetCFL(iMesh, CFL);
    
  }
  
  RhoRes_Old = solver_container[val_iZone][FinestMesh][FLOW_SOL]->GetRes_RMS(0);
  switch( config[val_iZone]->GetKind_Solver()) {
    case ADJ_EULER : case ADJ_NAVIER_STOKES: case ADJ_RANS:
      RhoRes_Old = solver_container[val_iZone][FinestMesh][ADJFLOW_SOL]->GetRes_RMS(0);
      break;
  }
  
}


void COutput::SetForces_Breakdown(CGeometry ***geometry,
                                  CSolver ****solver_container,
                                  CConfig **config,
                                  CIntegration ***integration,
                                  unsigned short val_iZone) {
  
  char cstr[200];
  unsigned short iMarker_Monitoring;
  ofstream Breakdown_file;
  
  int rank = MASTER_NODE;
  bool compressible       = (config[val_iZone]->GetKind_Regime() == COMPRESSIBLE);
  bool incompressible     = (config[val_iZone]->GetKind_Regime() == INCOMPRESSIBLE);
  bool freesurface        = (config[val_iZone]->GetKind_Regime() == FREESURFACE);
  bool unsteady           = (config[val_iZone]->GetUnsteady_Simulation() != NO);
  bool viscous            = config[val_iZone]->GetViscous();
  bool grid_movement      = config[val_iZone]->GetGrid_Movement();
  bool gravity            = config[val_iZone]->GetGravityForce();
  bool turbulent          = config[val_iZone]->GetKind_Solver() == RANS;
  
#ifdef HAVE_MPI
  MPI_Comm_rank(MPI_COMM_WORLD, &rank);
#endif
  
  unsigned short FinestMesh = config[val_iZone]->GetFinestMesh();
  unsigned short nDim = geometry[val_iZone][FinestMesh]->GetnDim();
  bool flow = ((config[val_iZone]->GetKind_Solver() == EULER) || (config[val_iZone]->GetKind_Solver() == NAVIER_STOKES) ||
               (config[val_iZone]->GetKind_Solver() == RANS));
  
  /*--- Output the mean flow solution using only the master node ---*/
  
  if ((rank == MASTER_NODE) && (flow)) {
    
    cout << "Writing the forces breakdown file." << endl;
    
    /*--- Initialize variables to store information from all domains (direct solution) ---*/
    
    su2double Total_CL = 0.0, Total_CD = 0.0, Total_CSF = 0.0,
				Total_CMx = 0.0, Total_CMy = 0.0, Total_CMz = 0.0, Total_CEff = 0.0,
				Total_CFx = 0.0, Total_CFy = 0.0, Total_CFz = 0.0, Inv_CLift = 0.0,
				Inv_CDrag = 0.0, Inv_CSideForce = 0.0, Inv_CMx = 0.0, Inv_CMy = 0.0,
				Inv_CMz = 0.0, Inv_CEff = 0.0, Inv_CFx = 0.0, Inv_CFy = 0.0, Inv_CFz =
    0.0, 		 Mnt_CLift = 0.0,
    Mnt_CDrag = 0.0, Mnt_CSideForce = 0.0, Mnt_CMx = 0.0, Mnt_CMy = 0.0,
    Mnt_CMz = 0.0, Mnt_CEff = 0.0, Mnt_CFx = 0.0, Mnt_CFy = 0.0, Mnt_CFz =
    0.0, Visc_CLift = 0.0,
    Visc_CDrag = 0.0, Visc_CSideForce = 0.0, Visc_CMx = 0.0, Visc_CMy = 0.0,
    Visc_CMz = 0.0, Visc_CEff = 0.0, Visc_CFx = 0.0, Visc_CFy = 0.0, Visc_CFz =
    0.0, *Surface_CL = NULL, *Surface_CD = NULL,
				*Surface_CSF = NULL, *Surface_CEff = NULL, *Surface_CFx = NULL,
				*Surface_CFy = NULL, *Surface_CFz = NULL,
				*Surface_CMx = NULL, *Surface_CMy = NULL, *Surface_CMz = NULL,
				*Surface_CL_Inv = NULL,
				*Surface_CD_Inv = NULL, *Surface_CSF_Inv = NULL,
				*Surface_CEff_Inv = NULL, *Surface_CFx_Inv = NULL, *Surface_CFy_Inv =
    NULL, *Surface_CFz_Inv = NULL, *Surface_CMx_Inv = NULL,
				*Surface_CMy_Inv = NULL, *Surface_CMz_Inv = NULL,
				*Surface_CL_Visc = NULL,
    *Surface_CD_Visc = NULL, *Surface_CSF_Visc = NULL,
    *Surface_CEff_Visc = NULL, *Surface_CFx_Visc = NULL, *Surface_CFy_Visc =
    NULL, *Surface_CFz_Visc = NULL, *Surface_CMx_Visc = NULL,
    *Surface_CMy_Visc = NULL, *Surface_CMz_Visc = NULL,
    *Surface_CL_Mnt = NULL,
    *Surface_CD_Mnt = NULL, *Surface_CSF_Mnt = NULL,
    *Surface_CEff_Mnt = NULL, *Surface_CFx_Mnt = NULL, *Surface_CFy_Mnt =
    NULL, *Surface_CFz_Mnt = NULL, *Surface_CMx_Mnt = NULL,
    *Surface_CMy_Mnt = NULL, *Surface_CMz_Mnt = NULL;
    
    /*--- WARNING: when compiling on Windows, ctime() is not available. Comment out
     the two lines below that use the dt variable. ---*/
    //time_t now = time(0);
    //string dt = ctime(&now); dt[24] = '.';
    
    /*--- Allocate memory for the coefficients being monitored ---*/
    
    Surface_CL      = new su2double[config[ZONE_0]->GetnMarker_Monitoring()];
    Surface_CD      = new su2double[config[ZONE_0]->GetnMarker_Monitoring()];
    Surface_CSF = new su2double[config[ZONE_0]->GetnMarker_Monitoring()];
    Surface_CEff       = new su2double[config[ZONE_0]->GetnMarker_Monitoring()];
    Surface_CFx        = new su2double[config[ZONE_0]->GetnMarker_Monitoring()];
    Surface_CFy        = new su2double[config[ZONE_0]->GetnMarker_Monitoring()];
    Surface_CFz        = new su2double[config[ZONE_0]->GetnMarker_Monitoring()];
    Surface_CMx        = new su2double[config[ZONE_0]->GetnMarker_Monitoring()];
    Surface_CMy        = new su2double[config[ZONE_0]->GetnMarker_Monitoring()];
    Surface_CMz        = new su2double[config[ZONE_0]->GetnMarker_Monitoring()];
    
    Surface_CL_Inv      = new su2double[config[ZONE_0]->GetnMarker_Monitoring()];
    Surface_CD_Inv      = new su2double[config[ZONE_0]->GetnMarker_Monitoring()];
    Surface_CSF_Inv = new su2double[config[ZONE_0]->GetnMarker_Monitoring()];
    Surface_CEff_Inv       = new su2double[config[ZONE_0]->GetnMarker_Monitoring()];
    Surface_CFx_Inv        = new su2double[config[ZONE_0]->GetnMarker_Monitoring()];
    Surface_CFy_Inv        = new su2double[config[ZONE_0]->GetnMarker_Monitoring()];
    Surface_CFz_Inv        = new su2double[config[ZONE_0]->GetnMarker_Monitoring()];
    Surface_CMx_Inv        = new su2double[config[ZONE_0]->GetnMarker_Monitoring()];
    Surface_CMy_Inv        = new su2double[config[ZONE_0]->GetnMarker_Monitoring()];
    Surface_CMz_Inv        = new su2double[config[ZONE_0]->GetnMarker_Monitoring()];
    
    Surface_CL_Visc = new su2double[config[ZONE_0]->GetnMarker_Monitoring()];
    Surface_CD_Visc = new su2double[config[ZONE_0]->GetnMarker_Monitoring()];
    Surface_CSF_Visc =
				new su2double[config[ZONE_0]->GetnMarker_Monitoring()];
    Surface_CEff_Visc = new su2double[config[ZONE_0]->GetnMarker_Monitoring()];
    Surface_CFx_Visc = new su2double[config[ZONE_0]->GetnMarker_Monitoring()];
    Surface_CFy_Visc = new su2double[config[ZONE_0]->GetnMarker_Monitoring()];
    Surface_CFz_Visc = new su2double[config[ZONE_0]->GetnMarker_Monitoring()];
    Surface_CMx_Visc = new su2double[config[ZONE_0]->GetnMarker_Monitoring()];
    Surface_CMy_Visc = new su2double[config[ZONE_0]->GetnMarker_Monitoring()];
    Surface_CMz_Visc = new su2double[config[ZONE_0]->GetnMarker_Monitoring()];
    
    
    Surface_CL_Mnt = new su2double[config[ZONE_0]->GetnMarker_Monitoring()];
    Surface_CD_Mnt = new su2double[config[ZONE_0]->GetnMarker_Monitoring()];
    Surface_CSF_Mnt =
				new su2double[config[ZONE_0]->GetnMarker_Monitoring()];
    Surface_CEff_Mnt = new su2double[config[ZONE_0]->GetnMarker_Monitoring()];
    Surface_CFx_Mnt = new su2double[config[ZONE_0]->GetnMarker_Monitoring()];
    Surface_CFy_Mnt = new su2double[config[ZONE_0]->GetnMarker_Monitoring()];
    Surface_CFz_Mnt = new su2double[config[ZONE_0]->GetnMarker_Monitoring()];
    Surface_CMx_Mnt = new su2double[config[ZONE_0]->GetnMarker_Monitoring()];
    Surface_CMy_Mnt = new su2double[config[ZONE_0]->GetnMarker_Monitoring()];
    Surface_CMz_Mnt = new su2double[config[ZONE_0]->GetnMarker_Monitoring()];

    /*--- Flow solution coefficients ---*/
    
    Total_CL       = solver_container[val_iZone][FinestMesh][FLOW_SOL]->GetTotal_CL();
    Total_CD       = solver_container[val_iZone][FinestMesh][FLOW_SOL]->GetTotal_CD();
    Total_CSF      = solver_container[val_iZone][FinestMesh][FLOW_SOL]->GetTotal_CSF();
    Total_CEff        = solver_container[val_iZone][FinestMesh][FLOW_SOL]->GetTotal_CEff();
    Total_CMx         = solver_container[val_iZone][FinestMesh][FLOW_SOL]->GetTotal_CMx();
    Total_CMy         = solver_container[val_iZone][FinestMesh][FLOW_SOL]->GetTotal_CMy();
    Total_CMz         = solver_container[val_iZone][FinestMesh][FLOW_SOL]->GetTotal_CMz();
    Total_CFx         = solver_container[val_iZone][FinestMesh][FLOW_SOL]->GetTotal_CFx();
    Total_CFy         = solver_container[val_iZone][FinestMesh][FLOW_SOL]->GetTotal_CFy();
    Total_CFz         = solver_container[val_iZone][FinestMesh][FLOW_SOL]->GetTotal_CFz();
    
    /*--- Flow inviscid solution coefficients ---*/
    
    Inv_CLift =
				solver_container[val_iZone][FinestMesh][FLOW_SOL]->GetAllBound_CL_Inv();
    Inv_CDrag =
				solver_container[val_iZone][FinestMesh][FLOW_SOL]->GetAllBound_CD_Inv();
    Inv_CSideForce =
				solver_container[val_iZone][FinestMesh][FLOW_SOL]->GetAllBound_CSF_Inv();
    Inv_CEff =
				solver_container[val_iZone][FinestMesh][FLOW_SOL]->GetAllBound_CEff_Inv();
    Inv_CMx =
				solver_container[val_iZone][FinestMesh][FLOW_SOL]->GetAllBound_CMx_Inv();
    Inv_CMy =
				solver_container[val_iZone][FinestMesh][FLOW_SOL]->GetAllBound_CMy_Inv();
    Inv_CMz =
				solver_container[val_iZone][FinestMesh][FLOW_SOL]->GetAllBound_CMz_Inv();
    Inv_CFx =
				solver_container[val_iZone][FinestMesh][FLOW_SOL]->GetAllBound_CFx_Inv();
    Inv_CFy =
				solver_container[val_iZone][FinestMesh][FLOW_SOL]->GetAllBound_CFy_Inv();
    Inv_CFz =
				solver_container[val_iZone][FinestMesh][FLOW_SOL]->GetAllBound_CFz_Inv();

    /*--- Flow viscous solution coefficients ---*/
    
    Visc_CLift =
				solver_container[val_iZone][FinestMesh][FLOW_SOL]->GetAllBound_CL_Visc();
    Visc_CDrag =
				solver_container[val_iZone][FinestMesh][FLOW_SOL]->GetAllBound_CD_Visc();
    Visc_CSideForce =
				solver_container[val_iZone][FinestMesh][FLOW_SOL]->GetAllBound_CSF_Visc();
    Visc_CEff =
				solver_container[val_iZone][FinestMesh][FLOW_SOL]->GetAllBound_CEff_Visc();
    Visc_CMx =
				solver_container[val_iZone][FinestMesh][FLOW_SOL]->GetAllBound_CMx_Visc();
    Visc_CMy =
				solver_container[val_iZone][FinestMesh][FLOW_SOL]->GetAllBound_CMy_Visc();
    Visc_CMz =
				solver_container[val_iZone][FinestMesh][FLOW_SOL]->GetAllBound_CMz_Visc();
    Visc_CFx =
				solver_container[val_iZone][FinestMesh][FLOW_SOL]->GetAllBound_CFx_Visc();
    Visc_CFy =
				solver_container[val_iZone][FinestMesh][FLOW_SOL]->GetAllBound_CFy_Visc();
    Visc_CFz =
				solver_container[val_iZone][FinestMesh][FLOW_SOL]->GetAllBound_CFz_Visc();
    
    /*--- Flow momentum solution coefficients ---*/
    
    Mnt_CLift =
				solver_container[val_iZone][FinestMesh][FLOW_SOL]->GetAllBound_CL_Mnt();
    Mnt_CDrag =
				solver_container[val_iZone][FinestMesh][FLOW_SOL]->GetAllBound_CD_Mnt();
    Mnt_CSideForce =
				solver_container[val_iZone][FinestMesh][FLOW_SOL]->GetAllBound_CSF_Mnt();
    Mnt_CEff =
				solver_container[val_iZone][FinestMesh][FLOW_SOL]->GetAllBound_CEff_Mnt();
    Mnt_CMx =
				solver_container[val_iZone][FinestMesh][FLOW_SOL]->GetAllBound_CMx_Mnt();
    Mnt_CMy =
				solver_container[val_iZone][FinestMesh][FLOW_SOL]->GetAllBound_CMy_Mnt();
    Mnt_CMz =
				solver_container[val_iZone][FinestMesh][FLOW_SOL]->GetAllBound_CMz_Mnt();
    Mnt_CFx =
				solver_container[val_iZone][FinestMesh][FLOW_SOL]->GetAllBound_CFx_Mnt();
    Mnt_CFy =
				solver_container[val_iZone][FinestMesh][FLOW_SOL]->GetAllBound_CFy_Mnt();
    Mnt_CFz =
				solver_container[val_iZone][FinestMesh][FLOW_SOL]->GetAllBound_CFz_Mnt();
    
    
    /*--- Look over the markers being monitored and get the desired values ---*/
    
    for (iMarker_Monitoring = 0;
         iMarker_Monitoring < config[ZONE_0]->GetnMarker_Monitoring();
         iMarker_Monitoring++) {
      Surface_CL[iMarker_Monitoring] =
      solver_container[val_iZone][FinestMesh][FLOW_SOL]->GetSurface_CL(
                                                                       iMarker_Monitoring);
      Surface_CD[iMarker_Monitoring] =
      solver_container[val_iZone][FinestMesh][FLOW_SOL]->GetSurface_CD(
                                                                       iMarker_Monitoring);
      Surface_CSF[iMarker_Monitoring] =
      solver_container[val_iZone][FinestMesh][FLOW_SOL]->GetSurface_CSF(
                                                                        iMarker_Monitoring);
      Surface_CEff[iMarker_Monitoring] =
      solver_container[val_iZone][FinestMesh][FLOW_SOL]->GetSurface_CEff(
                                                                         iMarker_Monitoring);
      Surface_CMx[iMarker_Monitoring] =
      solver_container[val_iZone][FinestMesh][FLOW_SOL]->GetSurface_CMx(
                                                                        iMarker_Monitoring);
      Surface_CMy[iMarker_Monitoring] =
      solver_container[val_iZone][FinestMesh][FLOW_SOL]->GetSurface_CMy(
                                                                        iMarker_Monitoring);
      Surface_CMz[iMarker_Monitoring] =
      solver_container[val_iZone][FinestMesh][FLOW_SOL]->GetSurface_CMz(
                                                                        iMarker_Monitoring);
      Surface_CFx[iMarker_Monitoring] =
      solver_container[val_iZone][FinestMesh][FLOW_SOL]->GetSurface_CFx(
                                                                        iMarker_Monitoring);
      Surface_CFy[iMarker_Monitoring] =
      solver_container[val_iZone][FinestMesh][FLOW_SOL]->GetSurface_CFy(
                                                                        iMarker_Monitoring);
      Surface_CFz[iMarker_Monitoring] =
      solver_container[val_iZone][FinestMesh][FLOW_SOL]->GetSurface_CFz(
                                                                        iMarker_Monitoring);
      
      Surface_CL_Inv[iMarker_Monitoring] =
      solver_container[val_iZone][FinestMesh][FLOW_SOL]->GetSurface_CL_Inv(
                                                                           iMarker_Monitoring);
      Surface_CD_Inv[iMarker_Monitoring] =
      solver_container[val_iZone][FinestMesh][FLOW_SOL]->GetSurface_CD_Inv(
                                                                           iMarker_Monitoring);
      Surface_CSF_Inv[iMarker_Monitoring] =
      solver_container[val_iZone][FinestMesh][FLOW_SOL]->GetSurface_CSF_Inv(
                                                                            iMarker_Monitoring);
      Surface_CEff_Inv[iMarker_Monitoring] =
      solver_container[val_iZone][FinestMesh][FLOW_SOL]->GetSurface_CEff_Inv(
                                                                             iMarker_Monitoring);
      Surface_CMx_Inv[iMarker_Monitoring] =
      solver_container[val_iZone][FinestMesh][FLOW_SOL]->GetSurface_CMx_Inv(
                                                                            iMarker_Monitoring);
      Surface_CMy_Inv[iMarker_Monitoring] =
      solver_container[val_iZone][FinestMesh][FLOW_SOL]->GetSurface_CMy_Inv(
                                                                            iMarker_Monitoring);
      Surface_CMz_Inv[iMarker_Monitoring] =
      solver_container[val_iZone][FinestMesh][FLOW_SOL]->GetSurface_CMz_Inv(
                                                                            iMarker_Monitoring);
      Surface_CFx_Inv[iMarker_Monitoring] =
      solver_container[val_iZone][FinestMesh][FLOW_SOL]->GetSurface_CFx_Inv(
                                                                            iMarker_Monitoring);
      Surface_CFy_Inv[iMarker_Monitoring] =
      solver_container[val_iZone][FinestMesh][FLOW_SOL]->GetSurface_CFy_Inv(
                                                                            iMarker_Monitoring);
      Surface_CFz_Inv[iMarker_Monitoring] =
      solver_container[val_iZone][FinestMesh][FLOW_SOL]->GetSurface_CFz_Inv(
                                                                            iMarker_Monitoring);
      
      Surface_CL_Visc[iMarker_Monitoring] =
      solver_container[val_iZone][FinestMesh][FLOW_SOL]->GetSurface_CL_Visc(
                                                                            iMarker_Monitoring);
      Surface_CD_Visc[iMarker_Monitoring] =
      solver_container[val_iZone][FinestMesh][FLOW_SOL]->GetSurface_CD_Visc(
                                                                            iMarker_Monitoring);
      Surface_CSF_Visc[iMarker_Monitoring] =
      solver_container[val_iZone][FinestMesh][FLOW_SOL]->GetSurface_CSF_Visc(
                                                                             iMarker_Monitoring);
      Surface_CEff_Visc[iMarker_Monitoring] =
      solver_container[val_iZone][FinestMesh][FLOW_SOL]->GetSurface_CEff_Visc(
                                                                              iMarker_Monitoring);
      Surface_CMx_Visc[iMarker_Monitoring] =
      solver_container[val_iZone][FinestMesh][FLOW_SOL]->GetSurface_CMx_Visc(
                                                                             iMarker_Monitoring);
      Surface_CMy_Visc[iMarker_Monitoring] =
      solver_container[val_iZone][FinestMesh][FLOW_SOL]->GetSurface_CMy_Visc(
                                                                             iMarker_Monitoring);
      Surface_CMz_Visc[iMarker_Monitoring] =
      solver_container[val_iZone][FinestMesh][FLOW_SOL]->GetSurface_CMz_Visc(
                                                                             iMarker_Monitoring);
      Surface_CFx_Visc[iMarker_Monitoring] =
      solver_container[val_iZone][FinestMesh][FLOW_SOL]->GetSurface_CFx_Visc(
                                                                             iMarker_Monitoring);
      Surface_CFy_Visc[iMarker_Monitoring] =
      solver_container[val_iZone][FinestMesh][FLOW_SOL]->GetSurface_CFy_Visc(
                                                                             iMarker_Monitoring);
      Surface_CFz_Visc[iMarker_Monitoring] =
      solver_container[val_iZone][FinestMesh][FLOW_SOL]->GetSurface_CFz_Visc(
                                                                             iMarker_Monitoring);
      
      Surface_CL_Mnt[iMarker_Monitoring] =
      solver_container[val_iZone][FinestMesh][FLOW_SOL]->GetSurface_CL_Mnt(
                                                                           iMarker_Monitoring);
      Surface_CD_Mnt[iMarker_Monitoring] =
      solver_container[val_iZone][FinestMesh][FLOW_SOL]->GetSurface_CD_Mnt(
                                                                           iMarker_Monitoring);
      Surface_CSF_Mnt[iMarker_Monitoring] =
      solver_container[val_iZone][FinestMesh][FLOW_SOL]->GetSurface_CSF_Mnt(
                                                                            iMarker_Monitoring);
      Surface_CEff_Mnt[iMarker_Monitoring] =
      solver_container[val_iZone][FinestMesh][FLOW_SOL]->GetSurface_CEff_Mnt(
                                                                             iMarker_Monitoring);
      Surface_CMx_Mnt[iMarker_Monitoring] =
      solver_container[val_iZone][FinestMesh][FLOW_SOL]->GetSurface_CMx_Mnt(
                                                                            iMarker_Monitoring);
      Surface_CMy_Mnt[iMarker_Monitoring] =
      solver_container[val_iZone][FinestMesh][FLOW_SOL]->GetSurface_CMy_Mnt(
                                                                            iMarker_Monitoring);
      Surface_CMz_Mnt[iMarker_Monitoring] =
      solver_container[val_iZone][FinestMesh][FLOW_SOL]->GetSurface_CMz_Mnt(
                                                                            iMarker_Monitoring);
      Surface_CFx_Mnt[iMarker_Monitoring] =
      solver_container[val_iZone][FinestMesh][FLOW_SOL]->GetSurface_CFx_Mnt(
                                                                            iMarker_Monitoring);
      Surface_CFy_Mnt[iMarker_Monitoring] =
      solver_container[val_iZone][FinestMesh][FLOW_SOL]->GetSurface_CFy_Mnt(
                                                                            iMarker_Monitoring);
      Surface_CFz_Mnt[iMarker_Monitoring] =
      solver_container[val_iZone][FinestMesh][FLOW_SOL]->GetSurface_CFz_Mnt(
                                                                            iMarker_Monitoring);
      
    }
    
    
    /*--- Write file name with extension ---*/
    
    string filename = config[val_iZone]->GetBreakdown_FileName();
    strcpy (cstr, filename.data());
    
    Breakdown_file.open(cstr, ios::out);
    
    Breakdown_file << "\n" <<"-------------------------------------------------------------------------" << "\n";
    Breakdown_file <<"|    ___ _   _ ___                                                      |" << "\n";
    Breakdown_file <<"|   / __| | | |_  )   Release 4.3.0  \"Cardinal\"                         |" << "\n";
    Breakdown_file <<"|   \\__ \\ |_| |/ /                                                      |" << "\n";
    Breakdown_file <<"|   |___/\\___//___|   Suite (Computational Fluid Dynamics Code)         |" << "\n";
    Breakdown_file << "|                                                                       |" << "\n";
    //Breakdown_file << "|   Local date and time: " << dt << "                      |" << "\n";
    Breakdown_file <<"-------------------------------------------------------------------------" << "\n";
    Breakdown_file << "| SU2 Lead Dev.: Dr. Francisco Palacios, Francisco.D.Palacios@boeing.com|" << "\n";
    Breakdown_file << "|                Dr. Thomas D. Economon, economon@stanford.edu          |" << "\n";
    Breakdown_file <<"-------------------------------------------------------------------------" << "\n";
    Breakdown_file << "| SU2 Developers:                                                       |" << "\n";
    Breakdown_file << "| - Prof. Juan J. Alonso's group at Stanford University.                |" << "\n";
    Breakdown_file << "| - Prof. Piero Colonna's group at Delft University of Technology.      |" << "\n";
    Breakdown_file << "| - Prof. Nicolas R. Gauger's group at Kaiserslautern U. of Technology. |" << "\n";
    Breakdown_file << "| - Prof. Alberto Guardone's group at Polytechnic University of Milan.  |" << "\n";
    Breakdown_file << "| - Prof. Rafael Palacios' group at Imperial College London.            |" << "\n";
    Breakdown_file << "| - Prof. Edwin van der Weide's group at the University of Twente.      |" << "\n";
    Breakdown_file << "| - Prof. Vincent Terrapon's group at the University of Liege.          |" << "\n";
    Breakdown_file <<"-------------------------------------------------------------------------" << "\n";
    Breakdown_file << "| Copyright (C) 2012-2016 SU2, the open-source CFD code.                |" << "\n";
    Breakdown_file << "|                                                                       |" << "\n";
    Breakdown_file << "| SU2 is free software; you can redistribute it and/or                  |" << "\n";
    Breakdown_file << "| modify it under the terms of the GNU Lesser General Public            |" << "\n";
    Breakdown_file << "| License as published by the Free Software Foundation; either          |" << "\n";
    Breakdown_file << "| version 2.1 of the License, or (at your option) any later version.    |" << "\n";
    Breakdown_file << "|                                                                       |" << "\n";
    Breakdown_file << "| SU2 is distributed in the hope that it will be useful,                |" << "\n";
    Breakdown_file << "| but WITHOUT ANY WARRANTY; without even the implied warranty of        |" << "\n";
    Breakdown_file << "| MERCHANTABILITY or FITNESS FOR A PARTICULAR PURPOSE. See the GNU      |" << "\n";
    Breakdown_file << "| Lesser General Public License for more details.                       |" << "\n";
    Breakdown_file << "|                                                                       |" << "\n";
    Breakdown_file << "| You should have received a copy of the GNU Lesser General Public      |" << "\n";
    Breakdown_file << "| License along with SU2. If not, see <http://www.gnu.org/licenses/>.   |" << "\n";
    Breakdown_file <<"-------------------------------------------------------------------------" << "\n";
    
    Breakdown_file.precision(6);
    
    Breakdown_file << "\n" << "\n" <<"Problem definition:" << "\n" << "\n";
    
    if (compressible) {
      if (viscous) {
        Breakdown_file << "Viscous flow: Computing pressure using the ideal gas law" << "\n";
        Breakdown_file << "based on the free-stream temperature and a density computed" << "\n";
        Breakdown_file << "from the Reynolds number." << "\n";
      } else {
        Breakdown_file << "Inviscid flow: Computing density based on free-stream" << "\n";
        Breakdown_file << "temperature and pressure using the ideal gas law." << "\n";
      }
    }
    
    if (grid_movement) Breakdown_file << "Force coefficients computed using MACH_MOTION." << "\n";
    else Breakdown_file << "Force coefficients computed using free-stream values." << "\n";
    
    if (incompressible || freesurface) {
      Breakdown_file << "Viscous and Inviscid flow: rho_ref, and vel_ref" << "\n";
      Breakdown_file << "are based on the free-stream values, p_ref = rho_ref*vel_ref^2." << "\n";
      Breakdown_file << "The free-stream value of the pressure is 0." << "\n";
      Breakdown_file << "Mach number: "<< config[val_iZone]->GetMach() << ", computed using the Bulk modulus." << "\n";
      Breakdown_file << "Angle of attack (deg): "<< config[val_iZone]->GetAoA() << ", computed using the the free-stream velocity." << "\n";
      Breakdown_file << "Side slip angle (deg): "<< config[val_iZone]->GetAoS() << ", computed using the the free-stream velocity." << "\n";
      if (viscous) Breakdown_file << "Reynolds number: " << config[val_iZone]->GetReynolds() << ", computed using free-stream values."<< "\n";
      Breakdown_file << "Only dimensional computation, the grid should be dimensional." << "\n";
    }
    
    Breakdown_file <<"-- Input conditions:"<< "\n";
    
    if (compressible) {
      switch (config[val_iZone]->GetKind_FluidModel()) {
          
        case STANDARD_AIR:
          Breakdown_file << "Fluid Model: STANDARD_AIR "<< "\n";
          Breakdown_file << "Specific gas constant: " << config[val_iZone]->GetGas_Constant();
          if (config[val_iZone]->GetSystemMeasurements() == SI) Breakdown_file << " N.m/kg.K." << "\n";
          else if (config[val_iZone]->GetSystemMeasurements() == US) Breakdown_file << " lbf.ft/slug.R." << "\n";
          Breakdown_file << "Specific gas constant (non-dim): " << config[val_iZone]->GetGas_ConstantND()<< "\n";
          Breakdown_file << "Specific Heat Ratio: 1.4000 "<< "\n";
          break;
          
        case IDEAL_GAS:
          Breakdown_file << "Fluid Model: IDEAL_GAS "<< "\n";
          Breakdown_file << "Specific gas constant: " << config[val_iZone]->GetGas_Constant() << " N.m/kg.K." << "\n";
          Breakdown_file << "Specific gas constant (non-dim): " << config[val_iZone]->GetGas_ConstantND()<< "\n";
          Breakdown_file << "Specific Heat Ratio: "<< config[val_iZone]->GetGamma() << "\n";
          break;
          
        case VW_GAS:
          Breakdown_file << "Fluid Model: Van der Waals "<< "\n";
          Breakdown_file << "Specific gas constant: " << config[val_iZone]->GetGas_Constant() << " N.m/kg.K." << "\n";
          Breakdown_file << "Specific gas constant (non-dim): " << config[val_iZone]->GetGas_ConstantND()<< "\n";
          Breakdown_file << "Specific Heat Ratio: "<< config[val_iZone]->GetGamma() << "\n";
          Breakdown_file << "Critical Pressure:   " << config[val_iZone]->GetPressure_Critical()  << " Pa." << "\n";
          Breakdown_file << "Critical Temperature:  " << config[val_iZone]->GetTemperature_Critical() << " K." << "\n";
          Breakdown_file << "Critical Pressure (non-dim):   " << config[val_iZone]->GetPressure_Critical() /config[val_iZone]->GetPressure_Ref() << "\n";
          Breakdown_file << "Critical Temperature (non-dim) :  " << config[val_iZone]->GetTemperature_Critical() /config[val_iZone]->GetTemperature_Ref() << "\n";
          break;
          
        case PR_GAS:
          Breakdown_file << "Fluid Model: Peng-Robinson "<< "\n";
          Breakdown_file << "Specific gas constant: " << config[val_iZone]->GetGas_Constant() << " N.m/kg.K." << "\n";
          Breakdown_file << "Specific gas constant(non-dim): " << config[val_iZone]->GetGas_ConstantND()<< "\n";
          Breakdown_file << "Specific Heat Ratio: "<< config[val_iZone]->GetGamma() << "\n";
          Breakdown_file << "Critical Pressure:   " << config[val_iZone]->GetPressure_Critical()  << " Pa." << "\n";
          Breakdown_file << "Critical Temperature:  " << config[val_iZone]->GetTemperature_Critical() << " K." << "\n";
          Breakdown_file << "Critical Pressure (non-dim):   " << config[val_iZone]->GetPressure_Critical() /config[val_iZone]->GetPressure_Ref() << "\n";
          Breakdown_file << "Critical Temperature (non-dim) :  " << config[val_iZone]->GetTemperature_Critical() /config[val_iZone]->GetTemperature_Ref() << "\n";
          break;
      }
      
      if (viscous) {
        
        switch (config[val_iZone]->GetKind_ViscosityModel()) {
            
          case CONSTANT_VISCOSITY:
            Breakdown_file << "Viscosity Model: CONSTANT_VISCOSITY  "<< "\n";
            Breakdown_file << "Laminar Viscosity: " << config[val_iZone]->GetMu_ConstantND()*config[val_iZone]->GetViscosity_Ref();
            if (config[val_iZone]->GetSystemMeasurements() == SI) Breakdown_file << " N.s/m^2." << "\n";
            else if (config[val_iZone]->GetSystemMeasurements() == US) Breakdown_file << " lbf.s/ft^2." << "\n";
            Breakdown_file << "Laminar Viscosity (non-dim): " << config[val_iZone]->GetMu_ConstantND()<< "\n";
            break;
            
          case SUTHERLAND:
            Breakdown_file << "Viscosity Model: SUTHERLAND "<< "\n";
            Breakdown_file << "Ref. Laminar Viscosity: " << config[val_iZone]->GetMu_RefND()*config[val_iZone]->GetViscosity_Ref();
            if (config[val_iZone]->GetSystemMeasurements() == SI) Breakdown_file << " N.s/m^2." << "\n";
            else if (config[val_iZone]->GetSystemMeasurements() == US) Breakdown_file << " lbf.s/ft^2." << "\n";
            Breakdown_file << "Ref. Temperature: " << config[val_iZone]->GetMu_Temperature_RefND()*config[val_iZone]->GetTemperature_Ref();
            if (config[val_iZone]->GetSystemMeasurements() == SI) Breakdown_file << " K." << "\n";
            else if (config[val_iZone]->GetSystemMeasurements() == US) Breakdown_file << " R." << "\n";
            Breakdown_file << "Sutherland Constant: "<< config[val_iZone]->GetMu_SND()*config[val_iZone]->GetTemperature_Ref();
            if (config[val_iZone]->GetSystemMeasurements() == SI) Breakdown_file << " K." << "\n";
            else if (config[val_iZone]->GetSystemMeasurements() == US) Breakdown_file << " R." << "\n";
            Breakdown_file << "Laminar Viscosity (non-dim): " << config[val_iZone]->GetMu_ConstantND()<< "\n";
            Breakdown_file << "Ref. Temperature (non-dim): " << config[val_iZone]->GetMu_Temperature_RefND()<< "\n";
            Breakdown_file << "Sutherland constant (non-dim): "<< config[val_iZone]->GetMu_SND()<< "\n";
            break;
            
        }
        switch (config[val_iZone]->GetKind_ConductivityModel()) {
            
          case CONSTANT_PRANDTL:
            Breakdown_file << "Conductivity Model: CONSTANT_PRANDTL  "<< "\n";
            Breakdown_file << "Prandtl: " << config[val_iZone]->GetPrandtl_Lam()<< "\n";
            break;
            
          case CONSTANT_CONDUCTIVITY:
            Breakdown_file << "Conductivity Model: CONSTANT_CONDUCTIVITY "<< "\n";
            Breakdown_file << "Molecular Conductivity: " << config[val_iZone]->GetKt_ConstantND()*config[val_iZone]->GetConductivity_Ref()<< " W/m^2.K." << "\n";
            Breakdown_file << "Molecular Conductivity (non-dim): " << config[val_iZone]->GetKt_ConstantND()<< "\n";
            break;
            
        }
      }
    }
    
    if (incompressible || freesurface) {
      Breakdown_file << "Bulk modulus: " << config[val_iZone]->GetBulk_Modulus();
      if (config[val_iZone]->GetSystemMeasurements() == SI) Breakdown_file << " Pa." << "\n";
      else if (config[val_iZone]->GetSystemMeasurements() == US) Breakdown_file << " psf." << "\n";
      Breakdown_file << "Artificial compressibility factor: " << config[val_iZone]->GetArtComp_Factor();
      if (config[val_iZone]->GetSystemMeasurements() == SI) Breakdown_file << " Pa." << "\n";
      else if (config[val_iZone]->GetSystemMeasurements() == US) Breakdown_file << " psf." << "\n";
    }
    
    Breakdown_file << "Free-stream static pressure: " << config[val_iZone]->GetPressure_FreeStream();
    if (config[val_iZone]->GetSystemMeasurements() == SI) Breakdown_file << " Pa." << "\n";
    else if (config[val_iZone]->GetSystemMeasurements() == US) Breakdown_file << " psf." << "\n";
    
    Breakdown_file << "Free-stream total pressure: " << config[val_iZone]->GetPressure_FreeStream() * pow( 1.0+config[val_iZone]->GetMach()*config[val_iZone]->GetMach()*0.5*(config[val_iZone]->GetGamma()-1.0), config[val_iZone]->GetGamma()/(config[val_iZone]->GetGamma()-1.0) );
    if (config[val_iZone]->GetSystemMeasurements() == SI) Breakdown_file << " Pa." << "\n";
    else if (config[val_iZone]->GetSystemMeasurements() == US) Breakdown_file << " psf." << "\n";
    
    if (compressible) {
      Breakdown_file << "Free-stream temperature: " << config[val_iZone]->GetTemperature_FreeStream();
      if (config[val_iZone]->GetSystemMeasurements() == SI) Breakdown_file << " K." << "\n";
      else if (config[val_iZone]->GetSystemMeasurements() == US) Breakdown_file << " R." << "\n";
    }
    
    Breakdown_file << "Free-stream density: " << config[val_iZone]->GetDensity_FreeStream();
    if (config[val_iZone]->GetSystemMeasurements() == SI) Breakdown_file << " kg/m^3." << "\n";
    else if (config[val_iZone]->GetSystemMeasurements() == US) Breakdown_file << " slug/ft^3." << "\n";
    
    if (nDim == 2) {
      Breakdown_file << "Free-stream velocity: (" << config[val_iZone]->GetVelocity_FreeStream()[0] << ", ";
      Breakdown_file << config[val_iZone]->GetVelocity_FreeStream()[1] << ")";
    }
    if (nDim == 3) {
      Breakdown_file << "Free-stream velocity: (" << config[val_iZone]->GetVelocity_FreeStream()[0] << ", ";
      Breakdown_file << config[val_iZone]->GetVelocity_FreeStream()[1] << ", " << config[val_iZone]->GetVelocity_FreeStream()[2] << ")";
    }
    if (config[val_iZone]->GetSystemMeasurements() == SI) Breakdown_file << " m/s. ";
    else if (config[val_iZone]->GetSystemMeasurements() == US) Breakdown_file << " ft/s. ";
    
    Breakdown_file << "Magnitude: "	<< config[val_iZone]->GetModVel_FreeStream();
    if (config[val_iZone]->GetSystemMeasurements() == SI) Breakdown_file << " m/s." << "\n";
    else if (config[val_iZone]->GetSystemMeasurements() == US) Breakdown_file << " ft/s." << "\n";
    
    if (compressible) {
      Breakdown_file << "Free-stream total energy per unit mass: " << config[val_iZone]->GetEnergy_FreeStream();
      if (config[val_iZone]->GetSystemMeasurements() == SI) Breakdown_file << " m^2/s^2." << "\n";
      else if (config[val_iZone]->GetSystemMeasurements() == US) Breakdown_file << " ft^2/s^2." << "\n";
    }
    
    if (viscous) {
      Breakdown_file << "Free-stream viscosity: " << config[val_iZone]->GetViscosity_FreeStream();
      if (config[val_iZone]->GetSystemMeasurements() == SI) Breakdown_file << " N.s/m^2." << "\n";
      else if (config[val_iZone]->GetSystemMeasurements() == US) Breakdown_file << " lbf.s/ft^2." << "\n";
      if (turbulent) {
        Breakdown_file << "Free-stream turb. kinetic energy per unit mass: " << config[val_iZone]->GetTke_FreeStream();
        if (config[val_iZone]->GetSystemMeasurements() == SI) Breakdown_file << " m^2/s^2." << "\n";
        else if (config[val_iZone]->GetSystemMeasurements() == US) Breakdown_file << " ft^2/s^2." << "\n";
        Breakdown_file << "Free-stream specific dissipation: " << config[val_iZone]->GetOmega_FreeStream();
        if (config[val_iZone]->GetSystemMeasurements() == SI) Breakdown_file << " 1/s." << "\n";
        else if (config[val_iZone]->GetSystemMeasurements() == US) Breakdown_file << " 1/s." << "\n";
      }
    }
    
    if (unsteady) { Breakdown_file << "Total time: " << config[val_iZone]->GetTotal_UnstTime() << " s. Time step: " << config[val_iZone]->GetDelta_UnstTime() << " s." << "\n"; }
    
    /*--- Print out reference values. ---*/
    
    Breakdown_file <<"-- Reference values:"<< "\n";
    
    if (compressible) {
      Breakdown_file << "Reference specific gas constant: " << config[val_iZone]->GetGas_Constant_Ref();
      if (config[val_iZone]->GetSystemMeasurements() == SI) Breakdown_file << " N.m/kg.K." << "\n";
      else if (config[val_iZone]->GetSystemMeasurements() == US) Breakdown_file << " lbf.ft/slug.R." << "\n";
    }
    
    Breakdown_file << "Reference pressure: " << config[val_iZone]->GetPressure_Ref();
    if (config[val_iZone]->GetSystemMeasurements() == SI) Breakdown_file << " Pa." << "\n";
    else if (config[val_iZone]->GetSystemMeasurements() == US) Breakdown_file << " psf." << "\n";
    
    if (compressible) {
      Breakdown_file << "Reference temperature: " << config[val_iZone]->GetTemperature_Ref();
      if (config[val_iZone]->GetSystemMeasurements() == SI) Breakdown_file << " K." << "\n";
      else if (config[val_iZone]->GetSystemMeasurements() == US) Breakdown_file << " R." << "\n";
    }
    
    Breakdown_file << "Reference density: " << config[val_iZone]->GetDensity_Ref();
    if (config[val_iZone]->GetSystemMeasurements() == SI) Breakdown_file << " kg/m^3." << "\n";
    else if (config[val_iZone]->GetSystemMeasurements() == US) Breakdown_file << " slug/ft^3." << "\n";
    
    Breakdown_file << "Reference velocity: " << config[val_iZone]->GetVelocity_Ref();
    if (config[val_iZone]->GetSystemMeasurements() == SI) Breakdown_file << " m/s." << "\n";
    else if (config[val_iZone]->GetSystemMeasurements() == US) Breakdown_file << " ft/s." << "\n";
    
    if (compressible) {
      Breakdown_file << "Reference energy per unit mass: " << config[val_iZone]->GetEnergy_Ref();
      if (config[val_iZone]->GetSystemMeasurements() == SI) Breakdown_file << " m^2/s^2." << "\n";
      else if (config[val_iZone]->GetSystemMeasurements() == US) Breakdown_file << " ft^2/s^2." << "\n";
    }
    
    if (incompressible || freesurface) {
      Breakdown_file << "Reference length: " << config[val_iZone]->GetLength_Ref();
      if (config[val_iZone]->GetSystemMeasurements() == SI) Breakdown_file << " m." << "\n";
      else if (config[val_iZone]->GetSystemMeasurements() == US) Breakdown_file << " in." << "\n";
    }
    
    if (viscous) {
      Breakdown_file << "Reference viscosity: " << config[val_iZone]->GetViscosity_Ref();
      if (config[val_iZone]->GetSystemMeasurements() == SI) Breakdown_file << " N.s/m^2." << "\n";
      else if (config[val_iZone]->GetSystemMeasurements() == US) Breakdown_file << " lbf.s/ft^2." << "\n";
      Breakdown_file << "Reference conductivity: " << config[val_iZone]->GetConductivity_Ref();
      if (config[val_iZone]->GetSystemMeasurements() == SI) Breakdown_file << " W/m^2.K." << "\n";
      else if (config[val_iZone]->GetSystemMeasurements() == US) Breakdown_file << " lbf/ft.s.R." << "\n";
    }
    
    
    if (unsteady) Breakdown_file << "Reference time: " << config[val_iZone]->GetTime_Ref() <<" s." << "\n";
    
    /*--- Print out resulting non-dim values here. ---*/
    
    Breakdown_file << "-- Resulting non-dimensional state:" << "\n";
    Breakdown_file << "Mach number (non-dim): " << config[val_iZone]->GetMach() << "\n";
    if (viscous) {
      Breakdown_file << "Reynolds number (non-dim): " << config[val_iZone]->GetReynolds() <<". Re length: " << config[val_iZone]->GetLength_Reynolds();
      if (config[val_iZone]->GetSystemMeasurements() == SI) Breakdown_file << " m." << "\n";
      else if (config[val_iZone]->GetSystemMeasurements() == US) Breakdown_file << " ft." << "\n";
    }
    if (gravity) {
      Breakdown_file << "Froude number (non-dim): " << config[val_iZone]->GetFroude() << "\n";
      Breakdown_file << "Lenght of the baseline wave (non-dim): " << 2.0*PI_NUMBER*config[val_iZone]->GetFroude()*config[val_iZone]->GetFroude() << "\n";
    }
    
    if (compressible) {
      Breakdown_file << "Specific gas constant (non-dim): " << config[val_iZone]->GetGas_ConstantND() << "\n";
      Breakdown_file << "Free-stream temperature (non-dim): " << config[val_iZone]->GetTemperature_FreeStreamND() << "\n";
    }
    
    Breakdown_file << "Free-stream pressure (non-dim): " << config[val_iZone]->GetPressure_FreeStreamND() << "\n";
    
    Breakdown_file << "Free-stream density (non-dim): " << config[val_iZone]->GetDensity_FreeStreamND() << "\n";
    
    if (nDim == 2) {
      Breakdown_file << "Free-stream velocity (non-dim): (" << config[val_iZone]->GetVelocity_FreeStreamND()[0] << ", ";
      Breakdown_file << config[val_iZone]->GetVelocity_FreeStreamND()[1] << "). ";
    } else {
      Breakdown_file << "Free-stream velocity (non-dim): (" << config[val_iZone]->GetVelocity_FreeStreamND()[0] << ", ";
      Breakdown_file << config[val_iZone]->GetVelocity_FreeStreamND()[1] << ", " << config[val_iZone]->GetVelocity_FreeStreamND()[2] << "). ";
    }
    Breakdown_file << "Magnitude: "	 << config[val_iZone]->GetModVel_FreeStreamND() << "\n";
    
    if (compressible)
      Breakdown_file << "Free-stream total energy per unit mass (non-dim): " << config[val_iZone]->GetEnergy_FreeStreamND() << "\n";
    
    if (viscous) {
      Breakdown_file << "Free-stream viscosity (non-dim): " << config[val_iZone]->GetViscosity_FreeStreamND() << "\n";
      if (turbulent) {
        Breakdown_file << "Free-stream turb. kinetic energy (non-dim): " << config[val_iZone]->GetTke_FreeStreamND() << "\n";
        Breakdown_file << "Free-stream specific dissipation (non-dim): " << config[val_iZone]->GetOmega_FreeStreamND() << "\n";
      }
    }
    
    if (unsteady) {
      Breakdown_file << "Total time (non-dim): " << config[val_iZone]->GetTotal_UnstTimeND() << "\n";
      Breakdown_file << "Time step (non-dim): " << config[val_iZone]->GetDelta_UnstTimeND() << "\n";
    }
    
    Breakdown_file << "\n" << "\n" <<"Forces breakdown:" << "\n" << "\n";

    su2double RefDensity  = solver_container[val_iZone][FinestMesh][FLOW_SOL]->GetDensity_Inf();
    su2double RefAreaCoeff     = config[val_iZone]->GetRefAreaCoeff();
    su2double RefVel = solver_container[val_iZone][FinestMesh][FLOW_SOL]->GetModVelocity_Inf();
    su2double Factor = (0.5*RefDensity*RefAreaCoeff*RefVel*RefVel);
    su2double Ref = config[val_iZone]->GetDensity_Ref() * config[val_iZone]->GetVelocity_Ref() * config[val_iZone]->GetVelocity_Ref() * 1.0 * 1.0;

    Breakdown_file << "NOTE: Multiply forces by the non-dimensional factor: " << Factor << ", and the reference factor: " << Ref  << "\n";
    Breakdown_file << "to obtain the dimensional force."  << "\n" << "\n";

    Breakdown_file << "Total CL:    ";
    Breakdown_file.width(11);
    Breakdown_file << Total_CL;
    Breakdown_file << " | Pressure (";
    Breakdown_file.width(5);
    Breakdown_file << SU2_TYPE::Int((Inv_CLift * 100.0) / (Total_CL + EPS));
    Breakdown_file << "%): ";
    Breakdown_file.width(11);
    Breakdown_file << Inv_CLift;
    Breakdown_file << " | Friction (";
    Breakdown_file.width(5);
    Breakdown_file << SU2_TYPE::Int((Visc_CLift * 100.0) / (Total_CL + EPS));
    Breakdown_file << "%): ";
    Breakdown_file.width(11);
    Breakdown_file << Visc_CLift;
    Breakdown_file << " | Momentum (";
    Breakdown_file.width(5);
    Breakdown_file << SU2_TYPE::Int((Mnt_CLift * 100.0) / (Total_CL + EPS));
    Breakdown_file << "%): ";
    Breakdown_file.width(11);
    Breakdown_file << Mnt_CLift << "\n";
    
    Breakdown_file << "Total CD:    ";
    Breakdown_file.width(11);
    Breakdown_file << Total_CD;
    Breakdown_file << " | Pressure (";
    Breakdown_file.width(5);
    Breakdown_file << SU2_TYPE::Int((Inv_CDrag * 100.0) / (Total_CD + EPS)) << "%): ";
    Breakdown_file.width(11);
    Breakdown_file << Inv_CDrag;
    Breakdown_file << " | Friction (";
    Breakdown_file.width(5);
    Breakdown_file << SU2_TYPE::Int((Visc_CDrag * 100.0) / (Total_CD + EPS)) << "%): ";
    Breakdown_file.width(11);
    Breakdown_file << Visc_CDrag;
    Breakdown_file << " | Momentum (";
    Breakdown_file.width(5);
    Breakdown_file << SU2_TYPE::Int((Mnt_CDrag * 100.0) / (Total_CD + EPS)) << "%): ";
    Breakdown_file.width(11);
    Breakdown_file << Mnt_CDrag << "\n";
    
    if (nDim == 3) {
      Breakdown_file << "Total CSF:   ";
      Breakdown_file.width(11);
      Breakdown_file << Total_CSF;
      Breakdown_file << " | Pressure (";
      Breakdown_file.width(5);
      Breakdown_file << SU2_TYPE::Int((Inv_CSideForce * 100.0) / (Total_CSF + EPS));
      Breakdown_file << "%): ";
      Breakdown_file.width(11);
      Breakdown_file << Inv_CSideForce;
      Breakdown_file << " | Friction (";
      Breakdown_file.width(5);
      Breakdown_file <<  SU2_TYPE::Int((Visc_CSideForce * 100.0) / (Total_CSF + EPS));
      Breakdown_file << "%): ";
      Breakdown_file.width(11);
      Breakdown_file << Visc_CSideForce;
      Breakdown_file << " | Momentum (";
      Breakdown_file.width(5);
      Breakdown_file << SU2_TYPE::Int((Mnt_CSideForce * 100.0) / (Total_CSF + EPS));
      Breakdown_file << "%): ";
      Breakdown_file.width(11);
      Breakdown_file << Mnt_CSideForce << "\n";
    }
    
    Breakdown_file << "Total CL/CD: ";
    Breakdown_file.width(11);
    Breakdown_file << Total_CEff;
    Breakdown_file << " | Pressure (";
    Breakdown_file.width(5);
    Breakdown_file << SU2_TYPE::Int((Inv_CEff * 100.0) / (Total_CEff + EPS));
    Breakdown_file << "%): ";
    Breakdown_file.width(11);
    Breakdown_file << Inv_CEff;
    Breakdown_file << " | Friction (";
    Breakdown_file.width(5);
    Breakdown_file <<  SU2_TYPE::Int((Visc_CEff * 100.0) / (Total_CEff + EPS));
    Breakdown_file << "%): ";
    Breakdown_file.width(11);
    Breakdown_file << Visc_CEff;
    Breakdown_file << " | Momentum (";
    Breakdown_file.width(5);
    Breakdown_file << SU2_TYPE::Int((Mnt_CEff * 100.0) / (Total_CEff + EPS));
    Breakdown_file << "%): ";
    Breakdown_file.width(11);
    Breakdown_file << Mnt_CEff << "\n";
    
    if (nDim == 3) {
      Breakdown_file << "Total CMx:   ";
      Breakdown_file.width(11);
      Breakdown_file << Total_CMx;
      Breakdown_file << " | Pressure (";
      Breakdown_file.width(5);
      Breakdown_file << SU2_TYPE::Int((Inv_CMx * 100.0) / (Total_CMx + EPS));
      Breakdown_file << "%): ";
      Breakdown_file.width(11);
      Breakdown_file << Inv_CMx;
      Breakdown_file << " | Friction (";
      Breakdown_file.width(5);
      Breakdown_file << SU2_TYPE::Int((Visc_CMx * 100.0) / (Total_CMx + EPS));
      Breakdown_file << "%): ";
      Breakdown_file.width(11);
      Breakdown_file << Visc_CMx;
      Breakdown_file << " | Momentum (";
      Breakdown_file.width(5);
      Breakdown_file << SU2_TYPE::Int((Mnt_CMx * 100.0) / (Total_CMx + EPS));
      Breakdown_file << "%): ";
      Breakdown_file.width(11);
      Breakdown_file << Mnt_CMx << "\n";
      
      Breakdown_file << "Total CMy:   ";
      Breakdown_file.width(11);
      Breakdown_file << Total_CMy;
      Breakdown_file << " | Pressure (";
      Breakdown_file.width(5);
      Breakdown_file << SU2_TYPE::Int((Inv_CMy * 100.0) / (Total_CMy + EPS));
      Breakdown_file << "%): ";
      Breakdown_file.width(11);
      Breakdown_file << Inv_CMy;
      Breakdown_file << " | Friction (";
      Breakdown_file.width(5);
      Breakdown_file << SU2_TYPE::Int((Visc_CMy * 100.0) / (Total_CMy + EPS));
      Breakdown_file << "%): ";
      Breakdown_file.width(11);
      Breakdown_file << Visc_CMy;
      Breakdown_file << " | Momentum (";
      Breakdown_file.width(5);
      Breakdown_file << SU2_TYPE::Int((Mnt_CMz * 100.0) / (Total_CMz + EPS));
      Breakdown_file << "%): ";
      Breakdown_file.width(11);
      Breakdown_file << Mnt_CMy << "\n";
    }
    
    Breakdown_file << "Total CMz:   ";
    Breakdown_file.width(11);
    Breakdown_file << Total_CMz;
    Breakdown_file << " | Pressure (";
    Breakdown_file.width(5);
    Breakdown_file << SU2_TYPE::Int((Inv_CMz * 100.0) / (Total_CMz + EPS));
    Breakdown_file << "%): ";
    Breakdown_file.width(11);
    Breakdown_file << Inv_CMz;
    Breakdown_file << " | Friction (";
    Breakdown_file.width(5);
    Breakdown_file << SU2_TYPE::Int((Visc_CMz * 100.0) / (Total_CMz + EPS));
    Breakdown_file << "%): ";
    Breakdown_file.width(11);
    Breakdown_file << Visc_CMz;
    Breakdown_file << " | Momentum (";
    Breakdown_file.width(5);
    Breakdown_file << SU2_TYPE::Int((Mnt_CMz * 100.0) / (Total_CMz + EPS));
    Breakdown_file << "%): ";
    Breakdown_file.width(11);
    Breakdown_file << Mnt_CMz << "\n";
    
    Breakdown_file << "Total CFx:   ";
    Breakdown_file.width(11);
    Breakdown_file << Total_CFx;
    Breakdown_file << " | Pressure (";
    Breakdown_file.width(5);
    Breakdown_file << SU2_TYPE::Int((Inv_CFx * 100.0) / (Total_CFx + EPS));
    Breakdown_file << "%): ";
    Breakdown_file.width(11);
    Breakdown_file << Inv_CFx;
    Breakdown_file << " | Friction (";
    Breakdown_file.width(5);
    Breakdown_file << SU2_TYPE::Int((Visc_CFx * 100.0) / (Total_CFx + EPS));
    Breakdown_file << "%): ";
    Breakdown_file.width(11);
    Breakdown_file << Visc_CFx;
    Breakdown_file << " | Momentum (";
    Breakdown_file.width(5);
    Breakdown_file << SU2_TYPE::Int((Mnt_CFx * 100.0) / (Total_CFx + EPS));
    Breakdown_file << "%): ";
    Breakdown_file.width(11);
    Breakdown_file << Mnt_CFx << "\n";
    
    Breakdown_file << "Total CFy:   ";
    Breakdown_file.width(11);
    Breakdown_file << Total_CFy;
    Breakdown_file << " | Pressure (";
    Breakdown_file.width(5);
    Breakdown_file << SU2_TYPE::Int((Inv_CFy * 100.0) / (Total_CFy + EPS));
    Breakdown_file << "%): ";
    Breakdown_file.width(11);
    Breakdown_file << Inv_CFy;
    Breakdown_file << " | Friction (";
    Breakdown_file.width(5);
    Breakdown_file << SU2_TYPE::Int((Visc_CFy * 100.0) / (Total_CFy + EPS));
    Breakdown_file << "%): ";
    Breakdown_file.width(11);
    Breakdown_file << Visc_CFy;
    Breakdown_file << " | Momentum (";
    Breakdown_file.width(5);
    Breakdown_file << SU2_TYPE::Int((Mnt_CFy * 100.0) / (Total_CFy + EPS));
    Breakdown_file << "%): ";
    Breakdown_file.width(11);
    Breakdown_file << Mnt_CFy << "\n";
    
    if (nDim == 3) {
      Breakdown_file << "Total CFz:   ";
      Breakdown_file.width(11);
      Breakdown_file << Total_CFz;
      Breakdown_file << " | Pressure (";
      Breakdown_file.width(5);
      Breakdown_file << SU2_TYPE::Int((Inv_CFz * 100.0) / (Total_CFz + EPS));
      Breakdown_file << "%): ";
      Breakdown_file.width(11);
      Breakdown_file << Inv_CFz;
      Breakdown_file << " | Friction (";
      Breakdown_file.width(5);
      Breakdown_file << SU2_TYPE::Int((Visc_CFz * 100.0) / (Total_CFz + EPS));
      Breakdown_file << "%): ";
      Breakdown_file.width(11);
      Breakdown_file << Visc_CFz;
      Breakdown_file << " | Momentum (";
      Breakdown_file.width(5);
      Breakdown_file << SU2_TYPE::Int((Mnt_CFz * 100.0) / (Total_CFz + EPS));
      Breakdown_file << "%): ";
      Breakdown_file.width(11);
      Breakdown_file << Mnt_CFz << "\n";
    }
    
    Breakdown_file << "\n" << "\n";
    
    for (iMarker_Monitoring = 0;
         iMarker_Monitoring < config[val_iZone]->GetnMarker_Monitoring();
         iMarker_Monitoring++) {
      
      Breakdown_file << "Surface name: "
      << config[val_iZone]->GetMarker_Monitoring_TagBound(
                                                          iMarker_Monitoring) << "\n" << "\n";
      
      Breakdown_file << "Total CL    (";
      Breakdown_file.width(5);
      Breakdown_file
      << SU2_TYPE::Int(
                       (Surface_CL[iMarker_Monitoring] * 100.0)
                       / (Total_CL + EPS));
      Breakdown_file << "%): ";
      Breakdown_file.width(11);
      Breakdown_file << Surface_CL[iMarker_Monitoring];
      Breakdown_file << " | Pressure (";
      Breakdown_file.width(5);
      Breakdown_file
      << SU2_TYPE::Int(
                       (Surface_CL_Inv[iMarker_Monitoring] * 100.0)
                       / (Surface_CL[iMarker_Monitoring] + EPS));
      Breakdown_file << "%): ";
      Breakdown_file.width(11);
      Breakdown_file << Surface_CL_Inv[iMarker_Monitoring];
      Breakdown_file << " | Friction (";
      Breakdown_file.width(5);
      Breakdown_file
      << SU2_TYPE::Int(
                       (Surface_CL_Visc[iMarker_Monitoring] * 100.0)
                       / (Surface_CL[iMarker_Monitoring] + EPS));
      Breakdown_file << "%): ";
      Breakdown_file.width(11);
      Breakdown_file << Surface_CL_Visc[iMarker_Monitoring];
      Breakdown_file << " | Momentum (";
      Breakdown_file.width(5);
      Breakdown_file
      << SU2_TYPE::Int(
                       (Surface_CL_Mnt[iMarker_Monitoring] * 100.0)
                       / (Surface_CL[iMarker_Monitoring] + EPS));
      Breakdown_file << "%): ";
      Breakdown_file.width(11);
      Breakdown_file << Surface_CL_Mnt[iMarker_Monitoring] << "\n";
      
      Breakdown_file << "Total CD    (";
      Breakdown_file.width(5);
      Breakdown_file
      << SU2_TYPE::Int(
                       (Surface_CD[iMarker_Monitoring] * 100.0)
                       / (Total_CD + EPS));
      Breakdown_file << "%): ";
      Breakdown_file.width(11);
      Breakdown_file << Surface_CD[iMarker_Monitoring];
      Breakdown_file << " | Pressure (";
      Breakdown_file.width(5);
      Breakdown_file
      << SU2_TYPE::Int(
                       (Surface_CD_Inv[iMarker_Monitoring] * 100.0)
                       / (Surface_CD[iMarker_Monitoring] + EPS));
      Breakdown_file << "%): ";
      Breakdown_file.width(11);
      Breakdown_file << Surface_CD_Inv[iMarker_Monitoring];
      Breakdown_file << " | Friction (";
      Breakdown_file.width(5);
      Breakdown_file
      << SU2_TYPE::Int(
                       (Surface_CD_Visc[iMarker_Monitoring] * 100.0)
                       / (Surface_CD[iMarker_Monitoring] + EPS));
      Breakdown_file << "%): ";
      Breakdown_file.width(11);
      Breakdown_file << Surface_CD_Visc[iMarker_Monitoring];
      Breakdown_file << " | Momentum (";
      Breakdown_file.width(5);
      Breakdown_file
      << SU2_TYPE::Int(
                       (Surface_CD_Mnt[iMarker_Monitoring] * 100.0)
                       / (Surface_CD[iMarker_Monitoring] + EPS));
      Breakdown_file << "%): ";
      Breakdown_file.width(11);
      Breakdown_file << Surface_CD_Mnt[iMarker_Monitoring] << "\n";
      
      if (nDim == 3) {
        Breakdown_file << "Total CSF   (";
        Breakdown_file.width(5);
        Breakdown_file
        << SU2_TYPE::Int(
                         (Surface_CSF[iMarker_Monitoring] * 100.0)
                         / (Total_CSF + EPS));
        Breakdown_file << "%): ";
        Breakdown_file.width(11);
        Breakdown_file << Surface_CSF[iMarker_Monitoring];
        Breakdown_file << " | Pressure (";
        Breakdown_file.width(5);
        Breakdown_file
        << SU2_TYPE::Int(
                         (Surface_CSF_Inv[iMarker_Monitoring] * 100.0)
                         / (Surface_CSF[iMarker_Monitoring] + EPS));
        Breakdown_file << "%): ";
        Breakdown_file.width(11);
        Breakdown_file << Surface_CSF_Inv[iMarker_Monitoring];
        Breakdown_file << " | Friction (";
        Breakdown_file.width(5);
        Breakdown_file
        << SU2_TYPE::Int(
                         (Surface_CSF_Visc[iMarker_Monitoring] * 100.0)
                         / (Surface_CSF[iMarker_Monitoring] + EPS));
        Breakdown_file << "%): ";
        Breakdown_file.width(11);
        Breakdown_file
        << Surface_CSF_Visc[iMarker_Monitoring];
        Breakdown_file << " | Momentum (";
        Breakdown_file.width(5);
        Breakdown_file
        << SU2_TYPE::Int(
                         (Surface_CSF_Mnt[iMarker_Monitoring] * 100.0)
                         / (Surface_CSF[iMarker_Monitoring] + EPS));
        Breakdown_file << "%): ";
        Breakdown_file.width(11);
        Breakdown_file
        << Surface_CSF_Mnt[iMarker_Monitoring] << "\n";
      }
      
      Breakdown_file << "Total CL/CD (";
      Breakdown_file.width(5);
      Breakdown_file
      << SU2_TYPE::Int(
                       (Surface_CEff[iMarker_Monitoring] * 100.0) / (Total_CEff + EPS));
      Breakdown_file << "%): ";
      Breakdown_file.width(11);
      Breakdown_file << Surface_CEff[iMarker_Monitoring];
      Breakdown_file << " | Pressure (";
      Breakdown_file.width(5);
      Breakdown_file
      << SU2_TYPE::Int(
                       (Surface_CEff_Inv[iMarker_Monitoring] * 100.0)
                       / (Surface_CEff[iMarker_Monitoring] + EPS));
      Breakdown_file << "%): ";
      Breakdown_file.width(11);
      Breakdown_file << Surface_CEff_Inv[iMarker_Monitoring];
      Breakdown_file << " | Friction (";
      Breakdown_file.width(5);
      Breakdown_file
      << SU2_TYPE::Int(
                       (Surface_CEff_Visc[iMarker_Monitoring] * 100.0)
                       / (Surface_CEff[iMarker_Monitoring] + EPS));
      Breakdown_file << "%): ";
      Breakdown_file.width(11);
      Breakdown_file
      << Surface_CEff_Visc[iMarker_Monitoring];
      Breakdown_file << " | Momentum (";
      Breakdown_file.width(5);
      Breakdown_file
      << SU2_TYPE::Int(
                       (Surface_CEff_Mnt[iMarker_Monitoring] * 100.0)
                       / (Surface_CEff[iMarker_Monitoring] + EPS));
      Breakdown_file << "%): ";
      Breakdown_file.width(11);
      Breakdown_file
      << Surface_CEff_Mnt[iMarker_Monitoring] << "\n";
      
      if (nDim == 3) {
        
        Breakdown_file << "Total CMx   (";
        Breakdown_file.width(5);
        Breakdown_file
        << SU2_TYPE::Int(
                         (Surface_CMx[iMarker_Monitoring] * 100.0) / (Total_CMx + EPS));
        Breakdown_file << "%): ";
        Breakdown_file.width(11);
        Breakdown_file << Surface_CMx[iMarker_Monitoring];
        Breakdown_file << " | Pressure (";
        Breakdown_file.width(5);
        Breakdown_file
        << SU2_TYPE::Int(
                         (Surface_CMx_Inv[iMarker_Monitoring] * 100.0)
                         / (Surface_CMx[iMarker_Monitoring] + EPS));
        Breakdown_file << "%): ";
        Breakdown_file.width(11);
        Breakdown_file << Surface_CMx_Inv[iMarker_Monitoring];
        Breakdown_file << " | Friction (";
        Breakdown_file.width(5);
        Breakdown_file
        << SU2_TYPE::Int(
                         (Surface_CMx_Visc[iMarker_Monitoring] * 100.0)
                         / (Surface_CMx[iMarker_Monitoring] + EPS));
        Breakdown_file << "%): ";
        Breakdown_file.width(11);
        Breakdown_file
        << Surface_CMx_Visc[iMarker_Monitoring];
        Breakdown_file << " | Momentum (";
        Breakdown_file.width(5);
        Breakdown_file
        << SU2_TYPE::Int(
                         (Surface_CMx_Mnt[iMarker_Monitoring] * 100.0)
                         / (Surface_CMx[iMarker_Monitoring] + EPS));
        Breakdown_file << "%): ";
        Breakdown_file.width(11);
        Breakdown_file
        << Surface_CMx_Mnt[iMarker_Monitoring] << "\n";
        
        Breakdown_file << "Total CMy   (";
        Breakdown_file.width(5);
        Breakdown_file
        << SU2_TYPE::Int(
                         (Surface_CMy[iMarker_Monitoring] * 100.0) / (Total_CMy + EPS));
        Breakdown_file << "%): ";
        Breakdown_file.width(11);
        Breakdown_file << Surface_CMy[iMarker_Monitoring];
        Breakdown_file << " | Pressure (";
        Breakdown_file.width(5);
        Breakdown_file
        << SU2_TYPE::Int(
                         (Surface_CMy_Inv[iMarker_Monitoring] * 100.0)
                         / (Surface_CMy[iMarker_Monitoring] + EPS));
        Breakdown_file << "%): ";
        Breakdown_file.width(11);
        Breakdown_file << Surface_CMy_Inv[iMarker_Monitoring];
        Breakdown_file << " | Friction (";
        Breakdown_file.width(5);
        Breakdown_file
        << SU2_TYPE::Int(
                         (Surface_CMy_Visc[iMarker_Monitoring] * 100.0)
                         / (Surface_CMy[iMarker_Monitoring] + EPS));
        Breakdown_file << "%): ";
        Breakdown_file.width(11);
        Breakdown_file
        << Surface_CMy_Visc[iMarker_Monitoring];
        Breakdown_file << " | Momentum (";
        Breakdown_file.width(5);
        Breakdown_file
        << SU2_TYPE::Int(
                         (Surface_CMy_Mnt[iMarker_Monitoring] * 100.0)
                         / (Surface_CMy[iMarker_Monitoring] + EPS));
        Breakdown_file << "%): ";
        Breakdown_file.width(11);
        Breakdown_file
        << Surface_CMy_Mnt[iMarker_Monitoring] << "\n";
      }
      
      Breakdown_file << "Total CMz   (";
      Breakdown_file.width(5);
      Breakdown_file
      << SU2_TYPE::Int((Surface_CMz[iMarker_Monitoring] * 100.0) / (Total_CMz + EPS));
      Breakdown_file << "%): ";
      Breakdown_file.width(11);
      Breakdown_file << Surface_CMz[iMarker_Monitoring];
      Breakdown_file << " | Pressure (";
      Breakdown_file.width(5);
      Breakdown_file
      << SU2_TYPE::Int(
                       (Surface_CMz_Inv[iMarker_Monitoring] * 100.0)
                       / (Surface_CMz[iMarker_Monitoring] + EPS));
      Breakdown_file << "%): ";
      Breakdown_file.width(11);
      Breakdown_file << Surface_CMz_Inv[iMarker_Monitoring];
      Breakdown_file << " | Friction (";
      Breakdown_file.width(5);
      Breakdown_file
      << SU2_TYPE::Int(
                       (Surface_CMz_Visc[iMarker_Monitoring] * 100.0)
                       / (Surface_CMz[iMarker_Monitoring] + EPS));
      Breakdown_file << "%): ";
      Breakdown_file.width(11);
      Breakdown_file
      << Surface_CMz_Visc[iMarker_Monitoring];
      Breakdown_file << " | Momentum (";
      Breakdown_file.width(5);
      Breakdown_file
      << SU2_TYPE::Int(
                       (Surface_CMz_Mnt[iMarker_Monitoring] * 100.0)
                       / (Surface_CMz[iMarker_Monitoring] + EPS));
      Breakdown_file << "%): ";
      Breakdown_file.width(11);
      Breakdown_file
      << Surface_CMz_Mnt[iMarker_Monitoring] << "\n";
      
      Breakdown_file << "Total CFx   (";
      Breakdown_file.width(5);
      Breakdown_file
      << SU2_TYPE::Int((Surface_CFx[iMarker_Monitoring] * 100.0) / (Total_CFx + EPS));
      Breakdown_file << "%): ";
      Breakdown_file.width(11);
      Breakdown_file << Surface_CFx[iMarker_Monitoring];
      Breakdown_file << " | Pressure (";
      Breakdown_file.width(5);
      Breakdown_file
      << SU2_TYPE::Int(
                       (Surface_CFx_Inv[iMarker_Monitoring] * 100.0)
                       / (Surface_CFx[iMarker_Monitoring] + EPS));
      Breakdown_file << "%): ";
      Breakdown_file.width(11);
      Breakdown_file << Surface_CFx_Inv[iMarker_Monitoring];
      Breakdown_file << " | Friction (";
      Breakdown_file.width(5);
      Breakdown_file
      << SU2_TYPE::Int(
                       (Surface_CFx_Visc[iMarker_Monitoring] * 100.0)
                       / (Surface_CFx[iMarker_Monitoring] + EPS));
      Breakdown_file << "%): ";
      Breakdown_file.width(11);
      Breakdown_file
      << Surface_CFx_Visc[iMarker_Monitoring];
      Breakdown_file << " | Momentum (";
      Breakdown_file.width(5);
      Breakdown_file
      << SU2_TYPE::Int(
                       (Surface_CFx_Mnt[iMarker_Monitoring] * 100.0)
                       / (Surface_CFx[iMarker_Monitoring] + EPS));
      Breakdown_file << "%): ";
      Breakdown_file.width(11);
      Breakdown_file
      << Surface_CFx_Mnt[iMarker_Monitoring] << "\n";
      
      Breakdown_file << "Total CFy   (";
      Breakdown_file.width(5);
      Breakdown_file
      << SU2_TYPE::Int((Surface_CFy[iMarker_Monitoring] * 100.0) / (Total_CFy + EPS));
      Breakdown_file << "%): ";
      Breakdown_file.width(11);
      Breakdown_file << Surface_CFy[iMarker_Monitoring];
      Breakdown_file << " | Pressure (";
      Breakdown_file.width(5);
      Breakdown_file
      << SU2_TYPE::Int(
                       (Surface_CFy_Inv[iMarker_Monitoring] * 100.0)
                       / (Surface_CFy[iMarker_Monitoring] + EPS));
      Breakdown_file << "%): ";
      Breakdown_file.width(11);
      Breakdown_file << Surface_CFy_Inv[iMarker_Monitoring];
      Breakdown_file << " | Friction (";
      Breakdown_file.width(5);
      Breakdown_file
      << SU2_TYPE::Int(
                       (Surface_CFy_Visc[iMarker_Monitoring] * 100.0)
                       / (Surface_CFy[iMarker_Monitoring] + EPS));
      Breakdown_file << "%): ";
      Breakdown_file.width(11);
      Breakdown_file
      << Surface_CFy_Visc[iMarker_Monitoring];
      Breakdown_file << " | Momentum (";
      Breakdown_file.width(5);
      Breakdown_file
      << SU2_TYPE::Int(
                       (Surface_CFy_Mnt[iMarker_Monitoring] * 100.0)
                       / (Surface_CFy[iMarker_Monitoring] + EPS));
      Breakdown_file << "%): ";
      Breakdown_file.width(11);
      Breakdown_file
      << Surface_CFy_Mnt[iMarker_Monitoring] << "\n";
      
      if (nDim == 3) {
        Breakdown_file << "Total CFz   (";
        Breakdown_file.width(5);
        Breakdown_file
        << SU2_TYPE::Int(
                         (Surface_CFz[iMarker_Monitoring] * 100.0) / (Total_CFz + EPS));
        Breakdown_file << "%): ";
        Breakdown_file.width(11);
        Breakdown_file << Surface_CFz[iMarker_Monitoring];
        Breakdown_file << " | Pressure (";
        Breakdown_file.width(5);
        Breakdown_file
        << SU2_TYPE::Int(
                         (Surface_CFz_Inv[iMarker_Monitoring] * 100.0)
                         / (Surface_CFz[iMarker_Monitoring] + EPS));
        Breakdown_file << "%): ";
        Breakdown_file.width(11);
        Breakdown_file << Surface_CFz_Inv[iMarker_Monitoring];
        Breakdown_file << " | Friction (";
        Breakdown_file.width(5);
        Breakdown_file
        << SU2_TYPE::Int(
                         (Surface_CFz_Visc[iMarker_Monitoring] * 100.0)
                         / (Surface_CFz[iMarker_Monitoring] + EPS));
        Breakdown_file << "%): ";
        Breakdown_file.width(11);
        Breakdown_file
        << Surface_CFz_Visc[iMarker_Monitoring];
        Breakdown_file << " | Momentum (";
        Breakdown_file.width(5);
        Breakdown_file
        << SU2_TYPE::Int(
                         (Surface_CFz_Mnt[iMarker_Monitoring] * 100.0)
                         / (Surface_CFz[iMarker_Monitoring] + EPS));
        Breakdown_file << "%): ";
        Breakdown_file.width(11);
        Breakdown_file
        << Surface_CFz_Mnt[iMarker_Monitoring] << "\n";
        
      }
      
      Breakdown_file << "\n";
      
      
    }
    
    delete [] Surface_CL;
    delete [] Surface_CD;
    delete [] Surface_CSF;
    delete [] Surface_CEff;
    delete [] Surface_CFx;
    delete [] Surface_CFy;
    delete [] Surface_CFz;
    delete [] Surface_CMx;
    delete [] Surface_CMy;
    delete [] Surface_CMz;
    
    delete [] Surface_CL_Inv;
    delete [] Surface_CD_Inv;
    delete [] Surface_CSF_Inv;
    delete [] Surface_CEff_Inv;
    delete [] Surface_CFx_Inv;
    delete [] Surface_CFy_Inv;
    delete [] Surface_CFz_Inv;
    delete [] Surface_CMx_Inv;
    delete [] Surface_CMy_Inv;
    delete [] Surface_CMz_Inv;
    
    delete [] Surface_CL_Visc;
    delete [] Surface_CD_Visc;
    delete [] Surface_CSF_Visc;
    delete [] Surface_CEff_Visc;
    delete [] Surface_CFx_Visc;
    delete [] Surface_CFy_Visc;
    delete [] Surface_CFz_Visc;
    delete [] Surface_CMx_Visc;
    delete [] Surface_CMy_Visc;
    delete [] Surface_CMz_Visc;

    delete [] Surface_CL_Mnt;
    delete [] Surface_CD_Mnt;
    delete [] Surface_CSF_Mnt;
    delete [] Surface_CEff_Mnt;
    delete [] Surface_CFx_Mnt;
    delete [] Surface_CFy_Mnt;
    delete [] Surface_CFz_Mnt;
    delete [] Surface_CMx_Mnt;
    delete [] Surface_CMy_Mnt;
    delete [] Surface_CMz_Mnt;

    Breakdown_file.close();
    
  }
  
}

void COutput::SetResult_Files(CSolver ****solver_container, CGeometry ***geometry, CConfig **config,
                              unsigned long iExtIter, unsigned short val_nZone) {
  
  int rank = MASTER_NODE;
  
#ifdef HAVE_MPI
  int size;
  MPI_Comm_rank(MPI_COMM_WORLD, &rank);
#endif
  
  unsigned short iZone;
  
  for (iZone = 0; iZone < val_nZone; iZone++) {
    
    /*--- Flags identifying the types of files to be written. ---*/
    
    bool Wrt_Vol = config[iZone]->GetWrt_Vol_Sol();
    bool Wrt_Srf = config[iZone]->GetWrt_Srf_Sol();
    
#ifdef HAVE_MPI
    /*--- Do not merge the volume solutions if we are running in parallel.
     Force the use of SU2_SOL to merge the volume sols in this case. ---*/
    
    MPI_Comm_size(MPI_COMM_WORLD, &size);
    if (size > SINGLE_NODE) {
      Wrt_Vol = false;
      Wrt_Srf = false;
    }
#endif
    
    bool Wrt_Csv = config[iZone]->GetWrt_Csv_Sol();
    
    if (rank == MASTER_NODE) cout << endl << "Writing comma-separated values (CSV) surface files." << endl;
    
    switch (config[iZone]->GetKind_Solver()) {
        
      case EULER : case NAVIER_STOKES : case RANS :
      case FEM_EULER : case FEM_NAVIER_STOKES : case FEM_RANS : case FEM_LES :
        
        if (Wrt_Csv) SetSurfaceCSV_Flow(config[iZone], geometry[iZone][MESH_0], solver_container[iZone][MESH_0][FLOW_SOL], iExtIter, iZone);
        break;
        

      case ADJ_EULER : case ADJ_NAVIER_STOKES : case ADJ_RANS : case DISC_ADJ_EULER: case DISC_ADJ_NAVIER_STOKES: case DISC_ADJ_RANS:
        if (Wrt_Csv) SetSurfaceCSV_Adjoint(config[iZone], geometry[iZone][MESH_0], solver_container[iZone][MESH_0][ADJFLOW_SOL], solver_container[iZone][MESH_0][FLOW_SOL], iExtIter, iZone);
        break;
        
    }
    
    /*--- Get the file output format ---*/
    
    unsigned short FileFormat = config[iZone]->GetOutput_FileFormat();
    
    /*--- Merge the node coordinates and connectivity, if necessary. This
     is only performed if a volume solution file is requested, and it
     is active by default. ---*/
    
    if (Wrt_Vol || Wrt_Srf) {
      if (rank == MASTER_NODE) cout << "Merging connectivities in the Master node." << endl;
      MergeConnectivity(config[iZone], geometry[iZone][MESH_0], iZone);
    }
    
    /*--- Merge coordinates of all grid nodes (excluding ghost points).
     The grid coordinates are always merged and included first in the
     restart files. ---*/
    
    if (rank == MASTER_NODE) cout << "Merging coordinates in the Master node." << endl;
    MergeCoordinates(config[iZone], geometry[iZone][MESH_0]);
    
    if ((rank == MASTER_NODE) && (Wrt_Vol || Wrt_Srf)) {
      if (FileFormat == TECPLOT_BINARY) {
        if (rank == MASTER_NODE) cout << "Writing Tecplot binary volume and surface mesh files." << endl;
        SetTecplotBinary_DomainMesh(config[iZone], geometry[iZone][MESH_0], iZone);
        SetTecplotBinary_SurfaceMesh(config[iZone], geometry[iZone][MESH_0], iZone);
        if (!wrote_base_file)
          DeallocateConnectivity(config[iZone], geometry[iZone][MESH_0], false);
        if (!wrote_surf_file)
          DeallocateConnectivity(config[iZone], geometry[iZone][MESH_0], wrote_surf_file);
      }
    }
    
    /*--- Merge the solution data needed for volume solutions and restarts ---*/
    
    if (rank == MASTER_NODE) cout << "Merging solution in the Master node." << endl;
    MergeSolution(config[iZone], geometry[iZone][MESH_0], solver_container[iZone][MESH_0], iZone);
    
    /*--- Write restart, or Tecplot files using the merged data.
     This data lives only on the master, and these routines are currently
     executed by the master proc alone (as if in serial). ---*/
    
    if (rank == MASTER_NODE) {
      
      /*--- Write a native restart file ---*/
      
      if (rank == MASTER_NODE) cout << "Writing SU2 native restart file." << endl;
      SetRestart(config[iZone], geometry[iZone][MESH_0], solver_container[iZone][MESH_0] , iZone);
      
      if (Wrt_Vol) {
        
        switch (FileFormat) {
            
          case TECPLOT:
            
            /*--- Write a Tecplot ASCII file ---*/
            
            if (rank == MASTER_NODE) cout << "Writing Tecplot ASCII file volume solution file." << endl;
            SetTecplotASCII(config[iZone], geometry[iZone][MESH_0], solver_container[iZone][MESH_0], iZone, val_nZone, false);
            DeallocateConnectivity(config[iZone], geometry[iZone][MESH_0], false);
            break;
            
          case FIELDVIEW:
            
            /*--- Write a FieldView ASCII file ---*/
            
            if (rank == MASTER_NODE) cout << "Writing FieldView ASCII file volume solution file." << endl;
            SetFieldViewASCII(config[iZone], geometry[iZone][MESH_0], iZone, val_nZone);
            DeallocateConnectivity(config[iZone], geometry[iZone][MESH_0], false);
            break;
            
          case TECPLOT_BINARY:
            
            /*--- Write a Tecplot binary solution file ---*/
            
            if (rank == MASTER_NODE) cout << "Writing Tecplot binary volume solution file." << endl;
            SetTecplotBinary_DomainSolution(config[iZone], geometry[iZone][MESH_0], iZone);
            break;
            
          case FIELDVIEW_BINARY:
            
            /*--- Write a FieldView binary file ---*/
            
            if (rank == MASTER_NODE) cout << "Writing FieldView binary file volume solution file." << endl;
            SetFieldViewBinary(config[iZone], geometry[iZone][MESH_0], iZone, val_nZone);
            DeallocateConnectivity(config[iZone], geometry[iZone][MESH_0], false);
            break;
            
          case PARAVIEW:
            
            /*--- Write a Paraview ASCII file ---*/
            
            if (rank == MASTER_NODE) cout << "Writing Paraview ASCII volume solution file." << endl;
            SetParaview_ASCII(config[iZone], geometry[iZone][MESH_0], iZone, val_nZone, false);
            DeallocateConnectivity(config[iZone], geometry[iZone][MESH_0], false);
            break;
            
          default:
            break;
        }
        
      }
      
      if (Wrt_Srf) {
        
        switch (FileFormat) {
            
          case TECPLOT:
            
            /*--- Write a Tecplot ASCII file ---*/
            
            if (rank == MASTER_NODE) cout << "Writing Tecplot ASCII surface solution file." << endl;
            SetTecplotASCII(config[iZone], geometry[iZone][MESH_0], solver_container[iZone][MESH_0] , iZone, val_nZone, true);
            DeallocateConnectivity(config[iZone], geometry[iZone][MESH_0], true);
            break;
            
          case TECPLOT_BINARY:
            
            /*--- Write a Tecplot binary solution file ---*/
            
            if (rank == MASTER_NODE) cout << "Writing Tecplot binary surface solution file." << endl;
            SetTecplotBinary_SurfaceSolution(config[iZone], geometry[iZone][MESH_0], iZone);
            break;
            
          case PARAVIEW:
            
            /*--- Write a Paraview ASCII file ---*/
            
            if (rank == MASTER_NODE) cout << "Writing Paraview ASCII surface solution file." << endl;
            SetParaview_ASCII(config[iZone], geometry[iZone][MESH_0], iZone, val_nZone, true);
            DeallocateConnectivity(config[iZone], geometry[iZone][MESH_0], true);
            break;
            
          default:
            break;
        }
        
      }
      
      /*--- Release memory needed for merging the solution data. ---*/
      
      DeallocateCoordinates(config[iZone], geometry[iZone][MESH_0]);
      DeallocateSolution(config[iZone], geometry[iZone][MESH_0]);
      
    }
    
    /*--- Final broadcast (informing other procs that the base output
     file was written). ---*/
    
#ifdef HAVE_MPI
    SU2_MPI::Bcast(&wrote_base_file, 1, MPI_UNSIGNED_SHORT, MASTER_NODE, MPI_COMM_WORLD);
    SU2_MPI::Bcast(&wrote_surf_file, 1, MPI_UNSIGNED_SHORT, MASTER_NODE, MPI_COMM_WORLD);
#endif
    
  }
}

void COutput::SetResult_Files_FEM(CSolver ****solver_container, CGeometry ***geometry, CConfig **config,
                                  unsigned long iExtIter, unsigned short val_nZone) {
  
  int rank = MASTER_NODE;
  
#ifdef HAVE_MPI
  int size;
  MPI_Comm_rank(MPI_COMM_WORLD, &rank);
#endif
  
  unsigned short iZone;
  
  for (iZone = 0; iZone < val_nZone; iZone++) {
    
    /*--- Check whether we are writing any output at all. We can 
     disable all oputput to avoid serial bottleneck at scale. ---*/
    if (config[iZone]->GetWrt_Output()) {
      
      /*--- Flags identifying the types of files to be written. ---*/
      
      bool Wrt_Vol = config[iZone]->GetWrt_Vol_Sol();
      bool Wrt_Srf = config[iZone]->GetWrt_Srf_Sol();
      
      /*--- Get the file output format ---*/
      
      unsigned short FileFormat = config[iZone]->GetOutput_FileFormat();
      
      /*--- Merge the node coordinates and connectivity, if necessary. This
       is only performed if a volume solution file is requested, and it
       is active by default. ---*/
      
      if (Wrt_Vol || Wrt_Srf) {
        if (rank == MASTER_NODE) cout << endl << "Merging connectivities in the Master node." << endl;
        MergeConnectivity_FEM(config[iZone], geometry[iZone][MESH_0], iZone);
      }
      
      /*--- Merge coordinates of all grid nodes (excluding ghost points).
       The grid coordinates are always merged and included first in the
       restart files. ---*/
      
      if (rank == MASTER_NODE) cout << "Merging coordinates in the Master node." << endl;
      MergeCoordinates_FEM(config[iZone], geometry[iZone][MESH_0]);
      
      if ((rank == MASTER_NODE) && (Wrt_Vol || Wrt_Srf)) {
        if (FileFormat == TECPLOT_BINARY) {
          if (rank == MASTER_NODE) cout << "Writing Tecplot binary volume and surface mesh files." << endl;
          SetTecplotBinary_DomainMesh(config[iZone], geometry[iZone][MESH_0], iZone);
          SetTecplotBinary_SurfaceMesh(config[iZone], geometry[iZone][MESH_0], iZone);
          if (!wrote_base_file)
            DeallocateConnectivity(config[iZone], geometry[iZone][MESH_0], false);
          if (!wrote_surf_file)
            DeallocateConnectivity(config[iZone], geometry[iZone][MESH_0], wrote_surf_file);
        }
      }
      
      /*--- Merge the solution data needed for volume solutions and restarts ---*/
      
      if (rank == MASTER_NODE) cout << "Merging solution in the Master node." << endl;
      MergeSolution_FEM(config[iZone], geometry[iZone][MESH_0], solver_container[iZone][MESH_0], iZone);
      
      /*--- Write restart, or Tecplot files using the merged data.
       This data lives only on the master, and these routines are currently
       executed by the master proc alone (as if in serial). ---*/
      
      if (rank == MASTER_NODE) {
        
        /*--- Write a native restart file ---*/
        
        if (rank == MASTER_NODE) cout << "Writing SU2 native restart file." << endl;
        SetRestart(config[iZone], geometry[iZone][MESH_0], solver_container[iZone][MESH_0] , iZone);
        
        if (Wrt_Vol) {
          
          switch (FileFormat) {
              
            case TECPLOT:
              
              /*--- Write a Tecplot ASCII file ---*/
              
              if (rank == MASTER_NODE) cout << "Writing Tecplot ASCII file volume solution file." << endl;
              SetTecplotASCII(config[iZone], geometry[iZone][MESH_0], solver_container[iZone][MESH_0], iZone, val_nZone, false);
              DeallocateConnectivity(config[iZone], geometry[iZone][MESH_0], false);
              break;
              
            case FIELDVIEW:
              
              /*--- Write a FieldView ASCII file ---*/
              
              if (rank == MASTER_NODE) cout << "Writing FieldView ASCII file volume solution file." << endl;
              SetFieldViewASCII(config[iZone], geometry[iZone][MESH_0], iZone, val_nZone);
              DeallocateConnectivity(config[iZone], geometry[iZone][MESH_0], false);
              break;
              
            case TECPLOT_BINARY:
              
              /*--- Write a Tecplot binary solution file ---*/
              
              if (rank == MASTER_NODE) cout << "Writing Tecplot binary volume solution file." << endl;
              SetTecplotBinary_DomainSolution(config[iZone], geometry[iZone][MESH_0], iZone);
              break;
              
            case FIELDVIEW_BINARY:
              
              /*--- Write a FieldView binary file ---*/
              
              if (rank == MASTER_NODE) cout << "Writing FieldView binary file volume solution file." << endl;
              SetFieldViewBinary(config[iZone], geometry[iZone][MESH_0], iZone, val_nZone);
              DeallocateConnectivity(config[iZone], geometry[iZone][MESH_0], false);
              break;
              
            case PARAVIEW:
              
              /*--- Write a Paraview ASCII file ---*/
              
              if (rank == MASTER_NODE) cout << "Writing Paraview ASCII volume solution file." << endl;
              SetParaview_ASCII(config[iZone], geometry[iZone][MESH_0], iZone, val_nZone, false);
              DeallocateConnectivity(config[iZone], geometry[iZone][MESH_0], false);
              break;
              
            default:
              break;
          }
          
        }
        
        if (Wrt_Srf) {
          
          switch (FileFormat) {
              
            case TECPLOT:
              
              /*--- Write a Tecplot ASCII file ---*/
              
              if (rank == MASTER_NODE) cout << "Writing Tecplot ASCII surface solution file." << endl;
              SetTecplotASCII(config[iZone], geometry[iZone][MESH_0], solver_container[iZone][MESH_0] , iZone, val_nZone, true);
              DeallocateConnectivity(config[iZone], geometry[iZone][MESH_0], true);
              break;
              
            case TECPLOT_BINARY:
              
              /*--- Write a Tecplot binary solution file ---*/
              
              if (rank == MASTER_NODE) cout << "Writing Tecplot binary surface solution file." << endl;
              SetTecplotBinary_SurfaceSolution(config[iZone], geometry[iZone][MESH_0], iZone);
              break;
              
            case PARAVIEW:
              
              /*--- Write a Paraview ASCII file ---*/
              
              if (rank == MASTER_NODE) cout << "Writing Paraview ASCII surface solution file." << endl;
              SetParaview_ASCII(config[iZone], geometry[iZone][MESH_0], iZone, val_nZone, true);
              DeallocateConnectivity(config[iZone], geometry[iZone][MESH_0], true);
              break;
              
            default:
              break;
          }
          
        }
        
        /*--- Release memory needed for merging the solution data. ---*/
        
        DeallocateCoordinates(config[iZone], geometry[iZone][MESH_0]);
        DeallocateSolution(config[iZone], geometry[iZone][MESH_0]);
        
      }
      
      /*--- Final broadcast (informing other procs that the base output
       file was written). ---*/
      
#ifdef HAVE_MPI
      SU2_MPI::Bcast(&wrote_base_file, 1, MPI_UNSIGNED_SHORT, MASTER_NODE, MPI_COMM_WORLD);
      SU2_MPI::Bcast(&wrote_surf_file, 1, MPI_UNSIGNED_SHORT, MASTER_NODE, MPI_COMM_WORLD);
#endif
      
    } else {
      if (rank == MASTER_NODE) cout << endl << "Restart and solution output disabled." << endl;
    }
  }
}

void COutput::SetBaselineResult_Files(CSolver **solver, CGeometry **geometry, CConfig **config,
                                      unsigned long iExtIter, unsigned short val_nZone) {
  
  int rank = MASTER_NODE;
  int size = SINGLE_NODE;
  
#ifdef HAVE_MPI
  MPI_Comm_rank(MPI_COMM_WORLD, &rank);
  MPI_Comm_size(MPI_COMM_WORLD, &size);
#endif
  
  unsigned short iZone;
  
  for (iZone = 0; iZone < val_nZone; iZone++) {
    
    /*--- Flags identifying the types of files to be written. ---*/
    
    bool Low_MemoryOutput = config[iZone]->GetLow_MemoryOutput();
    bool Wrt_Vol = config[iZone]->GetWrt_Vol_Sol();
    bool Wrt_Srf = config[iZone]->GetWrt_Srf_Sol();
    
    /*--- Get the file output format ---*/
    
    unsigned short FileFormat = config[iZone]->GetOutput_FileFormat();
    
    /*--- Merge the node coordinates and connectivity if necessary. This
     is only performed if a volume solution file is requested, and it
     is active by default. ---*/
    
    if ((Wrt_Vol || Wrt_Srf) && (!Low_MemoryOutput)) {
      if (rank == MASTER_NODE) cout << "Merging connectivities in the Master node." << endl;
      MergeConnectivity(config[iZone], geometry[iZone], iZone);
    }
    
    /*--- Merge the solution data needed for volume solutions and restarts ---*/
    
    if ((Wrt_Vol || Wrt_Srf) && (!Low_MemoryOutput)) {
      if (rank == MASTER_NODE) cout << "Merging solution in the Master node." << endl;
      MergeBaselineSolution(config[iZone], geometry[iZone], solver[iZone], iZone);
    }
    
    /*--- Write restart, Tecplot or Paraview files using the merged data.
     This data lives only on the master, and these routines are currently
     executed by the master proc alone (as if in serial). ---*/
    
    if (!Low_MemoryOutput) {
      
      if (rank == MASTER_NODE) {
        
        if (Wrt_Vol) {
          
          switch (FileFormat) {
              
            case TECPLOT:
              
              /*--- Write a Tecplot ASCII file ---*/
              
              if (rank == MASTER_NODE) cout << "Writing Tecplot ASCII file (volume grid)." << endl;
              SetTecplotASCII(config[iZone], geometry[iZone], solver, iZone, val_nZone, false);
              DeallocateConnectivity(config[iZone], geometry[iZone], false);
              break;
              
            case FIELDVIEW:
              
              /*--- Write a FieldView ASCII file ---*/
              
              if (rank == MASTER_NODE) cout << "Writing FieldView ASCII file (volume grid)." << endl;
              SetFieldViewASCII(config[iZone], geometry[iZone], iZone, val_nZone);
              DeallocateConnectivity(config[iZone], geometry[iZone], false);
              break;
              
            case TECPLOT_BINARY:
              
              /*--- Write a Tecplot binary solution file ---*/
              
              if (rank == MASTER_NODE) cout << "Writing Tecplot Binary file (volume grid)." << endl;
              SetTecplotBinary_DomainMesh(config[iZone], geometry[iZone], iZone);
              SetTecplotBinary_DomainSolution(config[iZone], geometry[iZone], iZone);
              break;
              
            case FIELDVIEW_BINARY:
              
              /*--- Write a binary binary file ---*/
              
              if (rank == MASTER_NODE) cout << "Writing FieldView ASCII file (volume grid)." << endl;
              SetFieldViewBinary(config[iZone], geometry[iZone], iZone, val_nZone);
              DeallocateConnectivity(config[iZone], geometry[iZone], false);
              break;
              
            case PARAVIEW:
              
              /*--- Write a Paraview ASCII file ---*/
              
              if (rank == MASTER_NODE) cout << "Writing Paraview ASCII file (volume grid)." << endl;
              SetParaview_ASCII(config[iZone], geometry[iZone], iZone, val_nZone, false);
              DeallocateConnectivity(config[iZone], geometry[iZone], false);
              break;
              
            default:
              break;
          }
          
        }
        
        if (Wrt_Srf) {
          
          switch (FileFormat) {
              
            case TECPLOT:
              
              /*--- Write a Tecplot ASCII file ---*/
              
              if (rank == MASTER_NODE) cout << "Writing Tecplot ASCII file (surface grid)." << endl;
              SetTecplotASCII(config[iZone], geometry[iZone], solver, iZone, val_nZone, true);
              DeallocateConnectivity(config[iZone], geometry[iZone], true);
              break;
              
            case TECPLOT_BINARY:
              
              /*--- Write a Tecplot binary solution file ---*/
              
              if (rank == MASTER_NODE) cout << "Writing Tecplot Binary file (surface grid)." << endl;
              SetTecplotBinary_SurfaceMesh(config[iZone], geometry[iZone], iZone);
              SetTecplotBinary_SurfaceSolution(config[iZone], geometry[iZone], iZone);
              break;
              
            case PARAVIEW:
              
              /*--- Write a Paraview ASCII file ---*/
              
              if (rank == MASTER_NODE) cout << "Writing Paraview ASCII file (surface grid)." << endl;
              SetParaview_ASCII(config[iZone], geometry[iZone], iZone, val_nZone, true);
              DeallocateConnectivity(config[iZone], geometry[iZone], true);
              break;
              
            default:
              break;
          }
        }
        
        if (FileFormat == TECPLOT_BINARY) {
          if (!wrote_base_file)
            DeallocateConnectivity(config[iZone], geometry[iZone], false);
          if (!wrote_surf_file)
            DeallocateConnectivity(config[iZone], geometry[iZone], wrote_surf_file);
        }
        
        if (Wrt_Vol || Wrt_Srf)
          DeallocateSolution(config[iZone], geometry[iZone]);
      }
      
    }
    
    else {
      
      if (Wrt_Vol) {
        
        if (rank == MASTER_NODE) cout << "Writing Tecplot ASCII file (volume grid)." << endl;
        char buffer_char[50], out_file[MAX_STRING_SIZE];
        
        string filename;
        if (!config[iZone]->GetContinuous_Adjoint()) filename = config[iZone]->GetFlow_FileName();
        else filename = config[iZone]->GetAdj_FileName();
        
        if (size > 1) {
          SPRINTF (buffer_char, "_%d", SU2_TYPE::Int(rank+1));
          filename = filename + buffer_char;
        }
        
        SPRINTF (buffer_char, ".dat");
        strcpy(out_file, filename.c_str()); strcat(out_file, buffer_char);
        SetTecplotASCII_LowMemory(config[iZone], geometry[iZone], solver, out_file, false);
      }
      
      if (Wrt_Srf) {
        
        if (rank == MASTER_NODE) cout << "Writing Tecplot ASCII file (surface grid)." << endl;
        char buffer_char[50], out_file[MAX_STRING_SIZE];
        
        string filename;
        if (!config[iZone]->GetContinuous_Adjoint()) filename = config[iZone]->GetSurfFlowCoeff_FileName();
        else filename = config[iZone]->GetSurfAdjCoeff_FileName();
        
        if (size > 1) {
          SPRINTF (buffer_char, "_%d", SU2_TYPE::Int(rank+1));
          filename = filename + buffer_char;
        }
        
        SPRINTF (buffer_char, ".dat");
        strcpy(out_file, filename.c_str()); strcat(out_file, buffer_char);
        SetTecplotASCII_LowMemory(config[iZone], geometry[iZone], solver, out_file, true);
      }
      
    }
    
    /*--- Final broadcast (informing other procs that the base output
     file was written). ---*/
    
#ifdef HAVE_MPI
    SU2_MPI::Bcast(&wrote_base_file, 1, MPI_UNSIGNED_SHORT, MASTER_NODE, MPI_COMM_WORLD);
#endif
    
  }
}

void COutput::SetMesh_Files(CGeometry **geometry, CConfig **config, unsigned short val_nZone, bool new_file, bool su2_file) {
  
  int rank = MASTER_NODE;
#ifdef HAVE_MPI
  MPI_Comm_rank(MPI_COMM_WORLD, &rank);
#endif
  
  unsigned short iZone;
  
  for (iZone = 0; iZone < val_nZone; iZone++) {
    
    /*--- Flags identifying the types of files to be written. ---*/
    
    bool Wrt_Vol = config[iZone]->GetWrt_Vol_Sol() && config[iZone]->GetVisualize_Deformation();
    bool Wrt_Srf = config[iZone]->GetWrt_Srf_Sol() && config[iZone]->GetVisualize_Deformation();;
    
    /*--- Merge the node coordinates and connectivity if necessary. This
     is only performed if a volume solution file is requested, and it
     is active by default. ---*/
    
    if (rank == MASTER_NODE) cout <<"Merging grid connectivity." << endl;
    MergeConnectivity(config[iZone], geometry[iZone], iZone);
    
    /*--- Merge coordinates of all grid nodes (excluding ghost points).
     The grid coordinates are always merged and included first in the
     restart files. ---*/
    
    if (rank == MASTER_NODE) cout <<"Merging grid coordinates." << endl;
    MergeCoordinates(config[iZone], geometry[iZone]);
    
    /*--- Write restart, Tecplot or Paraview files using the merged data.
     This data lives only on the master, and these routines are currently
     executed by the master proc alone (as if in serial). ---*/
    
    if (rank == MASTER_NODE) {
      
      if (Wrt_Vol) {
        
        if (rank == MASTER_NODE) cout <<"Writing volume mesh file." << endl;
        
        /*--- Write a Tecplot ASCII file ---*/
        if (config[iZone]->GetOutput_FileFormat()==PARAVIEW) SetParaview_MeshASCII(config[iZone], geometry[iZone], iZone,  val_nZone, false,new_file);
        else SetTecplotASCII_Mesh(config[iZone], geometry[iZone], false, new_file);
        
      }
      
      if (Wrt_Srf) {
        
        if (rank == MASTER_NODE) cout <<"Writing surface mesh file." << endl;
        
        /*--- Write a Tecplot ASCII file ---*/
        if (config[iZone]->GetOutput_FileFormat()==PARAVIEW) SetParaview_MeshASCII(config[iZone], geometry[iZone], iZone,  val_nZone, true,new_file);
        else SetTecplotASCII_Mesh(config[iZone], geometry[iZone], true, new_file);
        
        
      }
      
      if (rank == MASTER_NODE) cout <<"Writing .su2 file." << endl;
      
      /*--- Write a .su2 ASCII file ---*/
      
      if (su2_file) SetSU2_MeshASCII(config[iZone], geometry[iZone]);
      
      /*--- Deallocate connectivity ---*/
      
      DeallocateConnectivity(config[iZone], geometry[iZone], true);
      
    }
    
    /*--- Final broadcast (informing other procs that the base output
     file was written). ---*/
    
#ifdef HAVE_MPI
    SU2_MPI::Bcast(&wrote_base_file, 1, MPI_UNSIGNED_SHORT, MASTER_NODE, MPI_COMM_WORLD);
#endif
    
  }
}

void COutput::SetMassFlowRate(CSolver *solver_container, CGeometry *geometry, CConfig *config) {
  unsigned short iDim, iMarker_monitor, iMarker;
  unsigned long iVertex, iPoint;
  su2double Vector[3], Total_Mdot=0.0;
  unsigned short nDim = geometry->GetnDim();
  
  for (iMarker = 0; iMarker< config->GetnMarker_All(); iMarker++) {
    iMarker_monitor = config->GetMarker_All_Monitoring(iMarker);
    if (iMarker_monitor) {
      for (iVertex = 0; iVertex < geometry->nVertex[ iMarker ]; iVertex++) {
        iPoint = geometry->vertex[iMarker][iVertex]->GetNode();
        
        if (geometry->node[iPoint]->GetDomain()) {
          geometry->vertex[iMarker][iVertex]->GetNormal(Vector);
          
          for (iDim = 0; iDim < nDim; iDim++)
            Total_Mdot -= Vector[iDim]*(solver_container->node[iPoint]->GetSolution(iDim+1));
        }
      }
    }
  }
  
#ifdef HAVE_MPI
  /*--- Add AllBound information using all the nodes ---*/
  su2double My_Total_Mdot    = Total_Mdot;    Total_Mdot = 0.0;
  SU2_MPI::Allreduce(&My_Total_Mdot, &Total_Mdot, 1, MPI_DOUBLE, MPI_SUM, MPI_COMM_WORLD);
#endif
  /*--- Set the output: reusing same variable from OneDimensionalOutput code ---*/
  solver_container->SetOneD_MassFlowRate(Total_Mdot);
}

void COutput::OneDimensionalOutput(CSolver *solver_container, CGeometry *geometry, CConfig *config) {
  
  unsigned long iVertex, iPoint;
  unsigned short iDim, iMarker, Out1D;
  su2double *Normal = NULL, Area = 0.0, UnitNormal[3],
  Tot_Pressure, Mach, Temperature, Pressure = 0.0, Velocity2, Enthalpy, RhoUA, U,// local values at each node (Velocity2 = V^2). U = normal velocity
  AveragePt = 0.0, AverageMach = 0.0, AverageTemperature = 0.0, MassFlowRate = 0.0, // Area Averaged value ( sum / A )
  VelocityRef = 0.0, EnthalpyRef = 0.0, DensityRef = 0.0, PressureRef = 0.0; // Flux conserved values. TemperatureRef follows ideal gas
  su2double TotalArea=0.0, obj_weight=0.0;
  
  bool compressible = (config->GetKind_Regime() == COMPRESSIBLE);
  bool incompressible = (config->GetKind_Regime() == INCOMPRESSIBLE);
  bool freesurface = (config->GetKind_Regime() == FREESURFACE);
  su2double Gamma = config->GetGamma();
  unsigned short nDim = geometry->GetnDim();
  unsigned short iMarker_Monitoring = 0;
  string Marker_Tag, Monitoring_Tag;
  
  /*--- Loop over the markers ---*/
  
  for (iMarker = 0; iMarker < config->GetnMarker_All(); iMarker++) {
    
    Out1D = config->GetMarker_All_Out_1D(iMarker);
    
    /*--- Loop over the vertices to compute the output ---*/
    
    
    if (Out1D == YES) {
      
      for (iVertex = 0; iVertex < geometry->GetnVertex(iMarker); iVertex++) {
        
        iPoint = geometry->vertex[iMarker][iVertex]->GetNode();
        
        /*--- Find the normal direction ---*/
        
        if (geometry->node[iPoint]->GetDomain()) {
          
          
          /*--- Compute area, and unitary normal ---*/
          Normal = geometry->vertex[iMarker][iVertex]->GetNormal();
          Area = 0.0; for (iDim = 0; iDim < nDim; iDim++) Area += Normal[iDim]*Normal[iDim]; Area = sqrt(Area);
          for (iDim = 0; iDim < nDim; iDim++) UnitNormal[iDim] = -Normal[iDim]/Area;
          
          if (compressible)                    Pressure = solver_container->node[iPoint]->GetPressure();
          if (incompressible || freesurface)   Pressure = solver_container->node[iPoint]->GetPressureInc();
          
          /*-- Find velocity normal to the marked surface/opening --*/
          
          U = 0.0; RhoUA = 0.0;
          for (iDim = 0; iDim < geometry->GetnDim(); iDim++) {
            U += UnitNormal[iDim]*solver_container->node[iPoint]->GetVelocity(iDim);
            RhoUA -=Normal[iDim]*solver_container->node[iPoint]->GetSolution(iDim+1);
          }
          
          Enthalpy = solver_container->node[iPoint]->GetEnthalpy();
          Velocity2 = solver_container->node[iPoint]->GetVelocity2();
          Temperature = solver_container->node[iPoint]->GetTemperature();
          
          Mach = (sqrt(Velocity2))/ solver_container->node[iPoint]->GetSoundSpeed();
          if (incompressible)
          Tot_Pressure = Pressure + 0.5*solver_container->node[iPoint]->GetDensity()*Velocity2;
          else
            Tot_Pressure = Pressure*pow((1.0+((Gamma-1.0)/2.0)*pow(Mach, 2.0)),( Gamma/(Gamma-1.0) ) );
          
          
          AveragePt += Tot_Pressure * Area;
          TotalArea += Area;
          AverageMach += Mach*Area;
          PressureRef += Pressure * Area;
          AverageTemperature += Temperature*Area;
          MassFlowRate += RhoUA; // RhoU is rho * vn * Area
          VelocityRef+=RhoUA*U*U; // rho u A
          EnthalpyRef+=RhoUA*Enthalpy;
          
        }
      }
      
    }
    // TODO: make sure this works in parallel (potential solution: move combination across processors to be pe-marker. will be called more times, but may be needed )
    Marker_Tag = config->GetMarker_All_TagBound(iMarker);
    for (unsigned short jMarker_Monitoring=0; jMarker_Monitoring <config->GetnMarker_Monitoring(); jMarker_Monitoring++) {
      Monitoring_Tag = config->GetMarker_Monitoring_TagBound(jMarker_Monitoring);
      if (Monitoring_Tag==Marker_Tag)
        iMarker_Monitoring = jMarker_Monitoring;
    }
    obj_weight = config->GetWeight_ObjFunc(iMarker_Monitoring);
    switch(config->GetKind_ObjFunc(config->GetMarker_All_Monitoring(iMarker))) {
    case AVG_TOTAL_PRESSURE:
      solver_container->AddTotal_ComboObj(AveragePt*obj_weight);
      break;
    case AVG_OUTLET_PRESSURE:
      solver_container->AddTotal_ComboObj(PressureRef*obj_weight);
      break;
    case MASS_FLOW_RATE:
      solver_container->AddTotal_ComboObj(MassFlowRate*obj_weight);
      break;
    }
  }
  
#ifdef HAVE_MPI
  
  /*--- Add AllBound information using all the nodes ---*/
  
  su2double My_Area                = TotalArea;          TotalArea = 0.0;
  su2double My_AveragePt           = AveragePt;          AveragePt = 0.0;
  su2double My_AverageMach         = AverageMach;        AverageMach = 0.0;
  su2double My_AverageTemperature  = AverageTemperature; AverageTemperature = 0.0;
  su2double My_MassFlowRate        = MassFlowRate;       MassFlowRate = 0.0;
  su2double My_PressureRef         = PressureRef;        PressureRef = 0.0;
  su2double My_VelocityRef         = VelocityRef;        VelocityRef = 0.0;
  su2double My_EnthalpyRef         = EnthalpyRef;        EnthalpyRef = 0.0;
  su2double My_DensityRef          = DensityRef;         DensityRef = 0.0;
  
  SU2_MPI::Allreduce(&My_Area, &TotalArea, 1, MPI_DOUBLE, MPI_SUM, MPI_COMM_WORLD);
  SU2_MPI::Allreduce(&My_AveragePt, &AveragePt, 1, MPI_DOUBLE, MPI_SUM, MPI_COMM_WORLD);
  SU2_MPI::Allreduce(&My_AverageMach, &AverageMach, 1, MPI_DOUBLE, MPI_SUM, MPI_COMM_WORLD);
  SU2_MPI::Allreduce(&My_AverageTemperature, &AverageTemperature, 1, MPI_DOUBLE, MPI_SUM, MPI_COMM_WORLD);
  SU2_MPI::Allreduce(&My_MassFlowRate, &MassFlowRate, 1, MPI_DOUBLE, MPI_SUM, MPI_COMM_WORLD);
  SU2_MPI::Allreduce(&My_PressureRef, &PressureRef, 1, MPI_DOUBLE, MPI_SUM, MPI_COMM_WORLD);
  SU2_MPI::Allreduce(&My_VelocityRef, &VelocityRef, 1, MPI_DOUBLE, MPI_SUM, MPI_COMM_WORLD);
  SU2_MPI::Allreduce(&My_EnthalpyRef , &EnthalpyRef , 1, MPI_DOUBLE, MPI_SUM, MPI_COMM_WORLD);
  SU2_MPI::Allreduce(&My_DensityRef , &DensityRef , 1, MPI_DOUBLE, MPI_SUM, MPI_COMM_WORLD);
  
#endif
  
  /*--- Set the 1D output ---*/
  /*--- DensityRef depends on the final values of other flux avg variables ---*/
  VelocityRef=sqrt(VelocityRef/MassFlowRate);
  PressureRef=PressureRef/TotalArea;
  EnthalpyRef=EnthalpyRef/MassFlowRate;
  DensityRef =PressureRef*Gamma/(Gamma-1)/(EnthalpyRef-0.5*VelocityRef*VelocityRef);
  
  /*Area averaged values*/
  solver_container->SetOneD_TotalPress(AveragePt/TotalArea);
  solver_container->SetOneD_Mach(AverageMach/TotalArea);
  solver_container->SetOneD_Temp(AverageTemperature/TotalArea);
  solver_container->SetOneD_MassFlowRate(MassFlowRate);
  
  /*Flux averaged values*/
  solver_container->SetOneD_FluxAvgPress(PressureRef);
  solver_container->SetOneD_FluxAvgDensity(DensityRef);
  solver_container->SetOneD_FluxAvgVelocity(VelocityRef);
  solver_container->SetOneD_FluxAvgEntalpy(EnthalpyRef);
  
}

void COutput::SetForceSections(CSolver *solver_container, CGeometry *geometry, CConfig *config, unsigned long iExtIter) {
  
  short iSection, nSection;
  unsigned long iVertex, iPoint;
  su2double *Plane_P0, *Plane_Normal, MinPlane, MaxPlane, *CPressure, MinXCoord, MaxXCoord, Force[3], ForceInviscid[3],
  MomentInviscid[3] = {0.0,0.0,0.0}, MomentDist[3] = {0.0,0.0,0.0}, RefDensity, RefPressure, RefAreaCoeff, *Velocity_Inf, Gas_Constant, Mach2Vel, Mach_Motion, Gamma, RefVel2 = 0.0, factor, NDPressure, *Origin, RefLengthMoment, Alpha, Beta, CD_Inv, CL_Inv, CMy_Inv;
  vector<su2double> Xcoord_Airfoil, Ycoord_Airfoil, Zcoord_Airfoil, Pressure_Airfoil;
  string Marker_Tag, Slice_Filename, Slice_Ext;
  ofstream Cp_File;
  unsigned short iDim;
  
  bool grid_movement = config->GetGrid_Movement();
  bool compressible = (config->GetKind_Regime() == COMPRESSIBLE);
  bool incompressible = (config->GetKind_Regime() == INCOMPRESSIBLE);
  bool freesurface = (config->GetKind_Regime() == FREESURFACE);
  
  Plane_P0 = new su2double [3];
  Plane_Normal = new su2double [3];
  CPressure = new su2double[geometry->GetnPoint()];
  
  /*--- Compute some reference quantities and necessary values ---*/
  RefDensity = solver_container->GetDensity_Inf();
  RefPressure = solver_container->GetPressure_Inf();
  RefAreaCoeff = config->GetRefAreaCoeff();
  Velocity_Inf = solver_container->GetVelocity_Inf();
  Gamma = config->GetGamma();
  Origin = config->GetRefOriginMoment(0);
  RefLengthMoment  = config->GetRefLengthMoment();
  Alpha            = config->GetAoA()*PI_NUMBER/180.0;
  Beta             = config->GetAoS()*PI_NUMBER/180.0;
  
  if (grid_movement) {
    Gas_Constant = config->GetGas_ConstantND();
    Mach2Vel = sqrt(Gamma*Gas_Constant*config->GetTemperature_FreeStreamND());
    Mach_Motion = config->GetMach_Motion();
    RefVel2 = (Mach_Motion*Mach2Vel)*(Mach_Motion*Mach2Vel);
  }
  else {
    RefVel2 = 0.0;
    for (iDim = 0; iDim < geometry->GetnDim(); iDim++)
      RefVel2  += Velocity_Inf[iDim]*Velocity_Inf[iDim];
  }
  factor = 1.0 / (0.5*RefDensity*RefAreaCoeff*RefVel2);
  
  int rank = MASTER_NODE;
#ifdef HAVE_MPI
  MPI_Comm_rank(MPI_COMM_WORLD, &rank);
#endif
  
  if (geometry->GetnDim() == 3) {
    
    /*--- Copy the pressure to an auxiliar structure ---*/
    
    for (iPoint = 0; iPoint < geometry->GetnPoint(); iPoint++) {
      if (compressible) {
        CPressure[iPoint] = (solver_container->node[iPoint]->GetPressure() - RefPressure)*factor*RefAreaCoeff;
      }
      if (incompressible || freesurface) {
        CPressure[iPoint] = (solver_container->node[iPoint]->GetPressureInc() - RefPressure)*factor*RefAreaCoeff;
      }
    }
    
    nSection = config->GetnSections();
    
    for (iSection = 0; iSection < nSection; iSection++) {
      
      /*--- Read the values from the config file ---*/
      
      MinPlane = config->GetSection_Location(0); MaxPlane = config->GetSection_Location(1);
      MinXCoord = -1E6; MaxXCoord = 1E6;
      
      Plane_Normal[0] = 0.0;    Plane_P0[0] = 0.0;
      Plane_Normal[1] = 0.0;    Plane_P0[1] = 0.0;
      Plane_Normal[2] = 0.0;    Plane_P0[2] = 0.0;
      
      Plane_Normal[config->GetAxis_Orientation()] = 1.0;
      Plane_P0[config->GetAxis_Orientation()] = MinPlane + iSection*(MaxPlane - MinPlane)/su2double(nSection-1);
      
      /*--- Compute the airfoil sections (note that we feed in the Cp) ---*/
      
      geometry->ComputeAirfoil_Section(Plane_P0, Plane_Normal,
                                       MinXCoord, MaxXCoord, CPressure,
                                       Xcoord_Airfoil, Ycoord_Airfoil,
                                       Zcoord_Airfoil, Pressure_Airfoil, true,
                                       config);
      
      if ((rank == MASTER_NODE) && (Xcoord_Airfoil.size() == 0)) {
        cout << "Please check the config file, the section "<< iSection+1 <<" has not been detected." << endl;
      }
      
      /*--- Output the pressure on each section (tecplot format) ---*/
      
      if ((rank == MASTER_NODE) && (Xcoord_Airfoil.size() != 0)) {
        
        /*--- Write Cp at each section ---*/
        
        ofstream Cp_File;
        if (iSection == 0) {
          Cp_File.open("cp_sections.dat", ios::out);
          Cp_File << "TITLE = \"Airfoil sections\"" << "\n";
          Cp_File << "VARIABLES = \"X\",\"Y\",\"Z\",\"Cp\"" << "\n";
        }
        else Cp_File.open("cp_sections.dat", ios::app);
        
        Cp_File << "ZONE T=\"SECTION_"<< (iSection+1) << "\", NODES= "<< Xcoord_Airfoil.size() << ", ELEMENTS= " << Xcoord_Airfoil.size()-1 << ", DATAPACKING= POINT, ZONETYPE= FELINESEG" << "\n";
        
        /*--- Coordinates and pressure value ---*/
        
        if (config->GetSystemMeasurements() == SI) {
          for (iVertex = 0; iVertex < Xcoord_Airfoil.size(); iVertex++) {
            Cp_File << Xcoord_Airfoil[iVertex] <<" "<< Ycoord_Airfoil[iVertex] <<" "<< Zcoord_Airfoil[iVertex] <<" "<< Pressure_Airfoil[iVertex] <<  "\n";
          }
        }
        if (config->GetSystemMeasurements() == US) {
          for (iVertex = 0; iVertex < Xcoord_Airfoil.size(); iVertex++) {
            Cp_File << Xcoord_Airfoil[iVertex]*12.0 <<" "<< Ycoord_Airfoil[iVertex]*12.0 <<" "<< Zcoord_Airfoil[iVertex]*12.0 <<" "<< Pressure_Airfoil[iVertex] <<  "\n";
          }
        }
        
        /*--- Basic conectivity ---*/
        
        for (iVertex = 1; iVertex < Xcoord_Airfoil.size(); iVertex++) {
          Cp_File << iVertex << "\t" << iVertex+1 << "\n";
        }
        
        Cp_File.close();
        
        
        /*--- Compute load distribution ---*/
        
        ForceInviscid[0] = 0.0; ForceInviscid[1] = 0.0; ForceInviscid[2] = 0.0; MomentInviscid[1] = 0.0;
        
        for (iVertex = 0; iVertex < Xcoord_Airfoil.size()-1; iVertex++) {
          
          NDPressure = 0.5*(Pressure_Airfoil[iVertex]+Pressure_Airfoil[iVertex+1]);
          
          Force[0] = -(Zcoord_Airfoil[iVertex+1] - Zcoord_Airfoil[iVertex])*NDPressure;
          Force[1] = 0.0;
          Force[2] = (Xcoord_Airfoil[iVertex+1] - Xcoord_Airfoil[iVertex])*NDPressure;
          
          ForceInviscid[0] += Force[0];
          ForceInviscid[1] += Force[1];
          ForceInviscid[2] += Force[2];
          
          MomentDist[0] = 0.5*(Xcoord_Airfoil[iVertex] + Xcoord_Airfoil[iVertex+1]) - Origin[0];
          MomentDist[1] = 0.5*(Ycoord_Airfoil[iVertex] + Ycoord_Airfoil[iVertex+1]) - Origin[1];
          MomentDist[2] = 0.5*(Zcoord_Airfoil[iVertex] + Zcoord_Airfoil[iVertex+1]) - Origin[3];
          
          MomentInviscid[1] += (Force[0]*MomentDist[2]-Force[2]*MomentDist[0])/RefLengthMoment;
          
        }
        
        CL_Inv = fabs( -ForceInviscid[0]*sin(Alpha) + ForceInviscid[2]*cos(Alpha));
        CD_Inv = fabs( ForceInviscid[0]*cos(Alpha)*cos(Beta) + ForceInviscid[1]*sin(Beta) + ForceInviscid[2]*sin(Alpha)*cos(Beta));
        CMy_Inv = MomentInviscid[1];
        
        
        /*--- Write load distribution ---*/
        
        ofstream Load_File;
        if (iSection == 0) {
          Load_File.open("load_distribution.dat", ios::out);
          Load_File << "TITLE = \"Load distribution\"" << "\n";
          Load_File << "VARIABLES = \"Y\",\"C<sub>L</sub>\",\"C<sub>D</sub>\",\"C<supb>My</sub>\"" << "\n";
          Load_File << "ZONE T=\"Wing load distribution\", NODES= "<< nSection << ", ELEMENTS= " << nSection-1 << ", DATAPACKING= POINT, ZONETYPE= FELINESEG" << "\n";
        }
        else Load_File.open("load_distribution.dat", ios::app);
        
        /*--- Coordinates and pressure value ---*/
        
        Load_File << Ycoord_Airfoil[0] <<" "<< CL_Inv <<" "<< CD_Inv  <<" "<< CMy_Inv << "\n";
        
        /*--- Basic conectivity ---*/
        
        if (iSection == nSection-1) {
          for (iSection = 1; iSection < nSection; iSection++) {
            Load_File << iSection << "\t" << iSection+1 << "\n";
          }
        }
        
        Load_File.close();
        
        
      }
      
    }
    
    
  }
  
  /*--- Delete dynamically allocated memory ---*/
  
  delete [] Plane_P0;
  delete [] Plane_Normal;
  delete [] CPressure;
  
}

void COutput::SetCp_InverseDesign(CSolver *solver_container, CGeometry *geometry, CConfig *config, unsigned long iExtIter) {
  
  unsigned short iMarker, icommas, Boundary, iDim;
  unsigned long iVertex, iPoint, (*Point2Vertex)[2], nPointLocal = 0, nPointGlobal = 0;
  su2double XCoord, YCoord, ZCoord, Pressure, PressureCoeff = 0, Cp, CpTarget, *Normal = NULL, Area, PressDiff;
  bool *PointInDomain;
  string text_line, surfCp_filename;
  ifstream Surface_file;
  char buffer[50], cstr[200];
  
  
  nPointLocal = geometry->GetnPoint();
#ifdef HAVE_MPI
  SU2_MPI::Allreduce(&nPointLocal, &nPointGlobal, 1, MPI_UNSIGNED_LONG, MPI_SUM, MPI_COMM_WORLD);
#else
  nPointGlobal = nPointLocal;
#endif
  
  Point2Vertex = new unsigned long[nPointGlobal][2];
  PointInDomain = new bool[nPointGlobal];
  
  for (iPoint = 0; iPoint < nPointGlobal; iPoint ++)
    PointInDomain[iPoint] = false;
  
  for (iMarker = 0; iMarker < config->GetnMarker_All(); iMarker++) {
    Boundary   = config->GetMarker_All_KindBC(iMarker);
    
    if ((Boundary == EULER_WALL             ) ||
        (Boundary == HEAT_FLUX              ) ||
        (Boundary == ISOTHERMAL             ) ||
        (Boundary == NEARFIELD_BOUNDARY)) {
      for (iVertex = 0; iVertex < geometry->GetnVertex(iMarker); iVertex++) {
        
        /*--- The Pressure file uses the global numbering ---*/
        
#ifndef HAVE_MPI
        iPoint = geometry->vertex[iMarker][iVertex]->GetNode();
#else
        iPoint = geometry->node[geometry->vertex[iMarker][iVertex]->GetNode()]->GetGlobalIndex();
#endif
        
        if (geometry->vertex[iMarker][iVertex]->GetNode() < geometry->GetnPointDomain()) {
          Point2Vertex[iPoint][0] = iMarker;
          Point2Vertex[iPoint][1] = iVertex;
          PointInDomain[iPoint] = true;
          solver_container->SetCPressureTarget(iMarker, iVertex, 0.0);
        }
        
      }
    }
  }
  
  /*--- Prepare to read the surface pressure files (CSV) ---*/
  
  surfCp_filename = "TargetCp";
  strcpy (cstr, surfCp_filename.c_str());
  
  /*--- Write file name with extension if unsteady or steady ---*/
  
  if ((config->GetUnsteady_Simulation() && config->GetWrt_Unsteady()) ||
      (config->GetUnsteady_Simulation() == TIME_SPECTRAL)) {
    if ((SU2_TYPE::Int(iExtIter) >= 0)    && (SU2_TYPE::Int(iExtIter) < 10))    SPRINTF (buffer, "_0000%d.dat", SU2_TYPE::Int(iExtIter));
    if ((SU2_TYPE::Int(iExtIter) >= 10)   && (SU2_TYPE::Int(iExtIter) < 100))   SPRINTF (buffer, "_000%d.dat",  SU2_TYPE::Int(iExtIter));
    if ((SU2_TYPE::Int(iExtIter) >= 100)  && (SU2_TYPE::Int(iExtIter) < 1000))  SPRINTF (buffer, "_00%d.dat",   SU2_TYPE::Int(iExtIter));
    if ((SU2_TYPE::Int(iExtIter) >= 1000) && (SU2_TYPE::Int(iExtIter) < 10000)) SPRINTF (buffer, "_0%d.dat",    SU2_TYPE::Int(iExtIter));
    if (SU2_TYPE::Int(iExtIter) >= 10000) SPRINTF (buffer, "_%d.dat", SU2_TYPE::Int(iExtIter));
  }
  else
    SPRINTF (buffer, ".dat");
  
  strcat (cstr, buffer);
  
  /*--- Read the surface pressure file ---*/
  
  string::size_type position;
  
  Surface_file.open(cstr, ios::in);
  
  if (!(Surface_file.fail())) {
    
    getline(Surface_file, text_line);
    
    while (getline(Surface_file, text_line)) {
      for (icommas = 0; icommas < 50; icommas++) {
        position = text_line.find( ",", 0 );
        if (position!=string::npos) text_line.erase (position,1);
      }
      stringstream  point_line(text_line);
      
      if (geometry->GetnDim() == 2) point_line >> iPoint >> XCoord >> YCoord >> Pressure >> PressureCoeff;
      if (geometry->GetnDim() == 3) point_line >> iPoint >> XCoord >> YCoord >> ZCoord >> Pressure >> PressureCoeff;
      
      if (PointInDomain[iPoint]) {
        
        /*--- Find the vertex for the Point and Marker ---*/
        
        iMarker = Point2Vertex[iPoint][0];
        iVertex = Point2Vertex[iPoint][1];
        
        solver_container->SetCPressureTarget(iMarker, iVertex, PressureCoeff);
        
      }
      
    }
    
    Surface_file.close();
    
  }
  
  /*--- Compute the pressure difference ---*/
  
  PressDiff = 0.0;
  for (iMarker = 0; iMarker < config->GetnMarker_All(); iMarker++) {
    Boundary   = config->GetMarker_All_KindBC(iMarker);
    
    if ((Boundary == EULER_WALL             ) ||
        (Boundary == HEAT_FLUX              ) ||
        (Boundary == ISOTHERMAL             ) ||
        (Boundary == NEARFIELD_BOUNDARY)) {
      for (iVertex = 0; iVertex < geometry->GetnVertex(iMarker); iVertex++) {
        
        Normal = geometry->vertex[iMarker][iVertex]->GetNormal();
        
        Cp = solver_container->GetCPressure(iMarker, iVertex);
        CpTarget = solver_container->GetCPressureTarget(iMarker, iVertex);
        
        Area = 0.0;
        for (iDim = 0; iDim < geometry->GetnDim(); iDim++)
          Area += Normal[iDim]*Normal[iDim];
        Area = sqrt(Area);
        
        PressDiff += Area * (CpTarget - Cp) * (CpTarget - Cp);
      }
      
    }
  }
  
#ifdef HAVE_MPI
  su2double MyPressDiff = PressDiff;   PressDiff = 0.0;
  SU2_MPI::Allreduce(&MyPressDiff, &PressDiff, 1, MPI_DOUBLE, MPI_SUM, MPI_COMM_WORLD);
#endif
  
  /*--- Update the total Cp difference coeffient ---*/
  
  solver_container->SetTotal_CpDiff(PressDiff);
  
  delete [] Point2Vertex;
  delete [] PointInDomain;
  
}

void COutput::SetHeat_InverseDesign(CSolver *solver_container, CGeometry *geometry, CConfig *config, unsigned long iExtIter) {
  
  unsigned short iMarker, icommas, Boundary, iDim;
  unsigned long iVertex, iPoint, (*Point2Vertex)[2], nPointLocal = 0, nPointGlobal = 0;
  su2double XCoord, YCoord, ZCoord, PressureCoeff, HeatFlux = 0.0, HeatFluxDiff, HeatFluxTarget, *Normal = NULL, Area,
  Pressure, Cf;
  bool *PointInDomain;
  string text_line, surfHeatFlux_filename;
  ifstream Surface_file;
  char buffer[50], cstr[200];
  
  
  nPointLocal = geometry->GetnPoint();
#ifdef HAVE_MPI
  SU2_MPI::Allreduce(&nPointLocal, &nPointGlobal, 1, MPI_UNSIGNED_LONG, MPI_SUM, MPI_COMM_WORLD);
#else
  nPointGlobal = nPointLocal;
#endif
  
  Point2Vertex = new unsigned long[nPointGlobal][2];
  PointInDomain = new bool[nPointGlobal];
  
  for (iPoint = 0; iPoint < nPointGlobal; iPoint ++)
    PointInDomain[iPoint] = false;
  
  for (iMarker = 0; iMarker < config->GetnMarker_All(); iMarker++) {
    Boundary   = config->GetMarker_All_KindBC(iMarker);
    
    if ((Boundary == EULER_WALL             ) ||
        (Boundary == HEAT_FLUX              ) ||
        (Boundary == ISOTHERMAL             ) ||
        (Boundary == NEARFIELD_BOUNDARY)) {
      for (iVertex = 0; iVertex < geometry->GetnVertex(iMarker); iVertex++) {
        
        /*--- The Pressure file uses the global numbering ---*/
        
#ifndef HAVE_MPI
        iPoint = geometry->vertex[iMarker][iVertex]->GetNode();
#else
        iPoint = geometry->node[geometry->vertex[iMarker][iVertex]->GetNode()]->GetGlobalIndex();
#endif
        
        if (geometry->vertex[iMarker][iVertex]->GetNode() < geometry->GetnPointDomain()) {
          Point2Vertex[iPoint][0] = iMarker;
          Point2Vertex[iPoint][1] = iVertex;
          PointInDomain[iPoint] = true;
          solver_container->SetHeatFluxTarget(iMarker, iVertex, 0.0);
        }
      }
    }
  }
  
  /*--- Prepare to read the surface pressure files (CSV) ---*/
  
  surfHeatFlux_filename = "TargetHeatFlux";
  strcpy (cstr, surfHeatFlux_filename.c_str());
  
  /*--- Write file name with extension if unsteady or steady ---*/
  
  if ((config->GetUnsteady_Simulation() && config->GetWrt_Unsteady()) ||
      (config->GetUnsteady_Simulation() == TIME_SPECTRAL)) {
    if ((SU2_TYPE::Int(iExtIter) >= 0)    && (SU2_TYPE::Int(iExtIter) < 10))    SPRINTF (buffer, "_0000%d.dat", SU2_TYPE::Int(iExtIter));
    if ((SU2_TYPE::Int(iExtIter) >= 10)   && (SU2_TYPE::Int(iExtIter) < 100))   SPRINTF (buffer, "_000%d.dat",  SU2_TYPE::Int(iExtIter));
    if ((SU2_TYPE::Int(iExtIter) >= 100)  && (SU2_TYPE::Int(iExtIter) < 1000))  SPRINTF (buffer, "_00%d.dat",   SU2_TYPE::Int(iExtIter));
    if ((SU2_TYPE::Int(iExtIter) >= 1000) && (SU2_TYPE::Int(iExtIter) < 10000)) SPRINTF (buffer, "_0%d.dat",    SU2_TYPE::Int(iExtIter));
    if (SU2_TYPE::Int(iExtIter) >= 10000) SPRINTF (buffer, "_%d.dat", SU2_TYPE::Int(iExtIter));
  }
  else
    SPRINTF (buffer, ".dat");
  
  strcat (cstr, buffer);
  
  /*--- Read the surface pressure file ---*/
  
  string::size_type position;
  
  Surface_file.open(cstr, ios::in);
  
  if (!(Surface_file.fail())) {
    
    getline(Surface_file, text_line);
    
    while (getline(Surface_file, text_line)) {
      for (icommas = 0; icommas < 50; icommas++) {
        position = text_line.find( ",", 0 );
        if (position!=string::npos) text_line.erase (position,1);
      }
      stringstream  point_line(text_line);
      
      if (geometry->GetnDim() == 2) point_line >> iPoint >> XCoord >> YCoord >> Pressure >> PressureCoeff >> Cf >> HeatFlux;
      if (geometry->GetnDim() == 3) point_line >> iPoint >> XCoord >> YCoord >> ZCoord >> Pressure >> PressureCoeff >> Cf >> HeatFlux;
      
      if (PointInDomain[iPoint]) {
        
        /*--- Find the vertex for the Point and Marker ---*/
        
        iMarker = Point2Vertex[iPoint][0];
        iVertex = Point2Vertex[iPoint][1];
        
        solver_container->SetHeatFluxTarget(iMarker, iVertex, HeatFlux);
        
      }
      
    }
    
    Surface_file.close();
  }
  
  /*--- Compute the pressure difference ---*/
  
  HeatFluxDiff = 0.0;
  for (iMarker = 0; iMarker < config->GetnMarker_All(); iMarker++) {
    Boundary   = config->GetMarker_All_KindBC(iMarker);
    
    if ((Boundary == EULER_WALL             ) ||
        (Boundary == HEAT_FLUX              ) ||
        (Boundary == ISOTHERMAL             ) ||
        (Boundary == NEARFIELD_BOUNDARY)) {
      for (iVertex = 0; iVertex < geometry->GetnVertex(iMarker); iVertex++) {
        
        Normal = geometry->vertex[iMarker][iVertex]->GetNormal();
        
        HeatFlux = solver_container->GetHeatFlux(iMarker, iVertex);
        HeatFluxTarget = solver_container->GetHeatFluxTarget(iMarker, iVertex);
        
        Area = 0.0;
        for (iDim = 0; iDim < geometry->GetnDim(); iDim++)
          Area += Normal[iDim]*Normal[iDim];
        Area = sqrt(Area);
        
        HeatFluxDiff += Area * (HeatFluxTarget - HeatFlux) * (HeatFluxTarget - HeatFlux);
        
      }
      
    }
  }
  
#ifdef HAVE_MPI
  su2double MyHeatFluxDiff = HeatFluxDiff;   HeatFluxDiff = 0.0;
  SU2_MPI::Allreduce(&MyHeatFluxDiff, &HeatFluxDiff, 1, MPI_DOUBLE, MPI_SUM, MPI_COMM_WORLD);
#endif
  
  /*--- Update the total HeatFlux difference coeffient ---*/
  
  solver_container->SetTotal_HeatFluxDiff(HeatFluxDiff);
  
  delete [] Point2Vertex;
  delete [] PointInDomain;
  
}

void COutput::SetEquivalentArea(CSolver *solver_container, CGeometry *geometry, CConfig *config, unsigned long iExtIter) {
  
  ofstream EquivArea_file, FuncGrad_file;
  unsigned short iMarker = 0, iDim;
  short *AzimuthalAngle = NULL;
  su2double Gamma, auxXCoord, auxYCoord, auxZCoord, InverseDesign = 0.0, DeltaX, Coord_i, Coord_j, jp1Coord, *Coord = NULL, MeanFuntion,
  *Face_Normal = NULL, auxArea, auxPress, Mach, Beta, R_Plane, Pressure_Inf,
  ModVelocity_Inf, Velocity_Inf[3], factor, *Xcoord = NULL, *Ycoord = NULL, *Zcoord = NULL,
  *Pressure = NULL, *FaceArea = NULL, *EquivArea = NULL, *TargetArea = NULL, *NearFieldWeight = NULL,
  *Weight = NULL, jFunction, jp1Function;
  unsigned long jVertex, iVertex, iPoint, nVertex_NearField = 0, auxPoint,
  *IdPoint = NULL, *IdDomain = NULL, auxDomain;
  unsigned short iPhiAngle;
  ofstream NearFieldEA_file; ifstream TargetEA_file;
  
  su2double XCoordBegin_OF = config->GetEA_IntLimit(0);
  su2double XCoordEnd_OF = config->GetEA_IntLimit(1);
  
  unsigned short nDim = geometry->GetnDim();
  su2double AoA = -(config->GetAoA()*PI_NUMBER/180.0);
  su2double EAScaleFactor = config->GetEA_ScaleFactor(); // The EA Obj. Func. should be ~ force based Obj. Func.
  
  int rank = MESH_0;
  
  Mach  = config->GetMach();
  Gamma = config->GetGamma();
  Beta = sqrt(Mach*Mach-1.0);
  R_Plane = fabs(config->GetEA_IntLimit(2));
  Pressure_Inf = config->GetPressure_FreeStreamND();
  Velocity_Inf[0] = config->GetVelocity_FreeStreamND()[0];
  Velocity_Inf[1] = config->GetVelocity_FreeStreamND()[1];
  Velocity_Inf[2] = config->GetVelocity_FreeStreamND()[2];
  ModVelocity_Inf = 0;
  for (iDim = 0; iDim < 3; iDim++)
    ModVelocity_Inf += Velocity_Inf[iDim] * Velocity_Inf[iDim];
  
  factor = 4.0*sqrt(2.0*Beta*R_Plane) / (Gamma*Pressure_Inf*Mach*Mach);
  
#ifndef HAVE_MPI
  
  /*--- Compute the total number of points on the near-field ---*/
  
  nVertex_NearField = 0;
  for (iMarker = 0; iMarker < config->GetnMarker_All(); iMarker++)
    if (config->GetMarker_All_KindBC(iMarker) == NEARFIELD_BOUNDARY)
      for (iVertex = 0; iVertex < geometry->GetnVertex(iMarker); iVertex++) {
        iPoint = geometry->vertex[iMarker][iVertex]->GetNode();
        Face_Normal = geometry->vertex[iMarker][iVertex]->GetNormal();
        Coord = geometry->node[iPoint]->GetCoord();
        
        /*--- Using Face_Normal(z), and Coord(z) we identify only a surface,
         note that there are 2 NEARFIELD_BOUNDARY surfaces ---*/
        
        if ((Face_Normal[nDim-1] > 0.0) && (Coord[nDim-1] < 0.0)) nVertex_NearField ++;
      }
  
  /*--- Create an array with all the coordinates, points, pressures, face area,
   equivalent area, and nearfield weight ---*/
  
  Xcoord = new su2double[nVertex_NearField];
  Ycoord = new su2double[nVertex_NearField];
  Zcoord = new su2double[nVertex_NearField];
  AzimuthalAngle = new short[nVertex_NearField];
  IdPoint = new unsigned long[nVertex_NearField];
  IdDomain = new unsigned long[nVertex_NearField];
  Pressure = new su2double[nVertex_NearField];
  FaceArea = new su2double[nVertex_NearField];
  EquivArea = new su2double[nVertex_NearField];
  TargetArea = new su2double[nVertex_NearField];
  NearFieldWeight = new su2double[nVertex_NearField];
  Weight = new su2double[nVertex_NearField];
  
  /*--- Copy the boundary information to an array ---*/
  
  nVertex_NearField = 0;
  for (iMarker = 0; iMarker < config->GetnMarker_All(); iMarker++)
    if (config->GetMarker_All_KindBC(iMarker) == NEARFIELD_BOUNDARY)
      for (iVertex = 0; iVertex < geometry->GetnVertex(iMarker); iVertex++) {
        iPoint = geometry->vertex[iMarker][iVertex]->GetNode();
        Face_Normal = geometry->vertex[iMarker][iVertex]->GetNormal();
        Coord = geometry->node[iPoint]->GetCoord();
        
        if ((Face_Normal[nDim-1] > 0.0) && (Coord[nDim-1] < 0.0)) {
          
          IdPoint[nVertex_NearField] = iPoint;
          Xcoord[nVertex_NearField] = geometry->node[iPoint]->GetCoord(0);
          Ycoord[nVertex_NearField] = geometry->node[iPoint]->GetCoord(1);
          
          if (nDim ==2) {
            AzimuthalAngle[nVertex_NearField] = 0;
          }
          
          if (nDim == 3) {
            Zcoord[nVertex_NearField] = geometry->node[iPoint]->GetCoord(2);
            
            /*--- Rotate the nearfield cylinder (AoA) only 3D ---*/
            
            su2double YcoordRot = Ycoord[nVertex_NearField];
            su2double ZcoordRot = Xcoord[nVertex_NearField]*sin(AoA) + Zcoord[nVertex_NearField]*cos(AoA);
            
            /*--- Compute the Azimuthal angle (resolution of degress in the Azimuthal angle)---*/
            
            su2double AngleDouble; short AngleInt;
            AngleDouble = fabs(atan(-YcoordRot/ZcoordRot)*180.0/PI_NUMBER);
            
            /*--- Fix an azimuthal line due to misalignments of the near-field ---*/
            
            su2double FixAzimuthalLine = config->GetFixAzimuthalLine();
            
            if ((AngleDouble >= FixAzimuthalLine - 0.1) && (AngleDouble <= FixAzimuthalLine + 0.1)) AngleDouble = FixAzimuthalLine - 0.1;
            
            AngleInt = SU2_TYPE::Short(floor(AngleDouble + 0.5));
            if (AngleInt >= 0) AzimuthalAngle[nVertex_NearField] = AngleInt;
            else AzimuthalAngle[nVertex_NearField] = 180 + AngleInt;
          }
          
          if (AzimuthalAngle[nVertex_NearField] <= 60) {
            Pressure[nVertex_NearField] = solver_container->node[iPoint]->GetPressure();
            FaceArea[nVertex_NearField] = fabs(Face_Normal[nDim-1]);
            nVertex_NearField ++;
          }
          
        }
      }
  
#else
  
  int nProcessor;
  MPI_Comm_size(MPI_COMM_WORLD, &nProcessor);
  MPI_Comm_rank(MPI_COMM_WORLD, &rank);
  
  unsigned long nLocalVertex_NearField = 0, MaxLocalVertex_NearField = 0;
  int iProcessor;
  
  unsigned long *Buffer_Receive_nVertex = NULL;
  if (rank == MASTER_NODE) {
    Buffer_Receive_nVertex = new unsigned long [nProcessor];
  }
  
  /*--- Compute the total number of points of the near-field ghost nodes ---*/
  
  nLocalVertex_NearField = 0;
  for (iMarker = 0; iMarker < config->GetnMarker_All(); iMarker++)
    if (config->GetMarker_All_KindBC(iMarker) == NEARFIELD_BOUNDARY)
      for (iVertex = 0; iVertex < geometry->GetnVertex(iMarker); iVertex++) {
        iPoint = geometry->vertex[iMarker][iVertex]->GetNode();
        Face_Normal = geometry->vertex[iMarker][iVertex]->GetNormal();
        Coord = geometry->node[iPoint]->GetCoord();
        
        if (geometry->node[iPoint]->GetDomain())
          if ((Face_Normal[nDim-1] > 0.0) && (Coord[nDim-1] < 0.0))
            nLocalVertex_NearField ++;
      }
  
  unsigned long *Buffer_Send_nVertex = new unsigned long [1];
  Buffer_Send_nVertex[0] = nLocalVertex_NearField;
  
  /*--- Send Near-Field vertex information --*/
  
  SU2_MPI::Allreduce(&nLocalVertex_NearField, &nVertex_NearField, 1, MPI_UNSIGNED_LONG, MPI_SUM, MPI_COMM_WORLD);
  SU2_MPI::Allreduce(&nLocalVertex_NearField, &MaxLocalVertex_NearField, 1, MPI_UNSIGNED_LONG, MPI_MAX, MPI_COMM_WORLD);
  SU2_MPI::Gather(Buffer_Send_nVertex, 1, MPI_UNSIGNED_LONG, Buffer_Receive_nVertex, 1, MPI_UNSIGNED_LONG, MASTER_NODE, MPI_COMM_WORLD);
  delete [] Buffer_Send_nVertex;
  
  su2double *Buffer_Send_Xcoord = new su2double[MaxLocalVertex_NearField];
  su2double *Buffer_Send_Ycoord = new su2double[MaxLocalVertex_NearField];
  su2double *Buffer_Send_Zcoord = new su2double[MaxLocalVertex_NearField];
  unsigned long *Buffer_Send_IdPoint = new unsigned long [MaxLocalVertex_NearField];
  su2double *Buffer_Send_Pressure = new su2double [MaxLocalVertex_NearField];
  su2double *Buffer_Send_FaceArea = new su2double[MaxLocalVertex_NearField];
  
  su2double *Buffer_Receive_Xcoord = NULL;
  su2double *Buffer_Receive_Ycoord = NULL;
  su2double *Buffer_Receive_Zcoord = NULL;
  unsigned long *Buffer_Receive_IdPoint = NULL;
  su2double *Buffer_Receive_Pressure = NULL;
  su2double *Buffer_Receive_FaceArea = NULL;
  
  if (rank == MASTER_NODE) {
    Buffer_Receive_Xcoord = new su2double[nProcessor*MaxLocalVertex_NearField];
    Buffer_Receive_Ycoord = new su2double[nProcessor*MaxLocalVertex_NearField];
    Buffer_Receive_Zcoord = new su2double[nProcessor*MaxLocalVertex_NearField];
    Buffer_Receive_IdPoint = new unsigned long[nProcessor*MaxLocalVertex_NearField];
    Buffer_Receive_Pressure = new su2double[nProcessor*MaxLocalVertex_NearField];
    Buffer_Receive_FaceArea = new su2double[nProcessor*MaxLocalVertex_NearField];
  }
  
  unsigned long nBuffer_Xcoord = MaxLocalVertex_NearField;
  unsigned long nBuffer_Ycoord = MaxLocalVertex_NearField;
  unsigned long nBuffer_Zcoord = MaxLocalVertex_NearField;
  unsigned long nBuffer_IdPoint = MaxLocalVertex_NearField;
  unsigned long nBuffer_Pressure = MaxLocalVertex_NearField;
  unsigned long nBuffer_FaceArea = MaxLocalVertex_NearField;
  
  for (iVertex = 0; iVertex < MaxLocalVertex_NearField; iVertex++) {
    Buffer_Send_IdPoint[iVertex] = 0; Buffer_Send_Pressure[iVertex] = 0.0;
    Buffer_Send_FaceArea[iVertex] = 0.0; Buffer_Send_Xcoord[iVertex] = 0.0;
    Buffer_Send_Ycoord[iVertex] = 0.0; Buffer_Send_Zcoord[iVertex] = 0.0;
  }
  
  /*--- Copy coordinates, index points, and pressures to the auxiliar vector --*/
  
  nLocalVertex_NearField = 0;
  for (iMarker = 0; iMarker < config->GetnMarker_All(); iMarker++)
    if (config->GetMarker_All_KindBC(iMarker) == NEARFIELD_BOUNDARY)
      for (iVertex = 0; iVertex < geometry->GetnVertex(iMarker); iVertex++) {
        iPoint = geometry->vertex[iMarker][iVertex]->GetNode();
        Face_Normal = geometry->vertex[iMarker][iVertex]->GetNormal();
        Coord = geometry->node[iPoint]->GetCoord();
        
        if (geometry->node[iPoint]->GetDomain())
          if ((Face_Normal[nDim-1] > 0.0) && (Coord[nDim-1] < 0.0)) {
            Buffer_Send_IdPoint[nLocalVertex_NearField] = iPoint;
            Buffer_Send_Xcoord[nLocalVertex_NearField] = geometry->node[iPoint]->GetCoord(0);
            Buffer_Send_Ycoord[nLocalVertex_NearField] = geometry->node[iPoint]->GetCoord(1);
            Buffer_Send_Zcoord[nLocalVertex_NearField] = geometry->node[iPoint]->GetCoord(2);
            Buffer_Send_Pressure[nLocalVertex_NearField] = solver_container->node[iPoint]->GetPressure();
            Buffer_Send_FaceArea[nLocalVertex_NearField] = fabs(Face_Normal[nDim-1]);
            nLocalVertex_NearField++;
          }
      }
  
  /*--- Send all the information --*/
  
  SU2_MPI::Gather(Buffer_Send_Xcoord, nBuffer_Xcoord, MPI_DOUBLE, Buffer_Receive_Xcoord, nBuffer_Xcoord, MPI_DOUBLE, MASTER_NODE, MPI_COMM_WORLD);
  SU2_MPI::Gather(Buffer_Send_Ycoord, nBuffer_Ycoord, MPI_DOUBLE, Buffer_Receive_Ycoord, nBuffer_Ycoord, MPI_DOUBLE, MASTER_NODE, MPI_COMM_WORLD);
  SU2_MPI::Gather(Buffer_Send_Zcoord, nBuffer_Zcoord, MPI_DOUBLE, Buffer_Receive_Zcoord, nBuffer_Zcoord, MPI_DOUBLE, MASTER_NODE, MPI_COMM_WORLD);
  SU2_MPI::Gather(Buffer_Send_IdPoint, nBuffer_IdPoint, MPI_UNSIGNED_LONG, Buffer_Receive_IdPoint, nBuffer_IdPoint, MPI_UNSIGNED_LONG, MASTER_NODE, MPI_COMM_WORLD);
  SU2_MPI::Gather(Buffer_Send_Pressure, nBuffer_Pressure, MPI_DOUBLE, Buffer_Receive_Pressure, nBuffer_Pressure, MPI_DOUBLE, MASTER_NODE, MPI_COMM_WORLD);
  SU2_MPI::Gather(Buffer_Send_FaceArea, nBuffer_FaceArea, MPI_DOUBLE, Buffer_Receive_FaceArea, nBuffer_FaceArea, MPI_DOUBLE, MASTER_NODE, MPI_COMM_WORLD);
  delete [] Buffer_Send_Xcoord;
  delete [] Buffer_Send_Ycoord;
  delete [] Buffer_Send_Zcoord;
  delete [] Buffer_Send_IdPoint;
  delete [] Buffer_Send_Pressure;
  delete [] Buffer_Send_FaceArea;
  
  if (rank == MASTER_NODE) {
    
    Xcoord = new su2double[nVertex_NearField];
    Ycoord = new su2double[nVertex_NearField];
    Zcoord = new su2double[nVertex_NearField];
    AzimuthalAngle = new short[nVertex_NearField];
    IdPoint = new unsigned long[nVertex_NearField];
    IdDomain = new unsigned long[nVertex_NearField];
    Pressure = new su2double[nVertex_NearField];
    FaceArea = new su2double[nVertex_NearField];
    EquivArea = new su2double[nVertex_NearField];
    TargetArea = new su2double[nVertex_NearField];
    NearFieldWeight = new su2double[nVertex_NearField];
    Weight = new su2double[nVertex_NearField];
    
    nVertex_NearField = 0;
    for (iProcessor = 0; iProcessor < nProcessor; iProcessor++)
      for (iVertex = 0; iVertex < Buffer_Receive_nVertex[iProcessor]; iVertex++) {
        Xcoord[nVertex_NearField] = Buffer_Receive_Xcoord[iProcessor*MaxLocalVertex_NearField+iVertex];
        Ycoord[nVertex_NearField] = Buffer_Receive_Ycoord[iProcessor*MaxLocalVertex_NearField+iVertex];
        
        if (nDim == 2) {
          AzimuthalAngle[nVertex_NearField] = 0;
        }
        
        if (nDim == 3) {
          Zcoord[nVertex_NearField] = Buffer_Receive_Zcoord[iProcessor*MaxLocalVertex_NearField+iVertex];
          
          /*--- Rotate the nearfield cylinder  ---*/
          
          su2double YcoordRot = Ycoord[nVertex_NearField];
          su2double ZcoordRot = Xcoord[nVertex_NearField]*sin(AoA) + Zcoord[nVertex_NearField]*cos(AoA);
          
          /*--- Compute the Azimuthal angle ---*/
          
          su2double AngleDouble; short AngleInt;
          AngleDouble = fabs(atan(-YcoordRot/ZcoordRot)*180.0/PI_NUMBER);
          
          /*--- Fix an azimuthal line due to misalignments of the near-field ---*/
          
          su2double FixAzimuthalLine = config->GetFixAzimuthalLine();
          
          if ((AngleDouble >= FixAzimuthalLine - 0.1) && (AngleDouble <= FixAzimuthalLine + 0.1))
            AngleDouble = FixAzimuthalLine - 0.1;
          
          AngleInt = SU2_TYPE::Short(floor(AngleDouble + 0.5));
          
          if (AngleInt >= 0) AzimuthalAngle[nVertex_NearField] = AngleInt;
          else AzimuthalAngle[nVertex_NearField] = 180 + AngleInt;
        }
        
        if (AzimuthalAngle[nVertex_NearField] <= 60) {
          IdPoint[nVertex_NearField] = Buffer_Receive_IdPoint[iProcessor*MaxLocalVertex_NearField+iVertex];
          Pressure[nVertex_NearField] = Buffer_Receive_Pressure[iProcessor*MaxLocalVertex_NearField+iVertex];
          FaceArea[nVertex_NearField] = Buffer_Receive_FaceArea[iProcessor*MaxLocalVertex_NearField+iVertex];
          IdDomain[nVertex_NearField] = iProcessor;
          nVertex_NearField++;
        }
        
      }
    
    delete [] Buffer_Receive_nVertex;
    
    delete [] Buffer_Receive_Xcoord;
    delete [] Buffer_Receive_Ycoord;
    delete [] Buffer_Receive_Zcoord;
    delete [] Buffer_Receive_IdPoint;
    delete [] Buffer_Receive_Pressure;
    delete [] Buffer_Receive_FaceArea;
    
  }
  
#endif
  
  if (rank == MASTER_NODE) {
    
    vector<short> PhiAngleList;
    vector<short>::iterator IterPhiAngleList;
    
    for (iVertex = 0; iVertex < nVertex_NearField; iVertex++)
      PhiAngleList.push_back(AzimuthalAngle[iVertex]);
    
    sort( PhiAngleList.begin(), PhiAngleList.end());
    IterPhiAngleList = unique( PhiAngleList.begin(), PhiAngleList.end());
    PhiAngleList.resize( IterPhiAngleList - PhiAngleList.begin() );
    
    /*--- Create vectors and distribute the values among the different PhiAngle queues ---*/
    
    vector<vector<su2double> > Xcoord_PhiAngle; Xcoord_PhiAngle.resize(PhiAngleList.size());
    vector<vector<su2double> > Ycoord_PhiAngle; Ycoord_PhiAngle.resize(PhiAngleList.size());
    vector<vector<su2double> > Zcoord_PhiAngle; Zcoord_PhiAngle.resize(PhiAngleList.size());
    vector<vector<unsigned long> > IdPoint_PhiAngle; IdPoint_PhiAngle.resize(PhiAngleList.size());
    vector<vector<unsigned long> > IdDomain_PhiAngle; IdDomain_PhiAngle.resize(PhiAngleList.size());
    vector<vector<su2double> > Pressure_PhiAngle; Pressure_PhiAngle.resize(PhiAngleList.size());
    vector<vector<su2double> > FaceArea_PhiAngle; FaceArea_PhiAngle.resize(PhiAngleList.size());
    vector<vector<su2double> > EquivArea_PhiAngle; EquivArea_PhiAngle.resize(PhiAngleList.size());
    vector<vector<su2double> > TargetArea_PhiAngle; TargetArea_PhiAngle.resize(PhiAngleList.size());
    vector<vector<su2double> > NearFieldWeight_PhiAngle; NearFieldWeight_PhiAngle.resize(PhiAngleList.size());
    vector<vector<su2double> > Weight_PhiAngle; Weight_PhiAngle.resize(PhiAngleList.size());
    
    /*--- Distribute the values among the different PhiAngles ---*/
    
    for (iVertex = 0; iVertex < nVertex_NearField; iVertex++)
      for (iPhiAngle = 0; iPhiAngle < PhiAngleList.size(); iPhiAngle++)
        if (AzimuthalAngle[iVertex] == PhiAngleList[iPhiAngle]) {
          Xcoord_PhiAngle[iPhiAngle].push_back(Xcoord[iVertex]);
          Ycoord_PhiAngle[iPhiAngle].push_back(Ycoord[iVertex]);
          Zcoord_PhiAngle[iPhiAngle].push_back(Zcoord[iVertex]);
          IdPoint_PhiAngle[iPhiAngle].push_back(IdPoint[iVertex]);
          IdDomain_PhiAngle[iPhiAngle].push_back(IdDomain[iVertex]);
          Pressure_PhiAngle[iPhiAngle].push_back(Pressure[iVertex]);
          FaceArea_PhiAngle[iPhiAngle].push_back(FaceArea[iVertex]);
          EquivArea_PhiAngle[iPhiAngle].push_back(EquivArea[iVertex]);
          TargetArea_PhiAngle[iPhiAngle].push_back(TargetArea[iVertex]);
          NearFieldWeight_PhiAngle[iPhiAngle].push_back(NearFieldWeight[iVertex]);
          Weight_PhiAngle[iPhiAngle].push_back(Weight[iVertex]);
        }
    
    /*--- Order the arrays (x Coordinate, Pressure, Point, and Domain) ---*/
    
    for (iPhiAngle = 0; iPhiAngle < PhiAngleList.size(); iPhiAngle++)
      for (iVertex = 0; iVertex < Xcoord_PhiAngle[iPhiAngle].size(); iVertex++)
        for (jVertex = 0; jVertex < Xcoord_PhiAngle[iPhiAngle].size() - 1 - iVertex; jVertex++)
          if (Xcoord_PhiAngle[iPhiAngle][jVertex] > Xcoord_PhiAngle[iPhiAngle][jVertex+1]) {
            auxXCoord = Xcoord_PhiAngle[iPhiAngle][jVertex]; Xcoord_PhiAngle[iPhiAngle][jVertex] = Xcoord_PhiAngle[iPhiAngle][jVertex+1]; Xcoord_PhiAngle[iPhiAngle][jVertex+1] = auxXCoord;
            auxYCoord = Ycoord_PhiAngle[iPhiAngle][jVertex]; Ycoord_PhiAngle[iPhiAngle][jVertex] = Ycoord_PhiAngle[iPhiAngle][jVertex+1]; Ycoord_PhiAngle[iPhiAngle][jVertex+1] = auxYCoord;
            auxZCoord = Zcoord_PhiAngle[iPhiAngle][jVertex]; Zcoord_PhiAngle[iPhiAngle][jVertex] = Zcoord_PhiAngle[iPhiAngle][jVertex+1]; Zcoord_PhiAngle[iPhiAngle][jVertex+1] = auxZCoord;
            auxPress = Pressure_PhiAngle[iPhiAngle][jVertex]; Pressure_PhiAngle[iPhiAngle][jVertex] = Pressure_PhiAngle[iPhiAngle][jVertex+1]; Pressure_PhiAngle[iPhiAngle][jVertex+1] = auxPress;
            auxArea = FaceArea_PhiAngle[iPhiAngle][jVertex]; FaceArea_PhiAngle[iPhiAngle][jVertex] = FaceArea_PhiAngle[iPhiAngle][jVertex+1]; FaceArea_PhiAngle[iPhiAngle][jVertex+1] = auxArea;
            auxPoint = IdPoint_PhiAngle[iPhiAngle][jVertex]; IdPoint_PhiAngle[iPhiAngle][jVertex] = IdPoint_PhiAngle[iPhiAngle][jVertex+1]; IdPoint_PhiAngle[iPhiAngle][jVertex+1] = auxPoint;
            auxDomain = IdDomain_PhiAngle[iPhiAngle][jVertex]; IdDomain_PhiAngle[iPhiAngle][jVertex] = IdDomain_PhiAngle[iPhiAngle][jVertex+1]; IdDomain_PhiAngle[iPhiAngle][jVertex+1] = auxDomain;
          }
    
    
    /*--- Check that all the azimuth lists have the same size ---*/
    
    unsigned short nVertex = Xcoord_PhiAngle[0].size();
    for (iPhiAngle = 0; iPhiAngle < PhiAngleList.size(); iPhiAngle++) {
      unsigned short nVertex_aux = Xcoord_PhiAngle[iPhiAngle].size();
      if (nVertex_aux != nVertex) cout <<"Be careful!!! one azimuth list is shorter than the other"<< endl;
      nVertex = min(nVertex, nVertex_aux);
    }
    
    /*--- Compute equivalent area distribution at each azimuth angle ---*/
    
    for (iPhiAngle = 0; iPhiAngle < PhiAngleList.size(); iPhiAngle++) {
      EquivArea_PhiAngle[iPhiAngle][0] = 0.0;
      for (iVertex = 1; iVertex < EquivArea_PhiAngle[iPhiAngle].size(); iVertex++) {
        EquivArea_PhiAngle[iPhiAngle][iVertex] = 0.0;
        
        Coord_i = Xcoord_PhiAngle[iPhiAngle][iVertex]*cos(AoA) - Zcoord_PhiAngle[iPhiAngle][iVertex]*sin(AoA);
        
        for (jVertex = 0; jVertex < iVertex-1; jVertex++) {
          
          Coord_j = Xcoord_PhiAngle[iPhiAngle][jVertex]*cos(AoA) - Zcoord_PhiAngle[iPhiAngle][jVertex]*sin(AoA);
          jp1Coord = Xcoord_PhiAngle[iPhiAngle][jVertex+1]*cos(AoA) - Zcoord_PhiAngle[iPhiAngle][jVertex+1]*sin(AoA);
          
          jFunction = factor*(Pressure_PhiAngle[iPhiAngle][jVertex] - Pressure_Inf)*sqrt(Coord_i-Coord_j);
          jp1Function = factor*(Pressure_PhiAngle[iPhiAngle][jVertex+1] - Pressure_Inf)*sqrt(Coord_i-jp1Coord);
          
          DeltaX = (jp1Coord-Coord_j);
          MeanFuntion = 0.5*(jp1Function + jFunction);
          EquivArea_PhiAngle[iPhiAngle][iVertex] += DeltaX * MeanFuntion;
        }
      }
    }
    
    /*--- Create a file with the equivalent area distribution at each azimuthal angle ---*/
    
    NearFieldEA_file.precision(15);
    NearFieldEA_file.open("Equivalent_Area.dat", ios::out);
    NearFieldEA_file << "TITLE = \"Equivalent Area evaluation at each azimuthal angle\"" << "\n";
    
    if (config->GetSystemMeasurements() == US)
      NearFieldEA_file << "VARIABLES = \"Height (in) at r="<< R_Plane*12.0 << " in. (cyl. coord. system)\"";
    else
      NearFieldEA_file << "VARIABLES = \"Height (m) at r="<< R_Plane << " m. (cylindrical coordinate system)\"";
    
    for (iPhiAngle = 0; iPhiAngle < PhiAngleList.size(); iPhiAngle++) {
      if (config->GetSystemMeasurements() == US)
        NearFieldEA_file << ", \"Equivalent Area (ft<sup>2</sup>), <greek>F</greek>= " << PhiAngleList[iPhiAngle] << " deg.\"";
      else
        NearFieldEA_file << ", \"Equivalent Area (m<sup>2</sup>), <greek>F</greek>= " << PhiAngleList[iPhiAngle] << " deg.\"";
    }
    
    NearFieldEA_file << "\n";
    for (iVertex = 0; iVertex < EquivArea_PhiAngle[0].size(); iVertex++) {
      
      su2double XcoordRot = Xcoord_PhiAngle[0][iVertex]*cos(AoA) - Zcoord_PhiAngle[0][iVertex]*sin(AoA);
      su2double XcoordRot_init = Xcoord_PhiAngle[0][0]*cos(AoA) - Zcoord_PhiAngle[0][0]*sin(AoA);
      
      if (config->GetSystemMeasurements() == US)
        NearFieldEA_file << scientific << (XcoordRot - XcoordRot_init) * 12.0;
      else
        NearFieldEA_file << scientific << (XcoordRot - XcoordRot_init);
      
      for (iPhiAngle = 0; iPhiAngle < PhiAngleList.size(); iPhiAngle++) {
        NearFieldEA_file << scientific << ", " << EquivArea_PhiAngle[iPhiAngle][iVertex];
      }
      
      NearFieldEA_file << "\n";
      
    }
    NearFieldEA_file.close();
    
    /*--- Read target equivalent area from the configuration file,
     this first implementation requires a complete table (same as the original
     EA table). so... no interpolation. ---*/
    
    vector<vector<su2double> > TargetArea_PhiAngle_Trans;
    TargetEA_file.open("TargetEA.dat", ios::in);
    
    if (TargetEA_file.fail()) {
      if (iExtIter == 0) { cout << "There is no Target Equivalent Area file (TargetEA.dat)!!"<< endl;
        cout << "Using default parameters (Target Equiv Area = 0.0)" << endl;
      }
      /*--- Set the table to 0 ---*/
      for (iPhiAngle = 0; iPhiAngle < PhiAngleList.size(); iPhiAngle++)
        for (iVertex = 0; iVertex < TargetArea_PhiAngle[iPhiAngle].size(); iVertex++)
          TargetArea_PhiAngle[iPhiAngle][iVertex] = 0.0;
    }
    else {
      
      /*--- skip header lines ---*/
      
      string line;
      getline(TargetEA_file, line);
      getline(TargetEA_file, line);
      
      while (TargetEA_file) {
        
        string line;
        getline(TargetEA_file, line);
        istringstream is(line);
        vector<su2double> row;
        unsigned short iter = 0;
        
        while (is.good()) {
          string token;
          getline(is, token,',');
          
          istringstream js(token);
          
          su2double data;
          js >> data;
          
          /*--- The first element in the table is the coordinate (in or m)---*/
          
          if (iter != 0) row.push_back(data);
          iter++;
          
        }
        TargetArea_PhiAngle_Trans.push_back(row);
      }
      
      for (iPhiAngle = 0; iPhiAngle < PhiAngleList.size(); iPhiAngle++)
        for (iVertex = 0; iVertex < EquivArea_PhiAngle[iPhiAngle].size(); iVertex++)
          TargetArea_PhiAngle[iPhiAngle][iVertex] = TargetArea_PhiAngle_Trans[iVertex][iPhiAngle];
      
    }
    
    /*--- Divide by the number of Phi angles in the nearfield ---*/
    
    su2double PhiFactor = 1.0/su2double(PhiAngleList.size());
    
    /*--- Evaluate the objective function ---*/
    
    InverseDesign = 0;
    for (iPhiAngle = 0; iPhiAngle < PhiAngleList.size(); iPhiAngle++)
      for (iVertex = 0; iVertex < EquivArea_PhiAngle[iPhiAngle].size(); iVertex++) {
        Weight_PhiAngle[iPhiAngle][iVertex] = 1.0;
        Coord_i = Xcoord_PhiAngle[iPhiAngle][iVertex];
        
        su2double Difference = EquivArea_PhiAngle[iPhiAngle][iVertex]-TargetArea_PhiAngle[iPhiAngle][iVertex];
        su2double percentage = fabs(Difference)*100/fabs(TargetArea_PhiAngle[iPhiAngle][iVertex]);
        
        if ((percentage < 0.1) || (Coord_i < XCoordBegin_OF) || (Coord_i > XCoordEnd_OF)) Difference = 0.0;
        
        InverseDesign += EAScaleFactor*PhiFactor*Weight_PhiAngle[iPhiAngle][iVertex]*Difference*Difference;
        
      }
    
    /*--- Evaluate the weight of the nearfield pressure (adjoint input) ---*/
    
    for (iPhiAngle = 0; iPhiAngle < PhiAngleList.size(); iPhiAngle++)
      for (iVertex = 0; iVertex < EquivArea_PhiAngle[iPhiAngle].size(); iVertex++) {
        Coord_i = Xcoord_PhiAngle[iPhiAngle][iVertex];
        NearFieldWeight_PhiAngle[iPhiAngle][iVertex] = 0.0;
        for (jVertex = iVertex; jVertex < EquivArea_PhiAngle[iPhiAngle].size(); jVertex++) {
          Coord_j = Xcoord_PhiAngle[iPhiAngle][jVertex];
          Weight_PhiAngle[iPhiAngle][iVertex] = 1.0;
          
          su2double Difference = EquivArea_PhiAngle[iPhiAngle][jVertex]-TargetArea_PhiAngle[iPhiAngle][jVertex];
          su2double percentage = fabs(Difference)*100/fabs(TargetArea_PhiAngle[iPhiAngle][jVertex]);
          
          if ((percentage < 0.1) || (Coord_j < XCoordBegin_OF) || (Coord_j > XCoordEnd_OF)) Difference = 0.0;
          
          NearFieldWeight_PhiAngle[iPhiAngle][iVertex] += EAScaleFactor*PhiFactor*Weight_PhiAngle[iPhiAngle][iVertex]*2.0*Difference*factor*sqrt(Coord_j-Coord_i);
        }
      }
    
    /*--- Write the Nearfield pressure at each Azimuthal PhiAngle ---*/
    
    EquivArea_file.precision(15);
    EquivArea_file.open("nearfield_flow.dat", ios::out);
    EquivArea_file << "TITLE = \"Equivalent Area evaluation at each azimuthal angle\"" << "\n";
    
    if (config->GetSystemMeasurements() == US)
      EquivArea_file << "VARIABLES = \"Height (in) at r="<< R_Plane*12.0 << " in. (cyl. coord. system)\",\"Equivalent Area (ft<sup>2</sup>)\",\"Target Equivalent Area (ft<sup>2</sup>)\",\"Cp\"" << "\n";
    else
      EquivArea_file << "VARIABLES = \"Height (m) at r="<< R_Plane << " m. (cylindrical coordinate system)\",\"Equivalent Area (m<sup>2</sup>)\",\"Target Equivalent Area (m<sup>2</sup>)\",\"Cp\"" << "\n";
    
    for (iPhiAngle = 0; iPhiAngle < PhiAngleList.size(); iPhiAngle++) {
      EquivArea_file << fixed << "ZONE T= \"<greek>F</greek>=" << PhiAngleList[iPhiAngle] << " deg.\"" << "\n";
      for (iVertex = 0; iVertex < Xcoord_PhiAngle[iPhiAngle].size(); iVertex++) {
        
        su2double XcoordRot = Xcoord_PhiAngle[0][iVertex]*cos(AoA) - Zcoord_PhiAngle[0][iVertex]*sin(AoA);
        su2double XcoordRot_init = Xcoord_PhiAngle[0][0]*cos(AoA) - Zcoord_PhiAngle[0][0]*sin(AoA);
        
        if (config->GetSystemMeasurements() == US)
          EquivArea_file << scientific << (XcoordRot - XcoordRot_init) * 12.0;
        else
          EquivArea_file << scientific << (XcoordRot - XcoordRot_init);
        
        EquivArea_file << scientific << ", " << EquivArea_PhiAngle[iPhiAngle][iVertex]
        << ", " << TargetArea_PhiAngle[iPhiAngle][iVertex] << ", " << (Pressure_PhiAngle[iPhiAngle][iVertex]-Pressure_Inf)/Pressure_Inf << "\n";
      }
    }
    
    EquivArea_file.close();
    
    /*--- Write Weight file for adjoint computation ---*/
    
    FuncGrad_file.precision(15);
    FuncGrad_file.open("WeightNF.dat", ios::out);
    
    FuncGrad_file << scientific << "-1.0";
    for (iPhiAngle = 0; iPhiAngle < PhiAngleList.size(); iPhiAngle++)
      FuncGrad_file << scientific << "\t" << PhiAngleList[iPhiAngle];
    FuncGrad_file << "\n";
    
    for (iVertex = 0; iVertex < NearFieldWeight_PhiAngle[0].size(); iVertex++) {
      su2double XcoordRot = Xcoord_PhiAngle[0][iVertex]*cos(AoA) - Zcoord_PhiAngle[0][iVertex]*sin(AoA);
      FuncGrad_file << scientific << XcoordRot;
      for (iPhiAngle = 0; iPhiAngle < PhiAngleList.size(); iPhiAngle++)
        FuncGrad_file << scientific << "\t" << NearFieldWeight_PhiAngle[iPhiAngle][iVertex];
      FuncGrad_file << "\n";
    }
    FuncGrad_file.close();
    
    /*--- Delete structures ---*/
    
    delete [] Xcoord; delete [] Ycoord; delete [] Zcoord;
    delete [] AzimuthalAngle; delete [] IdPoint; delete [] IdDomain;
    delete [] Pressure; delete [] FaceArea;
    delete [] EquivArea; delete [] TargetArea;
    delete [] NearFieldWeight; delete [] Weight;
    
  }
  
#ifndef HAVE_MPI
  
  /*--- Store the value of the NearField coefficient ---*/
  
  solver_container->SetTotal_CEquivArea(InverseDesign);
  
#else
  
  /*--- Send the value of the NearField coefficient to all the processors ---*/
  
  SU2_MPI::Bcast(&InverseDesign, 1, MPI_DOUBLE, MASTER_NODE, MPI_COMM_WORLD);
  
  /*--- Store the value of the NearField coefficient ---*/
  
  solver_container->SetTotal_CEquivArea(InverseDesign);
  
#endif
  
}

void COutput::SetSensitivity_Files(CGeometry **geometry, CConfig **config, unsigned short val_nZone) {

  unsigned short iMarker,iDim, nDim, iVar, nMarker, nVar;
  unsigned long iVertex, iPoint, nPoint, nVertex;
  su2double *Normal, Prod, Sens = 0.0, SensDim, Area;

  unsigned short iZone;

  CSolver **solver = new CSolver*[val_nZone];

  for (iZone = 0; iZone < val_nZone; iZone++) {


    nPoint = geometry[iZone]->GetnPoint();
    nDim   = geometry[iZone]->GetnDim();
    nMarker = config[iZone]->GetnMarker_All();
    nVar = nDim + 1;

    /*--- We create a baseline solver to easily merge the sensitivity information ---*/

    vector<string> fieldnames;
    fieldnames.push_back("\"Point\",");
    fieldnames.push_back("\"x\",");
    fieldnames.push_back("\"y\",");
    if (nDim == 3) {
      fieldnames.push_back("\"z\",");
    }
    fieldnames.push_back("\"Sensitivity_x\",");
    fieldnames.push_back("\"Sensitivity_y\",");
    if (nDim == 3) {
      fieldnames.push_back("\"Sensitivity_z\",");
    }
    fieldnames.push_back("\"Sensitivity\"");

    solver[iZone] = new CBaselineSolver(geometry[iZone], config[iZone], nVar+nDim, fieldnames);

    for (iPoint = 0; iPoint < nPoint; iPoint++) {
      for (iDim = 0; iDim < nDim; iDim++) {
        solver[iZone]->node[iPoint]->SetSolution(iDim, geometry[iZone]->node[iPoint]->GetCoord(iDim));
      }
      for (iVar = 0; iVar < nDim; iVar++) {
        solver[iZone]->node[iPoint]->SetSolution(iVar+nDim, geometry[iZone]->GetSensitivity(iPoint, iVar));
      }
    }

    /*--- Compute the sensitivity in normal direction ---*/

    for (iMarker = 0; iMarker < nMarker; iMarker++) {

      if((config[iZone]->GetMarker_All_KindBC(iMarker) == HEAT_FLUX ) ||
         (config[iZone]->GetMarker_All_KindBC(iMarker) == EULER_WALL ) ||
         (config[iZone]->GetMarker_All_KindBC(iMarker) == ISOTHERMAL )) {

        nVertex = geometry[iZone]->GetnVertex(iMarker);

        for (iVertex = 0; iVertex < nVertex; iVertex++) {
          iPoint = geometry[iZone]->vertex[iMarker][iVertex]->GetNode();
          Normal = geometry[iZone]->vertex[iMarker][iVertex]->GetNormal();
          Prod = 0.0;
          Area = 0.0;
          for (iDim = 0; iDim < nDim; iDim++) {

            /*--- Retrieve the gradient calculated with discrete adjoint method ---*/

            SensDim = geometry[iZone]->GetSensitivity(iPoint, iDim);

            /*--- Calculate scalar product for projection onto the normal vector ---*/

            Prod += Normal[iDim]*SensDim;

            Area += Normal[iDim]*Normal[iDim];
          }

          Area = sqrt(Area);

          /*--- Projection of the gradient onto the normal vector of the surface ---*/

          Sens = Prod/Area;

          solver[iZone]->node[iPoint]->SetSolution(2*nDim, Sens);

        }
      }
    }
  }

  /*--- Merge the information and write the output files ---*/

  SetBaselineResult_Files(solver,geometry, config, 0, val_nZone);

}
<|MERGE_RESOLUTION|>--- conflicted
+++ resolved
@@ -1367,26 +1367,7 @@
   unsigned long MaxLocalPoint = 0;
   unsigned long iGlobal_Index = 0, nBuffer_Scalar = 0;
   
-<<<<<<< HEAD
   if (rank == MASTER_NODE) Buffer_Recv_nPoin = new unsigned long[nProcessor];
-=======
-  if (kind_SU2 != SU2_DEF) {
-    for (iMarker = 0; iMarker < config->GetnMarker_All(); iMarker++) {
-      if (config->GetMarker_All_KindBC(iMarker) == SEND_RECEIVE) {
-        SendRecv = config->GetMarker_All_SendRecv(iMarker);
-        for (iVertex = 0; iVertex < geometry->nVertex[iMarker]; iVertex++) {
-          iPoint = geometry->vertex[iMarker][iVertex]->GetNode();
-          
-          if ((geometry->vertex[iMarker][iVertex]->GetRotation_Type() > 0) &&
-              (geometry->vertex[iMarker][iVertex]->GetRotation_Type() % 2 == 0) &&
-              (SendRecv < 0)) {
-            Added_Periodic.push_back(geometry->node[iPoint]->GetGlobalIndex());
-          }
-        }
-      }
-    }
-  }
->>>>>>> 154fed46
   
   /*--- Search all send/recv boundaries on this partition for any periodic
    nodes that were part of the original domain. We want to recover these
@@ -4374,23 +4355,15 @@
 void COutput::MergeSolution_FEM(CConfig *config, CGeometry *geometry, CSolver **solver, unsigned short val_iZone) {
   
   unsigned short Kind_Solver  = config->GetKind_Solver();
-  unsigned short iVar = 0, jVar = 0, FirstIndex = NONE, SecondIndex = NONE, ThirdIndex = NONE;
+  unsigned short iVar = 0, FirstIndex = NONE, SecondIndex = NONE, ThirdIndex = NONE;
   unsigned short nVar_First = 0, nVar_Second = 0, nVar_Third = 0;
-  unsigned short iVar_GridVel = 0, iVar_PressCp = 0, iVar_Density = 0, iVar_Lam = 0, iVar_MachMean = 0,
-  iVar_ViscCoeffs = 0, iVar_HeatCoeffs = 0, iVar_Sens = 0, iVar_Extra = 0, iVar_Eddy = 0, iVar_Sharp = 0,
-  iVar_FEA_Vel = 0, iVar_FEA_Accel = 0, iVar_FEA_Stress = 0, iVar_FEA_Stress_3D = 0,
-  iVar_FEA_Extra = 0, iVar_SensDim = 0;
-  unsigned long iPoint = 0, jPoint = 0, iVertex = 0, iMarker = 0;
+  
+  unsigned long iPoint = 0, jPoint = 0;
   su2double Gas_Constant, Mach2Vel, Mach_Motion, RefDensity, RefPressure = 0.0, factor = 0.0;
   
-  su2double *Aux_Frict_x = NULL, *Aux_Frict_y = NULL, *Aux_Frict_z = NULL, *Aux_Heat = NULL, *Aux_yPlus = NULL, *Aux_Sens = NULL;
-  
-  unsigned short CurrentIndex;
-  int *Local_Halo;
   unsigned long Buffer_Send_nPoint[1], *Buffer_Recv_nPoint = NULL;
   unsigned long nLocalPoint = 0, MaxLocalPoint = 0;
   unsigned long iGlobal_Index = 0, nBuffer_Scalar = 0;
-  bool Wrt_Halo = config->GetWrt_Halo(), isPeriodic;
   
   int iProcessor;
   int rank = MASTER_NODE;
@@ -4402,10 +4375,6 @@
 #endif
   
   bool grid_movement  = (config->GetGrid_Movement());
-  bool compressible   = (config->GetKind_Regime() == COMPRESSIBLE);
-  bool incompressible = (config->GetKind_Regime() == INCOMPRESSIBLE);
-  bool freesurface    = (config->GetKind_Regime() == FREESURFACE);
-  bool transition     = (config->GetKind_Trans_Model() == LM);
   bool flow           = (( config->GetKind_Solver() == EULER             ) ||
                          ( config->GetKind_Solver() == NAVIER_STOKES     ) ||
                          ( config->GetKind_Solver() == RANS              ) ||
@@ -4416,13 +4385,12 @@
                          ( config->GetKind_Solver() == ADJ_EULER         ) ||
                          ( config->GetKind_Solver() == ADJ_NAVIER_STOKES ) ||
                          ( config->GetKind_Solver() == ADJ_RANS          )   );
-  bool fem = (config->GetKind_Solver() == FEM_ELASTICITY);
   
   unsigned short iDim;
   unsigned short nDim = geometry->GetnDim();
   su2double RefAreaCoeff = config->GetRefAreaCoeff();
   su2double Gamma = config->GetGamma();
-  su2double RefVel2, *Normal, Area;
+  su2double RefVel2;
   
   /*--- Set the non-dimensionalization ---*/
   if (flow) {
@@ -4461,34 +4429,16 @@
    geometrical information for the FEM DG solver. ---*/
   CMeshFEM_DG *DGGeometry = dynamic_cast<CMeshFEM_DG *>(geometry);
   
-  unsigned long nMeshPoints = DGGeometry->GetNMeshPoints();
-  const CPointFEM *meshPoints  = DGGeometry->GetMeshPoints();
-  
   unsigned long nVolElemOwned = DGGeometry->GetNVolElemOwned();
   CVolumeElementFEM *volElem = DGGeometry->GetVolElem();
-  
   
   /*--- Create the map from the global DOF ID to the local index. ---*/
   map<unsigned long, unsigned long> mapLocal2Global;
   vector<su2double> DOFsSol;
   vector<su2double> globalID;
   
-  /*--- Fill map with global IDs and collect coordinates for each mesh point. ---*/
-//  for(unsigned long i=0; i<nMeshPoints; ++i) {
-//    mapLocal2Global[i] = meshPoints[i].globalID;
-//    nLocalPoint++;
-//
-//    for(unsigned short k=0; k<nDim; ++k)
-//      DOFsCoords.push_back(meshPoints[i].coor[k]);
-//  }
-
   /*--- Update the solution by looping over the owned volume elements. ---*/
   for(unsigned long l=0; l<nVolElemOwned; ++l) {
-    
-    /* Store the coordinate of the first vertex of this element to give an
-     indication for the location of the maximum residual. */
-    const unsigned long ind = volElem[l].nodeIDsGrid[0];
-    const su2double *coor   = meshPoints[ind].coor;
     
     /* Set the pointers for the residual and solution for this element. */
     const unsigned long offset  = nVar_Consv*volElem[l].offsetDOFsSolLocal;
@@ -4499,24 +4449,15 @@
     unsigned int i = 0;
     for(unsigned short j=0; j<volElem[l].nDOFsSol; ++j) {
       
-          nLocalPoint++;
+      nLocalPoint++;
       const unsigned long globalIndex = volElem[l].offsetDOFsSolGlobal + j;
       globalID.push_back(globalIndex);
-
-      //cout << nLocalPoint << ":  " << globalIndex << endl;
+      
       for(unsigned short iVar=0; iVar<nVar_Consv; ++iVar, ++i) {
         DOFsSol.push_back(solDOFs[i]);
       }
     }
   }
-  
-  //cout << nLocalPoint << "  " << globalID.size() << "  " << DOFsSol.size() << endl;
-  /*--- For now, leave halos in the output. ---*/
-//  
-//  Local_Halo = new int[nMeshPoints];
-//  for (iPoint = 0; iPoint < nMeshPoints; iPoint++)
-//    Local_Halo[iPoint] = false;
-  
   Buffer_Send_nPoint[0] = nLocalPoint;
   
   /*--- Each processor sends its local number of nodes to the master. ---*/
@@ -4540,7 +4481,7 @@
   
   unsigned long *Buffer_Send_GlobalIndex = new unsigned long[MaxLocalPoint];
   unsigned long *Buffer_Recv_GlobalIndex = NULL;
-
+  
   /*--- Prepare the receive buffers in the master node only. ---*/
   
   if (rank == MASTER_NODE) {
@@ -4572,23 +4513,18 @@
     jPoint = 0;
     for (iPoint = 0; iPoint < nLocalPoint; iPoint++) {
       
-      /*--- Check for halos & write only if requested ---*/
-      
-//      if (!Local_Halo[iPoint] || Wrt_Halo) {
-      
-        /*--- Get this variable into the temporary send buffer. ---*/
-        
-        Buffer_Send_Var[jPoint] = DOFsSol[iPoint*nVar_Consv+iVar];  //something with iVar
-        
-        /*--- Only send/recv the volumes & global indices during the first loop ---*/
-        
-        if (iVar == 0) {
-          Buffer_Send_GlobalIndex[jPoint] = globalID[iPoint];
-        }
-        
-        jPoint++;
-        
-//      }
+      /*--- Get this variable into the temporary send buffer. ---*/
+      
+      Buffer_Send_Var[jPoint] = DOFsSol[iPoint*nVar_Consv+iVar];
+      
+      /*--- Only send/recv the volumes & global indices during the first loop ---*/
+      
+      if (iVar == 0) {
+        Buffer_Send_GlobalIndex[jPoint] = globalID[iPoint];
+      }
+      
+      jPoint++;
+      
     }
     
     /*--- Gather the data on the master node. ---*/
@@ -4640,10 +4576,6 @@
     delete [] Buffer_Recv_GlobalIndex;
   }
   
-  /*--- Release memory needed for surface coefficients ---*/
-  
-//  delete [] Local_Halo;
-
 }
 
 void COutput::MergeBaselineSolution(CConfig *config, CGeometry *geometry, CSolver *solver, unsigned short val_iZone) {
