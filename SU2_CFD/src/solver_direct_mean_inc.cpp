/*!
 * \file solution_direct_mean_inc.cpp
 * \brief Main subroutines for solving incompressible flow (Euler, Navier-Stokes, etc.).
 * \author F. Palacios, T. Economon
 * \version 6.1.0 "Falcon"
 *
 * The current SU2 release has been coordinated by the
 * SU2 International Developers Society <www.su2devsociety.org>
 * with selected contributions from the open-source community.
 *
 * The main research teams contributing to the current release are:
 *  - Prof. Juan J. Alonso's group at Stanford University.
 *  - Prof. Piero Colonna's group at Delft University of Technology.
 *  - Prof. Nicolas R. Gauger's group at Kaiserslautern University of Technology.
 *  - Prof. Alberto Guardone's group at Polytechnic University of Milan.
 *  - Prof. Rafael Palacios' group at Imperial College London.
 *  - Prof. Vincent Terrapon's group at the University of Liege.
 *  - Prof. Edwin van der Weide's group at the University of Twente.
 *  - Lab. of New Concepts in Aeronautics at Tech. Institute of Aeronautics.
 *
 * Copyright 2012-2018, Francisco D. Palacios, Thomas D. Economon,
 *                      Tim Albring, and the SU2 contributors.
 *
 * SU2 is free software; you can redistribute it and/or
 * modify it under the terms of the GNU Lesser General Public
 * License as published by the Free Software Foundation; either
 * version 2.1 of the License, or (at your option) any later version.
 *
 * SU2 is distributed in the hope that it will be useful,
 * but WITHOUT ANY WARRANTY; without even the implied warranty of
 * MERCHANTABILITY or FITNESS FOR A PARTICULAR PURPOSE. See the GNU
 * Lesser General Public License for more details.
 *
 * You should have received a copy of the GNU Lesser General Public
 * License along with SU2. If not, see <http://www.gnu.org/licenses/>.
 */

#include "../include/solver_structure.hpp"
#include "../../Common/include/toolboxes/printing_toolbox.hpp"

CIncEulerSolver::CIncEulerSolver(void) : CSolver() {
  /*--- Basic array initialization ---*/

  CD_Inv  = NULL; CL_Inv  = NULL; CSF_Inv = NULL;  CEff_Inv = NULL;
  CMx_Inv = NULL; CMy_Inv = NULL; CMz_Inv = NULL;
  CFx_Inv = NULL; CFy_Inv = NULL; CFz_Inv = NULL;
  CoPx_Inv = NULL; CoPy_Inv = NULL; CoPz_Inv = NULL;

  CD_Mnt  = NULL; CL_Mnt  = NULL; CSF_Mnt = NULL;  CEff_Mnt = NULL;
  CMx_Mnt = NULL; CMy_Mnt = NULL; CMz_Mnt = NULL;
  CFx_Mnt = NULL; CFy_Mnt = NULL; CFz_Mnt = NULL;
  CoPx_Mnt = NULL; CoPy_Mnt = NULL; CoPz_Mnt = NULL;

  CPressure = NULL; CPressureTarget = NULL; HeatFlux = NULL; HeatFluxTarget = NULL; YPlus = NULL;
  ForceInviscid = NULL; MomentInviscid = NULL;
  ForceMomentum = NULL; MomentMomentum = NULL;

  /*--- Surface based array initialization ---*/

  Surface_CL_Inv  = NULL; Surface_CD_Inv  = NULL; Surface_CSF_Inv = NULL; Surface_CEff_Inv = NULL;
  Surface_CFx_Inv = NULL; Surface_CFy_Inv = NULL; Surface_CFz_Inv = NULL;
  Surface_CMx_Inv = NULL; Surface_CMy_Inv = NULL; Surface_CMz_Inv = NULL;

  Surface_CL_Mnt  = NULL; Surface_CD_Mnt  = NULL; Surface_CSF_Mnt = NULL; Surface_CEff_Mnt = NULL;
  Surface_CFx_Mnt = NULL; Surface_CFy_Mnt = NULL; Surface_CFz_Mnt = NULL;
  Surface_CMx_Mnt = NULL; Surface_CMy_Mnt = NULL; Surface_CMz_Mnt = NULL;

  Surface_CL  = NULL; Surface_CD  = NULL; Surface_CSF = NULL; Surface_CEff = NULL;
  Surface_CFx = NULL; Surface_CFy = NULL; Surface_CFz = NULL;
  Surface_CMx = NULL; Surface_CMy = NULL; Surface_CMz = NULL;
  
  /*--- Rotorcraft simulation array initialization ---*/
  
  CMerit_Inv = NULL;  CT_Inv = NULL;  CQ_Inv = NULL;
  
  /*--- Numerical methods array initialization ---*/
  
  iPoint_UndLapl = NULL;
  jPoint_UndLapl = NULL;
  Primitive = NULL; Primitive_i = NULL; Primitive_j = NULL;
  CharacPrimVar = NULL;
  Smatrix = NULL; Cvector = NULL;
  Preconditioner = NULL;

  /*--- Fixed CL mode initialization (cauchy criteria) ---*/
  
  Cauchy_Value = 0;
  Cauchy_Func = 0;
  Old_Func = 0;
  New_Func = 0;
  Cauchy_Counter = 0;
  Cauchy_Serie = NULL;
  
  FluidModel = NULL;

  SlidingState     = NULL;
  SlidingStateNodes = NULL;

}

CIncEulerSolver::CIncEulerSolver(CGeometry *geometry, CConfig *config, unsigned short iMesh) : CSolver() {
  
  unsigned long iPoint, iVertex;
  unsigned short iVar, iDim, iMarker, nLineLets;
  ifstream restart_file;
  unsigned short nZone = geometry->GetnZone();
  bool restart   = (config->GetRestart() || config->GetRestart_Flow());
  bool rans = ((config->GetKind_Solver() == RANS )|| (config->GetKind_Solver() == DISC_ADJ_RANS));
  string filename = config->GetSolution_FlowFileName();
  int Unst_RestartIter;
  unsigned short iZone = config->GetiZone();
  bool dual_time = ((config->GetUnsteady_Simulation() == DT_STEPPING_1ST) ||
                    (config->GetUnsteady_Simulation() == DT_STEPPING_2ND));
  bool time_stepping = config->GetUnsteady_Simulation() == TIME_STEPPING;
  bool adjoint = (config->GetContinuous_Adjoint()) || (config->GetDiscrete_Adjoint());
  bool fsi     = config->GetFSI_Simulation();
  bool multizone = config->GetMultizone_Problem();
  string filename_ = config->GetSolution_FlowFileName();

  unsigned short direct_diff = config->GetDirectDiff();

  /*--- Check for a restart file to evaluate if there is a change in the angle of attack
   before computing all the non-dimesional quantities. ---*/

  if (!(!restart || (iMesh != MESH_0) || nZone > 1)) {

    /*--- Multizone problems require the number of the zone to be appended. ---*/

    if (nZone > 1) filename_ = config->GetMultizone_FileName(filename_, iZone);

    /*--- Modify file name for a dual-time unsteady restart ---*/

    if (dual_time) {
      if (adjoint) Unst_RestartIter = SU2_TYPE::Int(config->GetUnst_AdjointIter())-1;
      else if (config->GetUnsteady_Simulation() == DT_STEPPING_1ST)
        Unst_RestartIter = SU2_TYPE::Int(config->GetUnst_RestartIter())-1;
      else Unst_RestartIter = SU2_TYPE::Int(config->GetUnst_RestartIter())-2;
      filename_ = config->GetUnsteady_FileName(filename_, Unst_RestartIter);
    }

    /*--- Modify file name for a time stepping unsteady restart ---*/

    if (time_stepping) {
      if (adjoint) Unst_RestartIter = SU2_TYPE::Int(config->GetUnst_AdjointIter())-1;
      else Unst_RestartIter = SU2_TYPE::Int(config->GetUnst_RestartIter())-1;
      filename_ = config->GetUnsteady_FileName(filename_, Unst_RestartIter);
    }

    /*--- Read and store the restart metadata. ---*/

    Read_SU2_Restart_Metadata(geometry, config, false, filename_);
    
  }

  /*--- Basic array initialization ---*/

  CD_Inv  = NULL; CL_Inv  = NULL; CSF_Inv = NULL;  CEff_Inv = NULL;
  CMx_Inv = NULL; CMy_Inv = NULL; CMz_Inv = NULL;
  CFx_Inv = NULL; CFy_Inv = NULL; CFz_Inv = NULL;
  CoPx_Inv = NULL; CoPy_Inv = NULL; CoPz_Inv = NULL;

  CD_Mnt  = NULL; CL_Mnt  = NULL; CSF_Mnt = NULL; CEff_Mnt = NULL;
  CMx_Mnt = NULL; CMy_Mnt = NULL; CMz_Mnt = NULL;
  CFx_Mnt = NULL; CFy_Mnt = NULL; CFz_Mnt = NULL;
  CoPx_Mnt= NULL;   CoPy_Mnt= NULL;   CoPz_Mnt= NULL;

  CPressure = NULL; CPressureTarget = NULL; HeatFlux = NULL; HeatFluxTarget = NULL; YPlus = NULL;
  ForceInviscid = NULL; MomentInviscid = NULL;
  ForceMomentum = NULL;  MomentMomentum = NULL;

  /*--- Surface based array initialization ---*/

  Surface_CL_Inv  = NULL; Surface_CD_Inv  = NULL; Surface_CSF_Inv = NULL; Surface_CEff_Inv = NULL;
  Surface_CFx_Inv = NULL; Surface_CFy_Inv = NULL; Surface_CFz_Inv = NULL;
  Surface_CMx_Inv = NULL; Surface_CMy_Inv = NULL; Surface_CMz_Inv = NULL;

  Surface_CL_Mnt  = NULL; Surface_CD_Mnt  = NULL; Surface_CSF_Mnt = NULL; Surface_CEff_Mnt= NULL;
  Surface_CFx_Mnt = NULL; Surface_CFy_Mnt = NULL; Surface_CFz_Mnt = NULL;
  Surface_CMx_Mnt = NULL; Surface_CMy_Mnt = NULL; Surface_CMz_Mnt = NULL;

  Surface_CL  = NULL; Surface_CD  = NULL; Surface_CSF = NULL; Surface_CEff = NULL;
  Surface_CMx = NULL; Surface_CMy = NULL; Surface_CMz = NULL;

  /*--- Rotorcraft simulation array initialization ---*/

  CMerit_Inv = NULL;  CT_Inv = NULL;  CQ_Inv = NULL;

  /*--- Numerical methods array initialization ---*/
  
  iPoint_UndLapl = NULL;
  jPoint_UndLapl = NULL;
  Primitive = NULL; Primitive_i = NULL; Primitive_j = NULL;
  CharacPrimVar = NULL;
  Smatrix = NULL; Cvector = NULL;
  Preconditioner = NULL;

  /*--- Fixed CL mode initialization (cauchy criteria) ---*/

  Cauchy_Value = 0;
  Cauchy_Func = 0;
  Old_Func = 0;
  New_Func = 0;
  Cauchy_Counter = 0;
  Cauchy_Serie = NULL;
  
  /*--- Fluid model pointer initialization ---*/

  FluidModel = NULL;

  /*--- Set the gamma value ---*/
  
  Gamma = config->GetGamma();
  Gamma_Minus_One = Gamma - 1.0;
  
  /*--- Define geometry constants in the solver structure.
   * Incompressible flow, primitive variables (P, vx, vy, vz, T, rho, beta, lamMu, EddyMu, Kt_eff, Cp, Cv) ---*/
  
  nDim = geometry->GetnDim();
  
  nVar = nDim+2; nPrimVar = nDim+9; nPrimVarGrad = nDim+4;

  /*--- Initialize nVarGrad for deallocation ---*/
  
  nVarGrad = nPrimVarGrad;
  
  nMarker      = config->GetnMarker_All();
  nPoint       = geometry->GetnPoint();
  nPointDomain = geometry->GetnPointDomain();
 
  MGLevel = iMesh;

  /*--- Store the number of vertices on each marker for deallocation later ---*/

  nVertex = new unsigned long[nMarker];
  for (iMarker = 0; iMarker < nMarker; iMarker++) 
    nVertex[iMarker] = geometry->nVertex[iMarker];
 
  /*--- Perform the non-dimensionalization for the flow equations using the
   specified reference values. ---*/
  
  SetNondimensionalization(config, iMesh);
  
  /*--- Allocate the node variables ---*/
  
  node = new CVariable*[nPoint];
  
  /*--- Define some auxiliary vectors related to the residual ---*/
  
  Residual      = new su2double[nVar]; for (iVar = 0; iVar < nVar; iVar++) Residual[iVar]     = 0.0;
  Residual_RMS  = new su2double[nVar]; for (iVar = 0; iVar < nVar; iVar++) Residual_RMS[iVar] = 0.0;
  Residual_Max  = new su2double[nVar]; for (iVar = 0; iVar < nVar; iVar++) Residual_Max[iVar] = 0.0;
  Res_Conv      = new su2double[nVar]; for (iVar = 0; iVar < nVar; iVar++) Res_Conv[iVar]     = 0.0;
  Res_Visc      = new su2double[nVar]; for (iVar = 0; iVar < nVar; iVar++) Res_Visc[iVar]     = 0.0;
  Res_Sour      = new su2double[nVar]; for (iVar = 0; iVar < nVar; iVar++) Res_Sour[iVar]     = 0.0;
  
  /*--- Define some structures for locating max residuals ---*/
  
  Point_Max = new unsigned long[nVar];
  for (iVar = 0; iVar < nVar; iVar++) Point_Max[iVar] = 0;
  
  Point_Max_Coord = new su2double*[nVar];
  for (iVar = 0; iVar < nVar; iVar++) {
    Point_Max_Coord[iVar] = new su2double[nDim];
    for (iDim = 0; iDim < nDim; iDim++) Point_Max_Coord[iVar][iDim] = 0.0;
  }
  
  /*--- Define some auxiliary vectors related to the solution ---*/
  
  Solution   = new su2double[nVar]; for (iVar = 0; iVar < nVar; iVar++) Solution[iVar]   = 0.0;
  Solution_i = new su2double[nVar]; for (iVar = 0; iVar < nVar; iVar++) Solution_i[iVar] = 0.0;
  Solution_j = new su2double[nVar]; for (iVar = 0; iVar < nVar; iVar++) Solution_j[iVar] = 0.0;
  
  /*--- Define some auxiliary vectors related to the geometry ---*/
  
  Vector   = new su2double[nDim]; for (iDim = 0; iDim < nDim; iDim++) Vector[iDim]   = 0.0;
  Vector_i = new su2double[nDim]; for (iDim = 0; iDim < nDim; iDim++) Vector_i[iDim] = 0.0;
  Vector_j = new su2double[nDim]; for (iDim = 0; iDim < nDim; iDim++) Vector_j[iDim] = 0.0;
  
  /*--- Define some auxiliary vectors related to the primitive solution ---*/
  
  Primitive   = new su2double[nPrimVar]; for (iVar = 0; iVar < nPrimVar; iVar++) Primitive[iVar]   = 0.0;
  Primitive_i = new su2double[nPrimVar]; for (iVar = 0; iVar < nPrimVar; iVar++) Primitive_i[iVar] = 0.0;
  Primitive_j = new su2double[nPrimVar]; for (iVar = 0; iVar < nPrimVar; iVar++) Primitive_j[iVar] = 0.0;
  
  /*--- Define some auxiliary vectors related to the undivided lapalacian ---*/
  
  if (config->GetKind_ConvNumScheme_Flow() == SPACE_CENTERED) {
    iPoint_UndLapl = new su2double [nPoint];
    jPoint_UndLapl = new su2double [nPoint];
  }

  Preconditioner = new su2double* [nVar];
  for (iVar = 0; iVar < nVar; iVar ++)
    Preconditioner[iVar] = new su2double[nVar];

  /*--- Initialize the solution and right-hand side vectors for storing
   the residuals and updating the solution (always needed even for
   explicit schemes). ---*/
  
  LinSysSol.Initialize(nPoint, nPointDomain, nVar, 0.0);
  LinSysRes.Initialize(nPoint, nPointDomain, nVar, 0.0);
  
  /*--- Jacobians and vector structures for implicit computations ---*/
  
  if (config->GetKind_TimeIntScheme_Flow() == EULER_IMPLICIT) {
    
    Jacobian_i = new su2double* [nVar];
    Jacobian_j = new su2double* [nVar];
    for (iVar = 0; iVar < nVar; iVar++) {
      Jacobian_i[iVar] = new su2double [nVar];
      Jacobian_j[iVar] = new su2double [nVar];
    }
    
    if (rank == MASTER_NODE) cout << "Initialize Jacobian structure (Euler). MG level: " << iMesh <<"." << endl;
    Jacobian.Initialize(nPoint, nPointDomain, nVar, nVar, true, geometry, config);
    
    if ((config->GetKind_Linear_Solver_Prec() == LINELET) ||
        (config->GetKind_Linear_Solver() == SMOOTHER_LINELET)) {
      nLineLets = Jacobian.BuildLineletPreconditioner(geometry, config);
      if (rank == MASTER_NODE) cout << "Compute linelet structure. " << nLineLets << " elements in each line (average)." << endl;
    }
    
  }
  
  else {
    if (rank == MASTER_NODE) cout << "Explicit scheme. No Jacobian structure (Euler). MG level: " << iMesh <<"." << endl;
  }
  
  /*--- Define some auxiliary vectors for computing flow variable
   gradients by least squares, S matrix := inv(R)*traspose(inv(R)),
   c vector := transpose(WA)*(Wb) ---*/
  
  if (config->GetKind_Gradient_Method() == WEIGHTED_LEAST_SQUARES) {
    
    Smatrix = new su2double* [nDim];
    for (iDim = 0; iDim < nDim; iDim++)
      Smatrix[iDim] = new su2double [nDim];
    
    Cvector = new su2double* [nPrimVarGrad];
    for (iVar = 0; iVar < nPrimVarGrad; iVar++)
      Cvector[iVar] = new su2double [nDim];
    
  }

  /*--- Store the value of the characteristic primitive variables at the boundaries ---*/

  CharacPrimVar = new su2double** [nMarker];
  for (iMarker = 0; iMarker < nMarker; iMarker++) {
    CharacPrimVar[iMarker] = new su2double* [geometry->nVertex[iMarker]];
    for (iVertex = 0; iVertex < geometry->nVertex[iMarker]; iVertex++) {
      CharacPrimVar[iMarker][iVertex] = new su2double [nPrimVar];
      for (iVar = 0; iVar < nPrimVar; iVar++) {
        CharacPrimVar[iMarker][iVertex][iVar] = 0.0;
      }
    }
  }

  /*--- Force definition and coefficient arrays for all of the markers ---*/
  
  CPressure = new su2double* [nMarker];
  CPressureTarget = new su2double* [nMarker];
  for (iMarker = 0; iMarker < nMarker; iMarker++) {
    CPressure[iMarker] = new su2double [geometry->nVertex[iMarker]];
    CPressureTarget[iMarker] = new su2double [geometry->nVertex[iMarker]];
    for (iVertex = 0; iVertex < geometry->nVertex[iMarker]; iVertex++) {
      CPressure[iMarker][iVertex] = 0.0;
      CPressureTarget[iMarker][iVertex] = 0.0;
    }
  }
  
  /*--- Store the value of the Total Pressure at the inlet BC ---*/
  
  Inlet_Ttotal = new su2double* [nMarker];
  for (iMarker = 0; iMarker < nMarker; iMarker++) {
    Inlet_Ttotal[iMarker] = new su2double [geometry->nVertex[iMarker]];
    for (iVertex = 0; iVertex < geometry->nVertex[iMarker]; iVertex++) {
      Inlet_Ttotal[iMarker][iVertex] = 0;
    }
  }
  
  /*--- Store the value of the Total Temperature at the inlet BC ---*/
  
  Inlet_Ptotal = new su2double* [nMarker];
  for (iMarker = 0; iMarker < nMarker; iMarker++) {
    Inlet_Ptotal[iMarker] = new su2double [geometry->nVertex[iMarker]];
    for (iVertex = 0; iVertex < geometry->nVertex[iMarker]; iVertex++) {
      Inlet_Ptotal[iMarker][iVertex] = 0;
    }
  }
  
  /*--- Store the value of the Flow direction at the inlet BC ---*/
  
  Inlet_FlowDir = new su2double** [nMarker];
  for (iMarker = 0; iMarker < nMarker; iMarker++) {
    Inlet_FlowDir[iMarker] = new su2double* [geometry->nVertex[iMarker]];
    for (iVertex = 0; iVertex < geometry->nVertex[iMarker]; iVertex++) {
      Inlet_FlowDir[iMarker][iVertex] = new su2double [nDim];
      for (iDim = 0; iDim < nDim; iDim++) {
        Inlet_FlowDir[iMarker][iVertex][iDim] = 0;
      }
    }
  }
  
  /*--- Non-dimensional coefficients ---*/

  ForceInviscid  = new su2double[nDim];
  MomentInviscid = new su2double[3];
  CD_Inv         = new su2double[nMarker];
  CL_Inv         = new su2double[nMarker];
  CSF_Inv        = new su2double[nMarker];
  CMx_Inv        = new su2double[nMarker];
  CMy_Inv        = new su2double[nMarker];
  CMz_Inv        = new su2double[nMarker];
  CEff_Inv       = new su2double[nMarker];
  CFx_Inv        = new su2double[nMarker];
  CFy_Inv        = new su2double[nMarker];
  CFz_Inv        = new su2double[nMarker];
  CoPx_Inv       = new su2double[nMarker];
  CoPy_Inv       = new su2double[nMarker];
  CoPz_Inv       = new su2double[nMarker];

  ForceMomentum  = new su2double[nDim];
  MomentMomentum = new su2double[3];
  CD_Mnt         = new su2double[nMarker];
  CL_Mnt         = new su2double[nMarker];
  CSF_Mnt        = new su2double[nMarker];
  CMx_Mnt        = new su2double[nMarker];
  CMy_Mnt        = new su2double[nMarker];
  CMz_Mnt        = new su2double[nMarker];
  CEff_Mnt       = new su2double[nMarker];
  CFx_Mnt        = new su2double[nMarker];
  CFy_Mnt        = new su2double[nMarker];
  CFz_Mnt        = new su2double[nMarker];
  CoPx_Mnt       = new su2double[nMarker];
  CoPy_Mnt       = new su2double[nMarker];
  CoPz_Mnt       = new su2double[nMarker];

  Surface_CL_Inv   = new su2double[config->GetnMarker_Monitoring()];
  Surface_CD_Inv   = new su2double[config->GetnMarker_Monitoring()];
  Surface_CSF_Inv  = new su2double[config->GetnMarker_Monitoring()];
  Surface_CEff_Inv = new su2double[config->GetnMarker_Monitoring()];
  Surface_CFx_Inv  = new su2double[config->GetnMarker_Monitoring()];
  Surface_CFy_Inv  = new su2double[config->GetnMarker_Monitoring()];
  Surface_CFz_Inv  = new su2double[config->GetnMarker_Monitoring()];
  Surface_CMx_Inv  = new su2double[config->GetnMarker_Monitoring()];
  Surface_CMy_Inv  = new su2double[config->GetnMarker_Monitoring()];
  Surface_CMz_Inv  = new su2double[config->GetnMarker_Monitoring()];

  Surface_CL_Mnt   = new su2double[config->GetnMarker_Monitoring()];
  Surface_CD_Mnt   = new su2double[config->GetnMarker_Monitoring()];
  Surface_CSF_Mnt  = new su2double[config->GetnMarker_Monitoring()];
  Surface_CEff_Mnt = new su2double[config->GetnMarker_Monitoring()];
  Surface_CFx_Mnt  = new su2double[config->GetnMarker_Monitoring()];
  Surface_CFy_Mnt  = new su2double[config->GetnMarker_Monitoring()];
  Surface_CFz_Mnt  = new su2double[config->GetnMarker_Monitoring()];
  Surface_CMx_Mnt  = new su2double[config->GetnMarker_Monitoring()];
  Surface_CMy_Mnt  = new su2double[config->GetnMarker_Monitoring()];
  Surface_CMz_Mnt  = new su2double[config->GetnMarker_Monitoring()];

  Surface_CL   = new su2double[config->GetnMarker_Monitoring()];
  Surface_CD   = new su2double[config->GetnMarker_Monitoring()];
  Surface_CSF  = new su2double[config->GetnMarker_Monitoring()];
  Surface_CEff = new su2double[config->GetnMarker_Monitoring()];
  Surface_CFx  = new su2double[config->GetnMarker_Monitoring()];
  Surface_CFy  = new su2double[config->GetnMarker_Monitoring()];
  Surface_CFz  = new su2double[config->GetnMarker_Monitoring()];
  Surface_CMx  = new su2double[config->GetnMarker_Monitoring()];
  Surface_CMy  = new su2double[config->GetnMarker_Monitoring()];
  Surface_CMz  = new su2double[config->GetnMarker_Monitoring()];

  /*--- Rotorcraft coefficients ---*/

  CT_Inv           = new su2double[nMarker];
  CQ_Inv           = new su2double[nMarker];
  CMerit_Inv       = new su2double[nMarker];

  CT_Mnt           = new su2double[nMarker];
  CQ_Mnt           = new su2double[nMarker];
  CMerit_Mnt       = new su2double[nMarker];

  /*--- Init total coefficients ---*/

  Total_CD       = 0.0;    Total_CL           = 0.0;    Total_CSF            = 0.0;
  Total_CMx      = 0.0;    Total_CMy          = 0.0;    Total_CMz            = 0.0;
  Total_CoPx     = 0.0;    Total_CoPy         = 0.0;    Total_CoPz           = 0.0;
  Total_CEff     = 0.0;
  Total_CFx      = 0.0;    Total_CFy          = 0.0;    Total_CFz            = 0.0;
  Total_CT       = 0.0;    Total_CQ           = 0.0;    Total_CMerit         = 0.0;
  Total_MaxHeat  = 0.0;    Total_Heat         = 0.0;    Total_ComboObj       = 0.0;
  Total_CpDiff   = 0.0;    Total_HeatFluxDiff = 0.0;    Total_Custom_ObjFunc = 0.0;
  AoA_Prev       = 0.0;
  Total_CL_Prev  = 0.0;    Total_CD_Prev      = 0.0;
  Total_CMx_Prev = 0.0;    Total_CMy_Prev     = 0.0;     Total_CMz_Prev      = 0.0;

  /*--- Read farfield conditions ---*/

  Density_Inf     = config->GetDensity_FreeStreamND();
  Pressure_Inf    = config->GetPressure_FreeStreamND();
  Velocity_Inf    = config->GetVelocity_FreeStreamND();
  Temperature_Inf = config->GetTemperature_FreeStreamND();

  /*--- Initialize the secondary values for direct derivative approxiations ---*/
  
  switch(direct_diff){
    case NO_DERIVATIVE:
      /*--- Default ---*/
      break;
    case D_DENSITY:
      SU2_TYPE::SetDerivative(Density_Inf, 1.0);
      break;
    case D_PRESSURE:
      SU2_TYPE::SetDerivative(Pressure_Inf, 1.0);
      break;
    case D_TEMPERATURE:
      SU2_TYPE::SetDerivative(Temperature_Inf, 1.0);
      break;
    case D_MACH: case D_AOA:
    case D_SIDESLIP: case D_REYNOLDS:
    case D_TURB2LAM: case D_DESIGN:
      /*--- Already done in postprocessing of config ---*/
      break;
    default:
      break;
  }
  
  /*--- Initializate quantities for SlidingMesh Interface ---*/
  
  SlidingState       = new su2double*** [nMarker];
  SlidingStateNodes  = new int*         [nMarker];
  
  for (iMarker = 0; iMarker < nMarker; iMarker++){
    SlidingState[iMarker]      = NULL;
    SlidingStateNodes[iMarker] = NULL;

    if (config->GetMarker_All_KindBC(iMarker) == FLUID_INTERFACE){

      SlidingState[iMarker]       = new su2double**[geometry->GetnVertex(iMarker)];
      SlidingStateNodes[iMarker]  = new int        [geometry->GetnVertex(iMarker)];

      for (iPoint = 0; iPoint < geometry->GetnVertex(iMarker); iPoint++){
        SlidingState[iMarker][iPoint] = new su2double*[nPrimVar+1];

        SlidingStateNodes[iMarker][iPoint] = 0;
        for (iVar = 0; iVar < nPrimVar+1; iVar++)
          SlidingState[iMarker][iPoint][iVar] = NULL;
      }

    }
  }

  /*--- Initialize the cauchy critera array for fixed CL mode ---*/

  if (config->GetFixed_CL_Mode())
    Cauchy_Serie = new su2double [config->GetCauchy_Elems()+1];

  /*--- Initialize the solution to the far-field state everywhere. ---*/

  for (iPoint = 0; iPoint < nPoint; iPoint++)
    node[iPoint] = new CIncEulerVariable(Pressure_Inf, Velocity_Inf, Temperature_Inf, nDim, nVar, config);

  /*--- Initialize the BGS residuals in FSI problems. ---*/
  if (fsi || multizone){
    Residual_BGS      = new su2double[nVar];         for (iVar = 0; iVar < nVar; iVar++) Residual_RMS[iVar]  = 0.0;
    Residual_Max_BGS  = new su2double[nVar];         for (iVar = 0; iVar < nVar; iVar++) Residual_Max_BGS[iVar]  = 0.0;

    /*--- Define some structures for locating max residuals ---*/

    Point_Max_BGS       = new unsigned long[nVar];  for (iVar = 0; iVar < nVar; iVar++) Point_Max_BGS[iVar]  = 0;
    Point_Max_Coord_BGS = new su2double*[nVar];
    for (iVar = 0; iVar < nVar; iVar++) {
      Point_Max_Coord_BGS[iVar] = new su2double[nDim];
      for (iDim = 0; iDim < nDim; iDim++) Point_Max_Coord_BGS[iVar][iDim] = 0.0;
    }
  }

  /*--- Define solver parameters needed for execution of destructor ---*/

  if (config->GetKind_ConvNumScheme_Flow() == SPACE_CENTERED ) space_centered = true;
  else space_centered = false;

  if (config->GetKind_TimeIntScheme_Flow() == EULER_IMPLICIT) euler_implicit = true;
  else euler_implicit = false;

  if (config->GetKind_Gradient_Method() == WEIGHTED_LEAST_SQUARES) least_squares = true;
  else least_squares = false;

  /*--- Communicate and store volume and the number of neighbors for
   any dual CVs that lie on on periodic markers. ---*/
  
  for (unsigned short iPeriodic = 1; iPeriodic <= config->GetnMarker_Periodic()/2; iPeriodic++) {
    InitiatePeriodicComms(geometry, config, iPeriodic, PERIODIC_VOLUME);
    CompletePeriodicComms(geometry, config, iPeriodic, PERIODIC_VOLUME);
    InitiatePeriodicComms(geometry, config, iPeriodic, PERIODIC_NEIGHBORS);
    CompletePeriodicComms(geometry, config, iPeriodic, PERIODIC_NEIGHBORS);
  }
  
  /*--- Perform the MPI communication of the solution ---*/

  //Set_MPI_Solution(geometry, config);

  InitiateComms(geometry, config, SOLUTION);
  CompleteComms(geometry, config, SOLUTION);
  
}

CIncEulerSolver::~CIncEulerSolver(void) {

  unsigned short iMarker, iVar;
  unsigned long iVertex;

  /*--- Array deallocation ---*/

  if (CD_Inv  != NULL)  delete [] CD_Inv;
  if (CL_Inv  != NULL)  delete [] CL_Inv;
  if (CSF_Inv != NULL)  delete [] CSF_Inv;
  if (CMx_Inv != NULL)  delete [] CMx_Inv;
  if (CMy_Inv != NULL)  delete [] CMy_Inv;
  if (CMz_Inv != NULL)  delete [] CMz_Inv;
  if (CFx_Inv != NULL)  delete [] CFx_Inv;
  if (CFy_Inv != NULL)  delete [] CFy_Inv;
  if (CFz_Inv != NULL)  delete [] CFz_Inv;
  if (CoPx_Inv != NULL) delete [] CoPx_Inv;
  if (CoPy_Inv != NULL) delete [] CoPy_Inv;
  if (CoPz_Inv != NULL) delete [] CoPz_Inv;

  if (Surface_CL_Inv   != NULL) delete [] Surface_CL_Inv;
  if (Surface_CD_Inv   != NULL) delete [] Surface_CD_Inv;
  if (Surface_CSF_Inv  != NULL) delete [] Surface_CSF_Inv;
  if (Surface_CEff_Inv != NULL) delete [] Surface_CEff_Inv;
  if (Surface_CFx_Inv  != NULL) delete [] Surface_CFx_Inv;
  if (Surface_CFy_Inv  != NULL) delete [] Surface_CFy_Inv;
  if (Surface_CFz_Inv  != NULL) delete [] Surface_CFz_Inv;
  if (Surface_CMx_Inv  != NULL) delete [] Surface_CMx_Inv;
  if (Surface_CMy_Inv  != NULL) delete [] Surface_CMy_Inv;
  if (Surface_CMz_Inv  != NULL) delete [] Surface_CMz_Inv;

  if (CD_Mnt  != NULL)  delete [] CD_Mnt;
  if (CL_Mnt  != NULL)  delete [] CL_Mnt;
  if (CSF_Mnt != NULL)  delete [] CSF_Mnt;
  if (CMx_Mnt != NULL)  delete [] CMx_Mnt;
  if (CMy_Mnt != NULL)  delete [] CMy_Mnt;
  if (CMz_Mnt != NULL)  delete [] CMz_Mnt;
  if (CFx_Mnt != NULL)  delete [] CFx_Mnt;
  if (CFy_Mnt != NULL)  delete [] CFy_Mnt;
  if (CFz_Mnt != NULL)  delete [] CFz_Mnt;
  if (CoPx_Mnt != NULL) delete [] CoPx_Mnt;
  if (CoPy_Mnt != NULL) delete [] CoPy_Mnt;
  if (CoPz_Mnt != NULL) delete [] CoPz_Mnt;

  if (Surface_CL_Mnt   != NULL) delete [] Surface_CL_Mnt;
  if (Surface_CD_Mnt   != NULL) delete [] Surface_CD_Mnt;
  if (Surface_CSF_Mnt  != NULL) delete [] Surface_CSF_Mnt;
  if (Surface_CEff_Mnt != NULL) delete [] Surface_CEff_Mnt;
  if (Surface_CFx_Mnt  != NULL) delete [] Surface_CFx_Mnt;
  if (Surface_CFy_Mnt  != NULL) delete [] Surface_CFy_Mnt;
  if (Surface_CFz_Mnt  != NULL) delete [] Surface_CFz_Mnt;
  if (Surface_CMx_Mnt  != NULL) delete [] Surface_CMx_Mnt;
  if (Surface_CMy_Mnt  != NULL) delete [] Surface_CMy_Mnt;
  if (Surface_CMz_Mnt  != NULL) delete [] Surface_CMz_Mnt;

  if (Surface_CL   != NULL) delete [] Surface_CL;
  if (Surface_CD   != NULL) delete [] Surface_CD;
  if (Surface_CSF  != NULL) delete [] Surface_CSF;
  if (Surface_CEff != NULL) delete [] Surface_CEff;
  if (Surface_CFx  != NULL) delete [] Surface_CFx;
  if (Surface_CFy  != NULL) delete [] Surface_CFy;
  if (Surface_CFz  != NULL) delete [] Surface_CFz;
  if (Surface_CMx  != NULL) delete [] Surface_CMx;
  if (Surface_CMy  != NULL) delete [] Surface_CMy;
  if (Surface_CMz  != NULL) delete [] Surface_CMz;
  
  if (CEff_Inv   != NULL) delete [] CEff_Inv;
  if (CMerit_Inv != NULL) delete [] CMerit_Inv;
  if (CT_Inv     != NULL) delete [] CT_Inv;
  if (CQ_Inv     != NULL) delete [] CQ_Inv;

  if (CEff_Mnt   != NULL) delete [] CEff_Mnt;
  if (CMerit_Mnt != NULL) delete [] CMerit_Mnt;
  if (CT_Mnt     != NULL) delete [] CT_Mnt;
  if (CQ_Mnt     != NULL) delete [] CQ_Mnt;

  if (ForceInviscid  != NULL) delete [] ForceInviscid;
  if (MomentInviscid != NULL) delete [] MomentInviscid;
  if (ForceMomentum  != NULL) delete [] ForceMomentum;
  if (MomentMomentum != NULL) delete [] MomentMomentum;

  if (Primitive   != NULL) delete [] Primitive;
  if (Primitive_i != NULL) delete [] Primitive_i;
  if (Primitive_j != NULL) delete [] Primitive_j;

  if (Preconditioner != NULL) {
    for (iVar = 0; iVar < nVar; iVar ++)
      delete [] Preconditioner[iVar];
    delete [] Preconditioner;
  }

  if (CPressure != NULL) {
    for (iMarker = 0; iMarker < nMarker; iMarker++)
      delete [] CPressure[iMarker];
    delete [] CPressure;
  }
  
  if (CPressureTarget != NULL) {
    for (iMarker = 0; iMarker < nMarker; iMarker++)
      delete [] CPressureTarget[iMarker];
    delete [] CPressureTarget;
  }

  if (CharacPrimVar != NULL) {
    for (iMarker = 0; iMarker < nMarker; iMarker++) {
      for (iVertex = 0; iVertex<nVertex[iMarker]; iVertex++)
        delete [] CharacPrimVar[iMarker][iVertex];
      delete [] CharacPrimVar[iMarker];
    }
    delete [] CharacPrimVar;
  }

  if (SlidingState != NULL) {
    for (iMarker = 0; iMarker < nMarker; iMarker++) {
      if ( SlidingState[iMarker] != NULL ) {
        for (iVertex = 0; iVertex < nVertex[iMarker]; iVertex++)
          if ( SlidingState[iMarker][iVertex] != NULL ){
            for (iVar = 0; iVar < nPrimVar+1; iVar++)
              delete [] SlidingState[iMarker][iVertex][iVar];
            delete [] SlidingState[iMarker][iVertex];
          }
        delete [] SlidingState[iMarker];
      }
    }
    delete [] SlidingState;
  }
  
  if ( SlidingStateNodes != NULL ){
    for (iMarker = 0; iMarker < nMarker; iMarker++){
        if (SlidingStateNodes[iMarker] != NULL)
            delete [] SlidingStateNodes[iMarker];  
    }
    delete [] SlidingStateNodes;
  }

  if (Inlet_Ttotal != NULL) {
    for (iMarker = 0; iMarker < nMarker; iMarker++)
      if (Inlet_Ttotal[iMarker] != NULL)
        delete [] Inlet_Ttotal[iMarker];
    delete [] Inlet_Ttotal;
  }
  
  if (Inlet_Ptotal != NULL) {
    for (iMarker = 0; iMarker < nMarker; iMarker++)
      if (Inlet_Ptotal[iMarker] != NULL)
        delete [] Inlet_Ptotal[iMarker];
    delete [] Inlet_Ptotal;
  }
  
  if (Inlet_FlowDir != NULL) {
    for (iMarker = 0; iMarker < nMarker; iMarker++) {
      if (Inlet_FlowDir[iMarker] != NULL) {
        for (iVertex = 0; iVertex < nVertex[iMarker]; iVertex++)
          delete [] Inlet_FlowDir[iMarker][iVertex];
        delete [] Inlet_FlowDir[iMarker];
      }
    }
    delete [] Inlet_FlowDir;
  }
  
  if (nVertex!=NULL) delete [] nVertex;

  if (HeatFlux != NULL) {
    for (iMarker = 0; iMarker < nMarker; iMarker++) {
      delete [] HeatFlux[iMarker];
    }
    delete [] HeatFlux;
  }
  
  if (HeatFluxTarget != NULL) {
    for (iMarker = 0; iMarker < nMarker; iMarker++) {
      delete [] HeatFluxTarget[iMarker];
    }
    delete [] HeatFluxTarget;
  }
  
  if (YPlus != NULL) {
    for (iMarker = 0; iMarker < nMarker; iMarker++) {
      delete [] YPlus[iMarker];
    }
    delete [] YPlus;
  }
  
  if (Cauchy_Serie != NULL) delete [] Cauchy_Serie;
  
  if (FluidModel != NULL) delete FluidModel;
}

void CIncEulerSolver::Set_MPI_Solution(CGeometry *geometry, CConfig *config) {
  
  unsigned short iVar, iMarker, iPeriodic_Index, MarkerS, MarkerR;
  unsigned long iVertex, iPoint, nVertexS, nVertexR, nBufferS_Vector, nBufferR_Vector;
  su2double rotMatrix[3][3], *angles, theta, cosTheta, sinTheta,
  phi, cosPhi, sinPhi, psi, cosPsi, sinPsi,
  *Buffer_Receive_U = NULL, *Buffer_Send_U = NULL;
  
#ifdef HAVE_MPI
  int send_to, receive_from;
  SU2_MPI::Status status;
#endif
  
  for (iMarker = 0; iMarker < nMarker; iMarker++) {
    
    if ((config->GetMarker_All_KindBC(iMarker) == SEND_RECEIVE) &&
        (config->GetMarker_All_SendRecv(iMarker) > 0)) {
      
      MarkerS = iMarker;  MarkerR = iMarker+1;
      
#ifdef HAVE_MPI
      send_to = config->GetMarker_All_SendRecv(MarkerS)-1;
      receive_from = abs(config->GetMarker_All_SendRecv(MarkerR))-1;
#endif
      
      nVertexS = geometry->nVertex[MarkerS];  nVertexR = geometry->nVertex[MarkerR];
      nBufferS_Vector = nVertexS*nVar;        nBufferR_Vector = nVertexR*nVar;
      
      /*--- Allocate Receive and send buffers  ---*/
      
      Buffer_Receive_U = new su2double [nBufferR_Vector];
      Buffer_Send_U    = new su2double[nBufferS_Vector];
      
      /*--- Copy the solution that should be sended ---*/
      
      for (iVertex = 0; iVertex < nVertexS; iVertex++) {
        iPoint = geometry->vertex[MarkerS][iVertex]->GetNode();
        for (iVar = 0; iVar < nVar; iVar++)
          Buffer_Send_U[iVar*nVertexS+iVertex] = node[iPoint]->GetSolution(iVar);
      }
      
#ifdef HAVE_MPI
      /*--- Send/Receive information using Sendrecv ---*/
      
      SU2_MPI::Sendrecv(Buffer_Send_U, nBufferS_Vector, MPI_DOUBLE, send_to, 0,
                        Buffer_Receive_U, nBufferR_Vector, MPI_DOUBLE, receive_from, 0, MPI_COMM_WORLD, &status);
      
#else
      
      /*--- Receive information without MPI ---*/
      
      for (iVertex = 0; iVertex < nVertexR; iVertex++) {
        for (iVar = 0; iVar < nVar; iVar++)
          Buffer_Receive_U[iVar*nVertexR+iVertex] = Buffer_Send_U[iVar*nVertexR+iVertex];
      }
      
#endif
      
      /*--- Deallocate send buffer ---*/
      delete [] Buffer_Send_U;
      
      /*--- Do the coordinate transformation ---*/
      for (iVertex = 0; iVertex < nVertexR; iVertex++) {
        
        /*--- Find point and its type of transformation ---*/
        iPoint = geometry->vertex[MarkerR][iVertex]->GetNode();
        iPeriodic_Index = geometry->vertex[MarkerR][iVertex]->GetRotation_Type();
        
        /*--- Retrieve the supplied periodic information. ---*/
        angles = config->GetPeriodicRotation(iPeriodic_Index);
        
        /*--- Store angles separately for clarity. ---*/
        theta    = angles[0];   phi    = angles[1];     psi    = angles[2];
        cosTheta = cos(theta);  cosPhi = cos(phi);      cosPsi = cos(psi);
        sinTheta = sin(theta);  sinPhi = sin(phi);      sinPsi = sin(psi);
        
        /*--- Compute the rotation matrix. Note that the implicit
         ordering is rotation about the x-axis, y-axis,
         then z-axis. Note that this is the transpose of the matrix
         used during the preprocessing stage. ---*/
        rotMatrix[0][0] = cosPhi*cosPsi;    rotMatrix[1][0] = sinTheta*sinPhi*cosPsi - cosTheta*sinPsi;     rotMatrix[2][0] = cosTheta*sinPhi*cosPsi + sinTheta*sinPsi;
        rotMatrix[0][1] = cosPhi*sinPsi;    rotMatrix[1][1] = sinTheta*sinPhi*sinPsi + cosTheta*cosPsi;     rotMatrix[2][1] = cosTheta*sinPhi*sinPsi - sinTheta*cosPsi;
        rotMatrix[0][2] = -sinPhi;          rotMatrix[1][2] = sinTheta*cosPhi;                              rotMatrix[2][2] = cosTheta*cosPhi;
        
        /*--- Copy conserved variables before performing transformation. ---*/
        for (iVar = 0; iVar < nVar; iVar++)
          Solution[iVar] = Buffer_Receive_U[iVar*nVertexR+iVertex];
        
        /*--- Rotate the momentum components. ---*/
        if (nDim == 2) {
          Solution[1] = rotMatrix[0][0]*Buffer_Receive_U[1*nVertexR+iVertex] +
          rotMatrix[0][1]*Buffer_Receive_U[2*nVertexR+iVertex];
          Solution[2] = rotMatrix[1][0]*Buffer_Receive_U[1*nVertexR+iVertex] +
          rotMatrix[1][1]*Buffer_Receive_U[2*nVertexR+iVertex];
        }
        else {
          Solution[1] = rotMatrix[0][0]*Buffer_Receive_U[1*nVertexR+iVertex] +
          rotMatrix[0][1]*Buffer_Receive_U[2*nVertexR+iVertex] +
          rotMatrix[0][2]*Buffer_Receive_U[3*nVertexR+iVertex];
          Solution[2] = rotMatrix[1][0]*Buffer_Receive_U[1*nVertexR+iVertex] +
          rotMatrix[1][1]*Buffer_Receive_U[2*nVertexR+iVertex] +
          rotMatrix[1][2]*Buffer_Receive_U[3*nVertexR+iVertex];
          Solution[3] = rotMatrix[2][0]*Buffer_Receive_U[1*nVertexR+iVertex] +
          rotMatrix[2][1]*Buffer_Receive_U[2*nVertexR+iVertex] +
          rotMatrix[2][2]*Buffer_Receive_U[3*nVertexR+iVertex];
        }
        
        /*--- Copy transformed conserved variables back into buffer. ---*/
        for (iVar = 0; iVar < nVar; iVar++)
          node[iPoint]->SetSolution(iVar, Solution[iVar]);
        
      }
      
      /*--- Deallocate receive buffer ---*/
      delete [] Buffer_Receive_U;
      
    }
    
  }
  
}

void CIncEulerSolver::Set_MPI_Solution_Old(CGeometry *geometry, CConfig *config) {
  unsigned short iVar, iMarker, iPeriodic_Index, MarkerS, MarkerR;
  unsigned long iVertex, iPoint, nVertexS, nVertexR, nBufferS_Vector, nBufferR_Vector;
  su2double rotMatrix[3][3], *angles, theta, cosTheta, sinTheta, phi, cosPhi, sinPhi, psi, cosPsi, sinPsi,
  *Buffer_Receive_U = NULL, *Buffer_Send_U = NULL;
  
#ifdef HAVE_MPI
  int send_to, receive_from;
  SU2_MPI::Status status;
#endif
  
  for (iMarker = 0; iMarker < nMarker; iMarker++) {
    
    if ((config->GetMarker_All_KindBC(iMarker) == SEND_RECEIVE) &&
        (config->GetMarker_All_SendRecv(iMarker) > 0)) {
      
      MarkerS = iMarker;  MarkerR = iMarker+1;
      
#ifdef HAVE_MPI
      send_to = config->GetMarker_All_SendRecv(MarkerS)-1;
      receive_from = abs(config->GetMarker_All_SendRecv(MarkerR))-1;
#endif
      
      nVertexS = geometry->nVertex[MarkerS];  nVertexR = geometry->nVertex[MarkerR];
      nBufferS_Vector = nVertexS*nVar;        nBufferR_Vector = nVertexR*nVar;
      
      /*--- Allocate Receive and send buffers  ---*/
      Buffer_Receive_U = new su2double [nBufferR_Vector];
      Buffer_Send_U = new su2double[nBufferS_Vector];
      
      /*--- Copy the solution old that should be sended ---*/
      for (iVertex = 0; iVertex < nVertexS; iVertex++) {
        iPoint = geometry->vertex[MarkerS][iVertex]->GetNode();
        for (iVar = 0; iVar < nVar; iVar++)
          Buffer_Send_U[iVar*nVertexS+iVertex] = node[iPoint]->GetSolution_Old(iVar);
      }
      
#ifdef HAVE_MPI
      
      /*--- Send/Receive information using Sendrecv ---*/
      SU2_MPI::Sendrecv(Buffer_Send_U, nBufferS_Vector, MPI_DOUBLE, send_to, 0,
                        Buffer_Receive_U, nBufferR_Vector, MPI_DOUBLE, receive_from, 0, MPI_COMM_WORLD, &status);
      
#else
      
      /*--- Receive information without MPI ---*/
      for (iVertex = 0; iVertex < nVertexR; iVertex++) {
        for (iVar = 0; iVar < nVar; iVar++)
          Buffer_Receive_U[iVar*nVertexR+iVertex] = Buffer_Send_U[iVar*nVertexR+iVertex];
      }
      
#endif
      
      /*--- Deallocate send buffer ---*/
      delete [] Buffer_Send_U;
      
      /*--- Do the coordinate transformation ---*/
      for (iVertex = 0; iVertex < nVertexR; iVertex++) {
        
        /*--- Find point and its type of transformation ---*/
        iPoint = geometry->vertex[MarkerR][iVertex]->GetNode();
        iPeriodic_Index = geometry->vertex[MarkerR][iVertex]->GetRotation_Type();
        
        /*--- Retrieve the supplied periodic information. ---*/
        angles = config->GetPeriodicRotation(iPeriodic_Index);
        
        /*--- Store angles separately for clarity. ---*/
        theta    = angles[0];   phi    = angles[1];     psi    = angles[2];
        cosTheta = cos(theta);  cosPhi = cos(phi);      cosPsi = cos(psi);
        sinTheta = sin(theta);  sinPhi = sin(phi);      sinPsi = sin(psi);
        
        /*--- Compute the rotation matrix. Note that the implicit
         ordering is rotation about the x-axis, y-axis,
         then z-axis. Note that this is the transpose of the matrix
         used during the preprocessing stage. ---*/
        rotMatrix[0][0] = cosPhi*cosPsi;    rotMatrix[1][0] = sinTheta*sinPhi*cosPsi - cosTheta*sinPsi;     rotMatrix[2][0] = cosTheta*sinPhi*cosPsi + sinTheta*sinPsi;
        rotMatrix[0][1] = cosPhi*sinPsi;    rotMatrix[1][1] = sinTheta*sinPhi*sinPsi + cosTheta*cosPsi;     rotMatrix[2][1] = cosTheta*sinPhi*sinPsi - sinTheta*cosPsi;
        rotMatrix[0][2] = -sinPhi;          rotMatrix[1][2] = sinTheta*cosPhi;                              rotMatrix[2][2] = cosTheta*cosPhi;
        
        /*--- Copy conserved variables before performing transformation. ---*/
        for (iVar = 0; iVar < nVar; iVar++)
          Solution[iVar] = Buffer_Receive_U[iVar*nVertexR+iVertex];
        
        /*--- Rotate the momentum components. ---*/
        if (nDim == 2) {
          Solution[1] = rotMatrix[0][0]*Buffer_Receive_U[1*nVertexR+iVertex] +
          rotMatrix[0][1]*Buffer_Receive_U[2*nVertexR+iVertex];
          Solution[2] = rotMatrix[1][0]*Buffer_Receive_U[1*nVertexR+iVertex] +
          rotMatrix[1][1]*Buffer_Receive_U[2*nVertexR+iVertex];
        }
        else {
          Solution[1] = rotMatrix[0][0]*Buffer_Receive_U[1*nVertexR+iVertex] +
          rotMatrix[0][1]*Buffer_Receive_U[2*nVertexR+iVertex] +
          rotMatrix[0][2]*Buffer_Receive_U[3*nVertexR+iVertex];
          Solution[2] = rotMatrix[1][0]*Buffer_Receive_U[1*nVertexR+iVertex] +
          rotMatrix[1][1]*Buffer_Receive_U[2*nVertexR+iVertex] +
          rotMatrix[1][2]*Buffer_Receive_U[3*nVertexR+iVertex];
          Solution[3] = rotMatrix[2][0]*Buffer_Receive_U[1*nVertexR+iVertex] +
          rotMatrix[2][1]*Buffer_Receive_U[2*nVertexR+iVertex] +
          rotMatrix[2][2]*Buffer_Receive_U[3*nVertexR+iVertex];
        }
        
        /*--- Copy transformed conserved variables back into buffer. ---*/
        for (iVar = 0; iVar < nVar; iVar++)
          node[iPoint]->SetSolution_Old(iVar, Solution[iVar]);
        
      }
      
      /*--- Deallocate receive buffer ---*/
      delete [] Buffer_Receive_U;
      
    }
    
  }
}

void CIncEulerSolver::Set_MPI_Undivided_Laplacian(CGeometry *geometry, CConfig *config) {
  unsigned short iVar, iMarker, iPeriodic_Index, MarkerS, MarkerR;
  unsigned long iVertex, iPoint, nVertexS, nVertexR, nBufferS_Vector, nBufferR_Vector;
  su2double rotMatrix[3][3], *angles, theta, cosTheta, sinTheta, phi, cosPhi, sinPhi, psi, cosPsi, sinPsi,
  *Buffer_Receive_Undivided_Laplacian = NULL, *Buffer_Send_Undivided_Laplacian = NULL;
  
#ifdef HAVE_MPI
  int send_to, receive_from;
  SU2_MPI::Status status;
#endif
  
  for (iMarker = 0; iMarker < nMarker; iMarker++) {
    
    if ((config->GetMarker_All_KindBC(iMarker) == SEND_RECEIVE) &&
        (config->GetMarker_All_SendRecv(iMarker) > 0)) {
      
      MarkerS = iMarker;  MarkerR = iMarker+1;
      
#ifdef HAVE_MPI
      send_to = config->GetMarker_All_SendRecv(MarkerS)-1;
      receive_from = abs(config->GetMarker_All_SendRecv(MarkerR))-1;
#endif
      
      nVertexS = geometry->nVertex[MarkerS];  nVertexR = geometry->nVertex[MarkerR];
      nBufferS_Vector = nVertexS*nVar;        nBufferR_Vector = nVertexR*nVar;
      
      /*--- Allocate Receive and send buffers  ---*/
      Buffer_Receive_Undivided_Laplacian = new su2double [nBufferR_Vector];
      Buffer_Send_Undivided_Laplacian = new su2double[nBufferS_Vector];
      
      /*--- Copy the solution old that should be sended ---*/
      for (iVertex = 0; iVertex < nVertexS; iVertex++) {
        iPoint = geometry->vertex[MarkerS][iVertex]->GetNode();
        for (iVar = 0; iVar < nVar; iVar++)
          Buffer_Send_Undivided_Laplacian[iVar*nVertexS+iVertex] = node[iPoint]->GetUndivided_Laplacian(iVar);
      }
      
#ifdef HAVE_MPI
      
      /*--- Send/Receive information using Sendrecv ---*/
      SU2_MPI::Sendrecv(Buffer_Send_Undivided_Laplacian, nBufferS_Vector, MPI_DOUBLE, send_to, 0,
                        Buffer_Receive_Undivided_Laplacian, nBufferR_Vector, MPI_DOUBLE, receive_from, 0, MPI_COMM_WORLD, &status);
      
#else
      
      /*--- Receive information without MPI ---*/
      for (iVertex = 0; iVertex < nVertexR; iVertex++) {
        for (iVar = 0; iVar < nVar; iVar++)
          Buffer_Receive_Undivided_Laplacian[iVar*nVertexR+iVertex] = Buffer_Send_Undivided_Laplacian[iVar*nVertexR+iVertex];
      }
      
#endif
      
      /*--- Deallocate send buffer ---*/
      delete [] Buffer_Send_Undivided_Laplacian;
      
      /*--- Do the coordinate transformation ---*/
      for (iVertex = 0; iVertex < nVertexR; iVertex++) {
        
        /*--- Find point and its type of transformation ---*/
        iPoint = geometry->vertex[MarkerR][iVertex]->GetNode();
        iPeriodic_Index = geometry->vertex[MarkerR][iVertex]->GetRotation_Type();
        
        /*--- Retrieve the supplied periodic information. ---*/
        angles = config->GetPeriodicRotation(iPeriodic_Index);
        
        /*--- Store angles separately for clarity. ---*/
        theta    = angles[0];   phi    = angles[1];     psi    = angles[2];
        cosTheta = cos(theta);  cosPhi = cos(phi);      cosPsi = cos(psi);
        sinTheta = sin(theta);  sinPhi = sin(phi);      sinPsi = sin(psi);
        
        /*--- Compute the rotation matrix. Note that the implicit
         ordering is rotation about the x-axis, y-axis,
         then z-axis. Note that this is the transpose of the matrix
         used during the preprocessing stage. ---*/
        rotMatrix[0][0] = cosPhi*cosPsi;    rotMatrix[1][0] = sinTheta*sinPhi*cosPsi - cosTheta*sinPsi;     rotMatrix[2][0] = cosTheta*sinPhi*cosPsi + sinTheta*sinPsi;
        rotMatrix[0][1] = cosPhi*sinPsi;    rotMatrix[1][1] = sinTheta*sinPhi*sinPsi + cosTheta*cosPsi;     rotMatrix[2][1] = cosTheta*sinPhi*sinPsi - sinTheta*cosPsi;
        rotMatrix[0][2] = -sinPhi;          rotMatrix[1][2] = sinTheta*cosPhi;                              rotMatrix[2][2] = cosTheta*cosPhi;
        
        /*--- Copy conserved variables before performing transformation. ---*/
        for (iVar = 0; iVar < nVar; iVar++)
          Solution[iVar] = Buffer_Receive_Undivided_Laplacian[iVar*nVertexR+iVertex];
        
        /*--- Rotate the momentum components. ---*/
        if (nDim == 2) {
          Solution[1] = rotMatrix[0][0]*Buffer_Receive_Undivided_Laplacian[1*nVertexR+iVertex] +
          rotMatrix[0][1]*Buffer_Receive_Undivided_Laplacian[2*nVertexR+iVertex];
          Solution[2] = rotMatrix[1][0]*Buffer_Receive_Undivided_Laplacian[1*nVertexR+iVertex] +
          rotMatrix[1][1]*Buffer_Receive_Undivided_Laplacian[2*nVertexR+iVertex];
        }
        else {
          Solution[1] = rotMatrix[0][0]*Buffer_Receive_Undivided_Laplacian[1*nVertexR+iVertex] +
          rotMatrix[0][1]*Buffer_Receive_Undivided_Laplacian[2*nVertexR+iVertex] +
          rotMatrix[0][2]*Buffer_Receive_Undivided_Laplacian[3*nVertexR+iVertex];
          Solution[2] = rotMatrix[1][0]*Buffer_Receive_Undivided_Laplacian[1*nVertexR+iVertex] +
          rotMatrix[1][1]*Buffer_Receive_Undivided_Laplacian[2*nVertexR+iVertex] +
          rotMatrix[1][2]*Buffer_Receive_Undivided_Laplacian[3*nVertexR+iVertex];
          Solution[3] = rotMatrix[2][0]*Buffer_Receive_Undivided_Laplacian[1*nVertexR+iVertex] +
          rotMatrix[2][1]*Buffer_Receive_Undivided_Laplacian[2*nVertexR+iVertex] +
          rotMatrix[2][2]*Buffer_Receive_Undivided_Laplacian[3*nVertexR+iVertex];
        }
        
        /*--- Copy transformed conserved variables back into buffer. ---*/
        for (iVar = 0; iVar < nVar; iVar++)
          node[iPoint]->SetUndivided_Laplacian(iVar, Solution[iVar]);
        
      }
      
      /*--- Deallocate receive buffer ---*/
      delete [] Buffer_Receive_Undivided_Laplacian;
      
    }
    
  }
  
}

void CIncEulerSolver::Set_MPI_MaxEigenvalue(CGeometry *geometry, CConfig *config) {
  unsigned short iMarker, MarkerS, MarkerR, *Buffer_Receive_Neighbor = NULL, *Buffer_Send_Neighbor = NULL;
  unsigned long iVertex, iPoint, nVertexS, nVertexR, nBufferS_Vector, nBufferR_Vector;
  su2double *Buffer_Receive_Lambda = NULL, *Buffer_Send_Lambda = NULL;
  
#ifdef HAVE_MPI
  int send_to, receive_from;
  SU2_MPI::Status status;
#endif
  
  for (iMarker = 0; iMarker < nMarker; iMarker++) {
    
    if ((config->GetMarker_All_KindBC(iMarker) == SEND_RECEIVE) &&
        (config->GetMarker_All_SendRecv(iMarker) > 0)) {
      
      MarkerS = iMarker;  MarkerR = iMarker+1;
      
#ifdef HAVE_MPI
      send_to = config->GetMarker_All_SendRecv(MarkerS)-1;
      receive_from = abs(config->GetMarker_All_SendRecv(MarkerR))-1;
#endif
      
      nVertexS = geometry->nVertex[MarkerS];  nVertexR = geometry->nVertex[MarkerR];
      nBufferS_Vector = nVertexS;        nBufferR_Vector = nVertexR;
      
      /*--- Allocate Receive and send buffers  ---*/
      Buffer_Receive_Lambda = new su2double [nBufferR_Vector];
      Buffer_Send_Lambda = new su2double[nBufferS_Vector];
      Buffer_Receive_Neighbor = new unsigned short [nBufferR_Vector];
      Buffer_Send_Neighbor = new unsigned short[nBufferS_Vector];
      
      /*--- Copy the solution old that should be sended ---*/
      for (iVertex = 0; iVertex < nVertexS; iVertex++) {
        iPoint = geometry->vertex[MarkerS][iVertex]->GetNode();
        Buffer_Send_Lambda[iVertex] = node[iPoint]->GetLambda();
        Buffer_Send_Neighbor[iVertex] = geometry->node[iPoint]->GetnPoint();
      }
      
#ifdef HAVE_MPI
      
      /*--- Send/Receive information using Sendrecv ---*/
      SU2_MPI::Sendrecv(Buffer_Send_Lambda, nBufferS_Vector, MPI_DOUBLE, send_to, 0,
                        Buffer_Receive_Lambda, nBufferR_Vector, MPI_DOUBLE, receive_from, 0, MPI_COMM_WORLD, &status);
      SU2_MPI::Sendrecv(Buffer_Send_Neighbor, nBufferS_Vector, MPI_UNSIGNED_SHORT, send_to, 1,
                        Buffer_Receive_Neighbor, nBufferR_Vector, MPI_UNSIGNED_SHORT, receive_from, 1, MPI_COMM_WORLD, &status);
      
#else
      
      /*--- Receive information without MPI ---*/
      for (iVertex = 0; iVertex < nVertexR; iVertex++) {
        Buffer_Receive_Lambda[iVertex] = Buffer_Send_Lambda[iVertex];
        Buffer_Receive_Neighbor[iVertex] = Buffer_Send_Neighbor[iVertex];
      }
      
#endif
      
      /*--- Deallocate send buffer ---*/
      delete [] Buffer_Send_Lambda;
      delete [] Buffer_Send_Neighbor;
      
      /*--- Do the coordinate transformation ---*/
      for (iVertex = 0; iVertex < nVertexR; iVertex++) {
        
        /*--- Find point and its type of transformation ---*/
        iPoint = geometry->vertex[MarkerR][iVertex]->GetNode();
        node[iPoint]->SetLambda(Buffer_Receive_Lambda[iVertex]);
        geometry->node[iPoint]->SetnNeighbor(Buffer_Receive_Neighbor[iVertex]);
        
      }
      
      /*--- Deallocate receive buffer ---*/
      delete [] Buffer_Receive_Lambda;
      delete [] Buffer_Receive_Neighbor;
      
    }
    
  }
}

void CIncEulerSolver::Set_MPI_Sensor(CGeometry *geometry, CConfig *config) {
  unsigned short iMarker, MarkerS, MarkerR;
  unsigned long iVertex, iPoint, nVertexS, nVertexR, nBufferS_Vector, nBufferR_Vector;
  su2double *Buffer_Receive_Lambda = NULL, *Buffer_Send_Lambda = NULL;
  
#ifdef HAVE_MPI
  int send_to, receive_from;
  SU2_MPI::Status status;
#endif
  
  for (iMarker = 0; iMarker < nMarker; iMarker++) {
    
    if ((config->GetMarker_All_KindBC(iMarker) == SEND_RECEIVE) &&
        (config->GetMarker_All_SendRecv(iMarker) > 0)) {
      
      MarkerS = iMarker;  MarkerR = iMarker+1;
      
#ifdef HAVE_MPI
      send_to = config->GetMarker_All_SendRecv(MarkerS)-1;
      receive_from = abs(config->GetMarker_All_SendRecv(MarkerR))-1;
#endif
      
      nVertexS = geometry->nVertex[MarkerS];  nVertexR = geometry->nVertex[MarkerR];
      nBufferS_Vector = nVertexS;        nBufferR_Vector = nVertexR;
      
      /*--- Allocate Receive and send buffers  ---*/
      Buffer_Receive_Lambda = new su2double [nBufferR_Vector];
      Buffer_Send_Lambda = new su2double[nBufferS_Vector];
      
      /*--- Copy the solution old that should be sended ---*/
      for (iVertex = 0; iVertex < nVertexS; iVertex++) {
        iPoint = geometry->vertex[MarkerS][iVertex]->GetNode();
        Buffer_Send_Lambda[iVertex] = node[iPoint]->GetSensor();
      }
      
#ifdef HAVE_MPI
      
      /*--- Send/Receive information using Sendrecv ---*/
      SU2_MPI::Sendrecv(Buffer_Send_Lambda, nBufferS_Vector, MPI_DOUBLE, send_to, 0,
                        Buffer_Receive_Lambda, nBufferR_Vector, MPI_DOUBLE, receive_from, 0, MPI_COMM_WORLD, &status);
      
#else
      
      /*--- Receive information without MPI ---*/
      for (iVertex = 0; iVertex < nVertexR; iVertex++) {
        Buffer_Receive_Lambda[iVertex] = Buffer_Send_Lambda[iVertex];
      }
      
#endif
      
      /*--- Deallocate send buffer ---*/
      delete [] Buffer_Send_Lambda;
      
      /*--- Do the coordinate transformation ---*/
      for (iVertex = 0; iVertex < nVertexR; iVertex++) {
        
        /*--- Find point and its type of transformation ---*/
        iPoint = geometry->vertex[MarkerR][iVertex]->GetNode();
        node[iPoint]->SetSensor(Buffer_Receive_Lambda[iVertex]);
        
      }
      
      /*--- Deallocate receive buffer ---*/
      delete [] Buffer_Receive_Lambda;
      
    }
    
  }
}

void CIncEulerSolver::Set_MPI_Solution_Gradient(CGeometry *geometry, CConfig *config) {
  unsigned short iVar, iDim, iMarker, iPeriodic_Index, MarkerS, MarkerR;
  unsigned long iVertex, iPoint, nVertexS, nVertexR, nBufferS_Vector, nBufferR_Vector;
  su2double rotMatrix[3][3], *angles, theta, cosTheta, sinTheta, phi, cosPhi, sinPhi, psi, cosPsi, sinPsi,
  *Buffer_Receive_Gradient = NULL, *Buffer_Send_Gradient = NULL;
  
  su2double **Gradient = new su2double* [nVar];
  for (iVar = 0; iVar < nVar; iVar++)
    Gradient[iVar] = new su2double[nDim];
  
#ifdef HAVE_MPI
  int send_to, receive_from;
  SU2_MPI::Status status;
#endif
  
  for (iMarker = 0; iMarker < nMarker; iMarker++) {
    
    if ((config->GetMarker_All_KindBC(iMarker) == SEND_RECEIVE) &&
        (config->GetMarker_All_SendRecv(iMarker) > 0)) {
      
      MarkerS = iMarker;  MarkerR = iMarker+1;
      
#ifdef HAVE_MPI
      send_to = config->GetMarker_All_SendRecv(MarkerS)-1;
      receive_from = abs(config->GetMarker_All_SendRecv(MarkerR))-1;
#endif
      
      nVertexS = geometry->nVertex[MarkerS];  nVertexR = geometry->nVertex[MarkerR];
      nBufferS_Vector = nVertexS*nVar*nDim;        nBufferR_Vector = nVertexR*nVar*nDim;
      
      /*--- Allocate Receive and send buffers  ---*/
      Buffer_Receive_Gradient = new su2double [nBufferR_Vector];
      Buffer_Send_Gradient = new su2double[nBufferS_Vector];
      
      /*--- Copy the solution old that should be sended ---*/
      for (iVertex = 0; iVertex < nVertexS; iVertex++) {
        iPoint = geometry->vertex[MarkerS][iVertex]->GetNode();
        for (iVar = 0; iVar < nVar; iVar++)
          for (iDim = 0; iDim < nDim; iDim++)
            Buffer_Send_Gradient[iDim*nVar*nVertexS+iVar*nVertexS+iVertex] = node[iPoint]->GetGradient(iVar, iDim);
      }
      
#ifdef HAVE_MPI
      
      /*--- Send/Receive information using Sendrecv ---*/
      SU2_MPI::Sendrecv(Buffer_Send_Gradient, nBufferS_Vector, MPI_DOUBLE, send_to, 0,
                        Buffer_Receive_Gradient, nBufferR_Vector, MPI_DOUBLE, receive_from, 0, MPI_COMM_WORLD, &status);
      
#else
      
      /*--- Receive information without MPI ---*/
      for (iVertex = 0; iVertex < nVertexR; iVertex++) {
        for (iVar = 0; iVar < nVar; iVar++)
          for (iDim = 0; iDim < nDim; iDim++)
            Buffer_Receive_Gradient[iDim*nVar*nVertexR+iVar*nVertexR+iVertex] = Buffer_Send_Gradient[iDim*nVar*nVertexR+iVar*nVertexR+iVertex];
      }
      
#endif
      
      /*--- Deallocate send buffer ---*/
      delete [] Buffer_Send_Gradient;
      
      /*--- Do the coordinate transformation ---*/
      for (iVertex = 0; iVertex < nVertexR; iVertex++) {
        
        /*--- Find point and its type of transformation ---*/
        iPoint = geometry->vertex[MarkerR][iVertex]->GetNode();
        iPeriodic_Index = geometry->vertex[MarkerR][iVertex]->GetRotation_Type();
        
        /*--- Retrieve the supplied periodic information. ---*/
        angles = config->GetPeriodicRotation(iPeriodic_Index);
        
        /*--- Store angles separately for clarity. ---*/
        theta    = angles[0];   phi    = angles[1];     psi    = angles[2];
        cosTheta = cos(theta);  cosPhi = cos(phi);      cosPsi = cos(psi);
        sinTheta = sin(theta);  sinPhi = sin(phi);      sinPsi = sin(psi);
        
        /*--- Compute the rotation matrix. Note that the implicit
         ordering is rotation about the x-axis, y-axis,
         then z-axis. Note that this is the transpose of the matrix
         used during the preprocessing stage. ---*/
        rotMatrix[0][0] = cosPhi*cosPsi;    rotMatrix[1][0] = sinTheta*sinPhi*cosPsi - cosTheta*sinPsi;     rotMatrix[2][0] = cosTheta*sinPhi*cosPsi + sinTheta*sinPsi;
        rotMatrix[0][1] = cosPhi*sinPsi;    rotMatrix[1][1] = sinTheta*sinPhi*sinPsi + cosTheta*cosPsi;     rotMatrix[2][1] = cosTheta*sinPhi*sinPsi - sinTheta*cosPsi;
        rotMatrix[0][2] = -sinPhi;          rotMatrix[1][2] = sinTheta*cosPhi;                              rotMatrix[2][2] = cosTheta*cosPhi;
        
        /*--- Copy conserved variables before performing transformation. ---*/
        for (iVar = 0; iVar < nVar; iVar++)
          for (iDim = 0; iDim < nDim; iDim++)
            Gradient[iVar][iDim] = Buffer_Receive_Gradient[iDim*nVar*nVertexR+iVar*nVertexR+iVertex];
        
        /*--- Need to rotate the gradients for all conserved variables. ---*/
        for (iVar = 0; iVar < nVar; iVar++) {
          if (nDim == 2) {
            Gradient[iVar][0] = rotMatrix[0][0]*Buffer_Receive_Gradient[0*nVar*nVertexR+iVar*nVertexR+iVertex] + rotMatrix[0][1]*Buffer_Receive_Gradient[1*nVar*nVertexR+iVar*nVertexR+iVertex];
            Gradient[iVar][1] = rotMatrix[1][0]*Buffer_Receive_Gradient[0*nVar*nVertexR+iVar*nVertexR+iVertex] + rotMatrix[1][1]*Buffer_Receive_Gradient[1*nVar*nVertexR+iVar*nVertexR+iVertex];
          }
          else {
            Gradient[iVar][0] = rotMatrix[0][0]*Buffer_Receive_Gradient[0*nVar*nVertexR+iVar*nVertexR+iVertex] + rotMatrix[0][1]*Buffer_Receive_Gradient[1*nVar*nVertexR+iVar*nVertexR+iVertex] + rotMatrix[0][2]*Buffer_Receive_Gradient[2*nVar*nVertexR+iVar*nVertexR+iVertex];
            Gradient[iVar][1] = rotMatrix[1][0]*Buffer_Receive_Gradient[0*nVar*nVertexR+iVar*nVertexR+iVertex] + rotMatrix[1][1]*Buffer_Receive_Gradient[1*nVar*nVertexR+iVar*nVertexR+iVertex] + rotMatrix[1][2]*Buffer_Receive_Gradient[2*nVar*nVertexR+iVar*nVertexR+iVertex];
            Gradient[iVar][2] = rotMatrix[2][0]*Buffer_Receive_Gradient[0*nVar*nVertexR+iVar*nVertexR+iVertex] + rotMatrix[2][1]*Buffer_Receive_Gradient[1*nVar*nVertexR+iVar*nVertexR+iVertex] + rotMatrix[2][2]*Buffer_Receive_Gradient[2*nVar*nVertexR+iVar*nVertexR+iVertex];
          }
        }
        
        /*--- Store the received information ---*/
        for (iVar = 0; iVar < nVar; iVar++)
          for (iDim = 0; iDim < nDim; iDim++)
            node[iPoint]->SetGradient(iVar, iDim, Gradient[iVar][iDim]);
        
      }
      
      /*--- Deallocate receive buffer ---*/
      delete [] Buffer_Receive_Gradient;
      
    }
    
  }
  
  for (iVar = 0; iVar < nVar; iVar++)
    delete [] Gradient[iVar];
  delete [] Gradient;
  
}

void CIncEulerSolver::Set_MPI_Solution_Limiter(CGeometry *geometry, CConfig *config) {
  unsigned short iVar, iMarker, iPeriodic_Index, MarkerS, MarkerR;
  unsigned long iVertex, iPoint, nVertexS, nVertexR, nBufferS_Vector, nBufferR_Vector;
  su2double rotMatrix[3][3], *angles, theta, cosTheta, sinTheta, phi, cosPhi, sinPhi, psi, cosPsi, sinPsi,
  *Buffer_Receive_Limit = NULL, *Buffer_Send_Limit = NULL;
  
  su2double *Limiter = new su2double [nVar];
  
#ifdef HAVE_MPI
  int send_to, receive_from;
  SU2_MPI::Status status;
#endif
  
  for (iMarker = 0; iMarker < nMarker; iMarker++) {
    
    if ((config->GetMarker_All_KindBC(iMarker) == SEND_RECEIVE) &&
        (config->GetMarker_All_SendRecv(iMarker) > 0)) {
      
      MarkerS = iMarker;  MarkerR = iMarker+1;
      
#ifdef HAVE_MPI
      send_to = config->GetMarker_All_SendRecv(MarkerS)-1;
      receive_from = abs(config->GetMarker_All_SendRecv(MarkerR))-1;
#endif
      
      nVertexS = geometry->nVertex[MarkerS];  nVertexR = geometry->nVertex[MarkerR];
      nBufferS_Vector = nVertexS*nVar;        nBufferR_Vector = nVertexR*nVar;
      
      /*--- Allocate Receive and send buffers  ---*/
      Buffer_Receive_Limit = new su2double [nBufferR_Vector];
      Buffer_Send_Limit = new su2double[nBufferS_Vector];
      
      /*--- Copy the solution old that should be sended ---*/
      for (iVertex = 0; iVertex < nVertexS; iVertex++) {
        iPoint = geometry->vertex[MarkerS][iVertex]->GetNode();
        for (iVar = 0; iVar < nVar; iVar++)
          Buffer_Send_Limit[iVar*nVertexS+iVertex] = node[iPoint]->GetLimiter(iVar);
      }
      
#ifdef HAVE_MPI
      
      /*--- Send/Receive information using Sendrecv ---*/
      SU2_MPI::Sendrecv(Buffer_Send_Limit, nBufferS_Vector, MPI_DOUBLE, send_to, 0,
                        Buffer_Receive_Limit, nBufferR_Vector, MPI_DOUBLE, receive_from, 0, MPI_COMM_WORLD, &status);
      
#else
      
      /*--- Receive information without MPI ---*/
      for (iVertex = 0; iVertex < nVertexR; iVertex++) {
        for (iVar = 0; iVar < nVar; iVar++)
          Buffer_Receive_Limit[iVar*nVertexR+iVertex] = Buffer_Send_Limit[iVar*nVertexR+iVertex];
      }
      
#endif
      
      /*--- Deallocate send buffer ---*/
      delete [] Buffer_Send_Limit;
      
      /*--- Do the coordinate transformation ---*/
      for (iVertex = 0; iVertex < nVertexR; iVertex++) {
        
        /*--- Find point and its type of transformation ---*/
        iPoint = geometry->vertex[MarkerR][iVertex]->GetNode();
        iPeriodic_Index = geometry->vertex[MarkerR][iVertex]->GetRotation_Type();
        
        /*--- Retrieve the supplied periodic information. ---*/
        angles = config->GetPeriodicRotation(iPeriodic_Index);
        
        /*--- Store angles separately for clarity. ---*/
        theta    = angles[0];   phi    = angles[1];     psi    = angles[2];
        cosTheta = cos(theta);  cosPhi = cos(phi);      cosPsi = cos(psi);
        sinTheta = sin(theta);  sinPhi = sin(phi);      sinPsi = sin(psi);
        
        /*--- Compute the rotation matrix. Note that the implicit
         ordering is rotation about the x-axis, y-axis,
         then z-axis. Note that this is the transpose of the matrix
         used during the preprocessing stage. ---*/
        rotMatrix[0][0] = cosPhi*cosPsi;    rotMatrix[1][0] = sinTheta*sinPhi*cosPsi - cosTheta*sinPsi;     rotMatrix[2][0] = cosTheta*sinPhi*cosPsi + sinTheta*sinPsi;
        rotMatrix[0][1] = cosPhi*sinPsi;    rotMatrix[1][1] = sinTheta*sinPhi*sinPsi + cosTheta*cosPsi;     rotMatrix[2][1] = cosTheta*sinPhi*sinPsi - sinTheta*cosPsi;
        rotMatrix[0][2] = -sinPhi;          rotMatrix[1][2] = sinTheta*cosPhi;                              rotMatrix[2][2] = cosTheta*cosPhi;
        
        /*--- Copy conserved variables before performing transformation. ---*/
        for (iVar = 0; iVar < nVar; iVar++)
          Limiter[iVar] = Buffer_Receive_Limit[iVar*nVertexR+iVertex];
        
        /*--- Rotate the momentum components. ---*/
        if (nDim == 2) {
          Limiter[1] = rotMatrix[0][0]*Buffer_Receive_Limit[1*nVertexR+iVertex] +
          rotMatrix[0][1]*Buffer_Receive_Limit[2*nVertexR+iVertex];
          Limiter[2] = rotMatrix[1][0]*Buffer_Receive_Limit[1*nVertexR+iVertex] +
          rotMatrix[1][1]*Buffer_Receive_Limit[2*nVertexR+iVertex];
        }
        else {
          Limiter[1] = rotMatrix[0][0]*Buffer_Receive_Limit[1*nVertexR+iVertex] +
          rotMatrix[0][1]*Buffer_Receive_Limit[2*nVertexR+iVertex] +
          rotMatrix[0][2]*Buffer_Receive_Limit[3*nVertexR+iVertex];
          Limiter[2] = rotMatrix[1][0]*Buffer_Receive_Limit[1*nVertexR+iVertex] +
          rotMatrix[1][1]*Buffer_Receive_Limit[2*nVertexR+iVertex] +
          rotMatrix[1][2]*Buffer_Receive_Limit[3*nVertexR+iVertex];
          Limiter[3] = rotMatrix[2][0]*Buffer_Receive_Limit[1*nVertexR+iVertex] +
          rotMatrix[2][1]*Buffer_Receive_Limit[2*nVertexR+iVertex] +
          rotMatrix[2][2]*Buffer_Receive_Limit[3*nVertexR+iVertex];
        }
        
        /*--- Copy transformed conserved variables back into buffer. ---*/
        for (iVar = 0; iVar < nVar; iVar++)
          node[iPoint]->SetLimiter(iVar, Limiter[iVar]);
        
      }
      
      /*--- Deallocate receive buffer ---*/
      delete [] Buffer_Receive_Limit;
      
    }
    
  }
  
  delete [] Limiter;
  
}

void CIncEulerSolver::Set_MPI_Primitive_Gradient(CGeometry *geometry, CConfig *config) {
  unsigned short iVar, iDim, iMarker, iPeriodic_Index, MarkerS, MarkerR;
  unsigned long iVertex, iPoint, nVertexS, nVertexR, nBufferS_Vector, nBufferR_Vector;
  su2double rotMatrix[3][3], *angles, theta, cosTheta, sinTheta, phi, cosPhi, sinPhi, psi, cosPsi, sinPsi,
  *Buffer_Receive_Gradient = NULL, *Buffer_Send_Gradient = NULL;
  
  su2double **Gradient = new su2double* [nPrimVarGrad];
  for (iVar = 0; iVar < nPrimVarGrad; iVar++)
    Gradient[iVar] = new su2double[nDim];
  
#ifdef HAVE_MPI
  int send_to, receive_from;
  SU2_MPI::Status status;
#endif
  
  for (iMarker = 0; iMarker < nMarker; iMarker++) {
    
    if ((config->GetMarker_All_KindBC(iMarker) == SEND_RECEIVE) &&
        (config->GetMarker_All_SendRecv(iMarker) > 0)) {
      
      MarkerS = iMarker;  MarkerR = iMarker+1;
      
#ifdef HAVE_MPI
      send_to = config->GetMarker_All_SendRecv(MarkerS)-1;
      receive_from = abs(config->GetMarker_All_SendRecv(MarkerR))-1;
#endif
      
      nVertexS = geometry->nVertex[MarkerS];  nVertexR = geometry->nVertex[MarkerR];
      nBufferS_Vector = nVertexS*nPrimVarGrad*nDim;        nBufferR_Vector = nVertexR*nPrimVarGrad*nDim;
      
      /*--- Allocate Receive and send buffers  ---*/
      Buffer_Receive_Gradient = new su2double [nBufferR_Vector];
      Buffer_Send_Gradient = new su2double[nBufferS_Vector];
      
      /*--- Copy the solution old that should be sended ---*/
      for (iVertex = 0; iVertex < nVertexS; iVertex++) {
        iPoint = geometry->vertex[MarkerS][iVertex]->GetNode();
        for (iVar = 0; iVar < nPrimVarGrad; iVar++)
          for (iDim = 0; iDim < nDim; iDim++)
            Buffer_Send_Gradient[iDim*nPrimVarGrad*nVertexS+iVar*nVertexS+iVertex] = node[iPoint]->GetGradient_Primitive(iVar, iDim);
      }
      
#ifdef HAVE_MPI
      
      /*--- Send/Receive information using Sendrecv ---*/
      SU2_MPI::Sendrecv(Buffer_Send_Gradient, nBufferS_Vector, MPI_DOUBLE, send_to, 0,
                        Buffer_Receive_Gradient, nBufferR_Vector, MPI_DOUBLE, receive_from, 0, MPI_COMM_WORLD, &status);
      
#else
      
      /*--- Receive information without MPI ---*/
      for (iVertex = 0; iVertex < nVertexR; iVertex++) {
        for (iVar = 0; iVar < nPrimVarGrad; iVar++)
          for (iDim = 0; iDim < nDim; iDim++)
            Buffer_Receive_Gradient[iDim*nPrimVarGrad*nVertexR+iVar*nVertexR+iVertex] = Buffer_Send_Gradient[iDim*nPrimVarGrad*nVertexR+iVar*nVertexR+iVertex];
      }
      
#endif
      
      /*--- Deallocate send buffer ---*/
      delete [] Buffer_Send_Gradient;
      
      /*--- Do the coordinate transformation ---*/
      for (iVertex = 0; iVertex < nVertexR; iVertex++) {
        
        /*--- Find point and its type of transformation ---*/
        iPoint = geometry->vertex[MarkerR][iVertex]->GetNode();
        iPeriodic_Index = geometry->vertex[MarkerR][iVertex]->GetRotation_Type();
        
        /*--- Retrieve the supplied periodic information. ---*/
        angles = config->GetPeriodicRotation(iPeriodic_Index);
        
        /*--- Store angles separately for clarity. ---*/
        theta    = angles[0];   phi    = angles[1];     psi    = angles[2];
        cosTheta = cos(theta);  cosPhi = cos(phi);      cosPsi = cos(psi);
        sinTheta = sin(theta);  sinPhi = sin(phi);      sinPsi = sin(psi);
        
        /*--- Compute the rotation matrix. Note that the implicit
         ordering is rotation about the x-axis, y-axis,
         then z-axis. Note that this is the transpose of the matrix
         used during the preprocessing stage. ---*/
        rotMatrix[0][0] = cosPhi*cosPsi;    rotMatrix[1][0] = sinTheta*sinPhi*cosPsi - cosTheta*sinPsi;     rotMatrix[2][0] = cosTheta*sinPhi*cosPsi + sinTheta*sinPsi;
        rotMatrix[0][1] = cosPhi*sinPsi;    rotMatrix[1][1] = sinTheta*sinPhi*sinPsi + cosTheta*cosPsi;     rotMatrix[2][1] = cosTheta*sinPhi*sinPsi - sinTheta*cosPsi;
        rotMatrix[0][2] = -sinPhi;          rotMatrix[1][2] = sinTheta*cosPhi;                              rotMatrix[2][2] = cosTheta*cosPhi;
        
        /*--- Copy conserved variables before performing transformation. ---*/
        for (iVar = 0; iVar < nPrimVarGrad; iVar++)
          for (iDim = 0; iDim < nDim; iDim++)
            Gradient[iVar][iDim] = Buffer_Receive_Gradient[iDim*nPrimVarGrad*nVertexR+iVar*nVertexR+iVertex];
        
        /*--- Need to rotate the gradients for all conserved variables. ---*/
        for (iVar = 0; iVar < nPrimVarGrad; iVar++) {
          if (nDim == 2) {
            Gradient[iVar][0] = rotMatrix[0][0]*Buffer_Receive_Gradient[0*nPrimVarGrad*nVertexR+iVar*nVertexR+iVertex] + rotMatrix[0][1]*Buffer_Receive_Gradient[1*nPrimVarGrad*nVertexR+iVar*nVertexR+iVertex];
            Gradient[iVar][1] = rotMatrix[1][0]*Buffer_Receive_Gradient[0*nPrimVarGrad*nVertexR+iVar*nVertexR+iVertex] + rotMatrix[1][1]*Buffer_Receive_Gradient[1*nPrimVarGrad*nVertexR+iVar*nVertexR+iVertex];
          }
          else {
            Gradient[iVar][0] = rotMatrix[0][0]*Buffer_Receive_Gradient[0*nPrimVarGrad*nVertexR+iVar*nVertexR+iVertex] + rotMatrix[0][1]*Buffer_Receive_Gradient[1*nPrimVarGrad*nVertexR+iVar*nVertexR+iVertex] + rotMatrix[0][2]*Buffer_Receive_Gradient[2*nPrimVarGrad*nVertexR+iVar*nVertexR+iVertex];
            Gradient[iVar][1] = rotMatrix[1][0]*Buffer_Receive_Gradient[0*nPrimVarGrad*nVertexR+iVar*nVertexR+iVertex] + rotMatrix[1][1]*Buffer_Receive_Gradient[1*nPrimVarGrad*nVertexR+iVar*nVertexR+iVertex] + rotMatrix[1][2]*Buffer_Receive_Gradient[2*nPrimVarGrad*nVertexR+iVar*nVertexR+iVertex];
            Gradient[iVar][2] = rotMatrix[2][0]*Buffer_Receive_Gradient[0*nPrimVarGrad*nVertexR+iVar*nVertexR+iVertex] + rotMatrix[2][1]*Buffer_Receive_Gradient[1*nPrimVarGrad*nVertexR+iVar*nVertexR+iVertex] + rotMatrix[2][2]*Buffer_Receive_Gradient[2*nPrimVarGrad*nVertexR+iVar*nVertexR+iVertex];
          }
        }
        
        /*--- Store the received information ---*/
        for (iVar = 0; iVar < nPrimVarGrad; iVar++)
          for (iDim = 0; iDim < nDim; iDim++)
            node[iPoint]->SetGradient_Primitive(iVar, iDim, Gradient[iVar][iDim]);
        
      }
      
      /*--- Deallocate receive buffer ---*/
      delete [] Buffer_Receive_Gradient;
      
    }
    
  }
  
  for (iVar = 0; iVar < nPrimVarGrad; iVar++)
    delete [] Gradient[iVar];
  delete [] Gradient;
  
}

void CIncEulerSolver::Set_MPI_Primitive_Limiter(CGeometry *geometry, CConfig *config) {
  unsigned short iVar, iMarker, iPeriodic_Index, MarkerS, MarkerR;
  unsigned long iVertex, iPoint, nVertexS, nVertexR, nBufferS_Vector, nBufferR_Vector;
  su2double rotMatrix[3][3], *angles, theta, cosTheta, sinTheta, phi, cosPhi, sinPhi, psi, cosPsi, sinPsi,
  *Buffer_Receive_Limit = NULL, *Buffer_Send_Limit = NULL;
  
  su2double *Limiter = new su2double [nPrimVarGrad];
  
#ifdef HAVE_MPI
  int send_to, receive_from;
  SU2_MPI::Status status;
#endif
  
  for (iMarker = 0; iMarker < nMarker; iMarker++) {
    
    if ((config->GetMarker_All_KindBC(iMarker) == SEND_RECEIVE) &&
        (config->GetMarker_All_SendRecv(iMarker) > 0)) {
      
      MarkerS = iMarker;  MarkerR = iMarker+1;
      
#ifdef HAVE_MPI
      send_to = config->GetMarker_All_SendRecv(MarkerS)-1;
      receive_from = abs(config->GetMarker_All_SendRecv(MarkerR))-1;
#endif
      
      nVertexS = geometry->nVertex[MarkerS];  nVertexR = geometry->nVertex[MarkerR];
      nBufferS_Vector = nVertexS*nPrimVarGrad;        nBufferR_Vector = nVertexR*nPrimVarGrad;
      
      /*--- Allocate Receive and send buffers  ---*/
      Buffer_Receive_Limit = new su2double [nBufferR_Vector];
      Buffer_Send_Limit = new su2double[nBufferS_Vector];
      
      /*--- Copy the solution old that should be sended ---*/
      for (iVertex = 0; iVertex < nVertexS; iVertex++) {
        iPoint = geometry->vertex[MarkerS][iVertex]->GetNode();
        for (iVar = 0; iVar < nPrimVarGrad; iVar++)
          Buffer_Send_Limit[iVar*nVertexS+iVertex] = node[iPoint]->GetLimiter_Primitive(iVar);
      }
      
#ifdef HAVE_MPI
      
      /*--- Send/Receive information using Sendrecv ---*/
      SU2_MPI::Sendrecv(Buffer_Send_Limit, nBufferS_Vector, MPI_DOUBLE, send_to, 0,
                        Buffer_Receive_Limit, nBufferR_Vector, MPI_DOUBLE, receive_from, 0, MPI_COMM_WORLD, &status);
      
#else
      
      /*--- Receive information without MPI ---*/
      for (iVertex = 0; iVertex < nVertexR; iVertex++) {
        for (iVar = 0; iVar < nPrimVarGrad; iVar++)
          Buffer_Receive_Limit[iVar*nVertexR+iVertex] = Buffer_Send_Limit[iVar*nVertexR+iVertex];
      }
      
#endif
      
      /*--- Deallocate send buffer ---*/
      delete [] Buffer_Send_Limit;
      
      /*--- Do the coordinate transformation ---*/
      for (iVertex = 0; iVertex < nVertexR; iVertex++) {
        
        /*--- Find point and its type of transformation ---*/
        iPoint = geometry->vertex[MarkerR][iVertex]->GetNode();
        iPeriodic_Index = geometry->vertex[MarkerR][iVertex]->GetRotation_Type();
        
        /*--- Retrieve the supplied periodic information. ---*/
        angles = config->GetPeriodicRotation(iPeriodic_Index);
        
        /*--- Store angles separately for clarity. ---*/
        theta    = angles[0];   phi    = angles[1];     psi    = angles[2];
        cosTheta = cos(theta);  cosPhi = cos(phi);      cosPsi = cos(psi);
        sinTheta = sin(theta);  sinPhi = sin(phi);      sinPsi = sin(psi);
        
        /*--- Compute the rotation matrix. Note that the implicit
         ordering is rotation about the x-axis, y-axis,
         then z-axis. Note that this is the transpose of the matrix
         used during the preprocessing stage. ---*/
        rotMatrix[0][0] = cosPhi*cosPsi;    rotMatrix[1][0] = sinTheta*sinPhi*cosPsi - cosTheta*sinPsi;     rotMatrix[2][0] = cosTheta*sinPhi*cosPsi + sinTheta*sinPsi;
        rotMatrix[0][1] = cosPhi*sinPsi;    rotMatrix[1][1] = sinTheta*sinPhi*sinPsi + cosTheta*cosPsi;     rotMatrix[2][1] = cosTheta*sinPhi*sinPsi - sinTheta*cosPsi;
        rotMatrix[0][2] = -sinPhi;          rotMatrix[1][2] = sinTheta*cosPhi;                              rotMatrix[2][2] = cosTheta*cosPhi;
        
        /*--- Copy conserved variables before performing transformation. ---*/
        for (iVar = 0; iVar < nPrimVarGrad; iVar++)
          Limiter[iVar] = Buffer_Receive_Limit[iVar*nVertexR+iVertex];
        
        /*--- Rotate the momentum components. ---*/
        if (nDim == 2) {
          Limiter[1] = rotMatrix[0][0]*Buffer_Receive_Limit[1*nVertexR+iVertex] +
          rotMatrix[0][1]*Buffer_Receive_Limit[2*nVertexR+iVertex];
          Limiter[2] = rotMatrix[1][0]*Buffer_Receive_Limit[1*nVertexR+iVertex] +
          rotMatrix[1][1]*Buffer_Receive_Limit[2*nVertexR+iVertex];
        }
        else {
          Limiter[1] = rotMatrix[0][0]*Buffer_Receive_Limit[1*nVertexR+iVertex] +
          rotMatrix[0][1]*Buffer_Receive_Limit[2*nVertexR+iVertex] +
          rotMatrix[0][2]*Buffer_Receive_Limit[3*nVertexR+iVertex];
          Limiter[2] = rotMatrix[1][0]*Buffer_Receive_Limit[1*nVertexR+iVertex] +
          rotMatrix[1][1]*Buffer_Receive_Limit[2*nVertexR+iVertex] +
          rotMatrix[1][2]*Buffer_Receive_Limit[3*nVertexR+iVertex];
          Limiter[3] = rotMatrix[2][0]*Buffer_Receive_Limit[1*nVertexR+iVertex] +
          rotMatrix[2][1]*Buffer_Receive_Limit[2*nVertexR+iVertex] +
          rotMatrix[2][2]*Buffer_Receive_Limit[3*nVertexR+iVertex];
        }
        
        /*--- Copy transformed conserved variables back into buffer. ---*/
        for (iVar = 0; iVar < nPrimVarGrad; iVar++)
          node[iPoint]->SetLimiter_Primitive(iVar, Limiter[iVar]);
        
      }
      
      /*--- Deallocate receive buffer ---*/
      delete [] Buffer_Receive_Limit;
      
    }
    
  }
  
  delete [] Limiter;
  
}

void CIncEulerSolver::SetNondimensionalization(CConfig *config, unsigned short iMesh) {
  
  su2double Temperature_FreeStream = 0.0,  ModVel_FreeStream = 0.0,Energy_FreeStream = 0.0,
  ModVel_FreeStreamND = 0.0, Omega_FreeStream = 0.0, Omega_FreeStreamND = 0.0, Viscosity_FreeStream = 0.0,
  Density_FreeStream = 0.0, Pressure_FreeStream = 0.0, Pressure_Thermodynamic = 0.0, Tke_FreeStream = 0.0,
  Length_Ref = 0.0, Density_Ref = 0.0, Pressure_Ref = 0.0, Temperature_Ref = 0.0, Velocity_Ref = 0.0, Time_Ref = 0.0,
  Gas_Constant_Ref = 0.0, Omega_Ref = 0.0, Force_Ref = 0.0, Viscosity_Ref = 0.0, Conductivity_Ref = 0.0, Heat_Flux_Ref = 0.0, Energy_Ref= 0.0, Pressure_FreeStreamND = 0.0, Pressure_ThermodynamicND = 0.0, Density_FreeStreamND = 0.0,
  Temperature_FreeStreamND = 0.0, Gas_ConstantND = 0.0, Specific_Heat_CpND = 0.0, Specific_Heat_CvND = 0.0, Thermal_Expansion_CoeffND = 0.0,
  Velocity_FreeStreamND[3] = {0.0, 0.0, 0.0}, Viscosity_FreeStreamND = 0.0,
  Tke_FreeStreamND = 0.0, Energy_FreeStreamND = 0.0,
  Total_UnstTimeND = 0.0, Delta_UnstTimeND = 0.0;
  
  unsigned short iDim, iVar;
  
  /*--- Local variables ---*/
  
  su2double Mach     = config->GetMach();
  su2double Reynolds = config->GetReynolds();
  
  bool unsteady      = (config->GetUnsteady_Simulation() != NO);
  bool viscous       = config->GetViscous();
  bool grid_movement = config->GetGrid_Movement();
  bool turbulent     = ((config->GetKind_Solver() == RANS) ||
                        (config->GetKind_Solver() == DISC_ADJ_RANS));
  bool tkeNeeded     = ((turbulent) && (config->GetKind_Turb_Model() == SST));
  bool energy        = config->GetEnergy_Equation();
  bool boussinesq    = (config->GetKind_DensityModel() == BOUSSINESQ);

  /*--- Compute dimensional free-stream values. ---*/

  Density_FreeStream     = config->GetInc_Density_Init();     config->SetDensity_FreeStream(Density_FreeStream);
  Temperature_FreeStream = config->GetInc_Temperature_Init(); config->SetTemperature_FreeStream(Temperature_FreeStream);
  Pressure_FreeStream    = 0.0; config->SetPressure_FreeStream(Pressure_FreeStream);

  ModVel_FreeStream   = 0.0;
  for (iDim = 0; iDim < nDim; iDim++) {
    ModVel_FreeStream += config->GetInc_Velocity_Init()[iDim]*config->GetInc_Velocity_Init()[iDim];
    config->SetVelocity_FreeStream(config->GetInc_Velocity_Init()[iDim],iDim);
  }
  ModVel_FreeStream = sqrt(ModVel_FreeStream); config->SetModVel_FreeStream(ModVel_FreeStream);

  /*--- Depending on the density model chosen, select a fluid model. ---*/

  switch (config->GetKind_FluidModel()) {

    case CONSTANT_DENSITY:

      FluidModel = new CConstantDensity(Density_FreeStream, config->GetSpecific_Heat_Cp());
      FluidModel->SetTDState_T(Temperature_FreeStream);
      break;

    case INC_IDEAL_GAS:

      config->SetGas_Constant(UNIVERSAL_GAS_CONSTANT/(config->GetMolecular_Weight()/1000.0));
      Pressure_Thermodynamic = Density_FreeStream*Temperature_FreeStream*config->GetGas_Constant();
      FluidModel = new CIncIdealGas(config->GetSpecific_Heat_Cp(), config->GetGas_Constant(), Pressure_Thermodynamic);
      FluidModel->SetTDState_T(Temperature_FreeStream);
      Pressure_Thermodynamic = FluidModel->GetPressure();
      config->SetPressure_Thermodynamic(Pressure_Thermodynamic);
      break;
      
    case INC_IDEAL_GAS_POLY:
      
      config->SetGas_Constant(UNIVERSAL_GAS_CONSTANT/(config->GetMolecular_Weight()/1000.0));
      Pressure_Thermodynamic = Density_FreeStream*Temperature_FreeStream*config->GetGas_Constant();
      FluidModel = new CIncIdealGasPolynomial(config->GetGas_Constant(), Pressure_Thermodynamic);
      if (viscous) {
        /*--- Variable Cp model via polynomial. ---*/
        for (iVar = 0; iVar < config->GetnPolyCoeffs(); iVar++)
          config->SetCp_PolyCoeffND(config->GetCp_PolyCoeff(iVar), iVar);
        FluidModel->SetCpModel(config);
      }
      FluidModel->SetTDState_T(Temperature_FreeStream);
      Pressure_Thermodynamic = FluidModel->GetPressure();
      config->SetPressure_Thermodynamic(Pressure_Thermodynamic);
      break;

    default:

      SU2_MPI::Error("Fluid model not implemented for incompressible solver.", CURRENT_FUNCTION);
      break;
  }

  if (viscous) {

    /*--- The dimensional viscosity is needed to determine the free-stream conditions.
      To accomplish this, simply set the non-dimensional coefficients to the
      dimensional ones. This will be overruled later.---*/

    config->SetMu_RefND(config->GetMu_Ref());
    config->SetMu_Temperature_RefND(config->GetMu_Temperature_Ref());
    config->SetMu_SND(config->GetMu_S());
    config->SetMu_ConstantND(config->GetMu_Constant());
    
    for (iVar = 0; iVar < config->GetnPolyCoeffs(); iVar++)
      config->SetMu_PolyCoeffND(config->GetMu_PolyCoeff(iVar), iVar);

    /*--- Use the fluid model to compute the dimensional viscosity/conductivity. ---*/

    FluidModel->SetLaminarViscosityModel(config);
    Viscosity_FreeStream = FluidModel->GetLaminarViscosity();
    config->SetViscosity_FreeStream(Viscosity_FreeStream);

    Reynolds = Density_FreeStream*ModVel_FreeStream/Viscosity_FreeStream; config->SetReynolds(Reynolds);

    /*--- Turbulence kinetic energy ---*/

    Tke_FreeStream  = 3.0/2.0*(ModVel_FreeStream*ModVel_FreeStream*config->GetTurbulenceIntensity_FreeStream()*config->GetTurbulenceIntensity_FreeStream());

  }

  /*--- The non-dim. scheme for incompressible flows uses the following ref. values:
     Reference length      = 1 m (fixed by default, grid in meters)
     Reference density     = liquid density or freestream (input)
     Reference velocity    = liquid velocity or freestream (input)
     Reference temperature = liquid temperature or freestream (input)
     Reference pressure    = Reference density * Reference velocity * Reference velocity
     Reference viscosity   = Reference Density * Reference velocity * Reference length
     This is the same non-dim. scheme as in the compressible solver.
     Note that the Re and Re Length are not used as part of initialization. ---*/

  if (config->GetRef_Inc_NonDim() == DIMENSIONAL) {
    Density_Ref     = 1.0;
    Velocity_Ref    = 1.0;
    Temperature_Ref = 1.0;
    Pressure_Ref    = 1.0;
  }
  else if (config->GetRef_Inc_NonDim() == INITIAL_VALUES) {
    Density_Ref     = Density_FreeStream;
    Velocity_Ref    = ModVel_FreeStream;
    Temperature_Ref = Temperature_FreeStream;
    Pressure_Ref    = Density_Ref*Velocity_Ref*Velocity_Ref;
  } 
  else if (config->GetRef_Inc_NonDim() == REFERENCE_VALUES) {
    Density_Ref     = config->GetInc_Density_Ref();
    Velocity_Ref    = config->GetInc_Velocity_Ref();
    Temperature_Ref = config->GetInc_Temperature_Ref();
    Pressure_Ref    = Density_Ref*Velocity_Ref*Velocity_Ref;
  }
  config->SetDensity_Ref(Density_Ref);
  config->SetVelocity_Ref(Velocity_Ref);
  config->SetTemperature_Ref(Temperature_Ref);
  config->SetPressure_Ref(Pressure_Ref);

  /*--- More derived reference values ---*/
  
  Length_Ref       = 1.0;                                                config->SetLength_Ref(Length_Ref);
  Time_Ref         = Length_Ref/Velocity_Ref;                            config->SetTime_Ref(Time_Ref);
  Omega_Ref        = Velocity_Ref/Length_Ref;                            config->SetOmega_Ref(Omega_Ref);
  Force_Ref        = Velocity_Ref*Velocity_Ref/Length_Ref;               config->SetForce_Ref(Force_Ref);
  Heat_Flux_Ref    = Density_Ref*Velocity_Ref*Velocity_Ref*Velocity_Ref; config->SetHeat_Flux_Ref(Heat_Flux_Ref);
  Gas_Constant_Ref = Velocity_Ref*Velocity_Ref/Temperature_Ref;          config->SetGas_Constant_Ref(Gas_Constant_Ref);
  Viscosity_Ref    = Density_Ref*Velocity_Ref*Length_Ref;                config->SetViscosity_Ref(Viscosity_Ref);
  Conductivity_Ref = Viscosity_Ref*Gas_Constant_Ref;                     config->SetConductivity_Ref(Conductivity_Ref);

  /*--- Get the freestream energy. Only useful if energy equation is active. ---*/

  Energy_FreeStream = FluidModel->GetStaticEnergy() + 0.5*ModVel_FreeStream*ModVel_FreeStream;
  config->SetEnergy_FreeStream(Energy_FreeStream);
  if (tkeNeeded) { Energy_FreeStream += Tke_FreeStream; }; config->SetEnergy_FreeStream(Energy_FreeStream);

  /*--- Compute Mach number ---*/

  if (config->GetKind_FluidModel() == CONSTANT_DENSITY) {
    Mach = ModVel_FreeStream / sqrt(config->GetBulk_Modulus()/Density_FreeStream);
  } else {
    Mach = 0.0;
  }
  config->SetMach(Mach);

  /*--- Divide by reference values, to compute the non-dimensional free-stream values ---*/
  
  Pressure_FreeStreamND = Pressure_FreeStream/config->GetPressure_Ref(); config->SetPressure_FreeStreamND(Pressure_FreeStreamND);
  Pressure_ThermodynamicND = Pressure_Thermodynamic/config->GetPressure_Ref(); config->SetPressure_ThermodynamicND(Pressure_ThermodynamicND);
  Density_FreeStreamND  = Density_FreeStream/config->GetDensity_Ref();   config->SetDensity_FreeStreamND(Density_FreeStreamND);
  
  for (iDim = 0; iDim < nDim; iDim++) {
    Velocity_FreeStreamND[iDim] = config->GetVelocity_FreeStream()[iDim]/Velocity_Ref; config->SetVelocity_FreeStreamND(Velocity_FreeStreamND[iDim], iDim);
  }

  Temperature_FreeStreamND = Temperature_FreeStream/config->GetTemperature_Ref(); config->SetTemperature_FreeStreamND(Temperature_FreeStreamND);
  Gas_ConstantND      = config->GetGas_Constant()/Gas_Constant_Ref;    config->SetGas_ConstantND(Gas_ConstantND);
  Specific_Heat_CpND  = config->GetSpecific_Heat_Cp()/Gas_Constant_Ref; config->SetSpecific_Heat_CpND(Specific_Heat_CpND);
  
  /*--- We assume that Cp = Cv for our incompressible fluids. ---*/
  Specific_Heat_CvND  = config->GetSpecific_Heat_Cp()/Gas_Constant_Ref; config->SetSpecific_Heat_CvND(Specific_Heat_CvND);
  
  Thermal_Expansion_CoeffND = config->GetThermal_Expansion_Coeff()*config->GetTemperature_Ref(); config->SetThermal_Expansion_CoeffND(Thermal_Expansion_CoeffND);

  ModVel_FreeStreamND = 0.0;
  for (iDim = 0; iDim < nDim; iDim++) ModVel_FreeStreamND += Velocity_FreeStreamND[iDim]*Velocity_FreeStreamND[iDim];
  ModVel_FreeStreamND    = sqrt(ModVel_FreeStreamND); config->SetModVel_FreeStreamND(ModVel_FreeStreamND);
  
  Viscosity_FreeStreamND = Viscosity_FreeStream / Viscosity_Ref;   config->SetViscosity_FreeStreamND(Viscosity_FreeStreamND);
  
  Tke_FreeStream  = 3.0/2.0*(ModVel_FreeStream*ModVel_FreeStream*config->GetTurbulenceIntensity_FreeStream()*config->GetTurbulenceIntensity_FreeStream());
  config->SetTke_FreeStream(Tke_FreeStream);
  
  Tke_FreeStreamND  = 3.0/2.0*(ModVel_FreeStreamND*ModVel_FreeStreamND*config->GetTurbulenceIntensity_FreeStream()*config->GetTurbulenceIntensity_FreeStream());
  config->SetTke_FreeStreamND(Tke_FreeStreamND);
  
  Omega_FreeStream = Density_FreeStream*Tke_FreeStream/(Viscosity_FreeStream*config->GetTurb2LamViscRatio_FreeStream());
  config->SetOmega_FreeStream(Omega_FreeStream);
  
  Omega_FreeStreamND = Density_FreeStreamND*Tke_FreeStreamND/(Viscosity_FreeStreamND*config->GetTurb2LamViscRatio_FreeStream());
  config->SetOmega_FreeStreamND(Omega_FreeStreamND);
 
  /*--- Delete the original (dimensional) FluidModel object. No fluid is used for inscompressible cases. ---*/
  
  delete FluidModel;

  switch (config->GetKind_FluidModel()) {
      
    case CONSTANT_DENSITY:
      FluidModel = new CConstantDensity(Density_FreeStreamND, Specific_Heat_CpND);
      FluidModel->SetTDState_T(Temperature_FreeStreamND);
      break;

    case INC_IDEAL_GAS:
      FluidModel = new CIncIdealGas(Specific_Heat_CpND, Gas_ConstantND, Pressure_ThermodynamicND);
      FluidModel->SetTDState_T(Temperature_FreeStreamND);
      break;
      
    case INC_IDEAL_GAS_POLY:
      FluidModel = new CIncIdealGasPolynomial(Gas_ConstantND, Pressure_ThermodynamicND);
      if (viscous) {
        /*--- Variable Cp model via polynomial. ---*/
        config->SetCp_PolyCoeffND(config->GetCp_PolyCoeff(0)/Gas_Constant_Ref, 0);
        for (iVar = 1; iVar < config->GetnPolyCoeffs(); iVar++)
          config->SetCp_PolyCoeffND(config->GetCp_PolyCoeff(iVar)*pow(Temperature_Ref,iVar)/Gas_Constant_Ref, iVar);
        FluidModel->SetCpModel(config);
      }
      FluidModel->SetTDState_T(Temperature_FreeStreamND);
      break;
      
  }
  
  Energy_FreeStreamND = FluidModel->GetStaticEnergy() + 0.5*ModVel_FreeStreamND*ModVel_FreeStreamND;
  
  if (viscous) {
    
    /*--- Constant viscosity model ---*/

    config->SetMu_ConstantND(config->GetMu_Constant()/Viscosity_Ref);
    
    /*--- Sutherland's model ---*/
    
    config->SetMu_RefND(config->GetMu_Ref()/Viscosity_Ref);
    config->SetMu_SND(config->GetMu_S()/config->GetTemperature_Ref());
    config->SetMu_Temperature_RefND(config->GetMu_Temperature_Ref()/config->GetTemperature_Ref());
    
    /*--- Viscosity model via polynomial. ---*/

    config->SetMu_PolyCoeffND(config->GetMu_PolyCoeff(0)/Viscosity_Ref, 0);
    for (iVar = 1; iVar < config->GetnPolyCoeffs(); iVar++)
      config->SetMu_PolyCoeffND(config->GetMu_PolyCoeff(iVar)*pow(Temperature_Ref,iVar)/Viscosity_Ref, iVar);
    
    /*--- Constant thermal conductivity model ---*/

    config->SetKt_ConstantND(config->GetKt_Constant()/Conductivity_Ref);
    
    /*--- Conductivity model via polynomial. ---*/

    config->SetKt_PolyCoeffND(config->GetKt_PolyCoeff(0)/Conductivity_Ref, 0);
    for (iVar = 1; iVar < config->GetnPolyCoeffs(); iVar++)
      config->SetKt_PolyCoeffND(config->GetKt_PolyCoeff(iVar)*pow(Temperature_Ref,iVar)/Conductivity_Ref, iVar);
    
    /*--- Set up the transport property models. ---*/

    FluidModel->SetLaminarViscosityModel(config);
    FluidModel->SetThermalConductivityModel(config);
    
  }

  if (tkeNeeded) { Energy_FreeStreamND += Tke_FreeStreamND; };  config->SetEnergy_FreeStreamND(Energy_FreeStreamND);
  
  Energy_Ref = Energy_FreeStream/Energy_FreeStreamND; config->SetEnergy_Ref(Energy_Ref);
  
  Total_UnstTimeND = config->GetTotal_UnstTime() / Time_Ref;    config->SetTotal_UnstTimeND(Total_UnstTimeND);
  Delta_UnstTimeND = config->GetDelta_UnstTime() / Time_Ref;    config->SetDelta_UnstTimeND(Delta_UnstTimeND);
  
  /*--- Write output to the console if this is the master node and first domain ---*/
  
  if ((rank == MASTER_NODE) && (iMesh == MESH_0)) {
    
    cout.precision(6);

    if (config->GetRef_Inc_NonDim() == DIMENSIONAL) {
      cout << "Incompressible flow: rho_ref, vel_ref, temp_ref, p_ref" << endl;
      cout << "are set to 1.0 in order to perform a dimensional calculation." << endl;
      if (grid_movement) cout << "Force coefficients computed using MACH_MOTION." << endl;
      else cout << "Force coefficients computed using initial values." << endl;
    }
    else if (config->GetRef_Inc_NonDim() == INITIAL_VALUES) {
      cout << "Incompressible flow: rho_ref, vel_ref, and temp_ref" << endl;
      cout << "are based on the initial values, p_ref = rho_ref*vel_ref^2." << endl;
      if (grid_movement) cout << "Force coefficients computed using MACH_MOTION." << endl;
      else cout << "Force coefficients computed using initial values." << endl;
    } 
    else if (config->GetRef_Inc_NonDim() == REFERENCE_VALUES) {
      cout << "Incompressible flow: rho_ref, vel_ref, and temp_ref" << endl;
      cout << "are user-provided reference values, p_ref = rho_ref*vel_ref^2." << endl;
      if (grid_movement) cout << "Force coefficients computed using MACH_MOTION." << endl;
      else cout << "Force coefficients computed using reference values." << endl;
    }
    cout << "The reference area for force coeffs. is " << config->GetRefArea() << " m^2." << endl;
    cout << "The reference length for force coeffs. is " << config->GetRefLength() << " m." << endl;

    cout << "The pressure is decomposed into thermodynamic and dynamic components." << endl;
    cout << "The initial value of the dynamic pressure is 0." << endl;

    cout << "Mach number: "<< config->GetMach();
    if (config->GetKind_FluidModel() == CONSTANT_DENSITY) {
      cout << ", computed using the Bulk modulus." << endl;
    } else {
      cout << ", computed using fluid speed of sound." << endl;
    }

    cout << "For external flows, the initial state is imposed at the far-field." << endl;
    cout << "Angle of attack (deg): "<< config->GetAoA() << ", computed using the initial velocity." << endl;
    cout << "Side slip angle (deg): "<< config->GetAoS() << ", computed using the initial velocity." << endl;

    if (viscous) { 
      cout << "Reynolds number per meter: " << config->GetReynolds() << ", computed using initial values."<< endl;
      cout << "Reynolds number is a byproduct of inputs only (not used internally)." << endl;
    }
    cout << "SI units only. The grid should be dimensional (meters)." << endl;
    
    switch (config->GetKind_DensityModel()) {
      
      case CONSTANT:
        if (energy) cout << "Energy equation is active and decoupled." << endl;
        else cout << "No energy equation." << endl;
        break;

      case BOUSSINESQ:
        if (energy) cout << "Energy equation is active and coupled through Boussinesq approx." << endl;
        break;

      case VARIABLE:
        if (energy) cout << "Energy equation is active and coupled for variable density." << endl;
        break;

    }
    
    stringstream NonDimTableOut, ModelTableOut;
    stringstream Unit;  
    
    cout << endl;
    PrintingToolbox::CTablePrinter ModelTable(&ModelTableOut);
    ModelTableOut <<"-- Models:"<< endl;

    ModelTable.AddColumn("Viscosity Model", 25);
    ModelTable.AddColumn("Conductivity Model", 26);
    ModelTable.AddColumn("Fluid Model", 25);
    ModelTable.SetAlign(PrintingToolbox::CTablePrinter::RIGHT);
    ModelTable.PrintHeader();
    
    PrintingToolbox::CTablePrinter NonDimTable(&NonDimTableOut);    
    NonDimTable.AddColumn("Name", 22);
    NonDimTable.AddColumn("Dim. value", 14);
    NonDimTable.AddColumn("Ref. value", 14);
    NonDimTable.AddColumn("Unit", 10);
    NonDimTable.AddColumn("Non-dim. value", 14);
    NonDimTable.SetAlign(PrintingToolbox::CTablePrinter::RIGHT);
    
    NonDimTableOut <<"-- Fluid properties:"<< endl;
    
    NonDimTable.PrintHeader();
    
    if (viscous){
      
      switch(config->GetKind_ViscosityModel()){
      case CONSTANT_VISCOSITY:
        ModelTable << "CONSTANT_VISCOSITY";
        if      (config->GetSystemMeasurements() == SI) Unit << "N.s/m^2";
        else if (config->GetSystemMeasurements() == US) Unit << "lbf.s/ft^2";
        NonDimTable << "Viscosity" << config->GetMu_Constant() << config->GetMu_Constant()/config->GetMu_ConstantND() << Unit.str() << config->GetMu_ConstantND();
        Unit.str("");
        NonDimTable.PrintFooter();
        break;

      case SUTHERLAND:
        ModelTable << "SUTHERLAND";        
        if      (config->GetSystemMeasurements() == SI) Unit << "N.s/m^2";
        else if (config->GetSystemMeasurements() == US) Unit << "lbf.s/ft^2";
        NonDimTable << "Ref. Viscosity" <<  config->GetMu_Ref() <<  config->GetViscosity_Ref() << Unit.str() << config->GetMu_RefND();
        Unit.str("");
        if      (config->GetSystemMeasurements() == SI) Unit << "K";
        else if (config->GetSystemMeasurements() == US) Unit << "R";
        NonDimTable << "Sutherland Temp." << config->GetMu_Temperature_Ref() <<  config->GetTemperature_Ref() << Unit.str() << config->GetMu_Temperature_RefND();
        Unit.str("");
        if      (config->GetSystemMeasurements() == SI) Unit << "K";
        else if (config->GetSystemMeasurements() == US) Unit << "R";
        NonDimTable << "Sutherland Const." << config->GetMu_S() << config->GetTemperature_Ref() << Unit.str() << config->GetMu_SND();
        Unit.str("");
        NonDimTable.PrintFooter();
        break;
        
      case POLYNOMIAL_VISCOSITY:
        ModelTable << "POLYNOMIAL_VISCOSITY";
        for (iVar = 0; iVar < config->GetnPolyCoeffs(); iVar++) {
          stringstream ss;
          ss << iVar;
          if (config->GetMu_PolyCoeff(iVar) != 0.0)
            NonDimTable << "Mu(T) Poly. Coeff. " + ss.str()  << config->GetMu_PolyCoeff(iVar) << config->GetMu_PolyCoeff(iVar)/config->GetMu_PolyCoeffND(iVar) << "-" << config->GetMu_PolyCoeffND(iVar);
        }
        Unit.str("");
        NonDimTable.PrintFooter();        
        break;
      }

      switch(config->GetKind_ConductivityModel()){
      case CONSTANT_PRANDTL:
        ModelTable << "CONSTANT_PRANDTL";
        NonDimTable << "Prandtl (Lam.)"  << "-" << "-" << "-" << config->GetPrandtl_Lam();         
        Unit.str("");
        NonDimTable << "Prandtl (Turb.)" << "-" << "-" << "-" << config->GetPrandtl_Turb();         
        Unit.str("");
        NonDimTable.PrintFooter();
        break;
        
      case CONSTANT_CONDUCTIVITY:
        ModelTable << "CONSTANT_CONDUCTIVITY";
        Unit << "W/m^2.K";
        NonDimTable << "Molecular Cond." << config->GetKt_Constant() << config->GetKt_Constant()/config->GetKt_ConstantND() << Unit.str() << config->GetKt_ConstantND();         
        Unit.str("");
        NonDimTable.PrintFooter();
        break;
        
      case POLYNOMIAL_CONDUCTIVITY:
        ModelTable << "POLYNOMIAL_CONDUCTIVITY";
        for (iVar = 0; iVar < config->GetnPolyCoeffs(); iVar++) {
          stringstream ss;
          ss << iVar;
          if (config->GetKt_PolyCoeff(iVar) != 0.0)
            NonDimTable << "Kt(T) Poly. Coeff. " + ss.str()  << config->GetKt_PolyCoeff(iVar) << config->GetKt_PolyCoeff(iVar)/config->GetKt_PolyCoeffND(iVar) << "-" << config->GetKt_PolyCoeffND(iVar);
        }
        Unit.str("");
        NonDimTable.PrintFooter();  
        break;
      }
    }
    
    switch (config->GetKind_FluidModel()){
    case CONSTANT_DENSITY:
      ModelTable << "CONSTANT_DENSITY";
      if (energy){
        Unit << "N.m/kg.K";
        NonDimTable << "Spec. Heat (Cp)" << config->GetSpecific_Heat_Cp() << config->GetSpecific_Heat_Cp()/config->GetSpecific_Heat_CpND() << Unit.str() << config->GetSpecific_Heat_CpND();         
        Unit.str("");
      }
      if (boussinesq){
        Unit << "K^-1";
        NonDimTable << "Thermal Exp." << config->GetThermal_Expansion_Coeff() << config->GetThermal_Expansion_Coeff()/config->GetThermal_Expansion_CoeffND() << Unit.str() <<  config->GetThermal_Expansion_CoeffND();         
        Unit.str("");
      }
      Unit << "Pa";
      NonDimTable << "Bulk Modulus" << config->GetBulk_Modulus() << 1.0 << Unit.str() <<  config->GetBulk_Modulus();         
      Unit.str("");
      NonDimTable.PrintFooter();
      break;
      
    case INC_IDEAL_GAS:
      ModelTable << "INC_IDEAL_GAS";      
      Unit << "N.m/kg.K";
      NonDimTable << "Spec. Heat (Cp)" << config->GetSpecific_Heat_Cp() << config->GetSpecific_Heat_Cp()/config->GetSpecific_Heat_CpND() << Unit.str() << config->GetSpecific_Heat_CpND();         
      Unit.str("");
      Unit << "g/mol";
      NonDimTable << "Molecular weight" << config->GetMolecular_Weight()<< 1.0 << Unit.str() << config->GetMolecular_Weight();         
      Unit.str("");
      Unit << "N.m/kg.K";
      NonDimTable << "Gas Constant" << config->GetGas_Constant() << config->GetGas_Constant_Ref() << Unit.str() << config->GetGas_ConstantND();         
      Unit.str("");
      Unit << "Pa";
      NonDimTable << "Therm. Pressure" << config->GetPressure_Thermodynamic() << config->GetPressure_Ref() << Unit.str() << config->GetPressure_ThermodynamicND();         
      Unit.str("");
      NonDimTable.PrintFooter();
      break;
      
    case INC_IDEAL_GAS_POLY:
      ModelTable << "INC_IDEAL_GAS_POLY";             
      Unit.str("");
      Unit << "g/mol";
      NonDimTable << "Molecular weight" << config->GetMolecular_Weight()<< 1.0 << Unit.str() << config->GetMolecular_Weight();         
      Unit.str("");
      Unit << "N.m/kg.K";
      NonDimTable << "Gas Constant" << config->GetGas_Constant() << config->GetGas_Constant_Ref() << Unit.str() << config->GetGas_ConstantND();         
      Unit.str("");
      Unit << "Pa";
      NonDimTable << "Therm. Pressure" << config->GetPressure_Thermodynamic() << config->GetPressure_Ref() << Unit.str() << config->GetPressure_ThermodynamicND();         
      Unit.str("");
      for (iVar = 0; iVar < config->GetnPolyCoeffs(); iVar++) {
        stringstream ss;
        ss << iVar;
        if (config->GetCp_PolyCoeff(iVar) != 0.0)
          NonDimTable << "Cp(T) Poly. Coeff. " + ss.str()  << config->GetCp_PolyCoeff(iVar) << config->GetCp_PolyCoeff(iVar)/config->GetCp_PolyCoeffND(iVar) << "-" << config->GetCp_PolyCoeffND(iVar);
      }
      Unit.str("");
      NonDimTable.PrintFooter();
      break;
      
    }

    
    NonDimTableOut <<"-- Initial and free-stream conditions:"<< endl;
    NonDimTable.PrintHeader();

    if      (config->GetSystemMeasurements() == SI) Unit << "Pa";
    else if (config->GetSystemMeasurements() == US) Unit << "psf";
    NonDimTable << "Dynamic Pressure" << config->GetPressure_FreeStream() << config->GetPressure_Ref() << Unit.str() << config->GetPressure_FreeStreamND();
    Unit.str("");
    if      (config->GetSystemMeasurements() == SI) Unit << "Pa";
    else if (config->GetSystemMeasurements() == US) Unit << "psf";
    NonDimTable << "Total Pressure" << config->GetPressure_FreeStream() + 0.5*config->GetDensity_FreeStream()*config->GetModVel_FreeStream()*config->GetModVel_FreeStream() 
                << config->GetPressure_Ref() << Unit.str() << config->GetPressure_FreeStreamND() + 0.5*config->GetDensity_FreeStreamND()*config->GetModVel_FreeStreamND()*config->GetModVel_FreeStreamND();
    Unit.str("");
    if      (config->GetSystemMeasurements() == SI) Unit << "kg/m^3";
    else if (config->GetSystemMeasurements() == US) Unit << "slug/ft^3";
    NonDimTable << "Density" << config->GetDensity_FreeStream() << config->GetDensity_Ref() << Unit.str() << config->GetDensity_FreeStreamND();
    Unit.str("");
    if (energy){
      if      (config->GetSystemMeasurements() == SI) Unit << "K";
      else if (config->GetSystemMeasurements() == US) Unit << "R";
      NonDimTable << "Temperature" << config->GetTemperature_FreeStream() << config->GetTemperature_Ref() << Unit.str() << config->GetTemperature_FreeStreamND();
      Unit.str("");
    }
    if      (config->GetSystemMeasurements() == SI) Unit << "m/s";
    else if (config->GetSystemMeasurements() == US) Unit << "ft/s";
    NonDimTable << "Velocity-X" << config->GetVelocity_FreeStream()[0] << config->GetVelocity_Ref() << Unit.str() << config->GetVelocity_FreeStreamND()[0];
    NonDimTable << "Velocity-Y" << config->GetVelocity_FreeStream()[1] << config->GetVelocity_Ref() << Unit.str() << config->GetVelocity_FreeStreamND()[1];
    if (nDim == 3){
      NonDimTable << "Velocity-Z" << config->GetVelocity_FreeStream()[2] << config->GetVelocity_Ref() << Unit.str() << config->GetVelocity_FreeStreamND()[2];
    }
    NonDimTable << "Velocity Magnitude" << config->GetModVel_FreeStream() << config->GetVelocity_Ref() << Unit.str() << config->GetModVel_FreeStreamND();
    Unit.str("");

    if (viscous){
      NonDimTable.PrintFooter();
      if      (config->GetSystemMeasurements() == SI) Unit << "N.s/m^2";
      else if (config->GetSystemMeasurements() == US) Unit << "lbf.s/ft^2";
      NonDimTable << "Viscosity" << config->GetViscosity_FreeStream() << config->GetViscosity_Ref() << Unit.str() << config->GetViscosity_FreeStreamND();
      Unit.str("");
      if      (config->GetSystemMeasurements() == SI) Unit << "W/m^2.K";
      else if (config->GetSystemMeasurements() == US) Unit << "lbf/ft.s.R";
      NonDimTable << "Conductivity" << "-" << config->GetConductivity_Ref() << Unit.str() << "-";
      Unit.str("");
      if (turbulent){
        if      (config->GetSystemMeasurements() == SI) Unit << "m^2/s^2";
        else if (config->GetSystemMeasurements() == US) Unit << "ft^2/s^2";
        NonDimTable << "Turb. Kin. Energy" << config->GetTke_FreeStream() << config->GetTke_FreeStream()/config->GetTke_FreeStreamND() << Unit.str() << config->GetTke_FreeStreamND();
        Unit.str("");
        if      (config->GetSystemMeasurements() == SI) Unit << "1/s";
        else if (config->GetSystemMeasurements() == US) Unit << "1/s";
        NonDimTable << "Spec. Dissipation" << config->GetOmega_FreeStream() << config->GetOmega_FreeStream()/config->GetOmega_FreeStreamND() << Unit.str() << config->GetOmega_FreeStreamND();
        Unit.str("");
      }
    }
    
    NonDimTable.PrintFooter();
    NonDimTable << "Mach Number" << "-" << "-" << "-" << config->GetMach();
    if (viscous){
      NonDimTable << "Reynolds Number" << "-" << "-" << "-" << config->GetReynolds();      
    }
    
    NonDimTable.PrintFooter();
    ModelTable.PrintFooter();

    if (unsteady){
      NonDimTable.PrintHeader();
      NonDimTableOut << "-- Unsteady conditions" << endl;
      NonDimTable << "Total Time" << config->GetTotal_UnstTime() << config->GetTime_Ref() << "s" << config->GetTotal_UnstTimeND();
      Unit.str("");
      NonDimTable << "Time Step" << config->GetDelta_UnstTime() << config->GetTime_Ref() << "s" << config->GetDelta_UnstTimeND();
      Unit.str("");
      NonDimTable.PrintFooter();
    }
    

    cout << ModelTableOut.str();
    cout << NonDimTableOut.str();
  }
  
  
  
}

void CIncEulerSolver::SetInitialCondition(CGeometry **geometry, CSolver ***solver_container, CConfig *config, unsigned long ExtIter) {
  
  unsigned long iPoint, Point_Fine;
  unsigned short iMesh, iChildren, iVar;
  su2double Area_Children, Area_Parent, *Solution_Fine, *Solution;
    
  bool restart   = (config->GetRestart() || config->GetRestart_Flow());
  bool rans      = ((config->GetKind_Solver() == RANS) ||
                    (config->GetKind_Solver() == ADJ_RANS) ||
                    (config->GetKind_Solver() == DISC_ADJ_RANS));
  bool dual_time = ((config->GetUnsteady_Simulation() == DT_STEPPING_1ST) ||
                    (config->GetUnsteady_Simulation() == DT_STEPPING_2ND));
  
  if ((ExtIter == 0) && config->GetTaylorGreen()) {

    /* Write a message that the solution is initialized for the Taylor-Green vortex
     test case. */
    if(rank == MASTER_NODE) {
      cout << endl;
      cout << "Warning: Solution is initialized for the Taylor-Green vortex test case!!!" << endl;
      cout << endl << flush;
    }

    /* The initial conditions are set for the Taylor-Green vortex case, which
     is a DNS case that features vortex breakdown into turbulence. These
     particular settings are for the typical Re = 1600 case (M = 0.08) with
     an initial temperature of 300 K. Note that this condition works in both
     2D and 3D. */

    const su2double tgvLength    = 1.0;     // Taylor-Green length scale.
    const su2double tgvVelocity  = 1.0;     // Taylor-Green velocity.
    const su2double tgvDensity   = 1.0;     // Taylor-Green density.
    const su2double tgvViscosity = 0.1;   // Taylor-Green pressure.

    /* Useful coefficient in which Gamma is present. */
    const su2double ovGm1    = 1.0/Gamma_Minus_One;

    for (iMesh = 0; iMesh <= config->GetnMGLevels(); iMesh++) {
      for (iPoint = 0; iPoint < geometry[iMesh]->GetnPoint(); iPoint++) {

        /* Set the pointers to the coordinates and solution of this DOF. */
        const su2double *coor = geometry[iMesh]->node[iPoint]->GetCoord();
        su2double *solDOF     = solver_container[iMesh][FLOW_SOL]->node[iPoint]->GetSolution();

        su2double coorZ = 0.0;
        if (nDim == 3) coorZ = coor[2];

        /* Compute the primitive variables. */
        su2double rho = tgvDensity;
        su2double u   =  tgvVelocity * (sin(coor[0]/tgvLength)*
                                        cos(coor[1]/tgvLength)*
                                        cos(coorZ  /tgvLength));
        su2double v   = -tgvVelocity * (cos(coor[0]/tgvLength)*
                                        sin(coor[1]/tgvLength)*
                                        cos(coorZ  /tgvLength));
        su2double factorA = 1.0;
        su2double factorB = cos(2.0*coor[0]/tgvLength) + cos(2.0*coor[1]/tgvLength);
        su2double p   = (tgvDensity/4.0)*factorA*factorB;

        /* Compute the conservative variables. Note that both 2D and 3D
         cases are treated correctly. */
        solDOF[0]      = p;
        solDOF[1]      = u;
        solDOF[2]      = v;
        solDOF[3]      = 0.0;
        solDOF[nVar-1] = 0.0;
      }
    }
  }
  
  /*--- If restart solution, then interpolate the flow solution to
   all the multigrid levels, this is important with the dual time strategy ---*/
  
  if (restart && (ExtIter == 0)) {
    
    Solution = new su2double[nVar];
    for (iMesh = 1; iMesh <= config->GetnMGLevels(); iMesh++) {
      for (iPoint = 0; iPoint < geometry[iMesh]->GetnPoint(); iPoint++) {
        Area_Parent = geometry[iMesh]->node[iPoint]->GetVolume();
        for (iVar = 0; iVar < nVar; iVar++) Solution[iVar] = 0.0;
        for (iChildren = 0; iChildren < geometry[iMesh]->node[iPoint]->GetnChildren_CV(); iChildren++) {
          Point_Fine = geometry[iMesh]->node[iPoint]->GetChildren_CV(iChildren);
          Area_Children = geometry[iMesh-1]->node[Point_Fine]->GetVolume();
          Solution_Fine = solver_container[iMesh-1][FLOW_SOL]->node[Point_Fine]->GetSolution();
          for (iVar = 0; iVar < nVar; iVar++) {
            Solution[iVar] += Solution_Fine[iVar]*Area_Children/Area_Parent;
          }
        }
        solver_container[iMesh][FLOW_SOL]->node[iPoint]->SetSolution(Solution);
      }
      //solver_container[iMesh][FLOW_SOL]->Set_MPI_Solution(geometry[iMesh], config);
      
      solver_container[iMesh][FLOW_SOL]->InitiateComms(geometry[iMesh], config, SOLUTION);
      solver_container[iMesh][FLOW_SOL]->CompleteComms(geometry[iMesh], config, SOLUTION);
      
    }
    delete [] Solution;
    
    /*--- Interpolate the turblence variable also, if needed ---*/
    
    if (rans) {
      
      unsigned short nVar_Turb = solver_container[MESH_0][TURB_SOL]->GetnVar();
      Solution = new su2double[nVar_Turb];
      for (iMesh = 1; iMesh <= config->GetnMGLevels(); iMesh++) {
        for (iPoint = 0; iPoint < geometry[iMesh]->GetnPoint(); iPoint++) {
          Area_Parent = geometry[iMesh]->node[iPoint]->GetVolume();
          for (iVar = 0; iVar < nVar_Turb; iVar++) Solution[iVar] = 0.0;
          for (iChildren = 0; iChildren < geometry[iMesh]->node[iPoint]->GetnChildren_CV(); iChildren++) {
            Point_Fine = geometry[iMesh]->node[iPoint]->GetChildren_CV(iChildren);
            Area_Children = geometry[iMesh-1]->node[Point_Fine]->GetVolume();
            Solution_Fine = solver_container[iMesh-1][TURB_SOL]->node[Point_Fine]->GetSolution();
            for (iVar = 0; iVar < nVar_Turb; iVar++) {
              Solution[iVar] += Solution_Fine[iVar]*Area_Children/Area_Parent;
            }
          }
          solver_container[iMesh][TURB_SOL]->node[iPoint]->SetSolution(Solution);
        }
        //solver_container[iMesh][TURB_SOL]->Set_MPI_Solution(geometry[iMesh], config);
        
        solver_container[iMesh][TURB_SOL]->InitiateComms(geometry[iMesh], config, SOLUTION_EDDY);
        solver_container[iMesh][TURB_SOL]->CompleteComms(geometry[iMesh], config, SOLUTION_EDDY);
        
        solver_container[iMesh][TURB_SOL]->Postprocessing(geometry[iMesh], solver_container[iMesh], config, iMesh);
      }
      delete [] Solution;
    }
    
  }
  
  /*--- The value of the solution for the first iteration of the dual time ---*/
  
  if (dual_time && (ExtIter == 0 || (restart && (long)ExtIter == config->GetUnst_RestartIter()))) {
    
    /*--- Push back the initial condition to previous solution containers
     for a 1st-order restart or when simply intitializing to freestream. ---*/
    
    for (iMesh = 0; iMesh <= config->GetnMGLevels(); iMesh++) {
      for (iPoint = 0; iPoint < geometry[iMesh]->GetnPoint(); iPoint++) {
        solver_container[iMesh][FLOW_SOL]->node[iPoint]->Set_Solution_time_n();
        solver_container[iMesh][FLOW_SOL]->node[iPoint]->Set_Solution_time_n1();
        if (rans) {
          solver_container[iMesh][TURB_SOL]->node[iPoint]->Set_Solution_time_n();
          solver_container[iMesh][TURB_SOL]->node[iPoint]->Set_Solution_time_n1();
        }
      }
    }
    
    if ((restart && (long)ExtIter == config->GetUnst_RestartIter()) &&
        (config->GetUnsteady_Simulation() == DT_STEPPING_2ND)) {
      
      /*--- Load an additional restart file for a 2nd-order restart ---*/
      
      solver_container[MESH_0][FLOW_SOL]->LoadRestart(geometry, solver_container, config, SU2_TYPE::Int(config->GetUnst_RestartIter()-1), true);
      
      /*--- Load an additional restart file for the turbulence model ---*/
      if (rans)
        solver_container[MESH_0][TURB_SOL]->LoadRestart(geometry, solver_container, config, SU2_TYPE::Int(config->GetUnst_RestartIter()-1), false);
      
      /*--- Push back this new solution to time level N. ---*/
      
      for (iMesh = 0; iMesh <= config->GetnMGLevels(); iMesh++) {
        for (iPoint = 0; iPoint < geometry[iMesh]->GetnPoint(); iPoint++) {
          solver_container[iMesh][FLOW_SOL]->node[iPoint]->Set_Solution_time_n();
          if (rans) {
            solver_container[iMesh][TURB_SOL]->node[iPoint]->Set_Solution_time_n();
          }
        }
      }
    }
  }
}

void CIncEulerSolver::Preprocessing(CGeometry *geometry, CSolver **solver_container, CConfig *config, unsigned short iMesh, unsigned short iRKStep, unsigned short RunTime_EqSystem, bool Output) {
  
  unsigned long ErrorCounter = 0;

  unsigned long ExtIter = config->GetExtIter();
  bool cont_adjoint     = config->GetContinuous_Adjoint();
  bool disc_adjoint     = config->GetDiscrete_Adjoint();
  bool implicit         = (config->GetKind_TimeIntScheme_Flow() == EULER_IMPLICIT);
  bool muscl            = (config->GetMUSCL_Flow() || (cont_adjoint && config->GetKind_ConvNumScheme_AdjFlow() == ROE));
  bool limiter          = ((config->GetKind_SlopeLimit_Flow() != NO_LIMITER) && (ExtIter <= config->GetLimiterIter()) && !(disc_adjoint && config->GetFrozen_Limiter_Disc()));
  bool center           = ((config->GetKind_ConvNumScheme_Flow() == SPACE_CENTERED) || (cont_adjoint && config->GetKind_ConvNumScheme_AdjFlow() == SPACE_CENTERED));
  bool center_jst       = center && (config->GetKind_Centered_Flow() == JST);
  bool fixed_cl         = config->GetFixed_CL_Mode();
  bool van_albada       = config->GetKind_SlopeLimit_Flow() == VAN_ALBADA_EDGE;
  bool outlet           = ((config->GetnMarker_Outlet() != 0));

  /*--- Update the angle of attack at the far-field for fixed CL calculations (only direct problem). ---*/
  
  if ((fixed_cl) && (!disc_adjoint) && (!cont_adjoint)) { SetFarfield_AoA(geometry, solver_container, config, iMesh, Output); }

  /*--- Set the primitive variables ---*/
  
  ErrorCounter = SetPrimitive_Variables(solver_container, config, Output);
  
  /*--- Upwind second order reconstruction ---*/
  
  if ((muscl && !center) && (iMesh == MESH_0) && !Output) {
    
    /*--- Gradient computation ---*/
    
    if (config->GetKind_Gradient_Method() == GREEN_GAUSS) {
      SetPrimitive_Gradient_GG(geometry, config);
    }
    if (config->GetKind_Gradient_Method() == WEIGHTED_LEAST_SQUARES) {
      SetPrimitive_Gradient_LS(geometry, config);
    }
    
    /*--- Limiter computation ---*/
    
    if ((limiter) && (iMesh == MESH_0) && !Output && !van_albada) {
      SetPrimitive_Limiter(geometry, config);
    }
    
  }
  
  /*--- Artificial dissipation ---*/
  
  if (center && !Output) {
    SetMax_Eigenvalue(geometry, config);
    if ((center_jst) && (iMesh == MESH_0)) {
      SetCentered_Dissipation_Sensor(geometry, config);
      SetUndivided_Laplacian(geometry, config);
    }
  }
  
  /*--- Update the beta value based on the maximum velocity. ---*/

  SetBeta_Parameter(geometry, solver_container, config, iMesh);
  
  /*--- Compute properties needed for mass flow BCs. ---*/
  
  if (outlet) GetOutlet_Properties(geometry, config, iMesh, Output);

  /*--- Initialize the Jacobian matrices ---*/
  
  if (implicit && !disc_adjoint) Jacobian.SetValZero();

  /*--- Error message ---*/
  
  if (config->GetComm_Level() == COMM_FULL) {
#ifdef HAVE_MPI
    unsigned long MyErrorCounter = ErrorCounter; ErrorCounter = 0;
    SU2_MPI::Allreduce(&MyErrorCounter, &ErrorCounter, 1, MPI_UNSIGNED_LONG, MPI_SUM, MPI_COMM_WORLD);
#endif
    if (iMesh == MESH_0) config->SetNonphysical_Points(ErrorCounter);
  }
  
}

void CIncEulerSolver::Postprocessing(CGeometry *geometry, CSolver **solver_container, CConfig *config,
                                  unsigned short iMesh) { }

unsigned long CIncEulerSolver::SetPrimitive_Variables(CSolver **solver_container, CConfig *config, bool Output) {
  
  unsigned long iPoint, ErrorCounter = 0;
  bool physical = true;
  
  for (iPoint = 0; iPoint < nPoint; iPoint ++) {
    
    /*--- Initialize the non-physical points vector ---*/
    
    node[iPoint]->SetNon_Physical(false);
    
    /*--- Incompressible flow, primitive variables ---*/
    
    physical = node[iPoint]->SetPrimVar(FluidModel);

    /*--- Record any non-physical points. ---*/

    if (!physical) { node[iPoint]->SetNon_Physical(true); ErrorCounter++; }
    
    /*--- Initialize the convective, source and viscous residual vector ---*/
    
    if (!Output) LinSysRes.SetBlock_Zero(iPoint);
    
  }

  return ErrorCounter;
}

void CIncEulerSolver::SetTime_Step(CGeometry *geometry, CSolver **solver_container, CConfig *config,
                                unsigned short iMesh, unsigned long Iteration) {
  
  su2double *Normal, Area, Vol, Mean_SoundSpeed = 0.0, Mean_ProjVel = 0.0,
  Mean_BetaInc2, Lambda, Local_Delta_Time,
  Global_Delta_Time = 1E6, Global_Delta_UnstTimeND, ProjVel, ProjVel_i, ProjVel_j;
  
  unsigned long iEdge, iVertex, iPoint, jPoint;
  unsigned short iDim, iMarker;
  
  bool implicit      = (config->GetKind_TimeIntScheme_Flow() == EULER_IMPLICIT);
  bool grid_movement = config->GetGrid_Movement();
  bool time_steping  = config->GetUnsteady_Simulation() == TIME_STEPPING;
  bool dual_time     = ((config->GetUnsteady_Simulation() == DT_STEPPING_1ST) ||
                    (config->GetUnsteady_Simulation() == DT_STEPPING_2ND));
  
  Min_Delta_Time = 1.E6; Max_Delta_Time = 0.0;

  /*--- Set maximum inviscid eigenvalue to zero, and compute sound speed ---*/
  
  for (iPoint = 0; iPoint < nPointDomain; iPoint++)
    node[iPoint]->SetMax_Lambda_Inv(0.0);
  
  /*--- Loop interior edges ---*/
  
  for (iEdge = 0; iEdge < geometry->GetnEdge(); iEdge++) {
    
    /*--- Point identification, Normal vector and area ---*/
    
    iPoint = geometry->edge[iEdge]->GetNode(0);
    jPoint = geometry->edge[iEdge]->GetNode(1);
    
    Normal = geometry->edge[iEdge]->GetNormal();
    
    Area = 0.0;
    for (iDim = 0; iDim < nDim; iDim++) Area += Normal[iDim]*Normal[iDim];
    Area = sqrt(Area);
    
    /*--- Mean Values ---*/

    Mean_ProjVel    = 0.5 * (node[iPoint]->GetProjVel(Normal) + node[jPoint]->GetProjVel(Normal));
    Mean_BetaInc2   = 0.5 * (node[iPoint]->GetBetaInc2()      + node[jPoint]->GetBetaInc2());
    Mean_SoundSpeed = sqrt(Mean_BetaInc2*Area*Area);

    /*--- Adjustment for grid movement ---*/
    
    if (grid_movement) {
      su2double *GridVel_i = geometry->node[iPoint]->GetGridVel();
      su2double *GridVel_j = geometry->node[jPoint]->GetGridVel();
      ProjVel_i = 0.0; ProjVel_j = 0.0;
      for (iDim = 0; iDim < nDim; iDim++) {
        ProjVel_i += GridVel_i[iDim]*Normal[iDim];
        ProjVel_j += GridVel_j[iDim]*Normal[iDim];
      }
      Mean_ProjVel -= 0.5 * (ProjVel_i + ProjVel_j);
    }
    
    /*--- Inviscid contribution ---*/
    
    Lambda = fabs(Mean_ProjVel) + Mean_SoundSpeed;
    if (geometry->node[iPoint]->GetDomain()) node[iPoint]->AddMax_Lambda_Inv(Lambda);
    if (geometry->node[jPoint]->GetDomain()) node[jPoint]->AddMax_Lambda_Inv(Lambda);
    
  }
  
  /*--- Loop boundary edges ---*/
  
  for (iMarker = 0; iMarker < geometry->GetnMarker(); iMarker++) {
    if ((config->GetMarker_All_KindBC(iMarker) != INTERNAL_BOUNDARY) &&
        (config->GetMarker_All_KindBC(iMarker) != PERIODIC_BOUNDARY)) {
    for (iVertex = 0; iVertex < geometry->GetnVertex(iMarker); iVertex++) {
      
      /*--- Point identification, Normal vector and area ---*/
      
      iPoint = geometry->vertex[iMarker][iVertex]->GetNode();
      Normal = geometry->vertex[iMarker][iVertex]->GetNormal();
      
      Area = 0.0;
      for (iDim = 0; iDim < nDim; iDim++) Area += Normal[iDim]*Normal[iDim];
      Area = sqrt(Area);
      
      /*--- Mean Values ---*/

      Mean_ProjVel    = node[iPoint]->GetProjVel(Normal);
      Mean_BetaInc2   = node[iPoint]->GetBetaInc2();
      Mean_SoundSpeed = sqrt(Mean_BetaInc2*Area*Area);

      /*--- Adjustment for grid movement ---*/
      
      if (grid_movement) {
        su2double *GridVel = geometry->node[iPoint]->GetGridVel();
        ProjVel = 0.0;
        for (iDim = 0; iDim < nDim; iDim++)
          ProjVel += GridVel[iDim]*Normal[iDim];
        Mean_ProjVel -= ProjVel;
      }
      
      /*--- Inviscid contribution ---*/
      
      Lambda = fabs(Mean_ProjVel) + Mean_SoundSpeed;
      if (geometry->node[iPoint]->GetDomain()) {
        node[iPoint]->AddMax_Lambda_Inv(Lambda);
      }
      
    }
    }
  }
  
  /*--- Local time-stepping: each element uses their own speed for steady state 
   simulations or for pseudo time steps in a dual time simulation. ---*/
  
  for (iPoint = 0; iPoint < nPointDomain; iPoint++) {
    
    Vol = geometry->node[iPoint]->GetVolume();
    
    if (Vol != 0.0) {
      Local_Delta_Time  = config->GetCFL(iMesh)*Vol / node[iPoint]->GetMax_Lambda_Inv();
      Global_Delta_Time = min(Global_Delta_Time, Local_Delta_Time);
      Min_Delta_Time    = min(Min_Delta_Time, Local_Delta_Time);
      Max_Delta_Time    = max(Max_Delta_Time, Local_Delta_Time);
      if (Local_Delta_Time > config->GetMax_DeltaTime())
        Local_Delta_Time = config->GetMax_DeltaTime();
      node[iPoint]->SetDelta_Time(Local_Delta_Time);
    }
    else {
      node[iPoint]->SetDelta_Time(0.0);
    }
    
  }
  
  /*--- Compute the max and the min dt (in parallel) ---*/
  
  if (config->GetComm_Level() == COMM_FULL) {
#ifdef HAVE_MPI
    su2double rbuf_time, sbuf_time;
    sbuf_time = Min_Delta_Time;
    SU2_MPI::Reduce(&sbuf_time, &rbuf_time, 1, MPI_DOUBLE, MPI_MIN, MASTER_NODE, MPI_COMM_WORLD);
    SU2_MPI::Bcast(&rbuf_time, 1, MPI_DOUBLE, MASTER_NODE, MPI_COMM_WORLD);
    Min_Delta_Time = rbuf_time;
    
    sbuf_time = Max_Delta_Time;
    SU2_MPI::Reduce(&sbuf_time, &rbuf_time, 1, MPI_DOUBLE, MPI_MAX, MASTER_NODE, MPI_COMM_WORLD);
    SU2_MPI::Bcast(&rbuf_time, 1, MPI_DOUBLE, MASTER_NODE, MPI_COMM_WORLD);
    Max_Delta_Time = rbuf_time;
#endif
  }
  
  /*--- For time-accurate simulations use the minimum delta time of the whole mesh (global) ---*/
  
  if (time_steping) {
#ifdef HAVE_MPI
    su2double rbuf_time, sbuf_time;
    sbuf_time = Global_Delta_Time;
    SU2_MPI::Reduce(&sbuf_time, &rbuf_time, 1, MPI_DOUBLE, MPI_MIN, MASTER_NODE, MPI_COMM_WORLD);
    SU2_MPI::Bcast(&rbuf_time, 1, MPI_DOUBLE, MASTER_NODE, MPI_COMM_WORLD);
    Global_Delta_Time = rbuf_time;
#endif
    for (iPoint = 0; iPoint < nPointDomain; iPoint++){
      
      /*--- Sets the regular CFL equal to the unsteady CFL ---*/
      
      config->SetCFL(iMesh,config->GetUnst_CFL());
      
      /*--- If the unsteady CFL is set to zero, it uses the defined unsteady time step, otherwise
       it computes the time step based on the unsteady CFL ---*/
      
      if (config->GetCFL(iMesh) == 0.0){
        node[iPoint]->SetDelta_Time(config->GetDelta_UnstTime());
      } else {
        node[iPoint]->SetDelta_Time(Global_Delta_Time);
      }
    }
  }
  
  /*--- Recompute the unsteady time step for the dual time strategy
   if the unsteady CFL is diferent from 0 ---*/
  
  if ((dual_time) && (Iteration == 0) && (config->GetUnst_CFL() != 0.0) && (iMesh == MESH_0)) {
    Global_Delta_UnstTimeND = config->GetUnst_CFL()*Global_Delta_Time/config->GetCFL(iMesh);
    
#ifdef HAVE_MPI
    su2double rbuf_time, sbuf_time;
    sbuf_time = Global_Delta_UnstTimeND;
    SU2_MPI::Reduce(&sbuf_time, &rbuf_time, 1, MPI_DOUBLE, MPI_MIN, MASTER_NODE, MPI_COMM_WORLD);
    SU2_MPI::Bcast(&rbuf_time, 1, MPI_DOUBLE, MASTER_NODE, MPI_COMM_WORLD);
    Global_Delta_UnstTimeND = rbuf_time;
#endif
    config->SetDelta_UnstTimeND(Global_Delta_UnstTimeND);
  }
  
  /*--- The pseudo local time (explicit integration) cannot be greater than the physical time ---*/
  
  if (dual_time)
    for (iPoint = 0; iPoint < nPointDomain; iPoint++) {
      if (!implicit) {
        Local_Delta_Time = min((2.0/3.0)*config->GetDelta_UnstTimeND(), node[iPoint]->GetDelta_Time());
        node[iPoint]->SetDelta_Time(Local_Delta_Time);
      }
    }
  
}

void CIncEulerSolver::Centered_Residual(CGeometry *geometry, CSolver **solver_container, CNumerics *numerics,
                                     CConfig *config, unsigned short iMesh, unsigned short iRKStep) {
  
  unsigned long iEdge, iPoint, jPoint;
  
  bool implicit      = (config->GetKind_TimeIntScheme_Flow() == EULER_IMPLICIT);
  bool jst_scheme  = ((config->GetKind_Centered_Flow() == JST) && (iMesh == MESH_0));
  bool grid_movement = config->GetGrid_Movement();
  
  for (iEdge = 0; iEdge < geometry->GetnEdge(); iEdge++) {
    
    /*--- Points in edge, set normal vectors, and number of neighbors ---*/
    
    iPoint = geometry->edge[iEdge]->GetNode(0); jPoint = geometry->edge[iEdge]->GetNode(1);
    numerics->SetNormal(geometry->edge[iEdge]->GetNormal());
    numerics->SetNeighbor(geometry->node[iPoint]->GetnNeighbor(), geometry->node[jPoint]->GetnNeighbor());
    
    /*--- Set primitive variables w/o reconstruction ---*/
    
    numerics->SetPrimitive(node[iPoint]->GetPrimitive(), node[jPoint]->GetPrimitive());
    
    /*--- Set the largest convective eigenvalue ---*/
    
    numerics->SetLambda(node[iPoint]->GetLambda(), node[jPoint]->GetLambda());
    
    /*--- Set undivided laplacian and pressure-based sensor ---*/
    
    if (jst_scheme) {
      numerics->SetUndivided_Laplacian(node[iPoint]->GetUndivided_Laplacian(), node[jPoint]->GetUndivided_Laplacian());
      numerics->SetSensor(node[iPoint]->GetSensor(), node[jPoint]->GetSensor());
    }
    
    /*--- Grid movement ---*/
    
    if (grid_movement) {
      numerics->SetGridVel(geometry->node[iPoint]->GetGridVel(), geometry->node[jPoint]->GetGridVel());
    }
    
    /*--- Compute residuals, and Jacobians ---*/

    numerics->ComputeResidual(Res_Conv, Jacobian_i, Jacobian_j, config);
    
    /*--- Update convective and artificial dissipation residuals ---*/

    LinSysRes.AddBlock(iPoint, Res_Conv);
    LinSysRes.SubtractBlock(jPoint, Res_Conv);
    
    /*--- Store implicit contributions from the residual calculation. ---*/
    
    if (implicit) {
      Jacobian.AddBlock(iPoint, iPoint, Jacobian_i);
      Jacobian.AddBlock(iPoint, jPoint, Jacobian_j);
      Jacobian.SubtractBlock(jPoint, iPoint, Jacobian_i);
      Jacobian.SubtractBlock(jPoint, jPoint, Jacobian_j);
    }
  }
  
}

void CIncEulerSolver::Upwind_Residual(CGeometry *geometry, CSolver **solver_container, CNumerics *numerics,
                                   CConfig *config, unsigned short iMesh) {
  
  su2double **Gradient_i, **Gradient_j, Project_Grad_i, Project_Grad_j,
  *V_i, *V_j, *S_i, *S_j, *Limiter_i = NULL, *Limiter_j = NULL, Non_Physical = 1.0;
  
  unsigned long iEdge, iPoint, jPoint, counter_local = 0, counter_global = 0;
  unsigned short iDim, iVar;
  
  unsigned long ExtIter = config->GetExtIter();
  bool implicit         = (config->GetKind_TimeIntScheme_Flow() == EULER_IMPLICIT);
  bool muscl            = (config->GetMUSCL_Flow() && (iMesh == MESH_0));
  bool disc_adjoint     = config->GetDiscrete_Adjoint();
  bool limiter          = ((config->GetKind_SlopeLimit_Flow() != NO_LIMITER) && (ExtIter <= config->GetLimiterIter()) && !(disc_adjoint && config->GetFrozen_Limiter_Disc()));
  bool grid_movement    = config->GetGrid_Movement();
  bool van_albada       = config->GetKind_SlopeLimit_Flow() == VAN_ALBADA_EDGE;

  /*--- Loop over all the edges ---*/
  
  for (iEdge = 0; iEdge < geometry->GetnEdge(); iEdge++) {
    
    /*--- Points in edge and normal vectors ---*/
    
    iPoint = geometry->edge[iEdge]->GetNode(0); jPoint = geometry->edge[iEdge]->GetNode(1);
    numerics->SetNormal(geometry->edge[iEdge]->GetNormal());
    
    /*--- Grid movement ---*/
    
    if (grid_movement)
      numerics->SetGridVel(geometry->node[iPoint]->GetGridVel(), geometry->node[jPoint]->GetGridVel());
    
    /*--- Get primitive variables ---*/
    
    V_i = node[iPoint]->GetPrimitive(); V_j = node[jPoint]->GetPrimitive();
    S_i = node[iPoint]->GetSecondary(); S_j = node[jPoint]->GetSecondary();

    /*--- High order reconstruction using MUSCL strategy ---*/
    
    if (muscl) {
      
      for (iDim = 0; iDim < nDim; iDim++) {
        Vector_i[iDim] = 0.5*(geometry->node[jPoint]->GetCoord(iDim) - geometry->node[iPoint]->GetCoord(iDim));
        Vector_j[iDim] = 0.5*(geometry->node[iPoint]->GetCoord(iDim) - geometry->node[jPoint]->GetCoord(iDim));
      }
      
      Gradient_i = node[iPoint]->GetGradient_Primitive();
      Gradient_j = node[jPoint]->GetGradient_Primitive();
      if (limiter) {
        Limiter_i = node[iPoint]->GetLimiter_Primitive();
        Limiter_j = node[jPoint]->GetLimiter_Primitive();
      }
      
      for (iVar = 0; iVar < nPrimVarGrad; iVar++) {
        Project_Grad_i = 0.0; Project_Grad_j = 0.0;
        Non_Physical = node[iPoint]->GetNon_Physical()*node[jPoint]->GetNon_Physical();
        for (iDim = 0; iDim < nDim; iDim++) {
          Project_Grad_i += Vector_i[iDim]*Gradient_i[iVar][iDim]*Non_Physical;
          Project_Grad_j += Vector_j[iDim]*Gradient_j[iVar][iDim]*Non_Physical;
        }
        if (limiter) {
          if (van_albada){
            Limiter_i[iVar] = (V_j[iVar]-V_i[iVar])*(2.0*Project_Grad_i + V_j[iVar]-V_i[iVar])/(4*Project_Grad_i*Project_Grad_i+(V_j[iVar]-V_i[iVar])*(V_j[iVar]-V_i[iVar])+EPS);
            Limiter_j[iVar] = (V_j[iVar]-V_i[iVar])*(-2.0*Project_Grad_j + V_j[iVar]-V_i[iVar])/(4*Project_Grad_j*Project_Grad_j+(V_j[iVar]-V_i[iVar])*(V_j[iVar]-V_i[iVar])+EPS);
          }
          Primitive_i[iVar] = V_i[iVar] + Limiter_i[iVar]*Project_Grad_i;
          Primitive_j[iVar] = V_j[iVar] + Limiter_j[iVar]*Project_Grad_j;
        }
        else {
          Primitive_i[iVar] = V_i[iVar] + Project_Grad_i;
          Primitive_j[iVar] = V_j[iVar] + Project_Grad_j;
        }
      }

      for (iVar = nPrimVarGrad; iVar < nPrimVar; iVar++) {
        Primitive_i[iVar] = V_i[iVar];
        Primitive_j[iVar] = V_j[iVar];
      }

      numerics->SetPrimitive(Primitive_i, Primitive_j);
      
    } else {
      
      /*--- Set conservative variables without reconstruction ---*/
      
      numerics->SetPrimitive(V_i, V_j);
      numerics->SetSecondary(S_i, S_j);
      
    }
    
    /*--- Compute the residual ---*/
    
    numerics->ComputeResidual(Res_Conv, Jacobian_i, Jacobian_j, config);

    /*--- Update residual value ---*/
    
    LinSysRes.AddBlock(iPoint, Res_Conv);
    LinSysRes.SubtractBlock(jPoint, Res_Conv);
    
    /*--- Set implicit Jacobians ---*/
    
    if (implicit) {
      Jacobian.AddBlock(iPoint, iPoint, Jacobian_i);
      Jacobian.AddBlock(iPoint, jPoint, Jacobian_j);
      Jacobian.SubtractBlock(jPoint, iPoint, Jacobian_i);
      Jacobian.SubtractBlock(jPoint, jPoint, Jacobian_j);
    }
  }
  
  /*--- Warning message about non-physical reconstructions. ---*/
  
  if (config->GetComm_Level() == COMM_FULL) {
#ifdef HAVE_MPI
    SU2_MPI::Reduce(&counter_local, &counter_global, 1, MPI_UNSIGNED_LONG, MPI_SUM, MASTER_NODE, MPI_COMM_WORLD);
#else
    counter_global = counter_local;
#endif
    if (iMesh == MESH_0) config->SetNonphysical_Reconstr(counter_global);
  }
  
}

void CIncEulerSolver::Source_Residual(CGeometry *geometry, CSolver **solver_container, CNumerics *numerics, CNumerics *second_numerics, CConfig *config, unsigned short iMesh) {
  
  unsigned short iVar;
  unsigned long iPoint;
  
  bool implicit       = (config->GetKind_TimeIntScheme_Flow() == EULER_IMPLICIT);
  bool rotating_frame = config->GetRotating_Frame();
  bool axisymmetric   = config->GetAxisymmetric();
  bool body_force     = config->GetBody_Force();
  bool boussinesq     = (config->GetKind_DensityModel() == BOUSSINESQ);
  bool viscous        = config->GetViscous();


  /*--- Initialize the source residual to zero ---*/

  for (iVar = 0; iVar < nVar; iVar++) Residual[iVar] = 0.0;

  if (body_force) {

    /*--- Loop over all points ---*/

    for (iPoint = 0; iPoint < nPointDomain; iPoint++) {

      /*--- Load the conservative variables ---*/

      numerics->SetConservative(node[iPoint]->GetSolution(),
                                node[iPoint]->GetSolution());

      /*--- Set incompressible density  ---*/
      
      numerics->SetDensity(node[iPoint]->GetDensity(),
                           node[iPoint]->GetDensity());

      /*--- Load the volume of the dual mesh cell ---*/

      numerics->SetVolume(geometry->node[iPoint]->GetVolume());

      /*--- Compute the rotating frame source residual ---*/

      numerics->ComputeResidual(Residual, config);

      /*--- Add the source residual to the total ---*/
      
      LinSysRes.AddBlock(iPoint, Residual);
      
    }
  }

  if (boussinesq) {

    /*--- Loop over all points ---*/

    for (iPoint = 0; iPoint < nPointDomain; iPoint++) {

      /*--- Load the conservative variables ---*/

      numerics->SetConservative(node[iPoint]->GetSolution(),
                                node[iPoint]->GetSolution());

      /*--- Set incompressible density  ---*/
      
      numerics->SetDensity(node[iPoint]->GetDensity(),
                           node[iPoint]->GetDensity());

      /*--- Load the volume of the dual mesh cell ---*/

      numerics->SetVolume(geometry->node[iPoint]->GetVolume());

      /*--- Compute the rotating frame source residual ---*/

      numerics->ComputeResidual(Residual, config);

      /*--- Add the source residual to the total ---*/
      
      LinSysRes.AddBlock(iPoint, Residual);
      
    }
  }

  if (rotating_frame) {
    
    /*--- Loop over all points ---*/
    
    for (iPoint = 0; iPoint < nPointDomain; iPoint++) {
      
      /*--- Load the conservative variables ---*/
      
      numerics->SetConservative(node[iPoint]->GetSolution(),
                                node[iPoint]->GetSolution());
      
      /*--- Load the volume of the dual mesh cell ---*/
      
      numerics->SetVolume(geometry->node[iPoint]->GetVolume());
      
      /*--- Compute the rotating frame source residual ---*/
      
      numerics->ComputeResidual(Residual, Jacobian_i, config);
      
      /*--- Add the source residual to the total ---*/
      
      LinSysRes.AddBlock(iPoint, Residual);
      
      /*--- Add the implicit Jacobian contribution ---*/
      
      if (implicit) Jacobian.AddBlock(iPoint, iPoint, Jacobian_i);
      
    }
  }
  
  if (axisymmetric) {
    
    /*--- Zero out Jacobian structure ---*/

    if (implicit) {
      for (iVar = 0; iVar < nVar; iVar ++)
        for (unsigned short jVar = 0; jVar < nVar; jVar ++)
          Jacobian_i[iVar][jVar] = 0.0;
    }

    /*--- For viscous problems, we need an additional gradient. ---*/

    if (viscous) {

      su2double AuxVar, Total_Viscosity, yCoord, yVelocity;

      for (iPoint = 0; iPoint < nPoint; iPoint++) {

        yCoord          = geometry->node[iPoint]->GetCoord(1);
        yVelocity       = node[iPoint]->GetVelocity(1);
        Total_Viscosity = (node[iPoint]->GetLaminarViscosity() +
                           node[iPoint]->GetEddyViscosity());

        if (yCoord > EPS) {
          AuxVar = Total_Viscosity*yVelocity/yCoord;
        } else {
          AuxVar = 0.0;
        }

        /*--- Set the auxilairy variable for this node. ---*/

        node[iPoint]->SetAuxVar(AuxVar);

      }

      /*--- Compute the auxiliary variable gradient with GG or WLS. ---*/

      if (config->GetKind_Gradient_Method() == GREEN_GAUSS) {
        SetAuxVar_Gradient_GG(geometry, config);
      }
      if (config->GetKind_Gradient_Method() == WEIGHTED_LEAST_SQUARES) {
        SetAuxVar_Gradient_LS(geometry, config);
      }
      
    }
    
    /*--- loop over points ---*/
    
    for (iPoint = 0; iPoint < nPointDomain; iPoint++) {
      
      /*--- Conservative variables w/o reconstruction ---*/

      numerics->SetPrimitive(node[iPoint]->GetPrimitive(), NULL);

      /*--- Set incompressible density  ---*/
      
      numerics->SetDensity(node[iPoint]->GetDensity(),
                           node[iPoint]->GetDensity());

      /*--- Set control volume ---*/
      
      numerics->SetVolume(geometry->node[iPoint]->GetVolume());
      
      /*--- Set y coordinate ---*/
      
      numerics->SetCoord(geometry->node[iPoint]->GetCoord(),
                         geometry->node[iPoint]->GetCoord());

      /*--- If viscous, we need gradients for extra terms. ---*/

      if (viscous) {

        /*--- Gradient of the primitive variables ---*/

        numerics->SetPrimVarGradient(node[iPoint]->GetGradient_Primitive(), NULL);

        /*--- Load the aux variable gradient that we already computed. ---*/

        numerics->SetAuxVarGrad(node[iPoint]->GetAuxVarGradient(), NULL);
        
      }

      /*--- Compute Source term Residual ---*/
      
      numerics->ComputeResidual(Residual, Jacobian_i, config);
      
      /*--- Add Residual ---*/
      
      LinSysRes.AddBlock(iPoint, Residual);
      
      /*--- Implicit part ---*/
      
      if (implicit) Jacobian.AddBlock(iPoint, iPoint, Jacobian_i);
      
    }
  }
  
}

void CIncEulerSolver::Source_Template(CGeometry *geometry, CSolver **solver_container, CNumerics *numerics,
                                   CConfig *config, unsigned short iMesh) {
  
  /* This method should be used to call any new source terms for a particular problem*/
  /* This method calls the new child class in CNumerics, where the new source term should be implemented.  */
  
  /* Next we describe how to get access to some important quanties for this method */
  /* Access to all points in the current geometric mesh by saying: nPointDomain */
  /* Get the vector of conservative variables at some point iPoint = node[iPoint]->GetSolution() */
  /* Get the volume (or area in 2D) associated with iPoint = node[iPoint]->GetVolume() */
  /* Get the vector of geometric coordinates of point iPoint = node[iPoint]->GetCoord() */
  
}

void CIncEulerSolver::SetMax_Eigenvalue(CGeometry *geometry, CConfig *config) {
  
  su2double *Normal, Area, Mean_SoundSpeed = 0.0, Mean_ProjVel = 0.0,
  Mean_BetaInc2, Lambda, ProjVel, ProjVel_i, ProjVel_j, *GridVel, *GridVel_i, *GridVel_j;
  
  unsigned long iEdge, iVertex, iPoint, jPoint;
  unsigned short iDim, iMarker;

  bool grid_movement = config->GetGrid_Movement();

  /*--- Set maximum inviscid eigenvalue to zero, and compute sound speed ---*/
  
  for (iPoint = 0; iPoint < nPointDomain; iPoint++) {
    node[iPoint]->SetLambda(0.0);
  }
  
  /*--- Loop interior edges ---*/
  
  for (iEdge = 0; iEdge < geometry->GetnEdge(); iEdge++) {
    
    /*--- Point identification, Normal vector and area ---*/
    
    iPoint = geometry->edge[iEdge]->GetNode(0);
    jPoint = geometry->edge[iEdge]->GetNode(1);
    
    Normal = geometry->edge[iEdge]->GetNormal();
    Area = 0.0;
    for (iDim = 0; iDim < nDim; iDim++) Area += Normal[iDim]*Normal[iDim];
    Area = sqrt(Area);
    
    /*--- Mean Values ---*/

    Mean_ProjVel    = 0.5 * (node[iPoint]->GetProjVel(Normal) + node[jPoint]->GetProjVel(Normal));
    Mean_BetaInc2   = 0.5 * (node[iPoint]->GetBetaInc2()      + node[jPoint]->GetBetaInc2());
    Mean_SoundSpeed = sqrt(Mean_BetaInc2*Area*Area);

    /*--- Adjustment for grid movement ---*/
    
    if (grid_movement) {
      GridVel_i = geometry->node[iPoint]->GetGridVel();
      GridVel_j = geometry->node[jPoint]->GetGridVel();
      ProjVel_i = 0.0; ProjVel_j =0.0;
      for (iDim = 0; iDim < nDim; iDim++) {
        ProjVel_i += GridVel_i[iDim]*Normal[iDim];
        ProjVel_j += GridVel_j[iDim]*Normal[iDim];
      }
      Mean_ProjVel -= 0.5 * (ProjVel_i + ProjVel_j);
    }
    
    /*--- Inviscid contribution ---*/
    
    Lambda = fabs(Mean_ProjVel) + Mean_SoundSpeed;
    if (geometry->node[iPoint]->GetDomain()) node[iPoint]->AddLambda(Lambda);
    if (geometry->node[jPoint]->GetDomain()) node[jPoint]->AddLambda(Lambda);
    
  }
  
  /*--- Loop boundary edges ---*/
  
  for (iMarker = 0; iMarker < geometry->GetnMarker(); iMarker++) {
    if ((config->GetMarker_All_KindBC(iMarker) != INTERNAL_BOUNDARY) &&
        (config->GetMarker_All_KindBC(iMarker) != PERIODIC_BOUNDARY)) {
    for (iVertex = 0; iVertex < geometry->GetnVertex(iMarker); iVertex++) {
      
      /*--- Point identification, Normal vector and area ---*/
      
      iPoint = geometry->vertex[iMarker][iVertex]->GetNode();
      Normal = geometry->vertex[iMarker][iVertex]->GetNormal();
      Area = 0.0;
      for (iDim = 0; iDim < nDim; iDim++) Area += Normal[iDim]*Normal[iDim];
      Area = sqrt(Area);
      
      /*--- Mean Values ---*/
      
      Mean_ProjVel    = node[iPoint]->GetProjVel(Normal);
      Mean_BetaInc2   = node[iPoint]->GetBetaInc2();
      Mean_SoundSpeed = sqrt(Mean_BetaInc2*Area*Area);
      
      /*--- Adjustment for grid movement ---*/
      
      if (grid_movement) {
        GridVel = geometry->node[iPoint]->GetGridVel();
        ProjVel = 0.0;
        for (iDim = 0; iDim < nDim; iDim++)
          ProjVel += GridVel[iDim]*Normal[iDim];
        Mean_ProjVel -= ProjVel;
      }
      
      /*--- Inviscid contribution ---*/
      
      Lambda = fabs(Mean_ProjVel) + Mean_SoundSpeed;
      if (geometry->node[iPoint]->GetDomain()) {
        node[iPoint]->AddLambda(Lambda);
      }
      
    }
    }
  }
  
  /*--- Correct the eigenvalue values across any periodic boundaries. ---*/

  for (unsigned short iPeriodic = 1; iPeriodic <= config->GetnMarker_Periodic()/2; iPeriodic++) {
    InitiatePeriodicComms(geometry, config, iPeriodic, PERIODIC_MAX_EIG);
    CompletePeriodicComms(geometry, config, iPeriodic, PERIODIC_MAX_EIG);
  }
  
  /*--- MPI parallelization ---*/
  
  //Set_MPI_MaxEigenvalue(geometry, config);
  
  InitiateComms(geometry, config, MAX_EIGENVALUE);
  CompleteComms(geometry, config, MAX_EIGENVALUE);
  
}

void CIncEulerSolver::SetUndivided_Laplacian(CGeometry *geometry, CConfig *config) {
  
  unsigned long iPoint, jPoint, iEdge;
  su2double *Diff;
  unsigned short iVar;
  bool boundary_i, boundary_j;
  
  Diff = new su2double[nVar];
  
  for (iPoint = 0; iPoint < nPointDomain; iPoint++)
    node[iPoint]->SetUnd_LaplZero();
  
  for (iEdge = 0; iEdge < geometry->GetnEdge(); iEdge++) {
    
    iPoint = geometry->edge[iEdge]->GetNode(0);
    jPoint = geometry->edge[iEdge]->GetNode(1);
    
    /*--- Solution differences ---*/
    
    for (iVar = 0; iVar < nVar; iVar++)
      Diff[iVar] = node[iPoint]->GetSolution(iVar) - node[jPoint]->GetSolution(iVar);
    
    boundary_i = geometry->node[iPoint]->GetPhysicalBoundary();
    boundary_j = geometry->node[jPoint]->GetPhysicalBoundary();
    
    /*--- Both points inside the domain, or both in the boundary ---*/
    
    if ((!boundary_i && !boundary_j) || (boundary_i && boundary_j)) {
      if (geometry->node[iPoint]->GetDomain()) node[iPoint]->SubtractUnd_Lapl(Diff);
      if (geometry->node[jPoint]->GetDomain()) node[jPoint]->AddUnd_Lapl(Diff);
    }
    
    /*--- iPoint inside the domain, jPoint on the boundary ---*/
    
    if (!boundary_i && boundary_j)
      if (geometry->node[iPoint]->GetDomain()) node[iPoint]->SubtractUnd_Lapl(Diff);
    
    /*--- jPoint inside the domain, iPoint on the boundary ---*/
    
    if (boundary_i && !boundary_j)
      if (geometry->node[jPoint]->GetDomain()) node[jPoint]->AddUnd_Lapl(Diff);
    
  }
  
  /*--- Correct the Laplacian values across any periodic boundaries. ---*/

  for (unsigned short iPeriodic = 1; iPeriodic <= config->GetnMarker_Periodic()/2; iPeriodic++) {
    InitiatePeriodicComms(geometry, config, iPeriodic, PERIODIC_LAPLACIAN);
    CompletePeriodicComms(geometry, config, iPeriodic, PERIODIC_LAPLACIAN);
  }
  
  /*--- MPI parallelization ---*/
  
  //Set_MPI_Undivided_Laplacian(geometry, config);
  
  InitiateComms(geometry, config, UNDIVIDED_LAPLACIAN);
  CompleteComms(geometry, config, UNDIVIDED_LAPLACIAN);
  
  delete [] Diff;
  
}

void CIncEulerSolver::SetCentered_Dissipation_Sensor(CGeometry *geometry, CConfig *config) {
  
  unsigned long iEdge, iPoint, jPoint;
  su2double Pressure_i = 0.0, Pressure_j = 0.0;
  bool boundary_i, boundary_j;
  
  /*--- Reset variables to store the undivided pressure ---*/
  
  for (iPoint = 0; iPoint < nPointDomain; iPoint++) {
    iPoint_UndLapl[iPoint] = 0.0;
    jPoint_UndLapl[iPoint] = 0.0;
  }
  
  /*--- Evaluate the pressure sensor ---*/
  
  for (iEdge = 0; iEdge < geometry->GetnEdge(); iEdge++) {
    
    iPoint = geometry->edge[iEdge]->GetNode(0);
    jPoint = geometry->edge[iEdge]->GetNode(1);
    
    /*--- Get the pressure, or density for incompressible solvers ---*/

    Pressure_i = node[iPoint]->GetDensity();
    Pressure_j = node[jPoint]->GetDensity();

    boundary_i = geometry->node[iPoint]->GetPhysicalBoundary();
    boundary_j = geometry->node[jPoint]->GetPhysicalBoundary();
    
    /*--- Both points inside the domain, or both on the boundary ---*/
    
    if ((!boundary_i && !boundary_j) || (boundary_i && boundary_j)) {
      
      if (geometry->node[iPoint]->GetDomain()) {
        iPoint_UndLapl[iPoint] += (Pressure_j - Pressure_i);
        jPoint_UndLapl[iPoint] += (Pressure_i + Pressure_j);
      }
      
      if (geometry->node[jPoint]->GetDomain()) {
        iPoint_UndLapl[jPoint] += (Pressure_i - Pressure_j);
        jPoint_UndLapl[jPoint] += (Pressure_i + Pressure_j);
      }
      
    }
    
    /*--- iPoint inside the domain, jPoint on the boundary ---*/
    
    if (!boundary_i && boundary_j)
      if (geometry->node[iPoint]->GetDomain()) {
        iPoint_UndLapl[iPoint] += (Pressure_j - Pressure_i);
        jPoint_UndLapl[iPoint] += (Pressure_i + Pressure_j);
      }
    
    /*--- jPoint inside the domain, iPoint on the boundary ---*/
    
    if (boundary_i && !boundary_j)
      if (geometry->node[jPoint]->GetDomain()) {
        iPoint_UndLapl[jPoint] += (Pressure_i - Pressure_j);
        jPoint_UndLapl[jPoint] += (Pressure_i + Pressure_j);
      }
    
  }
  
  /*--- Correct the sensor values across any periodic boundaries. ---*/

  for (unsigned short iPeriodic = 1; iPeriodic <= config->GetnMarker_Periodic()/2; iPeriodic++) {
    InitiatePeriodicComms(geometry, config, iPeriodic, PERIODIC_SENSOR);
    CompletePeriodicComms(geometry, config, iPeriodic, PERIODIC_SENSOR);
  }
  
  /*--- Set pressure switch for each point ---*/
  
  for (iPoint = 0; iPoint < nPointDomain; iPoint++)
    node[iPoint]->SetSensor(fabs(iPoint_UndLapl[iPoint]) / jPoint_UndLapl[iPoint]);
  
  /*--- MPI parallelization ---*/
  
  //Set_MPI_Sensor(geometry, config);
  
  InitiateComms(geometry, config, SENSOR);
  CompleteComms(geometry, config, SENSOR);
  
}

void CIncEulerSolver::Pressure_Forces(CGeometry *geometry, CConfig *config) {

  unsigned long iVertex, iPoint;
  unsigned short iDim, iMarker, Boundary, Monitoring, iMarker_Monitoring;
  su2double Pressure = 0.0, *Normal = NULL, MomentDist[3] = {0.0,0.0,0.0}, *Coord,
  factor, RefVel2 = 0.0, RefDensity = 0.0, RefPressure,
  Force[3] = {0.0,0.0,0.0};
  su2double MomentX_Force[3] = {0.0,0.0,0.0}, MomentY_Force[3] = {0.0,0.0,0.0}, MomentZ_Force[3] = {0.0,0.0,0.0};
  su2double AxiFactor;

  bool axisymmetric = config->GetAxisymmetric();

  string Marker_Tag, Monitoring_Tag;

#ifdef HAVE_MPI
  su2double MyAllBound_CD_Inv, MyAllBound_CL_Inv, MyAllBound_CSF_Inv, MyAllBound_CMx_Inv, MyAllBound_CMy_Inv, MyAllBound_CMz_Inv, MyAllBound_CoPx_Inv, MyAllBound_CoPy_Inv, MyAllBound_CoPz_Inv, MyAllBound_CFx_Inv, MyAllBound_CFy_Inv, MyAllBound_CFz_Inv, MyAllBound_CT_Inv, MyAllBound_CQ_Inv, *MySurface_CL_Inv = NULL, *MySurface_CD_Inv = NULL, *MySurface_CSF_Inv = NULL, *MySurface_CEff_Inv = NULL, *MySurface_CFx_Inv = NULL, *MySurface_CFy_Inv = NULL, *MySurface_CFz_Inv = NULL, *MySurface_CMx_Inv = NULL, *MySurface_CMy_Inv = NULL, *MySurface_CMz_Inv = NULL;
#endif

  su2double Alpha     = config->GetAoA()*PI_NUMBER/180.0;
  su2double Beta      = config->GetAoS()*PI_NUMBER/180.0;
  su2double RefArea   = config->GetRefArea();
  su2double RefLength = config->GetRefLength();

  su2double *Origin = NULL;
  if (config->GetnMarker_Monitoring() != 0){
    Origin = config->GetRefOriginMoment(0);
  }

  /*--- Evaluate reference values for non-dimensionalization.
   For dimensional or non-dim based on initial values, use
   the far-field state (inf). For a custom non-dim based
   on user-provided reference values, use the ref values
   to compute the forces. ---*/

  if ((config->GetRef_Inc_NonDim() == DIMENSIONAL) || 
      (config->GetRef_Inc_NonDim() == INITIAL_VALUES)) {
    RefDensity  = Density_Inf;
    RefVel2 = 0.0;
    for (iDim = 0; iDim < nDim; iDim++)
      RefVel2  += Velocity_Inf[iDim]*Velocity_Inf[iDim];
  }
  else if (config->GetRef_Inc_NonDim() == REFERENCE_VALUES) {
    RefDensity = config->GetInc_Density_Ref();
    RefVel2    = config->GetInc_Velocity_Ref()*config->GetInc_Velocity_Ref();
  }

  /*--- Reference pressure is always the far-field value. ---*/

  RefPressure = Pressure_Inf;

  /*--- Compute factor for force coefficients. ---*/

  factor = 1.0 / (0.5*RefDensity*RefArea*RefVel2);

  /*-- Variables initialization ---*/

  Total_CD   = 0.0; Total_CL  = 0.0; Total_CSF = 0.0; Total_CEff = 0.0;
  Total_CMx  = 0.0; Total_CMy = 0.0; Total_CMz = 0.0;
  Total_CoPx = 0.0; Total_CoPy = 0.0;  Total_CoPz = 0.0;
  Total_CFx  = 0.0; Total_CFy = 0.0; Total_CFz = 0.0;
  Total_CT   = 0.0; Total_CQ  = 0.0; Total_CMerit = 0.0;
  Total_Heat = 0.0; Total_MaxHeat = 0.0;

  AllBound_CD_Inv   = 0.0; AllBound_CL_Inv  = 0.0;  AllBound_CSF_Inv    = 0.0;
  AllBound_CMx_Inv  = 0.0; AllBound_CMy_Inv = 0.0;  AllBound_CMz_Inv    = 0.0;
  AllBound_CoPx_Inv = 0.0; AllBound_CoPy_Inv = 0.0; AllBound_CoPz_Inv = 0.0;
  AllBound_CFx_Inv  = 0.0; AllBound_CFy_Inv = 0.0;  AllBound_CFz_Inv    = 0.0;
  AllBound_CT_Inv   = 0.0; AllBound_CQ_Inv  = 0.0;  AllBound_CMerit_Inv = 0.0;
  AllBound_CEff_Inv = 0.0;

  for (iMarker_Monitoring = 0; iMarker_Monitoring < config->GetnMarker_Monitoring(); iMarker_Monitoring++) {
    Surface_CL_Inv[iMarker_Monitoring]  = 0.0; Surface_CD_Inv[iMarker_Monitoring]   = 0.0;
    Surface_CSF_Inv[iMarker_Monitoring] = 0.0; Surface_CEff_Inv[iMarker_Monitoring] = 0.0;
    Surface_CFx_Inv[iMarker_Monitoring] = 0.0; Surface_CFy_Inv[iMarker_Monitoring]  = 0.0;
    Surface_CFz_Inv[iMarker_Monitoring] = 0.0; Surface_CMx_Inv[iMarker_Monitoring]  = 0.0;
    Surface_CMy_Inv[iMarker_Monitoring] = 0.0; Surface_CMz_Inv[iMarker_Monitoring]  = 0.0;
    
    Surface_CL[iMarker_Monitoring]  = 0.0; Surface_CD[iMarker_Monitoring]   = 0.0;
    Surface_CSF[iMarker_Monitoring] = 0.0; Surface_CEff[iMarker_Monitoring] = 0.0;
    Surface_CFx[iMarker_Monitoring] = 0.0; Surface_CFy[iMarker_Monitoring]  = 0.0;
    Surface_CFz[iMarker_Monitoring] = 0.0; Surface_CMx[iMarker_Monitoring]  = 0.0;
    Surface_CMy[iMarker_Monitoring] = 0.0; Surface_CMz[iMarker_Monitoring]  = 0.0;
  }

  /*--- Loop over the Euler and Navier-Stokes markers ---*/

  for (iMarker = 0; iMarker < nMarker; iMarker++) {

    Boundary   = config->GetMarker_All_KindBC(iMarker);
    Monitoring = config->GetMarker_All_Monitoring(iMarker);

    /*--- Obtain the origin for the moment computation for a particular marker ---*/

    if (Monitoring == YES) {
      for (iMarker_Monitoring = 0; iMarker_Monitoring < config->GetnMarker_Monitoring(); iMarker_Monitoring++) {
        Monitoring_Tag = config->GetMarker_Monitoring_TagBound(iMarker_Monitoring);
        Marker_Tag = config->GetMarker_All_TagBound(iMarker);
        if (Marker_Tag == Monitoring_Tag)
          Origin = config->GetRefOriginMoment(iMarker_Monitoring);
      }
    }

    if ((Boundary == EULER_WALL) || (Boundary == HEAT_FLUX) ||
        (Boundary == ISOTHERMAL) || (Boundary == NEARFIELD_BOUNDARY) ||
        (Boundary == INLET_FLOW) || (Boundary == OUTLET_FLOW) ||
        (Boundary == ACTDISK_INLET) || (Boundary == ACTDISK_OUTLET)||
        (Boundary == ENGINE_INFLOW) || (Boundary == ENGINE_EXHAUST)) {

      /*--- Forces initialization at each Marker ---*/

      CD_Inv[iMarker]   = 0.0; CL_Inv[iMarker]  = 0.0;  CSF_Inv[iMarker]    = 0.0;
      CMx_Inv[iMarker]  = 0.0; CMy_Inv[iMarker] = 0.0;  CMz_Inv[iMarker]    = 0.0;
      CoPx_Inv[iMarker] = 0.0; CoPy_Inv[iMarker] = 0.0; CoPz_Inv[iMarker] = 0.0;
      CFx_Inv[iMarker]  = 0.0; CFy_Inv[iMarker] = 0.0;  CFz_Inv[iMarker]    = 0.0;
      CT_Inv[iMarker]   = 0.0; CQ_Inv[iMarker]  = 0.0;  CMerit_Inv[iMarker] = 0.0;
      CEff_Inv[iMarker] = 0.0;

      for (iDim = 0; iDim < nDim; iDim++) ForceInviscid[iDim] = 0.0;
      MomentInviscid[0] = 0.0; MomentInviscid[1] = 0.0; MomentInviscid[2] = 0.0;
      MomentX_Force[0] = 0.0; MomentX_Force[1] = 0.0; MomentX_Force[2] = 0.0;
      MomentY_Force[0] = 0.0; MomentY_Force[1] = 0.0; MomentY_Force[2] = 0.0;
      MomentZ_Force[0] = 0.0; MomentZ_Force[1] = 0.0; MomentZ_Force[2] = 0.0;

      /*--- Loop over the vertices to compute the forces ---*/

      for (iVertex = 0; iVertex < geometry->GetnVertex(iMarker); iVertex++) {

        iPoint = geometry->vertex[iMarker][iVertex]->GetNode();

        Pressure = node[iPoint]->GetPressure();

        CPressure[iMarker][iVertex] = (Pressure - RefPressure)*factor*RefArea;

        /*--- Note that the pressure coefficient is computed at the
         halo cells (for visualization purposes), but not the forces ---*/

        if ( (geometry->node[iPoint]->GetDomain()) && (Monitoring == YES) ) {

          Normal = geometry->vertex[iMarker][iVertex]->GetNormal();
          Coord = geometry->node[iPoint]->GetCoord();

          for (iDim = 0; iDim < nDim; iDim++) {
            MomentDist[iDim] = Coord[iDim] - Origin[iDim];
          }

          /*--- Axisymmetric simulations ---*/

          if (axisymmetric) AxiFactor = 2.0*PI_NUMBER*geometry->node[iPoint]->GetCoord(1);
          else AxiFactor = 1.0;

          /*--- Force computation, note the minus sign due to the
           orientation of the normal (outward) ---*/

          for (iDim = 0; iDim < nDim; iDim++) {
            Force[iDim] = -(Pressure - Pressure_Inf) * Normal[iDim] * factor * AxiFactor;
            ForceInviscid[iDim] += Force[iDim];
          }

          /*--- Moment with respect to the reference axis ---*/

          if (nDim == 3) {
            MomentInviscid[0] += (Force[2]*MomentDist[1]-Force[1]*MomentDist[2])/RefLength;
            MomentX_Force[1]  += (-Force[1]*Coord[2]);
            MomentX_Force[2]  += (Force[2]*Coord[1]);

            MomentInviscid[1] += (Force[0]*MomentDist[2]-Force[2]*MomentDist[0])/RefLength;
            MomentY_Force[2]  += (-Force[2]*Coord[0]);
            MomentY_Force[0]  += (Force[0]*Coord[2]);
          }
          MomentInviscid[2] += (Force[1]*MomentDist[0]-Force[0]*MomentDist[1])/RefLength;
          MomentZ_Force[0]  += (-Force[0]*Coord[1]);
          MomentZ_Force[1]  += (Force[1]*Coord[0]);
        }

      }

      /*--- Project forces and store the non-dimensional coefficients ---*/

      if (Monitoring == YES) {

        if (Boundary != NEARFIELD_BOUNDARY) {
          if (nDim == 2) {
            CD_Inv[iMarker]  =  ForceInviscid[0]*cos(Alpha) + ForceInviscid[1]*sin(Alpha);
            CL_Inv[iMarker]  = -ForceInviscid[0]*sin(Alpha) + ForceInviscid[1]*cos(Alpha);
            CEff_Inv[iMarker]   = CL_Inv[iMarker] / (CD_Inv[iMarker]+EPS);
            CMz_Inv[iMarker]    = MomentInviscid[2];
            CoPx_Inv[iMarker]   = MomentZ_Force[1];
            CoPy_Inv[iMarker]   = -MomentZ_Force[0];
            CFx_Inv[iMarker]    = ForceInviscid[0];
            CFy_Inv[iMarker]    = ForceInviscid[1];
            CT_Inv[iMarker]     = -CFx_Inv[iMarker];
            CQ_Inv[iMarker]     = -CMz_Inv[iMarker];
            CMerit_Inv[iMarker] = CT_Inv[iMarker] / (CQ_Inv[iMarker] + EPS);
          }
          if (nDim == 3) {
            CD_Inv[iMarker]      =  ForceInviscid[0]*cos(Alpha)*cos(Beta) + ForceInviscid[1]*sin(Beta) + ForceInviscid[2]*sin(Alpha)*cos(Beta);
            CL_Inv[iMarker]      = -ForceInviscid[0]*sin(Alpha) + ForceInviscid[2]*cos(Alpha);
            CSF_Inv[iMarker] = -ForceInviscid[0]*sin(Beta)*cos(Alpha) + ForceInviscid[1]*cos(Beta) - ForceInviscid[2]*sin(Beta)*sin(Alpha);
            CEff_Inv[iMarker]       = CL_Inv[iMarker] / (CD_Inv[iMarker] + EPS);
            CMx_Inv[iMarker]        = MomentInviscid[0];
            CMy_Inv[iMarker]        = MomentInviscid[1];
            CMz_Inv[iMarker]        = MomentInviscid[2];
            CoPx_Inv[iMarker]    = -MomentY_Force[0];
            CoPz_Inv[iMarker]    = MomentY_Force[2];
            CFx_Inv[iMarker]        = ForceInviscid[0];
            CFy_Inv[iMarker]        = ForceInviscid[1];
            CFz_Inv[iMarker]        = ForceInviscid[2];
            CT_Inv[iMarker]         = -CFz_Inv[iMarker];
            CQ_Inv[iMarker]         = -CMz_Inv[iMarker];
            CMerit_Inv[iMarker]     = CT_Inv[iMarker] / (CQ_Inv[iMarker] + EPS);
          }

          AllBound_CD_Inv     += CD_Inv[iMarker];
          AllBound_CL_Inv     += CL_Inv[iMarker];
          AllBound_CSF_Inv    += CSF_Inv[iMarker];
          AllBound_CEff_Inv    = AllBound_CL_Inv / (AllBound_CD_Inv + EPS);
          AllBound_CMx_Inv    += CMx_Inv[iMarker];
          AllBound_CMy_Inv    += CMy_Inv[iMarker];
          AllBound_CMz_Inv    += CMz_Inv[iMarker];
          AllBound_CoPx_Inv   += CoPx_Inv[iMarker];
          AllBound_CoPy_Inv   += CoPy_Inv[iMarker];
          AllBound_CoPz_Inv   += CoPz_Inv[iMarker];
          AllBound_CFx_Inv    += CFx_Inv[iMarker];
          AllBound_CFy_Inv    += CFy_Inv[iMarker];
          AllBound_CFz_Inv    += CFz_Inv[iMarker];
          AllBound_CT_Inv     += CT_Inv[iMarker];
          AllBound_CQ_Inv     += CQ_Inv[iMarker];
          AllBound_CMerit_Inv  = AllBound_CT_Inv / (AllBound_CQ_Inv + EPS);

          /*--- Compute the coefficients per surface ---*/

          for (iMarker_Monitoring = 0; iMarker_Monitoring < config->GetnMarker_Monitoring(); iMarker_Monitoring++) {
            Monitoring_Tag = config->GetMarker_Monitoring_TagBound(iMarker_Monitoring);
            Marker_Tag = config->GetMarker_All_TagBound(iMarker);
            if (Marker_Tag == Monitoring_Tag) {
              Surface_CL_Inv[iMarker_Monitoring]   += CL_Inv[iMarker];
              Surface_CD_Inv[iMarker_Monitoring]   += CD_Inv[iMarker];
              Surface_CSF_Inv[iMarker_Monitoring]  += CSF_Inv[iMarker];
              Surface_CEff_Inv[iMarker_Monitoring]  = CL_Inv[iMarker] / (CD_Inv[iMarker] + EPS);
              Surface_CFx_Inv[iMarker_Monitoring]  += CFx_Inv[iMarker];
              Surface_CFy_Inv[iMarker_Monitoring]  += CFy_Inv[iMarker];
              Surface_CFz_Inv[iMarker_Monitoring]  += CFz_Inv[iMarker];
              Surface_CMx_Inv[iMarker_Monitoring]  += CMx_Inv[iMarker];
              Surface_CMy_Inv[iMarker_Monitoring]  += CMy_Inv[iMarker];
              Surface_CMz_Inv[iMarker_Monitoring]  += CMz_Inv[iMarker];
            }
          }

        }

      }

    }
  }

#ifdef HAVE_MPI

  /*--- Add AllBound information using all the nodes ---*/

  MyAllBound_CD_Inv        = AllBound_CD_Inv;        AllBound_CD_Inv = 0.0;
  MyAllBound_CL_Inv        = AllBound_CL_Inv;        AllBound_CL_Inv = 0.0;
  MyAllBound_CSF_Inv   = AllBound_CSF_Inv;   AllBound_CSF_Inv = 0.0;
  AllBound_CEff_Inv = 0.0;
  MyAllBound_CMx_Inv          = AllBound_CMx_Inv;          AllBound_CMx_Inv = 0.0;
  MyAllBound_CMy_Inv          = AllBound_CMy_Inv;          AllBound_CMy_Inv = 0.0;
  MyAllBound_CMz_Inv          = AllBound_CMz_Inv;          AllBound_CMz_Inv = 0.0;
  MyAllBound_CoPx_Inv          = AllBound_CoPx_Inv;          AllBound_CoPx_Inv = 0.0;
  MyAllBound_CoPy_Inv          = AllBound_CoPy_Inv;          AllBound_CoPy_Inv = 0.0;
  MyAllBound_CoPz_Inv          = AllBound_CoPz_Inv;          AllBound_CoPz_Inv = 0.0;
  MyAllBound_CFx_Inv          = AllBound_CFx_Inv;          AllBound_CFx_Inv = 0.0;
  MyAllBound_CFy_Inv          = AllBound_CFy_Inv;          AllBound_CFy_Inv = 0.0;
  MyAllBound_CFz_Inv          = AllBound_CFz_Inv;          AllBound_CFz_Inv = 0.0;
  MyAllBound_CT_Inv           = AllBound_CT_Inv;           AllBound_CT_Inv = 0.0;
  MyAllBound_CQ_Inv           = AllBound_CQ_Inv;           AllBound_CQ_Inv = 0.0;
  AllBound_CMerit_Inv = 0.0;

  if (config->GetComm_Level() == COMM_FULL) {
    SU2_MPI::Allreduce(&MyAllBound_CD_Inv, &AllBound_CD_Inv, 1, MPI_DOUBLE, MPI_SUM, MPI_COMM_WORLD);
    SU2_MPI::Allreduce(&MyAllBound_CL_Inv, &AllBound_CL_Inv, 1, MPI_DOUBLE, MPI_SUM, MPI_COMM_WORLD);
    SU2_MPI::Allreduce(&MyAllBound_CSF_Inv, &AllBound_CSF_Inv, 1, MPI_DOUBLE, MPI_SUM, MPI_COMM_WORLD);
    AllBound_CEff_Inv = AllBound_CL_Inv / (AllBound_CD_Inv + EPS);
    SU2_MPI::Allreduce(&MyAllBound_CMx_Inv, &AllBound_CMx_Inv, 1, MPI_DOUBLE, MPI_SUM, MPI_COMM_WORLD);
    SU2_MPI::Allreduce(&MyAllBound_CMy_Inv, &AllBound_CMy_Inv, 1, MPI_DOUBLE, MPI_SUM, MPI_COMM_WORLD);
    SU2_MPI::Allreduce(&MyAllBound_CMz_Inv, &AllBound_CMz_Inv, 1, MPI_DOUBLE, MPI_SUM, MPI_COMM_WORLD);
    SU2_MPI::Allreduce(&MyAllBound_CoPx_Inv, &AllBound_CoPx_Inv, 1, MPI_DOUBLE, MPI_SUM, MPI_COMM_WORLD);
    SU2_MPI::Allreduce(&MyAllBound_CoPy_Inv, &AllBound_CoPy_Inv, 1, MPI_DOUBLE, MPI_SUM, MPI_COMM_WORLD);
    SU2_MPI::Allreduce(&MyAllBound_CoPz_Inv, &AllBound_CoPz_Inv, 1, MPI_DOUBLE, MPI_SUM, MPI_COMM_WORLD);
    SU2_MPI::Allreduce(&MyAllBound_CFx_Inv, &AllBound_CFx_Inv, 1, MPI_DOUBLE, MPI_SUM, MPI_COMM_WORLD);
    SU2_MPI::Allreduce(&MyAllBound_CFy_Inv, &AllBound_CFy_Inv, 1, MPI_DOUBLE, MPI_SUM, MPI_COMM_WORLD);
    SU2_MPI::Allreduce(&MyAllBound_CFz_Inv, &AllBound_CFz_Inv, 1, MPI_DOUBLE, MPI_SUM, MPI_COMM_WORLD);
    SU2_MPI::Allreduce(&MyAllBound_CT_Inv, &AllBound_CT_Inv, 1, MPI_DOUBLE, MPI_SUM, MPI_COMM_WORLD);
    SU2_MPI::Allreduce(&MyAllBound_CQ_Inv, &AllBound_CQ_Inv, 1, MPI_DOUBLE, MPI_SUM, MPI_COMM_WORLD);
    AllBound_CMerit_Inv = AllBound_CT_Inv / (AllBound_CQ_Inv + EPS);
  }
  
  /*--- Add the forces on the surfaces using all the nodes ---*/

  MySurface_CL_Inv      = new su2double[config->GetnMarker_Monitoring()];
  MySurface_CD_Inv      = new su2double[config->GetnMarker_Monitoring()];
  MySurface_CSF_Inv = new su2double[config->GetnMarker_Monitoring()];
  MySurface_CEff_Inv       = new su2double[config->GetnMarker_Monitoring()];
  MySurface_CFx_Inv        = new su2double[config->GetnMarker_Monitoring()];
  MySurface_CFy_Inv        = new su2double[config->GetnMarker_Monitoring()];
  MySurface_CFz_Inv        = new su2double[config->GetnMarker_Monitoring()];
  MySurface_CMx_Inv        = new su2double[config->GetnMarker_Monitoring()];
  MySurface_CMy_Inv        = new su2double[config->GetnMarker_Monitoring()];
  MySurface_CMz_Inv        = new su2double[config->GetnMarker_Monitoring()];

  for (iMarker_Monitoring = 0; iMarker_Monitoring < config->GetnMarker_Monitoring(); iMarker_Monitoring++) {
    MySurface_CL_Inv[iMarker_Monitoring]      = Surface_CL_Inv[iMarker_Monitoring];
    MySurface_CD_Inv[iMarker_Monitoring]      = Surface_CD_Inv[iMarker_Monitoring];
    MySurface_CSF_Inv[iMarker_Monitoring] = Surface_CSF_Inv[iMarker_Monitoring];
    MySurface_CEff_Inv[iMarker_Monitoring]       = Surface_CEff_Inv[iMarker_Monitoring];
    MySurface_CFx_Inv[iMarker_Monitoring]        = Surface_CFx_Inv[iMarker_Monitoring];
    MySurface_CFy_Inv[iMarker_Monitoring]        = Surface_CFy_Inv[iMarker_Monitoring];
    MySurface_CFz_Inv[iMarker_Monitoring]        = Surface_CFz_Inv[iMarker_Monitoring];
    MySurface_CMx_Inv[iMarker_Monitoring]        = Surface_CMx_Inv[iMarker_Monitoring];
    MySurface_CMy_Inv[iMarker_Monitoring]        = Surface_CMy_Inv[iMarker_Monitoring];
    MySurface_CMz_Inv[iMarker_Monitoring]        = Surface_CMz_Inv[iMarker_Monitoring];

    Surface_CL_Inv[iMarker_Monitoring]      = 0.0;
    Surface_CD_Inv[iMarker_Monitoring]      = 0.0;
    Surface_CSF_Inv[iMarker_Monitoring] = 0.0;
    Surface_CEff_Inv[iMarker_Monitoring]       = 0.0;
    Surface_CFx_Inv[iMarker_Monitoring]        = 0.0;
    Surface_CFy_Inv[iMarker_Monitoring]        = 0.0;
    Surface_CFz_Inv[iMarker_Monitoring]        = 0.0;
    Surface_CMx_Inv[iMarker_Monitoring]        = 0.0;
    Surface_CMy_Inv[iMarker_Monitoring]        = 0.0;
    Surface_CMz_Inv[iMarker_Monitoring]        = 0.0;
  }

  if (config->GetComm_Level() == COMM_FULL) {
    SU2_MPI::Allreduce(MySurface_CL_Inv, Surface_CL_Inv, config->GetnMarker_Monitoring(), MPI_DOUBLE, MPI_SUM, MPI_COMM_WORLD);
    SU2_MPI::Allreduce(MySurface_CD_Inv, Surface_CD_Inv, config->GetnMarker_Monitoring(), MPI_DOUBLE, MPI_SUM, MPI_COMM_WORLD);
    SU2_MPI::Allreduce(MySurface_CSF_Inv, Surface_CSF_Inv, config->GetnMarker_Monitoring(), MPI_DOUBLE, MPI_SUM, MPI_COMM_WORLD);
    for (iMarker_Monitoring = 0; iMarker_Monitoring < config->GetnMarker_Monitoring(); iMarker_Monitoring++)
      Surface_CEff_Inv[iMarker_Monitoring] = Surface_CL_Inv[iMarker_Monitoring] / (Surface_CD_Inv[iMarker_Monitoring] + EPS);
    SU2_MPI::Allreduce(MySurface_CFx_Inv, Surface_CFx_Inv, config->GetnMarker_Monitoring(), MPI_DOUBLE, MPI_SUM, MPI_COMM_WORLD);
    SU2_MPI::Allreduce(MySurface_CFy_Inv, Surface_CFy_Inv, config->GetnMarker_Monitoring(), MPI_DOUBLE, MPI_SUM, MPI_COMM_WORLD);
    SU2_MPI::Allreduce(MySurface_CFz_Inv, Surface_CFz_Inv, config->GetnMarker_Monitoring(), MPI_DOUBLE, MPI_SUM, MPI_COMM_WORLD);
    SU2_MPI::Allreduce(MySurface_CMx_Inv, Surface_CMx_Inv, config->GetnMarker_Monitoring(), MPI_DOUBLE, MPI_SUM, MPI_COMM_WORLD);
    SU2_MPI::Allreduce(MySurface_CMy_Inv, Surface_CMy_Inv, config->GetnMarker_Monitoring(), MPI_DOUBLE, MPI_SUM, MPI_COMM_WORLD);
    SU2_MPI::Allreduce(MySurface_CMz_Inv, Surface_CMz_Inv, config->GetnMarker_Monitoring(), MPI_DOUBLE, MPI_SUM, MPI_COMM_WORLD);
  }
  
  delete [] MySurface_CL_Inv; delete [] MySurface_CD_Inv; delete [] MySurface_CSF_Inv;
  delete [] MySurface_CEff_Inv;  delete [] MySurface_CFx_Inv;   delete [] MySurface_CFy_Inv;
  delete [] MySurface_CFz_Inv;   delete [] MySurface_CMx_Inv;   delete [] MySurface_CMy_Inv;
  delete [] MySurface_CMz_Inv;

#endif

  /*--- Update the total coefficients (note that all the nodes have the same value) ---*/

  Total_CD            = AllBound_CD_Inv;
  Total_CL            = AllBound_CL_Inv;
  Total_CSF           = AllBound_CSF_Inv;
  Total_CEff          = Total_CL / (Total_CD + EPS);
  Total_CMx           = AllBound_CMx_Inv;
  Total_CMy           = AllBound_CMy_Inv;
  Total_CMz           = AllBound_CMz_Inv;
  Total_CoPx          = AllBound_CoPx_Inv;
  Total_CoPy          = AllBound_CoPy_Inv;
  Total_CoPz          = AllBound_CoPz_Inv;
  Total_CFx           = AllBound_CFx_Inv;
  Total_CFy           = AllBound_CFy_Inv;
  Total_CFz           = AllBound_CFz_Inv;
  Total_CT            = AllBound_CT_Inv;
  Total_CQ            = AllBound_CQ_Inv;
  Total_CMerit        = Total_CT / (Total_CQ + EPS);

  /*--- Update the total coefficients per surface (note that all the nodes have the same value)---*/

  for (iMarker_Monitoring = 0; iMarker_Monitoring < config->GetnMarker_Monitoring(); iMarker_Monitoring++) {
    Surface_CL[iMarker_Monitoring]      = Surface_CL_Inv[iMarker_Monitoring];
    Surface_CD[iMarker_Monitoring]      = Surface_CD_Inv[iMarker_Monitoring];
    Surface_CSF[iMarker_Monitoring] = Surface_CSF_Inv[iMarker_Monitoring];
    Surface_CEff[iMarker_Monitoring]       = Surface_CL_Inv[iMarker_Monitoring] / (Surface_CD_Inv[iMarker_Monitoring] + EPS);
    Surface_CFx[iMarker_Monitoring]        = Surface_CFx_Inv[iMarker_Monitoring];
    Surface_CFy[iMarker_Monitoring]        = Surface_CFy_Inv[iMarker_Monitoring];
    Surface_CFz[iMarker_Monitoring]        = Surface_CFz_Inv[iMarker_Monitoring];
    Surface_CMx[iMarker_Monitoring]        = Surface_CMx_Inv[iMarker_Monitoring];
    Surface_CMy[iMarker_Monitoring]        = Surface_CMy_Inv[iMarker_Monitoring];
    Surface_CMz[iMarker_Monitoring]        = Surface_CMz_Inv[iMarker_Monitoring];
  }

}

void CIncEulerSolver::Momentum_Forces(CGeometry *geometry, CConfig *config) {

  unsigned long iVertex, iPoint;
  unsigned short iDim, iMarker, Boundary, Monitoring, iMarker_Monitoring;
  su2double *Normal = NULL, MomentDist[3] = {0.0,0.0,0.0}, *Coord, Area,
  factor, RefVel2 = 0.0, RefDensity = 0.0,
  Force[3] = {0.0,0.0,0.0}, Velocity[3], MassFlow, Density;
  string Marker_Tag, Monitoring_Tag;
  su2double MomentX_Force[3] = {0.0,0.0,0.0}, MomentY_Force[3] = {0.0,0.0,0.0}, MomentZ_Force[3] = {0.0,0.0,0.0};
  su2double AxiFactor;

#ifdef HAVE_MPI
  su2double MyAllBound_CD_Mnt, MyAllBound_CL_Mnt, MyAllBound_CSF_Mnt,
  MyAllBound_CMx_Mnt, MyAllBound_CMy_Mnt, MyAllBound_CMz_Mnt,
  MyAllBound_CoPx_Mnt, MyAllBound_CoPy_Mnt, MyAllBound_CoPz_Mnt,
  MyAllBound_CFx_Mnt, MyAllBound_CFy_Mnt, MyAllBound_CFz_Mnt, MyAllBound_CT_Mnt,
  MyAllBound_CQ_Mnt,
  *MySurface_CL_Mnt = NULL, *MySurface_CD_Mnt = NULL, *MySurface_CSF_Mnt = NULL,
  *MySurface_CEff_Mnt = NULL, *MySurface_CFx_Mnt = NULL, *MySurface_CFy_Mnt = NULL,
  *MySurface_CFz_Mnt = NULL,
  *MySurface_CMx_Mnt = NULL, *MySurface_CMy_Mnt = NULL,  *MySurface_CMz_Mnt = NULL;
#endif

  su2double Alpha     = config->GetAoA()*PI_NUMBER/180.0;
  su2double Beta      = config->GetAoS()*PI_NUMBER/180.0;
  su2double RefArea   = config->GetRefArea();
  su2double RefLength = config->GetRefLength();
  su2double *Origin = NULL;
  if (config->GetnMarker_Monitoring() != 0){
    Origin = config->GetRefOriginMoment(0);
  }
  bool axisymmetric          = config->GetAxisymmetric();

  /*--- Evaluate reference values for non-dimensionalization.
   For dimensional or non-dim based on initial values, use
   the far-field state (inf). For a custom non-dim based
   on user-provided reference values, use the ref values
   to compute the forces. ---*/

  if ((config->GetRef_Inc_NonDim() == DIMENSIONAL) || 
      (config->GetRef_Inc_NonDim() == INITIAL_VALUES)) {
    RefDensity  = Density_Inf;
    RefVel2 = 0.0;
    for (iDim = 0; iDim < nDim; iDim++)
      RefVel2  += Velocity_Inf[iDim]*Velocity_Inf[iDim];
  }
  else if (config->GetRef_Inc_NonDim() == REFERENCE_VALUES) {
    RefDensity = config->GetInc_Density_Ref();
    RefVel2    = config->GetInc_Velocity_Ref()*config->GetInc_Velocity_Ref();
  }

  /*--- Compute factor for force coefficients. ---*/

  factor = 1.0 / (0.5*RefDensity*RefArea*RefVel2);

  /*-- Variables initialization ---*/

  AllBound_CD_Mnt = 0.0;        AllBound_CL_Mnt = 0.0; AllBound_CSF_Mnt = 0.0;
  AllBound_CMx_Mnt = 0.0;          AllBound_CMy_Mnt = 0.0;   AllBound_CMz_Mnt = 0.0;
  AllBound_CoPx_Mnt = 0.0;          AllBound_CoPy_Mnt = 0.0;   AllBound_CoPz_Mnt = 0.0;
  AllBound_CFx_Mnt = 0.0;          AllBound_CFy_Mnt = 0.0;   AllBound_CFz_Mnt = 0.0;
  AllBound_CT_Mnt = 0.0;           AllBound_CQ_Mnt = 0.0;    AllBound_CMerit_Mnt = 0.0;
  AllBound_CEff_Mnt = 0.0;

  for (iMarker_Monitoring = 0; iMarker_Monitoring < config->GetnMarker_Monitoring(); iMarker_Monitoring++) {
    Surface_CL_Mnt[iMarker_Monitoring]      = 0.0; Surface_CD_Mnt[iMarker_Monitoring]      = 0.0;
    Surface_CSF_Mnt[iMarker_Monitoring] = 0.0; Surface_CEff_Mnt[iMarker_Monitoring]       = 0.0;
    Surface_CFx_Mnt[iMarker_Monitoring]        = 0.0; Surface_CFy_Mnt[iMarker_Monitoring]        = 0.0;
    Surface_CFz_Mnt[iMarker_Monitoring]        = 0.0;
    Surface_CMx_Mnt[iMarker_Monitoring]        = 0.0; Surface_CMy_Mnt[iMarker_Monitoring]        = 0.0; Surface_CMz_Mnt[iMarker_Monitoring]        = 0.0;
  }

  /*--- Loop over the Inlet / Outlet Markers  ---*/

  for (iMarker = 0; iMarker < nMarker; iMarker++) {

    Boundary   = config->GetMarker_All_KindBC(iMarker);
    Monitoring = config->GetMarker_All_Monitoring(iMarker);

    /*--- Obtain the origin for the moment computation for a particular marker ---*/

    if (Monitoring == YES) {
      for (iMarker_Monitoring = 0; iMarker_Monitoring < config->GetnMarker_Monitoring(); iMarker_Monitoring++) {
        Monitoring_Tag = config->GetMarker_Monitoring_TagBound(iMarker_Monitoring);
        Marker_Tag = config->GetMarker_All_TagBound(iMarker);
        if (Marker_Tag == Monitoring_Tag)
          Origin = config->GetRefOriginMoment(iMarker_Monitoring);
      }
    }

    if ((Boundary == INLET_FLOW) || (Boundary == OUTLET_FLOW) ||
        (Boundary == ACTDISK_INLET) || (Boundary == ACTDISK_OUTLET)||
        (Boundary == ENGINE_INFLOW) || (Boundary == ENGINE_EXHAUST)) {

      /*--- Forces initialization at each Marker ---*/

      CD_Mnt[iMarker] = 0.0;        CL_Mnt[iMarker] = 0.0; CSF_Mnt[iMarker] = 0.0;
      CMx_Mnt[iMarker] = 0.0;          CMy_Mnt[iMarker] = 0.0;   CMz_Mnt[iMarker] = 0.0;
      CFx_Mnt[iMarker] = 0.0;          CFy_Mnt[iMarker] = 0.0;   CFz_Mnt[iMarker] = 0.0;
      CoPx_Mnt[iMarker] = 0.0;         CoPy_Mnt[iMarker] = 0.0;  CoPz_Mnt[iMarker] = 0.0;
      CT_Mnt[iMarker] = 0.0;           CQ_Mnt[iMarker] = 0.0;    CMerit_Mnt[iMarker] = 0.0;
      CEff_Mnt[iMarker] = 0.0;

      for (iDim = 0; iDim < nDim; iDim++) ForceMomentum[iDim] = 0.0;
      MomentMomentum[0] = 0.0; MomentMomentum[1] = 0.0; MomentMomentum[2] = 0.0;
      MomentX_Force[0] = 0.0; MomentX_Force[1] = 0.0; MomentX_Force[2] = 0.0;
      MomentY_Force[0] = 0.0; MomentY_Force[1] = 0.0; MomentY_Force[2] = 0.0;
      MomentZ_Force[0] = 0.0; MomentZ_Force[1] = 0.0; MomentZ_Force[2] = 0.0;

      /*--- Loop over the vertices to compute the forces ---*/

      for (iVertex = 0; iVertex < geometry->GetnVertex(iMarker); iVertex++) {

        iPoint = geometry->vertex[iMarker][iVertex]->GetNode();

        /*--- Note that the pressure coefficient is computed at the
         halo cells (for visualization purposes), but not the forces ---*/

        if ( (geometry->node[iPoint]->GetDomain()) && (Monitoring == YES) ) {

          Normal = geometry->vertex[iMarker][iVertex]->GetNormal();
          Coord = geometry->node[iPoint]->GetCoord();
          Density   = node[iPoint]->GetDensity();

          Area = 0.0;
          for (iDim = 0; iDim < nDim; iDim++)
            Area += Normal[iDim]*Normal[iDim];
          Area = sqrt(Area);

          MassFlow = 0.0;
          for (iDim = 0; iDim < nDim; iDim++) {
            Velocity[iDim]   = node[iPoint]->GetVelocity(iDim);
            MomentDist[iDim] = Coord[iDim] - Origin[iDim];
            MassFlow -= Normal[iDim]*Velocity[iDim]*Density;
          }

          /*--- Axisymmetric simulations ---*/

          if (axisymmetric) AxiFactor = 2.0*PI_NUMBER*geometry->node[iPoint]->GetCoord(1);
          else AxiFactor = 1.0;

          /*--- Force computation, note the minus sign due to the
           orientation of the normal (outward) ---*/

          for (iDim = 0; iDim < nDim; iDim++) {
            Force[iDim] = MassFlow * Velocity[iDim] * factor * AxiFactor;
            ForceMomentum[iDim] += Force[iDim];
          }

          /*--- Moment with respect to the reference axis ---*/

          if (iDim == 3) {
            MomentMomentum[0] += (Force[2]*MomentDist[1]-Force[1]*MomentDist[2])/RefLength;
            MomentX_Force[1]  += (-Force[1]*Coord[2]);
            MomentX_Force[2]  += (Force[2]*Coord[1]);

            MomentMomentum[1] += (Force[0]*MomentDist[2]-Force[2]*MomentDist[0])/RefLength;
            MomentY_Force[2]  += (-Force[2]*Coord[0]);
            MomentY_Force[0]  += (Force[0]*Coord[2]);
          }
          MomentMomentum[2] += (Force[1]*MomentDist[0]-Force[0]*MomentDist[1])/RefLength;
          MomentZ_Force[0]  += (-Force[0]*Coord[1]);
          MomentZ_Force[1]  += (Force[1]*Coord[0]);

        }

      }

      /*--- Project forces and store the non-dimensional coefficients ---*/

      if (Monitoring == YES) {

        if (nDim == 2) {
          CD_Mnt[iMarker]  =  ForceMomentum[0]*cos(Alpha) + ForceMomentum[1]*sin(Alpha);
          CL_Mnt[iMarker]  = -ForceMomentum[0]*sin(Alpha) + ForceMomentum[1]*cos(Alpha);
          CEff_Mnt[iMarker]   = CL_Mnt[iMarker] / (CD_Mnt[iMarker]+EPS);
          CMz_Mnt[iMarker]    = MomentInviscid[2];
          CFx_Mnt[iMarker]    = ForceMomentum[0];
          CFy_Mnt[iMarker]    = ForceMomentum[1];
          CoPx_Mnt[iMarker]   = MomentZ_Force[1];
          CoPy_Mnt[iMarker]   = -MomentZ_Force[0];
          CT_Mnt[iMarker]     = -CFx_Mnt[iMarker];
          CQ_Mnt[iMarker]     = -CMz_Mnt[iMarker];
          CMerit_Mnt[iMarker] = CT_Mnt[iMarker] / (CQ_Mnt[iMarker] + EPS);
        }
        if (nDim == 3) {
          CD_Mnt[iMarker]      =  ForceMomentum[0]*cos(Alpha)*cos(Beta) + ForceMomentum[1]*sin(Beta) + ForceMomentum[2]*sin(Alpha)*cos(Beta);
          CL_Mnt[iMarker]      = -ForceMomentum[0]*sin(Alpha) + ForceMomentum[2]*cos(Alpha);
          CSF_Mnt[iMarker] = -ForceMomentum[0]*sin(Beta)*cos(Alpha) + ForceMomentum[1]*cos(Beta) - ForceMomentum[2]*sin(Beta)*sin(Alpha);
          CEff_Mnt[iMarker]       = CL_Mnt[iMarker] / (CD_Mnt[iMarker] + EPS);
          CMx_Mnt[iMarker]        = MomentInviscid[0];
          CMy_Mnt[iMarker]        = MomentInviscid[1];
          CMz_Mnt[iMarker]        = MomentInviscid[2];
          CFx_Mnt[iMarker]        = ForceMomentum[0];
          CFy_Mnt[iMarker]        = ForceMomentum[1];
          CFz_Mnt[iMarker]        = ForceMomentum[2];
          CoPx_Mnt[iMarker]       = -MomentY_Force[0];
          CoPz_Mnt[iMarker]       =  MomentY_Force[2];
          CT_Mnt[iMarker]         = -CFz_Mnt[iMarker];
          CQ_Mnt[iMarker]         = -CMz_Mnt[iMarker];
          CMerit_Mnt[iMarker]     = CT_Mnt[iMarker] / (CQ_Mnt[iMarker] + EPS);
        }

        AllBound_CD_Mnt        += CD_Mnt[iMarker];
        AllBound_CL_Mnt        += CL_Mnt[iMarker];
        AllBound_CSF_Mnt   += CSF_Mnt[iMarker];
        AllBound_CEff_Mnt          = AllBound_CL_Mnt / (AllBound_CD_Mnt + EPS);
        AllBound_CMx_Mnt          += CMx_Mnt[iMarker];
        AllBound_CMy_Mnt          += CMy_Mnt[iMarker];
        AllBound_CMz_Mnt          += CMz_Mnt[iMarker];
        AllBound_CFx_Mnt          += CFx_Mnt[iMarker];
        AllBound_CFy_Mnt          += CFy_Mnt[iMarker];
        AllBound_CFz_Mnt          += CFz_Mnt[iMarker];
        AllBound_CoPx_Mnt         += CoPx_Mnt[iMarker];
        AllBound_CoPy_Mnt         += CoPy_Mnt[iMarker];
        AllBound_CoPz_Mnt         += CoPz_Mnt[iMarker];
        AllBound_CT_Mnt           += CT_Mnt[iMarker];
        AllBound_CQ_Mnt           += CQ_Mnt[iMarker];
        AllBound_CMerit_Mnt        += AllBound_CT_Mnt / (AllBound_CQ_Mnt + EPS);

        /*--- Compute the coefficients per surface ---*/

        for (iMarker_Monitoring = 0; iMarker_Monitoring < config->GetnMarker_Monitoring(); iMarker_Monitoring++) {
          Monitoring_Tag = config->GetMarker_Monitoring_TagBound(iMarker_Monitoring);
          Marker_Tag = config->GetMarker_All_TagBound(iMarker);
          if (Marker_Tag == Monitoring_Tag) {
            Surface_CL_Mnt[iMarker_Monitoring]      += CL_Mnt[iMarker];
            Surface_CD_Mnt[iMarker_Monitoring]      += CD_Mnt[iMarker];
            Surface_CSF_Mnt[iMarker_Monitoring] += CSF_Mnt[iMarker];
            Surface_CEff_Mnt[iMarker_Monitoring]        = CL_Mnt[iMarker] / (CD_Mnt[iMarker] + EPS);
            Surface_CFx_Mnt[iMarker_Monitoring]        += CFx_Mnt[iMarker];
            Surface_CFy_Mnt[iMarker_Monitoring]        += CFy_Mnt[iMarker];
            Surface_CFz_Mnt[iMarker_Monitoring]        += CFz_Mnt[iMarker];
            Surface_CMx_Mnt[iMarker_Monitoring]        += CMx_Mnt[iMarker];
            Surface_CMy_Mnt[iMarker_Monitoring]        += CMy_Mnt[iMarker];
            Surface_CMz_Mnt[iMarker_Monitoring]        += CMz_Mnt[iMarker];
          }
        }

      }


    }
  }

#ifdef HAVE_MPI

  /*--- Add AllBound information using all the nodes ---*/

  MyAllBound_CD_Mnt        = AllBound_CD_Mnt;        AllBound_CD_Mnt = 0.0;
  MyAllBound_CL_Mnt        = AllBound_CL_Mnt;        AllBound_CL_Mnt = 0.0;
  MyAllBound_CSF_Mnt   = AllBound_CSF_Mnt;   AllBound_CSF_Mnt = 0.0;
  AllBound_CEff_Mnt = 0.0;
  MyAllBound_CMx_Mnt          = AllBound_CMx_Mnt;          AllBound_CMx_Mnt = 0.0;
  MyAllBound_CMy_Mnt          = AllBound_CMy_Mnt;          AllBound_CMy_Mnt = 0.0;
  MyAllBound_CMz_Mnt          = AllBound_CMz_Mnt;          AllBound_CMz_Mnt = 0.0;
  MyAllBound_CFx_Mnt          = AllBound_CFx_Mnt;          AllBound_CFx_Mnt = 0.0;
  MyAllBound_CFy_Mnt          = AllBound_CFy_Mnt;          AllBound_CFy_Mnt = 0.0;
  MyAllBound_CFz_Mnt          = AllBound_CFz_Mnt;          AllBound_CFz_Mnt = 0.0;
  MyAllBound_CoPx_Mnt         = AllBound_CoPx_Mnt;         AllBound_CoPx_Mnt = 0.0;
  MyAllBound_CoPy_Mnt         = AllBound_CoPy_Mnt;         AllBound_CoPy_Mnt = 0.0;
  MyAllBound_CoPz_Mnt         = AllBound_CoPz_Mnt;         AllBound_CoPz_Mnt = 0.0;
  MyAllBound_CT_Mnt           = AllBound_CT_Mnt;           AllBound_CT_Mnt = 0.0;
  MyAllBound_CQ_Mnt           = AllBound_CQ_Mnt;           AllBound_CQ_Mnt = 0.0;
  AllBound_CMerit_Mnt = 0.0;

  if (config->GetComm_Level() == COMM_FULL) {
    SU2_MPI::Allreduce(&MyAllBound_CD_Mnt, &AllBound_CD_Mnt, 1, MPI_DOUBLE, MPI_SUM, MPI_COMM_WORLD);
    SU2_MPI::Allreduce(&MyAllBound_CL_Mnt, &AllBound_CL_Mnt, 1, MPI_DOUBLE, MPI_SUM, MPI_COMM_WORLD);
    SU2_MPI::Allreduce(&MyAllBound_CSF_Mnt, &AllBound_CSF_Mnt, 1, MPI_DOUBLE, MPI_SUM, MPI_COMM_WORLD);
    AllBound_CEff_Mnt = AllBound_CL_Mnt / (AllBound_CD_Mnt + EPS);
    SU2_MPI::Allreduce(&MyAllBound_CMx_Mnt, &AllBound_CMx_Mnt, 1, MPI_DOUBLE, MPI_SUM, MPI_COMM_WORLD);
    SU2_MPI::Allreduce(&MyAllBound_CMy_Mnt, &AllBound_CMy_Mnt, 1, MPI_DOUBLE, MPI_SUM, MPI_COMM_WORLD);
    SU2_MPI::Allreduce(&MyAllBound_CMz_Mnt, &AllBound_CMz_Mnt, 1, MPI_DOUBLE, MPI_SUM, MPI_COMM_WORLD);
    SU2_MPI::Allreduce(&MyAllBound_CFx_Mnt, &AllBound_CFx_Mnt, 1, MPI_DOUBLE, MPI_SUM, MPI_COMM_WORLD);
    SU2_MPI::Allreduce(&MyAllBound_CFy_Mnt, &AllBound_CFy_Mnt, 1, MPI_DOUBLE, MPI_SUM, MPI_COMM_WORLD);
    SU2_MPI::Allreduce(&MyAllBound_CFz_Mnt, &AllBound_CFz_Mnt, 1, MPI_DOUBLE, MPI_SUM, MPI_COMM_WORLD);
    SU2_MPI::Allreduce(&MyAllBound_CoPx_Mnt, &AllBound_CoPx_Mnt, 1, MPI_DOUBLE, MPI_SUM, MPI_COMM_WORLD);
    SU2_MPI::Allreduce(&MyAllBound_CoPy_Mnt, &AllBound_CoPy_Mnt, 1, MPI_DOUBLE, MPI_SUM, MPI_COMM_WORLD);
    SU2_MPI::Allreduce(&MyAllBound_CoPz_Mnt, &AllBound_CoPz_Mnt, 1, MPI_DOUBLE, MPI_SUM, MPI_COMM_WORLD);
    SU2_MPI::Allreduce(&MyAllBound_CT_Mnt, &AllBound_CT_Mnt, 1, MPI_DOUBLE, MPI_SUM, MPI_COMM_WORLD);
    SU2_MPI::Allreduce(&MyAllBound_CQ_Mnt, &AllBound_CQ_Mnt, 1, MPI_DOUBLE, MPI_SUM, MPI_COMM_WORLD);
    AllBound_CMerit_Mnt = AllBound_CT_Mnt / (AllBound_CQ_Mnt + EPS);
  }
  
  /*--- Add the forces on the surfaces using all the nodes ---*/

  MySurface_CL_Mnt      = new su2double[config->GetnMarker_Monitoring()];
  MySurface_CD_Mnt      = new su2double[config->GetnMarker_Monitoring()];
  MySurface_CSF_Mnt = new su2double[config->GetnMarker_Monitoring()];
  MySurface_CEff_Mnt       = new su2double[config->GetnMarker_Monitoring()];
  MySurface_CFx_Mnt        = new su2double[config->GetnMarker_Monitoring()];
  MySurface_CFy_Mnt        = new su2double[config->GetnMarker_Monitoring()];
  MySurface_CFz_Mnt        = new su2double[config->GetnMarker_Monitoring()];
  MySurface_CMx_Mnt        = new su2double[config->GetnMarker_Monitoring()];
  MySurface_CMy_Mnt        = new su2double[config->GetnMarker_Monitoring()];
  MySurface_CMz_Mnt        = new su2double[config->GetnMarker_Monitoring()];

  for (iMarker_Monitoring = 0; iMarker_Monitoring < config->GetnMarker_Monitoring(); iMarker_Monitoring++) {
    MySurface_CL_Mnt[iMarker_Monitoring]      = Surface_CL_Mnt[iMarker_Monitoring];
    MySurface_CD_Mnt[iMarker_Monitoring]      = Surface_CD_Mnt[iMarker_Monitoring];
    MySurface_CSF_Mnt[iMarker_Monitoring] = Surface_CSF_Mnt[iMarker_Monitoring];
    MySurface_CEff_Mnt[iMarker_Monitoring]       = Surface_CEff_Mnt[iMarker_Monitoring];
    MySurface_CFx_Mnt[iMarker_Monitoring]        = Surface_CFx_Mnt[iMarker_Monitoring];
    MySurface_CFy_Mnt[iMarker_Monitoring]        = Surface_CFy_Mnt[iMarker_Monitoring];
    MySurface_CFz_Mnt[iMarker_Monitoring]        = Surface_CFz_Mnt[iMarker_Monitoring];
    MySurface_CMx_Mnt[iMarker_Monitoring]        = Surface_CMx_Mnt[iMarker_Monitoring];
    MySurface_CMy_Mnt[iMarker_Monitoring]        = Surface_CMy_Mnt[iMarker_Monitoring];
    MySurface_CMz_Mnt[iMarker_Monitoring]        = Surface_CMz_Mnt[iMarker_Monitoring];

    Surface_CL_Mnt[iMarker_Monitoring]      = 0.0;
    Surface_CD_Mnt[iMarker_Monitoring]      = 0.0;
    Surface_CSF_Mnt[iMarker_Monitoring] = 0.0;
    Surface_CEff_Mnt[iMarker_Monitoring]       = 0.0;
    Surface_CFx_Mnt[iMarker_Monitoring]        = 0.0;
    Surface_CFy_Mnt[iMarker_Monitoring]        = 0.0;
    Surface_CFz_Mnt[iMarker_Monitoring]        = 0.0;
    Surface_CMx_Mnt[iMarker_Monitoring]        = 0.0;
    Surface_CMy_Mnt[iMarker_Monitoring]        = 0.0;
    Surface_CMz_Mnt[iMarker_Monitoring]        = 0.0;
  }

  if (config->GetComm_Level() == COMM_FULL) {
    SU2_MPI::Allreduce(MySurface_CL_Mnt, Surface_CL_Mnt, config->GetnMarker_Monitoring(), MPI_DOUBLE, MPI_SUM, MPI_COMM_WORLD);
    SU2_MPI::Allreduce(MySurface_CD_Mnt, Surface_CD_Mnt, config->GetnMarker_Monitoring(), MPI_DOUBLE, MPI_SUM, MPI_COMM_WORLD);
    SU2_MPI::Allreduce(MySurface_CSF_Mnt, Surface_CSF_Mnt, config->GetnMarker_Monitoring(), MPI_DOUBLE, MPI_SUM, MPI_COMM_WORLD);
    for (iMarker_Monitoring = 0; iMarker_Monitoring < config->GetnMarker_Monitoring(); iMarker_Monitoring++)
      Surface_CEff_Mnt[iMarker_Monitoring] = Surface_CL_Mnt[iMarker_Monitoring] / (Surface_CD_Mnt[iMarker_Monitoring] + EPS);
    SU2_MPI::Allreduce(MySurface_CFx_Mnt, Surface_CFx_Mnt, config->GetnMarker_Monitoring(), MPI_DOUBLE, MPI_SUM, MPI_COMM_WORLD);
    SU2_MPI::Allreduce(MySurface_CFy_Mnt, Surface_CFy_Mnt, config->GetnMarker_Monitoring(), MPI_DOUBLE, MPI_SUM, MPI_COMM_WORLD);
    SU2_MPI::Allreduce(MySurface_CFz_Mnt, Surface_CFz_Mnt, config->GetnMarker_Monitoring(), MPI_DOUBLE, MPI_SUM, MPI_COMM_WORLD);
    SU2_MPI::Allreduce(MySurface_CMx_Mnt, Surface_CMx_Mnt, config->GetnMarker_Monitoring(), MPI_DOUBLE, MPI_SUM, MPI_COMM_WORLD);
    SU2_MPI::Allreduce(MySurface_CMy_Mnt, Surface_CMy_Mnt, config->GetnMarker_Monitoring(), MPI_DOUBLE, MPI_SUM, MPI_COMM_WORLD);
    SU2_MPI::Allreduce(MySurface_CMz_Mnt, Surface_CMz_Mnt, config->GetnMarker_Monitoring(), MPI_DOUBLE, MPI_SUM, MPI_COMM_WORLD);
  }
  
  delete [] MySurface_CL_Mnt; delete [] MySurface_CD_Mnt; delete [] MySurface_CSF_Mnt;
  delete [] MySurface_CEff_Mnt;  delete [] MySurface_CFx_Mnt;   delete [] MySurface_CFy_Mnt;
  delete [] MySurface_CFz_Mnt;
  delete [] MySurface_CMx_Mnt;   delete [] MySurface_CMy_Mnt;  delete [] MySurface_CMz_Mnt;

#endif

  /*--- Update the total coefficients (note that all the nodes have the same value) ---*/

  Total_CD            += AllBound_CD_Mnt;
  Total_CL            += AllBound_CL_Mnt;
  Total_CSF           += AllBound_CSF_Mnt;
  Total_CEff          = Total_CL / (Total_CD + EPS);
  Total_CMx           += AllBound_CMx_Mnt;
  Total_CMy           += AllBound_CMy_Mnt;
  Total_CMz           += AllBound_CMz_Mnt;
  Total_CFx           += AllBound_CFx_Mnt;
  Total_CFy           += AllBound_CFy_Mnt;
  Total_CFz           += AllBound_CFz_Mnt;
  Total_CoPx          += AllBound_CoPx_Mnt;
  Total_CoPy          += AllBound_CoPy_Mnt;
  Total_CoPz          += AllBound_CoPz_Mnt;
  Total_CT            += AllBound_CT_Mnt;
  Total_CQ            += AllBound_CQ_Mnt;
  Total_CMerit        = Total_CT / (Total_CQ + EPS);

  /*--- Update the total coefficients per surface (note that all the nodes have the same value)---*/

  for (iMarker_Monitoring = 0; iMarker_Monitoring < config->GetnMarker_Monitoring(); iMarker_Monitoring++) {
    Surface_CL[iMarker_Monitoring]   += Surface_CL_Mnt[iMarker_Monitoring];
    Surface_CD[iMarker_Monitoring]   += Surface_CD_Mnt[iMarker_Monitoring];
    Surface_CSF[iMarker_Monitoring]  += Surface_CSF_Mnt[iMarker_Monitoring];
    Surface_CEff[iMarker_Monitoring] += Surface_CL_Mnt[iMarker_Monitoring] / (Surface_CD_Mnt[iMarker_Monitoring] + EPS);
    Surface_CFx[iMarker_Monitoring]  += Surface_CFx_Mnt[iMarker_Monitoring];
    Surface_CFy[iMarker_Monitoring]  += Surface_CFy_Mnt[iMarker_Monitoring];
    Surface_CFz[iMarker_Monitoring]  += Surface_CFz_Mnt[iMarker_Monitoring];
    Surface_CMx[iMarker_Monitoring]  += Surface_CMx_Mnt[iMarker_Monitoring];
    Surface_CMy[iMarker_Monitoring]  += Surface_CMy_Mnt[iMarker_Monitoring];
    Surface_CMz[iMarker_Monitoring]  += Surface_CMz_Mnt[iMarker_Monitoring];
  }

}

void CIncEulerSolver::ExplicitRK_Iteration(CGeometry *geometry, CSolver **solver_container,
                                        CConfig *config, unsigned short iRKStep) {
  
  su2double *Residual, *Res_TruncError, Vol, Delta, Res;
  unsigned short iVar, jVar;
  unsigned long iPoint;
  
  su2double RK_AlphaCoeff = config->Get_Alpha_RKStep(iRKStep);
  bool adjoint = config->GetContinuous_Adjoint();
  
  for (iVar = 0; iVar < nVar; iVar++) {
    SetRes_RMS(iVar, 0.0);
    SetRes_Max(iVar, 0.0, 0);
  }
  
  /*--- Update the solution ---*/
  
  for (iPoint = 0; iPoint < nPointDomain; iPoint++) {
    Vol = (geometry->node[iPoint]->GetVolume() +
           geometry->node[iPoint]->GetPeriodicVolume());
    Delta = node[iPoint]->GetDelta_Time() / Vol;

    Res_TruncError = node[iPoint]->GetResTruncError();
    Residual = LinSysRes.GetBlock(iPoint);

    if (!adjoint) {
      SetPreconditioner(config, iPoint);
      for (iVar = 0; iVar < nVar; iVar ++ ) {
        Res = 0.0;
        for (jVar = 0; jVar < nVar; jVar ++ )
          Res += Preconditioner[iVar][jVar]*(Residual[jVar] + Res_TruncError[jVar]);
        node[iPoint]->AddSolution(iVar, -Res*Delta*RK_AlphaCoeff);
        AddRes_RMS(iVar, Res*Res);
        AddRes_Max(iVar, fabs(Res), geometry->node[iPoint]->GetGlobalIndex(), geometry->node[iPoint]->GetCoord());
      }
    }
  }
  
  /*--- MPI solution ---*/
  
  //Set_MPI_Solution(geometry, config);
  
  InitiateComms(geometry, config, SOLUTION);
  CompleteComms(geometry, config, SOLUTION);
  
  /*--- Compute the root mean square residual ---*/
  
  SetResidual_RMS(geometry, config);
  
}

void CIncEulerSolver::ExplicitEuler_Iteration(CGeometry *geometry, CSolver **solver_container, CConfig *config) {
  
  su2double *local_Residual, *local_Res_TruncError, Vol, Delta, Res;
  unsigned short iVar, jVar;
  unsigned long iPoint;
  
  bool adjoint = config->GetContinuous_Adjoint();
  
  for (iVar = 0; iVar < nVar; iVar++) {
    SetRes_RMS(iVar, 0.0);
    SetRes_Max(iVar, 0.0, 0);
  }
  
  /*--- Update the solution ---*/
  
  for (iPoint = 0; iPoint < nPointDomain; iPoint++) {
    Vol = (geometry->node[iPoint]->GetVolume() +
           geometry->node[iPoint]->GetPeriodicVolume());
    Delta = node[iPoint]->GetDelta_Time() / Vol;
    
    local_Res_TruncError = node[iPoint]->GetResTruncError();
    local_Residual = LinSysRes.GetBlock(iPoint);


    if (!adjoint) {
      SetPreconditioner(config, iPoint);
      for (iVar = 0; iVar < nVar; iVar ++ ) {
        Res = 0.0;
        for (jVar = 0; jVar < nVar; jVar ++ )
          Res += Preconditioner[iVar][jVar]*(local_Residual[jVar] + local_Res_TruncError[jVar]);
        node[iPoint]->AddSolution(iVar, -Res*Delta);
        AddRes_RMS(iVar, Res*Res);
        AddRes_Max(iVar, fabs(Res), geometry->node[iPoint]->GetGlobalIndex(), geometry->node[iPoint]->GetCoord());
      }
    }
  }
  
  /*--- MPI solution ---*/
  
  //Set_MPI_Solution(geometry, config);
  
  InitiateComms(geometry, config, SOLUTION);
  CompleteComms(geometry, config, SOLUTION);
  
  /*--- Compute the root mean square residual ---*/
  
  SetResidual_RMS(geometry, config);
  
}

void CIncEulerSolver::ImplicitEuler_Iteration(CGeometry *geometry, CSolver **solver_container, CConfig *config) {
  
  unsigned short iVar, jVar;
  unsigned long iPoint, total_index, IterLinSol = 0;
  su2double Delta, *local_Res_TruncError, Vol;
  
  bool adjoint = config->GetContinuous_Adjoint();
  
  /*--- Set maximum residual to zero ---*/
  
  for (iVar = 0; iVar < nVar; iVar++) {
    SetRes_RMS(iVar, 0.0);
    SetRes_Max(iVar, 0.0, 0);
  }
  
  /*--- Build implicit system ---*/
  
  for (iPoint = 0; iPoint < nPointDomain; iPoint++) {
    
    /*--- Read the residual ---*/
    
    local_Res_TruncError = node[iPoint]->GetResTruncError();
    
    /*--- Read the volume ---*/
    
    Vol = (geometry->node[iPoint]->GetVolume() +
           geometry->node[iPoint]->GetPeriodicVolume());
    
    /*--- Apply the preconditioner and add to the diagonal. ---*/
    
    if (node[iPoint]->GetDelta_Time() != 0.0) {
      Delta = Vol / node[iPoint]->GetDelta_Time();
      SetPreconditioner(config, iPoint);
      for (iVar = 0; iVar < nVar; iVar ++ ) {
        for (jVar = 0; jVar < nVar; jVar ++ ) {
          Preconditioner[iVar][jVar] = Delta*Preconditioner[iVar][jVar];
        }
      }
      Jacobian.AddBlock(iPoint, iPoint, Preconditioner);
    } else {
      Jacobian.SetVal2Diag(iPoint, 1.0);
      for (iVar = 0; iVar < nVar; iVar++) {
        total_index = iPoint*nVar + iVar;
        LinSysRes[total_index] = 0.0;
        local_Res_TruncError[iVar] = 0.0;
      }
    }

    /*--- Right hand side of the system (-Residual) and initial guess (x = 0) ---*/
    
    for (iVar = 0; iVar < nVar; iVar++) {
      total_index = iPoint*nVar + iVar;
      LinSysRes[total_index] = - (LinSysRes[total_index] + local_Res_TruncError[iVar]);
      LinSysSol[total_index] = 0.0;
      AddRes_RMS(iVar, LinSysRes[total_index]*LinSysRes[total_index]);
      AddRes_Max(iVar, fabs(LinSysRes[total_index]), geometry->node[iPoint]->GetGlobalIndex(), geometry->node[iPoint]->GetCoord());
    }
    
  }
  
  /*--- Initialize residual and solution at the ghost points ---*/
  
  for (iPoint = nPointDomain; iPoint < nPoint; iPoint++) {
    for (iVar = 0; iVar < nVar; iVar++) {
      total_index = iPoint*nVar + iVar;
      LinSysRes[total_index] = 0.0;
      LinSysSol[total_index] = 0.0;
    }
  }
  
  /*--- Solve or smooth the linear system ---*/
  
  CSysSolve system;
  IterLinSol = system.Solve(Jacobian, LinSysRes, LinSysSol, geometry, config);
  
  /*--- The the number of iterations of the linear solver ---*/
  
  SetIterLinSolver(IterLinSol);
  
  /*--- Update solution (system written in terms of increments) ---*/
  
  if (!adjoint) {
    for (iPoint = 0; iPoint < nPointDomain; iPoint++) {
      for (iVar = 0; iVar < nVar; iVar++) {
        node[iPoint]->AddSolution(iVar, config->GetRelaxation_Factor_Flow()*LinSysSol[iPoint*nVar+iVar]);
      }
    }
  }
  
  for (unsigned short iPeriodic = 1; iPeriodic <= config->GetnMarker_Periodic()/2; iPeriodic++) {
    InitiatePeriodicComms(geometry, config, iPeriodic, PERIODIC_IMPLICIT);
    CompletePeriodicComms(geometry, config, iPeriodic, PERIODIC_IMPLICIT);
  }
  
  /*--- MPI solution ---*/
  
  //Set_MPI_Solution(geometry, config);
  
  InitiateComms(geometry, config, SOLUTION);
  CompleteComms(geometry, config, SOLUTION);
  
  /*--- Compute the root mean square residual ---*/
  
  SetResidual_RMS(geometry, config);
  
}

void CIncEulerSolver::SetPrimitive_Gradient_GG(CGeometry *geometry, CConfig *config) {
  unsigned long iPoint, jPoint, iEdge, iVertex;
  unsigned short iDim, iVar, iMarker;
  su2double *PrimVar_Vertex, *PrimVar_i, *PrimVar_j, PrimVar_Average,
  Partial_Gradient, Partial_Res, *Normal, Vol;
  
  /*--- Incompressible flow, primitive variables nDim+4, (P, vx, vy, vz, T, rho, beta) ---*/
  
  PrimVar_Vertex = new su2double [nPrimVarGrad];
  PrimVar_i = new su2double [nPrimVarGrad];
  PrimVar_j = new su2double [nPrimVarGrad];
  
  /*--- Set Gradient_Primitive to zero ---*/
  for (iPoint = 0; iPoint < nPointDomain; iPoint++)
    node[iPoint]->SetGradient_PrimitiveZero(nPrimVarGrad);
  
  /*--- Loop interior edges ---*/
  for (iEdge = 0; iEdge < geometry->GetnEdge(); iEdge++) {
    iPoint = geometry->edge[iEdge]->GetNode(0);
    jPoint = geometry->edge[iEdge]->GetNode(1);
    
    for (iVar = 0; iVar < nPrimVarGrad; iVar++) {
      PrimVar_i[iVar] = node[iPoint]->GetPrimitive(iVar);
      PrimVar_j[iVar] = node[jPoint]->GetPrimitive(iVar);
    }
    
    Normal = geometry->edge[iEdge]->GetNormal();
    for (iVar = 0; iVar < nPrimVarGrad; iVar++) {
      PrimVar_Average =  0.5 * ( PrimVar_i[iVar] + PrimVar_j[iVar] );
      for (iDim = 0; iDim < nDim; iDim++) {
        Partial_Res = PrimVar_Average*Normal[iDim];
        if (geometry->node[iPoint]->GetDomain())
          node[iPoint]->AddGradient_Primitive(iVar, iDim, Partial_Res);
        if (geometry->node[jPoint]->GetDomain())
          node[jPoint]->SubtractGradient_Primitive(iVar, iDim, Partial_Res);
      }
    }
  }
  
  /*--- Loop boundary edges ---*/
  for (iMarker = 0; iMarker < geometry->GetnMarker(); iMarker++) {
    if ((config->GetMarker_All_KindBC(iMarker) != INTERNAL_BOUNDARY) &&
       (config->GetMarker_All_KindBC(iMarker) != PERIODIC_BOUNDARY)) {
    for (iVertex = 0; iVertex < geometry->GetnVertex(iMarker); iVertex++) {
      iPoint = geometry->vertex[iMarker][iVertex]->GetNode();
      if (geometry->node[iPoint]->GetDomain()) {
        
        for (iVar = 0; iVar < nPrimVarGrad; iVar++)
          PrimVar_Vertex[iVar] = node[iPoint]->GetPrimitive(iVar);
        
        Normal = geometry->vertex[iMarker][iVertex]->GetNormal();
        for (iVar = 0; iVar < nPrimVarGrad; iVar++)
          for (iDim = 0; iDim < nDim; iDim++) {
            Partial_Res = PrimVar_Vertex[iVar]*Normal[iDim];
            node[iPoint]->SubtractGradient_Primitive(iVar, iDim, Partial_Res);
          }
      }
    }
    }
  }
  
  /*--- Correct the gradient values across any periodic boundaries. ---*/

  for (unsigned short iPeriodic = 1; iPeriodic <= config->GetnMarker_Periodic()/2; iPeriodic++) {
    InitiatePeriodicComms(geometry, config, iPeriodic, PERIODIC_PRIM_GG);
    CompletePeriodicComms(geometry, config, iPeriodic, PERIODIC_PRIM_GG);
  }
  
  /*--- Update gradient value ---*/
  for (iPoint = 0; iPoint < nPointDomain; iPoint++) {
    
    /*--- Get the volume, which may include periodic components. ---*/
    
    Vol = (geometry->node[iPoint]->GetVolume() +
           geometry->node[iPoint]->GetPeriodicVolume());
    
    for (iVar = 0; iVar < nPrimVarGrad; iVar++) {
      for (iDim = 0; iDim < nDim; iDim++) {
        Partial_Gradient = node[iPoint]->GetGradient_Primitive(iVar, iDim)/Vol;
        node[iPoint]->SetGradient_Primitive(iVar, iDim, Partial_Gradient);
      }
    }
  }
  
  /*--- Communicate the gradient values via MPI. ---*/

  Set_MPI_Primitive_Gradient(geometry, config);
  
  delete [] PrimVar_Vertex;
  delete [] PrimVar_i;
  delete [] PrimVar_j;
  
<<<<<<< HEAD
=======
  //Set_MPI_Primitive_Gradient(geometry, config);
  
  InitiateComms(geometry, config, PRIMITIVE_GRADIENT);
  CompleteComms(geometry, config, PRIMITIVE_GRADIENT);
  
>>>>>>> 700dd7c7
}

void CIncEulerSolver::SetPrimitive_Gradient_LS(CGeometry *geometry, CConfig *config) {
  
  unsigned short iVar, iDim, jDim, iNeigh;
  unsigned long iPoint, jPoint;
  su2double *PrimVar_i, *PrimVar_j, *Coord_i, *Coord_j;
  su2double r11, r12, r13, r22, r23, r23_a, r23_b, r33, weight;
  su2double z11, z12, z13, z22, z23, z33, detR2;
  bool singular;
  
  /*--- Loop over points of the grid ---*/
  
  for (iPoint = 0; iPoint < nPointDomain; iPoint++) {
    
    /*--- Set the value of the singular ---*/
    singular = false;
    
    /*--- Get coordinates ---*/
    
    Coord_i = geometry->node[iPoint]->GetCoord();
    
    /*--- Get primitives from CVariable ---*/
    
    PrimVar_i = node[iPoint]->GetPrimitive();
    
    /*--- Inizialization of variables ---*/
    
    for (iVar = 0; iVar < nPrimVarGrad; iVar++)
      for (iDim = 0; iDim < nDim; iDim++)
        Cvector[iVar][iDim] = 0.0;
    
    /*--- Clear Rmatrix, which could eventually be computed once
     and stored for static meshes, as well as the prim gradient. ---*/
    
    node[iPoint]->SetRmatrixZero();
    
    node[iPoint]->SetGradient_PrimitiveZero(nPrimVarGrad);
    
    //    AD::StartPreacc();
    //    AD::SetPreaccIn(PrimVar_i, nPrimVarGrad);
    //    AD::SetPreaccIn(Coord_i, nDim);
    
    for (iNeigh = 0; iNeigh < geometry->node[iPoint]->GetnPoint(); iNeigh++) {
      jPoint = geometry->node[iPoint]->GetPoint(iNeigh);
      Coord_j = geometry->node[jPoint]->GetCoord();
      
      PrimVar_j = node[jPoint]->GetPrimitive();
      
      //      AD::SetPreaccIn(Coord_j, nDim);
      //      AD::SetPreaccIn(PrimVar_j, nPrimVarGrad);
      
      weight = 0.0;
      for (iDim = 0; iDim < nDim; iDim++)
        weight += (Coord_j[iDim]-Coord_i[iDim])*(Coord_j[iDim]-Coord_i[iDim]);
      
      /*--- Sumations for entries of upper triangular matrix R ---*/
      
      if (weight != 0.0) {
        
        node[iPoint]->AddRmatrix(0, 0, (Coord_j[0]-Coord_i[0])*(Coord_j[0]-Coord_i[0])/weight);
        node[iPoint]->AddRmatrix(0, 1, (Coord_j[0]-Coord_i[0])*(Coord_j[1]-Coord_i[1])/weight);
        node[iPoint]->AddRmatrix(1, 1, (Coord_j[1]-Coord_i[1])*(Coord_j[1]-Coord_i[1])/weight);
        
        if (nDim == 3) {
          node[iPoint]->AddRmatrix(0, 2, (Coord_j[0]-Coord_i[0])*(Coord_j[2]-Coord_i[2])/weight);
          node[iPoint]->AddRmatrix(1, 2, (Coord_j[1]-Coord_i[1])*(Coord_j[2]-Coord_i[2])/weight);
          node[iPoint]->AddRmatrix(2, 1, (Coord_j[0]-Coord_i[0])*(Coord_j[2]-Coord_i[2])/weight);
          node[iPoint]->AddRmatrix(2, 2, (Coord_j[2]-Coord_i[2])*(Coord_j[2]-Coord_i[2])/weight);
        }
        
        /*--- Entries of c:= transpose(A)*b ---*/
        
        for (iVar = 0; iVar < nPrimVarGrad; iVar++) {
          for (iDim = 0; iDim < nDim; iDim++) {
            node[iPoint]->AddGradient_Primitive(iVar,iDim, (Coord_j[iDim]-Coord_i[iDim])*(PrimVar_j[iVar]-PrimVar_i[iVar])/weight);
          }
        }
        
      }
    }
  }
  
  /*--- Correct the gradient values across any periodic boundaries. ---*/

  for (unsigned short iPeriodic = 1; iPeriodic <= config->GetnMarker_Periodic()/2; iPeriodic++) {
    InitiatePeriodicComms(geometry, config, iPeriodic, PERIODIC_PRIM_LS);
    CompletePeriodicComms(geometry, config, iPeriodic, PERIODIC_PRIM_LS);
  }
  
  /*--- Second loop over points of the grid to compute final gradient ---*/
  
  for (iPoint = 0; iPoint < nPointDomain; iPoint++) {
    
    /*--- Set the value of the singular ---*/
    
    singular = false;
    
    /*--- Entries of upper triangular matrix R ---*/
    
    r11 = 0.0; r12 = 0.0;   r13 = 0.0;    r22 = 0.0;
    r23 = 0.0; r23_a = 0.0; r23_b = 0.0;  r33 = 0.0;
    
    r11 = node[iPoint]->GetRmatrix(0,0);
    r12 = node[iPoint]->GetRmatrix(0,1);
    r22 = node[iPoint]->GetRmatrix(1,1);
    
    if (r11 >= 0.0) r11 = sqrt(r11); else r11 = 0.0;
    if (r11 != 0.0) r12 = r12/r11; else r12 = 0.0;
    if (r22-r12*r12 >= 0.0) r22 = sqrt(r22-r12*r12); else r22 = 0.0;
    
    if (nDim == 3) {
      r13   = node[iPoint]->GetRmatrix(0,2);
      r23_a = node[iPoint]->GetRmatrix(1,2);
      r23_b = node[iPoint]->GetRmatrix(2,1);
      r33   = node[iPoint]->GetRmatrix(2,2);
      
      if (r11 != 0.0) r13 = r13/r11; else r13 = 0.0;
      if ((r22 != 0.0) && (r11*r22 != 0.0)) r23 = r23_a/r22 - r23_b*r12/(r11*r22); else r23 = 0.0;
      if (r33-r23*r23-r13*r13 >= 0.0) r33 = sqrt(r33-r23*r23-r13*r13); else r33 = 0.0;
    }
    
    /*--- Compute determinant ---*/
    
    if (nDim == 2) detR2 = (r11*r22)*(r11*r22);
    else detR2 = (r11*r22*r33)*(r11*r22*r33);
    
    /*--- Detect singular matrices ---*/
    
    if (abs(detR2) <= EPS) { detR2 = 1.0; singular = true; }
    
    /*--- S matrix := inv(R)*traspose(inv(R)) ---*/
    
    if (singular) {
      for (iDim = 0; iDim < nDim; iDim++)
        for (jDim = 0; jDim < nDim; jDim++)
          Smatrix[iDim][jDim] = 0.0;
    }
    else {
      if (nDim == 2) {
        Smatrix[0][0] = (r12*r12+r22*r22)/detR2;
        Smatrix[0][1] = -r11*r12/detR2;
        Smatrix[1][0] = Smatrix[0][1];
        Smatrix[1][1] = r11*r11/detR2;
      }
      else {
        z11 = r22*r33; z12 = -r12*r33; z13 = r12*r23-r13*r22;
        z22 = r11*r33; z23 = -r11*r23; z33 = r11*r22;
        Smatrix[0][0] = (z11*z11+z12*z12+z13*z13)/detR2;
        Smatrix[0][1] = (z12*z22+z13*z23)/detR2;
        Smatrix[0][2] = (z13*z33)/detR2;
        Smatrix[1][0] = Smatrix[0][1];
        Smatrix[1][1] = (z22*z22+z23*z23)/detR2;
        Smatrix[1][2] = (z23*z33)/detR2;
        Smatrix[2][0] = Smatrix[0][2];
        Smatrix[2][1] = Smatrix[1][2];
        Smatrix[2][2] = (z33*z33)/detR2;
      }
    }
    
    /*--- Computation of the gradient: S*c ---*/
    for (iVar = 0; iVar < nPrimVarGrad; iVar++) {
      for (iDim = 0; iDim < nDim; iDim++) {
        Cvector[iVar][iDim] = 0.0;
        for (jDim = 0; jDim < nDim; jDim++) {
          Cvector[iVar][iDim] += Smatrix[iDim][jDim]*node[iPoint]->GetGradient_Primitive(iVar, jDim);
        }
      }
    }
    
    for (iVar = 0; iVar < nPrimVarGrad; iVar++) {
      for (iDim = 0; iDim < nDim; iDim++) {
        node[iPoint]->SetGradient_Primitive(iVar, iDim, Cvector[iVar][iDim]);
      }
    }
    
    //    AD::SetPreaccOut(node[iPoint]->GetGradient_Primitive(), nPrimVarGrad, nDim);
    //    AD::EndPreacc();
  }
  
<<<<<<< HEAD
  /*--- Communicate the gradient values via MPI. ---*/
  
  Set_MPI_Primitive_Gradient(geometry, config);
=======
  //Set_MPI_Primitive_Gradient(geometry, config);
  
  InitiateComms(geometry, config, PRIMITIVE_GRADIENT);
  CompleteComms(geometry, config, PRIMITIVE_GRADIENT);
>>>>>>> 700dd7c7
  
}

void CIncEulerSolver::SetPrimitive_Limiter(CGeometry *geometry, CConfig *config) {
  
  unsigned long iEdge, iPoint, jPoint;
  unsigned short iVar, iDim;
  su2double **Gradient_i, **Gradient_j, *Coord_i, *Coord_j,
  *Primitive, *Primitive_i, *Primitive_j, *LocalMinPrimitive, *LocalMaxPrimitive,
  *GlobalMinPrimitive, *GlobalMaxPrimitive,
  dave, LimK, eps2, eps1, dm, dp, du, y, limiter;
  
  dave = config->GetRefElemLength();
  LimK = config->GetVenkat_LimiterCoeff();

  if (config->GetKind_SlopeLimit_Flow() == NO_LIMITER) {
   
    for (iPoint = 0; iPoint < geometry->GetnPoint(); iPoint++) {
      for (iVar = 0; iVar < nPrimVarGrad; iVar++) {
        node[iPoint]->SetLimiter_Primitive(iVar, 1.0);
      }
    }
    
  }
  
  else {
    
    /*--- Initialize solution max and solution min and the limiter in the entire domain --*/
    
    for (iPoint = 0; iPoint < geometry->GetnPoint(); iPoint++) {
      for (iVar = 0; iVar < nPrimVarGrad; iVar++) {
        node[iPoint]->SetSolution_Max(iVar, -EPS);
        node[iPoint]->SetSolution_Min(iVar, EPS);
        node[iPoint]->SetLimiter_Primitive(iVar, 2.0);
      }
    }
    
    /*--- Establish bounds for Spekreijse monotonicity by finding max & min values of neighbor variables --*/
    
    for (iEdge = 0; iEdge < geometry->GetnEdge(); iEdge++) {
      
      /*--- Point identification, Normal vector and area ---*/
      
      iPoint = geometry->edge[iEdge]->GetNode(0);
      jPoint = geometry->edge[iEdge]->GetNode(1);
      
      /*--- Get the primitive variables ---*/
      
      Primitive_i = node[iPoint]->GetPrimitive();
      Primitive_j = node[jPoint]->GetPrimitive();
      
      /*--- Compute the maximum, and minimum values for nodes i & j ---*/
      
      for (iVar = 0; iVar < nPrimVarGrad; iVar++) {
        du = (Primitive_j[iVar] - Primitive_i[iVar]);
        node[iPoint]->SetSolution_Min(iVar, min(node[iPoint]->GetSolution_Min(iVar), du));
        node[iPoint]->SetSolution_Max(iVar, max(node[iPoint]->GetSolution_Max(iVar), du));
        node[jPoint]->SetSolution_Min(iVar, min(node[jPoint]->GetSolution_Min(iVar), -du));
        node[jPoint]->SetSolution_Max(iVar, max(node[jPoint]->GetSolution_Max(iVar), -du));
      }
      
    }
    
    /*--- Correct the limiter values across any periodic boundaries. ---*/

    for (unsigned short iPeriodic = 1; iPeriodic <= config->GetnMarker_Periodic()/2; iPeriodic++) {
      InitiatePeriodicComms(geometry, config, iPeriodic, PERIODIC_LIM_PRIM_1);
      CompletePeriodicComms(geometry, config, iPeriodic, PERIODIC_LIM_PRIM_1);
    }
    
  }
  
  
  /*--- Barth-Jespersen limiter with Venkatakrishnan modification ---*/
  
  if (config->GetKind_SlopeLimit_Flow() == BARTH_JESPERSEN) {
    
    for (iEdge = 0; iEdge < geometry->GetnEdge(); iEdge++) {
      
      iPoint     = geometry->edge[iEdge]->GetNode(0);
      jPoint     = geometry->edge[iEdge]->GetNode(1);
      Gradient_i = node[iPoint]->GetGradient_Primitive();
      Gradient_j = node[jPoint]->GetGradient_Primitive();
      Coord_i    = geometry->node[iPoint]->GetCoord();
      Coord_j    = geometry->node[jPoint]->GetCoord();
      
      AD::StartPreacc();
      AD::SetPreaccIn(Gradient_i, nPrimVarGrad, nDim);
      AD::SetPreaccIn(Gradient_j, nPrimVarGrad, nDim);
      AD::SetPreaccIn(Coord_i, nDim); AD::SetPreaccIn(Coord_j, nDim);

      for (iVar = 0; iVar < nPrimVarGrad; iVar++) {
        
        AD::SetPreaccIn(node[iPoint]->GetSolution_Max(iVar));
        AD::SetPreaccIn(node[iPoint]->GetSolution_Min(iVar));
        AD::SetPreaccIn(node[jPoint]->GetSolution_Max(iVar));
        AD::SetPreaccIn(node[jPoint]->GetSolution_Min(iVar));

        /*--- Calculate the interface left gradient, delta- (dm) ---*/
        
        dm = 0.0;
        for (iDim = 0; iDim < nDim; iDim++)
          dm += 0.5*(Coord_j[iDim]-Coord_i[iDim])*Gradient_i[iVar][iDim];
        
        if (dm == 0.0) { limiter = 2.0; }
        else {
          if ( dm > 0.0 ) dp = node[iPoint]->GetSolution_Max(iVar);
          else dp = node[iPoint]->GetSolution_Min(iVar);
          limiter = dp/dm;
        }
        
        if (limiter < node[iPoint]->GetLimiter_Primitive(iVar)) {
          node[iPoint]->SetLimiter_Primitive(iVar, limiter);
          AD::SetPreaccOut(node[iPoint]->GetLimiter_Primitive()[iVar]);
        }
        
        /*--- Calculate the interface right gradient, delta+ (dp) ---*/
        
        dm = 0.0;
        for (iDim = 0; iDim < nDim; iDim++)
          dm += 0.5*(Coord_i[iDim]-Coord_j[iDim])*Gradient_j[iVar][iDim];
        
        if (dm == 0.0) { limiter = 2.0; }
        else {
          if ( dm > 0.0 ) dp = node[jPoint]->GetSolution_Max(iVar);
          else dp = node[jPoint]->GetSolution_Min(iVar);
          limiter = dp/dm;
        }
        
        if (limiter < node[jPoint]->GetLimiter_Primitive(iVar)) {
          node[jPoint]->SetLimiter_Primitive(iVar, limiter);
          AD::SetPreaccOut(node[jPoint]->GetLimiter_Primitive()[iVar]);
        }
        
      }
      
      AD::EndPreacc();
      
    }
    
    for (iPoint = 0; iPoint < geometry->GetnPoint(); iPoint++) {
      for (iVar = 0; iVar < nPrimVarGrad; iVar++) {
        y =  node[iPoint]->GetLimiter_Primitive(iVar);
        limiter = (y*y + 2.0*y) / (y*y + y + 2.0);
        node[iPoint]->SetLimiter_Primitive(iVar, limiter);
      }
    }
    
  }
  
  /*--- Venkatakrishnan limiter ---*/
  
  if ((config->GetKind_SlopeLimit_Flow() == VENKATAKRISHNAN) ||
      (config->GetKind_SlopeLimit_Flow() == VENKATAKRISHNAN_WANG)) {
    
    /*--- Allocate memory for the max and min primitive value --*/
    
    LocalMinPrimitive = new su2double [nPrimVarGrad]; GlobalMinPrimitive = new su2double [nPrimVarGrad];
    LocalMaxPrimitive = new su2double [nPrimVarGrad]; GlobalMaxPrimitive = new su2double [nPrimVarGrad];
    
    /*--- Compute the max value and min value of the solution ---*/
    
    Primitive = node[0]->GetPrimitive();
    for (iVar = 0; iVar < nPrimVarGrad; iVar++) {
      LocalMinPrimitive[iVar] = Primitive[iVar];
      LocalMaxPrimitive[iVar] = Primitive[iVar];
    }
    
    for (iPoint = 0; iPoint < geometry->GetnPoint(); iPoint++) {
      
      /*--- Get the primitive variables ---*/
      
      Primitive = node[iPoint]->GetPrimitive();

      for (iVar = 0; iVar < nPrimVarGrad; iVar++) {
        LocalMinPrimitive[iVar] = min (LocalMinPrimitive[iVar], Primitive[iVar]);
        LocalMaxPrimitive[iVar] = max (LocalMaxPrimitive[iVar], Primitive[iVar]);
      }
      
    }

    if (config->GetKind_SlopeLimit_Flow() == VENKATAKRISHNAN_WANG) {
#ifdef HAVE_MPI
      SU2_MPI::Allreduce(LocalMinPrimitive, GlobalMinPrimitive, nPrimVarGrad, MPI_DOUBLE, MPI_MIN, MPI_COMM_WORLD);
      SU2_MPI::Allreduce(LocalMaxPrimitive, GlobalMaxPrimitive, nPrimVarGrad, MPI_DOUBLE, MPI_MAX, MPI_COMM_WORLD);
#else
      for (iVar = 0; iVar < nPrimVarGrad; iVar++) {
        GlobalMinPrimitive[iVar] = LocalMinPrimitive[iVar];
        GlobalMaxPrimitive[iVar] = LocalMaxPrimitive[iVar];
      }
#endif
    }
    
    for (iEdge = 0; iEdge < geometry->GetnEdge(); iEdge++) {
      
      iPoint     = geometry->edge[iEdge]->GetNode(0);
      jPoint     = geometry->edge[iEdge]->GetNode(1);
      Gradient_i = node[iPoint]->GetGradient_Primitive();
      Gradient_j = node[jPoint]->GetGradient_Primitive();
      Coord_i    = geometry->node[iPoint]->GetCoord();
      Coord_j    = geometry->node[jPoint]->GetCoord();

      AD::StartPreacc();
      AD::SetPreaccIn(Gradient_i, nPrimVarGrad, nDim);
      AD::SetPreaccIn(Gradient_j, nPrimVarGrad, nDim);
      AD::SetPreaccIn(Coord_i, nDim); AD::SetPreaccIn(Coord_j, nDim);

      for (iVar = 0; iVar < nPrimVarGrad; iVar++) {
        
        if (config->GetKind_SlopeLimit_Flow() == VENKATAKRISHNAN_WANG) {
          eps1 = LimK * (GlobalMaxPrimitive[iVar] - GlobalMinPrimitive[iVar]);
          eps2 = eps1*eps1;
        }
        else {
          eps1 = LimK*dave;
          eps2 = eps1*eps1*eps1;
        }
        
        AD::SetPreaccIn(node[iPoint]->GetSolution_Max(iVar));
        AD::SetPreaccIn(node[iPoint]->GetSolution_Min(iVar));
        AD::SetPreaccIn(node[jPoint]->GetSolution_Max(iVar));
        AD::SetPreaccIn(node[jPoint]->GetSolution_Min(iVar));

        /*--- Calculate the interface left gradient, delta- (dm) ---*/
        
        dm = 0.0;
        for (iDim = 0; iDim < nDim; iDim++)
          dm += 0.5*(Coord_j[iDim]-Coord_i[iDim])*Gradient_i[iVar][iDim];
        
        /*--- Calculate the interface right gradient, delta+ (dp) ---*/
        
        if ( dm > 0.0 ) dp = node[iPoint]->GetSolution_Max(iVar);
        else dp = node[iPoint]->GetSolution_Min(iVar);
        
        limiter = ( dp*dp + 2.0*dp*dm + eps2 )/( dp*dp + dp*dm + 2.0*dm*dm + eps2);
        
        if (limiter < node[iPoint]->GetLimiter_Primitive(iVar)){
          node[iPoint]->SetLimiter_Primitive(iVar, limiter);
          AD::SetPreaccOut(node[iPoint]->GetLimiter_Primitive()[iVar]);
        }
        
        /*-- Repeat for point j on the edge ---*/
        
        dm = 0.0;
        for (iDim = 0; iDim < nDim; iDim++)
          dm += 0.5*(Coord_i[iDim]-Coord_j[iDim])*Gradient_j[iVar][iDim];
        
        if ( dm > 0.0 ) dp = node[jPoint]->GetSolution_Max(iVar);
        else dp = node[jPoint]->GetSolution_Min(iVar);
        
        limiter = ( dp*dp + 2.0*dp*dm + eps2 )/( dp*dp + dp*dm + 2.0*dm*dm + eps2);
        
        if (limiter < node[jPoint]->GetLimiter_Primitive(iVar)){
          node[jPoint]->SetLimiter_Primitive(iVar, limiter);
          AD::SetPreaccOut(node[jPoint]->GetLimiter_Primitive()[iVar]);
        }
        
      }

      AD::EndPreacc();
      
    }
    
    delete [] LocalMinPrimitive; delete [] GlobalMinPrimitive;
    delete [] LocalMaxPrimitive; delete [] GlobalMaxPrimitive;

  }
  
  /*--- Correct the limiter values across any periodic boundaries. ---*/

  for (unsigned short iPeriodic = 1; iPeriodic <= config->GetnMarker_Periodic()/2; iPeriodic++) {
    InitiatePeriodicComms(geometry, config, iPeriodic, PERIODIC_LIM_PRIM_2);
    CompletePeriodicComms(geometry, config, iPeriodic, PERIODIC_LIM_PRIM_2);
  }
  
  /*--- Limiter MPI ---*/
  
  //Set_MPI_Primitive_Limiter(geometry, config);
  
  InitiateComms(geometry, config, PRIMITIVE_LIMITER);
  CompleteComms(geometry, config, PRIMITIVE_LIMITER);
  
}

void CIncEulerSolver::SetFarfield_AoA(CGeometry *geometry, CSolver **solver_container,
                                   CConfig *config, unsigned short iMesh, bool Output) {
  
  su2double Target_CL = 0.0, AoA = 0.0, Vel_Infty[3] = {0.0,0.0,0.0},
  AoA_inc = 0.0, Vel_Infty_Mag, Old_AoA;
  
  unsigned short iDim;
  
  unsigned long Iter_Fixed_CL = config->GetIter_Fixed_CL();
  unsigned long Update_Alpha = config->GetUpdate_Alpha();
  
  unsigned long ExtIter       = config->GetExtIter();
  bool write_heads = ((ExtIter % Iter_Fixed_CL == 0) && (ExtIter != 0));
  su2double Beta                 = config->GetAoS()*PI_NUMBER/180.0;
  su2double dCL_dAlpha           = config->GetdCL_dAlpha()*180.0/PI_NUMBER;
  bool Update_AoA             = false;
  
  if (ExtIter == 0) AoA_Counter = 0;
  
  /*--- Only the fine mesh level should check the convergence criteria ---*/
  
  if ((iMesh == MESH_0) && Output) {
    
    /*--- Initialize the update flag to false ---*/
    
    Update_AoA = false;
    
    /*--- Reevaluate Angle of Attack at a fixed number of iterations ---*/
    
    if ((ExtIter % Iter_Fixed_CL == 0) && (ExtIter != 0)) {
      AoA_Counter++;
      if ((AoA_Counter <= Update_Alpha)) Update_AoA = true;
      Update_AoA = true;
    }
    
    /*--- Store the update boolean for use on other mesh levels in the MG ---*/
    
    config->SetUpdate_AoA(Update_AoA);
    
  } else {
    Update_AoA = config->GetUpdate_AoA();
  }
  
  if (Update_AoA && Output) {
    
    /*--- Retrieve the specified target CL value. ---*/
    
    Target_CL = config->GetTarget_CL();
    
    /*--- Retrieve the old AoA (radians) ---*/
    
    AoA_old = config->GetAoA()*PI_NUMBER/180.0;
    
    /*--- Estimate the increment in AoA based on dCL_dAlpha (radians) ---*/
    
    AoA_inc = (1.0/dCL_dAlpha)*(Target_CL - Total_CL);
    
    /*--- Compute a new value for AoA on the fine mesh only (radians)---*/
    
    if (iMesh == MESH_0) AoA = AoA_old + AoA_inc;
    else { AoA = config->GetAoA()*PI_NUMBER/180.0; }
    
    /*--- Only the fine mesh stores the updated values for AoA in config ---*/
    
    if (iMesh == MESH_0) {
      config->SetAoA(AoA*180.0/PI_NUMBER);
    }
    
    /*--- Update the freestream velocity vector at the farfield ---*/
    
    for (iDim = 0; iDim < nDim; iDim++)
      Vel_Infty[iDim] = GetVelocity_Inf(iDim);
    
    /*--- Compute the magnitude of the free stream velocity ---*/
    
    Vel_Infty_Mag = 0;
    for (iDim = 0; iDim < nDim; iDim++)
      Vel_Infty_Mag += Vel_Infty[iDim]*Vel_Infty[iDim];
    Vel_Infty_Mag = sqrt(Vel_Infty_Mag);
    
    /*--- Compute the new freestream velocity with the updated AoA ---*/
    
    if (nDim == 2) {
      Vel_Infty[0] = cos(AoA)*Vel_Infty_Mag;
      Vel_Infty[1] = sin(AoA)*Vel_Infty_Mag;
    }
    if (nDim == 3) {
      Vel_Infty[0] = cos(AoA)*cos(Beta)*Vel_Infty_Mag;
      Vel_Infty[1] = sin(Beta)*Vel_Infty_Mag;
      Vel_Infty[2] = sin(AoA)*cos(Beta)*Vel_Infty_Mag;
    }
    
    /*--- Store the new freestream velocity vector for the next iteration ---*/
    
    for (iDim = 0; iDim < nDim; iDim++) {
      Velocity_Inf[iDim] = Vel_Infty[iDim];
    }
    
    /*--- Only the fine mesh stores the updated values for velocity in config ---*/
    
    if (iMesh == MESH_0) {
      for (iDim = 0; iDim < nDim; iDim++)
        config->SetVelocity_FreeStreamND(Vel_Infty[iDim], iDim);
    }
    
    /*--- Output some information to the console with the headers ---*/
    
    if ((rank == MASTER_NODE) && (iMesh == MESH_0) && write_heads && !config->GetDiscrete_Adjoint()) {
      Old_AoA = config->GetAoA() - AoA_inc*(180.0/PI_NUMBER);
      
      cout.precision(7);
      cout.setf(ios::fixed, ios::floatfield);
      cout << endl << "----------------------------- Fixed CL Mode -----------------------------" << endl;
      cout << "CL: " << Total_CL;
      cout << " (target: " << config->GetTarget_CL() <<")." << endl;
      cout.precision(4);
      cout << "Previous AoA: " << Old_AoA << " deg";
      cout << ", new AoA: " << config->GetAoA() << " deg." << endl;

      cout << "-------------------------------------------------------------------------" << endl << endl;
    }
    
  }
  
}

void CIncEulerSolver::SetInletAtVertex(su2double *val_inlet,
                                       unsigned short iMarker,
                                       unsigned long iVertex) {
  
  /*--- Alias positions within inlet file for readability ---*/
  
  unsigned short T_position       = nDim;
  unsigned short P_position       = nDim+1;
  unsigned short FlowDir_position = nDim+2;
  
  /*--- Check that the norm of the flow unit vector is actually 1 ---*/
  
  su2double norm = 0.0;
  for (unsigned short iDim = 0; iDim < nDim; iDim++) {
    norm += pow(val_inlet[FlowDir_position + iDim], 2);
  }
  norm = sqrt(norm);
  
  /*--- The tolerance here needs to be loose.  When adding a very
   * small number (1e-10 or smaller) to a number close to 1.0, floating
   * point roundoff errors can occur. ---*/
  
  if (abs(norm - 1.0) > 1e-6) {
    ostringstream error_msg;
    error_msg << "ERROR: Found these values in columns ";
    error_msg << FlowDir_position << " - ";
    error_msg << FlowDir_position + nDim - 1 << endl;
    error_msg << std::scientific;
    error_msg << "  [" << val_inlet[FlowDir_position];
    error_msg << ", " << val_inlet[FlowDir_position + 1];
    if (nDim == 3) error_msg << ", " << val_inlet[FlowDir_position + 2];
    error_msg << "]" << endl;
    error_msg << "  These values should be components of a unit vector for direction," << endl;
    error_msg << "  but their magnitude is: " << norm << endl;
    SU2_MPI::Error(error_msg.str(), CURRENT_FUNCTION);
  }
  
  /*--- Store the values in our inlet data structures. ---*/
  
  Inlet_Ttotal[iMarker][iVertex] = val_inlet[T_position];
  Inlet_Ptotal[iMarker][iVertex] = val_inlet[P_position];
  for (unsigned short iDim = 0; iDim < nDim; iDim++) {
    Inlet_FlowDir[iMarker][iVertex][iDim] =  val_inlet[FlowDir_position + iDim];
  }
  
}

su2double CIncEulerSolver::GetInletAtVertex(su2double *val_inlet,
                                            unsigned long val_inlet_point,
                                            unsigned short val_kind_marker,
                                            string val_marker,
                                            CGeometry *geometry,
                                            CConfig *config) {
  
  /*--- Local variables ---*/
  
  unsigned short iMarker, iDim;
  unsigned long iPoint, iVertex;
  su2double Area = 0.0;
  su2double Normal[3] = {0.0,0.0,0.0};
  
  /*--- Alias positions within inlet file for readability ---*/
  
    unsigned short T_position       = nDim;
    unsigned short P_position       = nDim+1;
    unsigned short FlowDir_position = nDim+2;
  
  if (val_kind_marker == INLET_FLOW) {
    
    for (iMarker = 0; iMarker < config->GetnMarker_All(); iMarker++) {
      if ((config->GetMarker_All_KindBC(iMarker) == INLET_FLOW) &&
          (config->GetMarker_All_TagBound(iMarker) == val_marker)) {
        
        for (iVertex = 0; iVertex < nVertex[iMarker]; iVertex++){
          
          iPoint = geometry->vertex[iMarker][iVertex]->GetNode();
          
          if (iPoint == val_inlet_point) {
            
            /*-- Compute boundary face area for this vertex. ---*/
            
            geometry->vertex[iMarker][iVertex]->GetNormal(Normal);
            Area = 0.0;
            for (iDim = 0; iDim < nDim; iDim++) Area += Normal[iDim]*Normal[iDim];
            Area = sqrt(Area);
            
            /*--- Access and store the inlet variables for this vertex. ---*/
            
            val_inlet[T_position] = Inlet_Ttotal[iMarker][iVertex];
            val_inlet[P_position] = Inlet_Ptotal[iMarker][iVertex];
            for (iDim = 0; iDim < nDim; iDim++) {
              val_inlet[FlowDir_position + iDim] = Inlet_FlowDir[iMarker][iVertex][iDim];
            }
            
            /*--- Exit once we find the point. ---*/
            
            return Area;
            
          }
        }
      }
    }
  }
  
  /*--- If we don't find a match, then the child point is not on the
   current inlet boundary marker. Return zero area so this point does
   not contribute to the restriction operator and continue. ---*/
  
  return Area;
  
}

void CIncEulerSolver::SetUniformInlet(CConfig* config, unsigned short iMarker) {
  
  if (config->GetMarker_All_KindBC(iMarker) == INLET_FLOW) {
    
    string Marker_Tag   = config->GetMarker_All_TagBound(iMarker);
    su2double p_total   = config->GetInlet_Ptotal(Marker_Tag);
    su2double t_total   = config->GetInlet_Ttotal(Marker_Tag);
    su2double* flow_dir = config->GetInlet_FlowDir(Marker_Tag);
    
    for(unsigned long iVertex=0; iVertex < nVertex[iMarker]; iVertex++){
      Inlet_Ttotal[iMarker][iVertex] = t_total;
      Inlet_Ptotal[iMarker][iVertex] = p_total;
      for (unsigned short iDim = 0; iDim < nDim; iDim++)
        Inlet_FlowDir[iMarker][iVertex][iDim] = flow_dir[iDim];
    }
    
  } else {
    
    /*--- For now, non-inlets just get set to zero. In the future, we
     can do more customization for other boundary types here. ---*/
    
    for(unsigned long iVertex=0; iVertex < nVertex[iMarker]; iVertex++){
      Inlet_Ttotal[iMarker][iVertex] = 0.0;
      Inlet_Ptotal[iMarker][iVertex] = 0.0;
      for (unsigned short iDim = 0; iDim < nDim; iDim++)
        Inlet_FlowDir[iMarker][iVertex][iDim] = 0.0;
    }
  }
  
}

void CIncEulerSolver::Evaluate_ObjFunc(CConfig *config) {

  unsigned short iMarker_Monitoring, Kind_ObjFunc;
  su2double Weight_ObjFunc;

  Total_ComboObj = 0.0;
  
  /*--- Loop over all monitored markers, add to the 'combo' objective ---*/

  for (iMarker_Monitoring = 0; iMarker_Monitoring < config->GetnMarker_Monitoring(); iMarker_Monitoring++) {

    Weight_ObjFunc = config->GetWeight_ObjFunc(iMarker_Monitoring);
    Kind_ObjFunc = config->GetKind_ObjFunc(iMarker_Monitoring);
   
    switch(Kind_ObjFunc) {
      case DRAG_COEFFICIENT:
        Total_ComboObj+=Weight_ObjFunc*(Surface_CD[iMarker_Monitoring]);
        if (config->GetFixed_CL_Mode()) Total_ComboObj -= Weight_ObjFunc*config->GetdCD_dCL()*(Surface_CL[iMarker_Monitoring]);
        if (config->GetFixed_CM_Mode()) Total_ComboObj -= Weight_ObjFunc*config->GetdCD_dCMy()*(Surface_CMy[iMarker_Monitoring]);
        break;
      case LIFT_COEFFICIENT:
        Total_ComboObj+=Weight_ObjFunc*(Surface_CL[iMarker_Monitoring]);
        break;
      case SIDEFORCE_COEFFICIENT:
        Total_ComboObj+=Weight_ObjFunc*(Surface_CSF[iMarker_Monitoring]);
        break;
      case EFFICIENCY:
        Total_ComboObj+=Weight_ObjFunc*(Surface_CEff[iMarker_Monitoring]);
        break;
      case MOMENT_X_COEFFICIENT:
        Total_ComboObj+=Weight_ObjFunc*(Surface_CMx[iMarker_Monitoring]);
        if (config->GetFixed_CL_Mode()) Total_ComboObj -= Weight_ObjFunc*config->GetdCMx_dCL()*(Surface_CL[iMarker_Monitoring]);
        break;
      case MOMENT_Y_COEFFICIENT:
        Total_ComboObj+=Weight_ObjFunc*(Surface_CMy[iMarker_Monitoring]);
        if (config->GetFixed_CL_Mode()) Total_ComboObj -= Weight_ObjFunc*config->GetdCMy_dCL()*(Surface_CL[iMarker_Monitoring]);
        break;
      case MOMENT_Z_COEFFICIENT:
        Total_ComboObj+=Weight_ObjFunc*(Surface_CMz[iMarker_Monitoring]);
        if (config->GetFixed_CL_Mode()) Total_ComboObj -= Weight_ObjFunc*config->GetdCMz_dCL()*(Surface_CL[iMarker_Monitoring]);
        break;
      case FORCE_X_COEFFICIENT:
        Total_ComboObj+=Weight_ObjFunc*Surface_CFx[iMarker_Monitoring];
        break;
      case FORCE_Y_COEFFICIENT:
        Total_ComboObj+=Weight_ObjFunc*Surface_CFy[iMarker_Monitoring];
        break;
      case FORCE_Z_COEFFICIENT:
        Total_ComboObj+=Weight_ObjFunc*Surface_CFz[iMarker_Monitoring];
        break;
      case TOTAL_HEATFLUX:
        Total_ComboObj+=Weight_ObjFunc*Surface_HF_Visc[iMarker_Monitoring];
        break;
      case MAXIMUM_HEATFLUX:
        Total_ComboObj+=Weight_ObjFunc*Surface_MaxHF_Visc[iMarker_Monitoring];
        break;
      default:
        break;

    }
  }
  
  /*--- The following are not per-surface, and so to avoid that they are
   double-counted when multiple surfaces are specified, they have been
   placed outside of the loop above. In addition, multi-objective mode is
   also disabled for these objective functions (error thrown at start). ---*/
  
  Weight_ObjFunc = config->GetWeight_ObjFunc(0);
  Kind_ObjFunc   = config->GetKind_ObjFunc(0);
  
  switch(Kind_ObjFunc) {
    case INVERSE_DESIGN_PRESSURE:
      Total_ComboObj+=Weight_ObjFunc*Total_CpDiff;
      break;
    case INVERSE_DESIGN_HEATFLUX:
      Total_ComboObj+=Weight_ObjFunc*Total_HeatFluxDiff;
      break;
    case THRUST_COEFFICIENT:
      Total_ComboObj+=Weight_ObjFunc*Total_CT;
      break;
    case TORQUE_COEFFICIENT:
      Total_ComboObj+=Weight_ObjFunc*Total_CQ;
      break;
    case FIGURE_OF_MERIT:
      Total_ComboObj+=Weight_ObjFunc*Total_CMerit;
      break;
    case SURFACE_TOTAL_PRESSURE:
      Total_ComboObj+=Weight_ObjFunc*config->GetSurface_TotalPressure(0);
      break;
    case SURFACE_STATIC_PRESSURE:
      Total_ComboObj+=Weight_ObjFunc*config->GetSurface_Pressure(0);
      break;
    case SURFACE_MASSFLOW:
      Total_ComboObj+=Weight_ObjFunc*config->GetSurface_MassFlow(0);
      break;
    case SURFACE_UNIFORMITY:
      Total_ComboObj+=Weight_ObjFunc*config->GetSurface_Uniformity(0);
      break;
    case SURFACE_SECONDARY:
      Total_ComboObj+=Weight_ObjFunc*config->GetSurface_SecondaryStrength(0);
      break;
    case SURFACE_MOM_DISTORTION:
      Total_ComboObj+=Weight_ObjFunc*config->GetSurface_MomentumDistortion(0);
      break;
    case SURFACE_SECOND_OVER_UNIFORM:
      Total_ComboObj+=Weight_ObjFunc*config->GetSurface_SecondOverUniform(0);
      break;
    case SURFACE_PRESSURE_DROP:
      Total_ComboObj+=Weight_ObjFunc*config->GetSurface_PressureDrop(0);
      break;
    case CUSTOM_OBJFUNC:
      Total_ComboObj+=Weight_ObjFunc*Total_Custom_ObjFunc;
      break;
    default:
      break;
  }
  
}

void CIncEulerSolver::SetBeta_Parameter(CGeometry *geometry, CSolver **solver_container,
                                   CConfig *config, unsigned short iMesh) {
  
  su2double epsilon2  = config->GetBeta_Factor();
  su2double epsilon2_default = 4.1;
  su2double maxVel2 = 0.0;
  su2double Beta = 1.0;

  unsigned long iPoint;

  /*--- For now, only the finest mesh level stores the Beta for all levels. ---*/
  
  if (iMesh == MESH_0) {
    
    for (iPoint = 0; iPoint < nPoint; iPoint++) {
      
      /*--- Store the local maximum of the squared velocity in the field. ---*/
      
      if (node[iPoint]->GetVelocity2() > maxVel2)
        maxVel2 = node[iPoint]->GetVelocity2();
      
    }
    
    /*--- Communicate the max globally to give a conservative estimate. ---*/
    
#ifdef HAVE_MPI
    su2double myMaxVel2 = maxVel2; maxVel2 = 0.0;
    SU2_MPI::Allreduce(&myMaxVel2, &maxVel2, 1, MPI_DOUBLE, MPI_MAX, MPI_COMM_WORLD);
#endif
    
    Beta = max(1e-10,maxVel2);
    config->SetMax_Vel2(Beta);
    
  }

  /*--- Allow an override if user supplies a large epsilon^2. ---*/

  epsilon2 = max(epsilon2_default,epsilon2);

  for (iPoint = 0; iPoint < nPoint; iPoint++)
    node[iPoint]->SetBetaInc2(epsilon2*config->GetMax_Vel2());

}

void CIncEulerSolver::SetPreconditioner(CConfig *config, unsigned long iPoint) {

  unsigned short iDim, jDim;

  su2double  BetaInc2, Density, dRhodT, Temperature, oneOverCp, Cp;
  su2double  Velocity[3] = {0.0,0.0,0.0};

  bool variable_density = (config->GetKind_DensityModel() == VARIABLE);
  bool implicit         = (config->GetKind_TimeIntScheme_Flow() == EULER_IMPLICIT);
  bool energy           = config->GetEnergy_Equation();

  /*--- Access the primitive variables at this node. ---*/

  Density     = node[iPoint]->GetDensity();
  BetaInc2    = node[iPoint]->GetBetaInc2();
  Cp          = node[iPoint]->GetSpecificHeatCp();
  oneOverCp   = 1.0/Cp;
  Temperature = node[iPoint]->GetTemperature();

  for (iDim = 0; iDim < nDim; iDim++)
    Velocity[iDim] = node[iPoint]->GetVelocity(iDim);

  /*--- We need the derivative of the equation of state to build the
   preconditioning matrix. For now, the only option is the ideal gas
   law, but in the future, dRhodT should be in the fluid model. ---*/

  if (variable_density) {
    dRhodT = -Density/Temperature;
  } else {
    dRhodT = 0.0;
  }

  /*--- Calculating the inverse of the preconditioning matrix
   that multiplies the time derivative during time integration. ---*/

  if (implicit) {

    /*--- For implicit calculations, we multiply the preconditioner
     by the cell volume over the time step and add to the Jac diagonal. ---*/

    Preconditioner[0][0] = 1.0/BetaInc2;
    for (iDim = 0; iDim < nDim; iDim++)
      Preconditioner[iDim+1][0] = Velocity[iDim]/BetaInc2;

    if (energy) Preconditioner[nDim+1][0] = Cp*Temperature/BetaInc2;
    else        Preconditioner[nDim+1][0] = 0.0;

    for (jDim = 0; jDim < nDim; jDim++) {
      Preconditioner[0][jDim+1] = 0.0;
      for (iDim = 0; iDim < nDim; iDim++) {
        if (iDim == jDim) Preconditioner[iDim+1][jDim+1] = Density;
        else Preconditioner[iDim+1][jDim+1] = 0.0;
      }
      Preconditioner[nDim+1][jDim+1] = 0.0;
    }

    Preconditioner[0][nDim+1] = dRhodT;
    for (iDim = 0; iDim < nDim; iDim++)
      Preconditioner[iDim+1][nDim+1] = Velocity[iDim]*dRhodT;

    if (energy) Preconditioner[nDim+1][nDim+1] = Cp*(dRhodT*Temperature + Density);
    else        Preconditioner[nDim+1][nDim+1] = 1.0;

  } else {

    /*--- For explicit calculations, we move the residual to the
     right-hand side and pre-multiply by the preconditioner inverse.
     Therefore, we build inv(Precon) here and multiply by the residual
     later in the R-K and Euler Explicit time integration schemes. ---*/

    Preconditioner[0][0] = Temperature*BetaInc2*dRhodT/Density + BetaInc2;
    for (iDim = 0; iDim < nDim; iDim ++)
      Preconditioner[iDim+1][0] = -1.0*Velocity[iDim]/Density;

    if (energy) Preconditioner[nDim+1][0] = -1.0*Temperature/Density;
    else        Preconditioner[nDim+1][0] = 0.0;


    for (jDim = 0; jDim < nDim; jDim++) {
      Preconditioner[0][jDim+1] = 0.0;
      for (iDim = 0; iDim < nDim; iDim++) {
        if (iDim == jDim) Preconditioner[iDim+1][jDim+1] = 1.0/Density;
        else Preconditioner[iDim+1][jDim+1] = 0.0;
      }
      Preconditioner[nDim+1][jDim+1] = 0.0;
    }

    Preconditioner[0][nDim+1] = -1.0*BetaInc2*dRhodT*oneOverCp/Density;
    for (iDim = 0; iDim < nDim; iDim ++)
      Preconditioner[iDim+1][nDim+1] = 0.0;

    if (energy) Preconditioner[nDim+1][nDim+1] = oneOverCp/Density;
    else        Preconditioner[nDim+1][nDim+1] = 0.0;
    
  }
  
}

void CIncEulerSolver::BC_Euler_Wall(CGeometry *geometry, CSolver **solver_container,
                                 CNumerics *numerics, CConfig *config, unsigned short val_marker) {
  
  unsigned short iDim, iVar, jVar;
  unsigned long iPoint, iVertex;

  su2double Density = 0.0, Pressure = 0.0, *Normal = NULL, Area, *NormalArea, turb_ke;
  
  bool implicit = (config->GetKind_TimeIntScheme_Flow() == EULER_IMPLICIT);
  bool tkeNeeded = (((config->GetKind_Solver() == RANS ) ||
                     (config->GetKind_Solver() == DISC_ADJ_RANS)) &&
                    (config->GetKind_Turb_Model() == SST));
  
  Normal     = new su2double[nDim];
  NormalArea = new su2double[nDim];

  /*--- Loop over all the vertices on this boundary marker ---*/
  
  for (iVertex = 0; iVertex < geometry->nVertex[val_marker]; iVertex++) {
    iPoint = geometry->vertex[val_marker][iVertex]->GetNode();
    
    /*--- Check if the node belongs to the domain (i.e, not a halo node) ---*/
    
    if (geometry->node[iPoint]->GetDomain()) {
      
      /*--- Normal vector for this vertex (negative for outward convention) ---*/
      
      geometry->vertex[val_marker][iVertex]->GetNormal(Normal);
      
      Area = 0.0;
      for (iDim = 0; iDim < nDim; iDim++) Area += Normal[iDim]*Normal[iDim];
      Area = sqrt (Area);
      
      for (iDim = 0; iDim < nDim; iDim++) {
        NormalArea[iDim] = -Normal[iDim];
      }

      /*--- Compute the residual ---*/

      Pressure = node[iPoint]->GetPressure();
      Density  = node[iPoint]->GetDensity();

      Residual[0] = 0.0;
      for (iDim = 0; iDim < nDim; iDim++)
        Residual[iDim+1] = Pressure*NormalArea[iDim];
      Residual[nDim+1] = 0.0;

      /*--- Add the Reynolds stress tensor contribution ---*/

      if (tkeNeeded) {
        turb_ke = solver_container[TURB_SOL]->node[iPoint]->GetSolution(0);
        for (iDim = 0; iDim < nDim; iDim++)
          Residual[iDim+1] += (2.0/3.0)*Density*turb_ke*NormalArea[iDim];
      }

      /*--- Add value to the residual ---*/

      LinSysRes.AddBlock(iPoint, Residual);
      
      /*--- Form Jacobians for implicit computations ---*/
      
      if (implicit) {
        
        /*--- Initialize Jacobian ---*/
        
        for (iVar = 0; iVar < nVar; iVar++) {
          for (jVar = 0; jVar < nVar; jVar++)
            Jacobian_i[iVar][jVar] = 0.0;
        }
        
        for (iDim = 0; iDim < nDim; iDim++)
          Jacobian_i[iDim+1][0] = -Normal[iDim];
        Jacobian.AddBlock(iPoint, iPoint, Jacobian_i);

      }
    }
  }
  
  delete [] Normal;
  delete [] NormalArea;
  
}

void CIncEulerSolver::BC_Far_Field(CGeometry *geometry, CSolver **solver_container, CNumerics *conv_numerics,
                                CNumerics *visc_numerics, CConfig *config, unsigned short val_marker) {
  
  unsigned short iDim;
  unsigned long iVertex, iPoint, Point_Normal;
  
  su2double *V_infty, *V_domain;
  
  bool implicit      = config->GetKind_TimeIntScheme_Flow() == EULER_IMPLICIT;
  bool grid_movement = config->GetGrid_Movement();
  bool viscous       = config->GetViscous();
  
  su2double *Normal = new su2double[nDim];

  /*--- Loop over all the vertices on this boundary marker ---*/
  
  for (iVertex = 0; iVertex < geometry->nVertex[val_marker]; iVertex++) {
    iPoint = geometry->vertex[val_marker][iVertex]->GetNode();

    /*--- Allocate the value at the infinity ---*/

    V_infty = GetCharacPrimVar(val_marker, iVertex);
    
    /*--- Check if the node belongs to the domain (i.e, not a halo node) ---*/
    
    if (geometry->node[iPoint]->GetDomain()) {
      
      /*--- Index of the closest interior node ---*/
      
      Point_Normal = geometry->vertex[val_marker][iVertex]->GetNormal_Neighbor();
      
      /*--- Normal vector for this vertex (negate for outward convention) ---*/
      
      geometry->vertex[val_marker][iVertex]->GetNormal(Normal);
      for (iDim = 0; iDim < nDim; iDim++) Normal[iDim] = -Normal[iDim];
      conv_numerics->SetNormal(Normal);
      
      /*--- Retrieve solution at the farfield boundary node ---*/
      
      V_domain = node[iPoint]->GetPrimitive();

      /*--- Recompute and store the velocity in the primitive variable vector. ---*/

      for (iDim = 0; iDim < nDim; iDim++)
        V_infty[iDim+1] = GetVelocity_Inf(iDim);

      /*--- Far-field pressure set to static pressure (0.0). ---*/

      V_infty[0] = GetPressure_Inf();

      /*--- Dirichlet condition for temperature at far-field (if energy is active). ---*/

      V_infty[nDim+1] = GetTemperature_Inf();

      /*--- Store the density.  ---*/

      V_infty[nDim+2] = GetDensity_Inf();

      /*--- Beta coefficient stored at the node ---*/

      V_infty[nDim+3] = node[iPoint]->GetBetaInc2();

      /*--- Cp is needed for Temperature equation. ---*/

      V_infty[nDim+7] = node[iPoint]->GetSpecificHeatCp();

      /*--- Set various quantities in the numerics class ---*/
      
      conv_numerics->SetPrimitive(V_domain, V_infty);
      
      if (grid_movement)
        conv_numerics->SetGridVel(geometry->node[iPoint]->GetGridVel(),
                                  geometry->node[iPoint]->GetGridVel());
      
      /*--- Compute the convective residual using an upwind scheme ---*/
      
      conv_numerics->ComputeResidual(Residual, Jacobian_i, Jacobian_j, config);
      
      /*--- Update residual value ---*/

      LinSysRes.AddBlock(iPoint, Residual);
      
      /*--- Convective Jacobian contribution for implicit integration ---*/
      
      if (implicit)
        Jacobian.AddBlock(iPoint, iPoint, Jacobian_i);
      
      /*--- Viscous residual contribution ---*/
      
      if (viscous) {
        
        /*--- Set transport properties at infinity. ---*/

        V_infty[nDim+4] = node[iPoint]->GetLaminarViscosity();
        V_infty[nDim+5] = node[iPoint]->GetEddyViscosity();
        V_infty[nDim+6] = node[iPoint]->GetThermalConductivity();

        /*--- Set the normal vector and the coordinates ---*/
        
        visc_numerics->SetNormal(Normal);
        visc_numerics->SetCoord(geometry->node[iPoint]->GetCoord(),
                                geometry->node[Point_Normal]->GetCoord());
        
        /*--- Primitive variables, and gradient ---*/
        
        visc_numerics->SetPrimitive(V_domain, V_infty);
        visc_numerics->SetPrimVarGradient(node[iPoint]->GetGradient_Primitive(),
                                          node[iPoint]->GetGradient_Primitive());
        
        /*--- Turbulent kinetic energy ---*/
        
        if (config->GetKind_Turb_Model() == SST)
          visc_numerics->SetTurbKineticEnergy(solver_container[TURB_SOL]->node[iPoint]->GetSolution(0),
                                              solver_container[TURB_SOL]->node[iPoint]->GetSolution(0));
        
        /*--- Compute and update viscous residual ---*/

        visc_numerics->ComputeResidual(Residual, Jacobian_i, Jacobian_j, config);
        LinSysRes.SubtractBlock(iPoint, Residual);
        
        /*--- Viscous Jacobian contribution for implicit integration ---*/
        
        if (implicit)
          Jacobian.SubtractBlock(iPoint, iPoint, Jacobian_i);
        
      }
      
    }
  }
  
  /*--- Free locally allocated memory ---*/
  
  delete [] Normal;
  
}

void CIncEulerSolver::BC_Inlet(CGeometry *geometry, CSolver **solver_container,
                            CNumerics *conv_numerics, CNumerics *visc_numerics, CConfig *config, unsigned short val_marker) {
  unsigned short iDim;
  unsigned long iVertex, iPoint;
  unsigned long Point_Normal;
  su2double *Flow_Dir, Flow_Dir_Mag, Vel_Mag, Area, P_total, P_domain, Vn;
  su2double *V_inlet, *V_domain;
  su2double UnitFlowDir[3] = {0.0,0.0,0.0};
  su2double dV[3] = {0.0,0.0,0.0};
  su2double Damping = config->GetInc_Inlet_Damping();

  bool implicit      = (config->GetKind_TimeIntScheme_Flow() == EULER_IMPLICIT);
  bool grid_movement = config->GetGrid_Movement();
  bool viscous       = config->GetViscous();

  string Marker_Tag  = config->GetMarker_All_TagBound(val_marker);

  unsigned short Kind_Inlet = config->GetKind_Inc_Inlet(Marker_Tag);

  su2double *Normal = new su2double[nDim];

  /*--- Loop over all the vertices on this boundary marker ---*/
  
  for (iVertex = 0; iVertex < geometry->nVertex[val_marker]; iVertex++) {
    
    /*--- Allocate the value at the inlet ---*/
    
    V_inlet = GetCharacPrimVar(val_marker, iVertex);
    
    iPoint = geometry->vertex[val_marker][iVertex]->GetNode();
    
    /*--- Check if the node belongs to the domain (i.e., not a halo node) ---*/
    
    if (geometry->node[iPoint]->GetDomain()) {

      /*--- Index of the closest interior node ---*/

      Point_Normal = geometry->vertex[val_marker][iVertex]->GetNormal_Neighbor();
      
      /*--- Normal vector for this vertex (negate for outward convention) ---*/
      
      geometry->vertex[val_marker][iVertex]->GetNormal(Normal);
      for (iDim = 0; iDim < nDim; iDim++) Normal[iDim] = -Normal[iDim];
      conv_numerics->SetNormal(Normal);
      
      Area = 0.0;
      for (iDim = 0; iDim < nDim; iDim++) Area += Normal[iDim]*Normal[iDim];
      Area = sqrt (Area);
    
      /*--- Both types of inlets may use the prescribed flow direction.
       Ensure that the flow direction is a unit vector. ---*/
      
      Flow_Dir = Inlet_FlowDir[val_marker][iVertex];
      Flow_Dir_Mag = 0.0;
      for (iDim = 0; iDim < nDim; iDim++)
        Flow_Dir_Mag += Flow_Dir[iDim]*Flow_Dir[iDim];
      Flow_Dir_Mag = sqrt(Flow_Dir_Mag);
      
      /*--- Store the unit flow direction vector. ---*/
      
      for (iDim = 0; iDim < nDim; iDim++)
        UnitFlowDir[iDim] = Flow_Dir[iDim]/Flow_Dir_Mag;

      /*--- Retrieve solution at this boundary node. ---*/
      
      V_domain = node[iPoint]->GetPrimitive();

      /*--- Neumann condition for dynamic pressure ---*/
      
      V_inlet[0] = node[iPoint]->GetPressure();
      
      /*--- The velocity is either prescribed or computed from total pressure. ---*/

      switch (Kind_Inlet) {
          
          /*--- Velocity and temperature (if required) been specified at the inlet. ---*/
          
        case VELOCITY_INLET:
          
          /*--- Retrieve the specified velocity and temperature for the inlet. ---*/
          
          Vel_Mag  = Inlet_Ptotal[val_marker][iVertex]/config->GetVelocity_Ref();
          
          /*--- Store the velocity in the primitive variable vector. ---*/
          
          for (iDim = 0; iDim < nDim; iDim++)
            V_inlet[iDim+1] = Vel_Mag*UnitFlowDir[iDim];
          
          /*--- Dirichlet condition for temperature (if energy is active) ---*/
          
          V_inlet[nDim+1] = Inlet_Ttotal[val_marker][iVertex]/config->GetTemperature_Ref();
          
          break;
          
          /*--- Stagnation pressure has been specified at the inlet. ---*/
          
        case PRESSURE_INLET:
          
          /*--- Retrieve the specified total pressure for the inlet. ---*/
          
          P_total = Inlet_Ptotal[val_marker][iVertex]/config->GetPressure_Ref();
          
          /*--- Store the current static pressure for clarity. ---*/
          
          P_domain = node[iPoint]->GetPressure();
          
          /*--- Check for back flow through the inlet. ---*/
          
          Vn = 0.0;
          for (iDim = 0; iDim < nDim; iDim++) {
            Vn += V_domain[iDim+1]*(-1.0*Normal[iDim]/Area);
          }
          
          /*--- If the local static pressure is larger than the specified
           total pressure or the velocity is directed upstream, we have a
           back flow situation. The specified total pressure should be used
           as a static pressure condition and the velocity from the domain
           is used for the BC. ---*/
          
          if ((P_domain > P_total) || (Vn < 0.0)) {
            
            /*--- Back flow: use the prescribed P_total as static pressure. ---*/
            
            V_inlet[0] = Inlet_Ptotal[val_marker][iVertex]/config->GetPressure_Ref();
            
            /*--- Neumann condition for velocity. ---*/
            
            for (iDim = 0; iDim < nDim; iDim++)
              V_inlet[iDim+1] = V_domain[iDim+1];
            
            /*--- Neumann condition for the temperature. ---*/
            
            V_inlet[nDim+1] = node[iPoint]->GetTemperature();
            
          } else {
            
            /*--- Update the velocity magnitude using the total pressure. ---*/
            
            Vel_Mag = sqrt((P_total - P_domain)/(0.5*node[iPoint]->GetDensity()));
            
            /*--- If requested, use the local boundary normal (negative),
             instead of the prescribed flow direction in the config. ---*/
            
            if (config->GetInc_Inlet_UseNormal()) {
              for (iDim = 0; iDim < nDim; iDim++)
                UnitFlowDir[iDim] = -Normal[iDim]/Area;
            }
            
            /*--- Compute the delta change in velocity in each direction. ---*/
            
            for (iDim = 0; iDim < nDim; iDim++)
              dV[iDim] = Vel_Mag*UnitFlowDir[iDim] - V_domain[iDim+1];
            
            /*--- Update the velocity in the primitive variable vector.
             Note we use damping here to improve stability/convergence. ---*/
            
            for (iDim = 0; iDim < nDim; iDim++)
              V_inlet[iDim+1] = V_domain[iDim+1] + Damping*dV[iDim];
            
            /*--- Dirichlet condition for temperature (if energy is active) ---*/
            
            V_inlet[nDim+1] = Inlet_Ttotal[val_marker][iVertex]/config->GetTemperature_Ref();
            
          }
          
          break;
          
      }

      /*--- Access density at the node. This is either constant by
        construction, or will be set fixed implicitly by the temperature
        and equation of state. ---*/

      V_inlet[nDim+2] = node[iPoint]->GetDensity();

      /*--- Beta coefficient from the config file ---*/

      V_inlet[nDim+3] = node[iPoint]->GetBetaInc2();

      /*--- Cp is needed for Temperature equation. ---*/

      V_inlet[nDim+7] = node[iPoint]->GetSpecificHeatCp();

      /*--- Set various quantities in the solver class ---*/
      
      conv_numerics->SetPrimitive(V_domain, V_inlet);
      
      if (grid_movement)
        conv_numerics->SetGridVel(geometry->node[iPoint]->GetGridVel(),
                                  geometry->node[iPoint]->GetGridVel());
      
      /*--- Compute the residual using an upwind scheme ---*/
      
      conv_numerics->ComputeResidual(Residual, Jacobian_i, Jacobian_j, config);
      
      /*--- Update residual value ---*/
      
      LinSysRes.AddBlock(iPoint, Residual);
      
      /*--- Jacobian contribution for implicit integration ---*/
      
      if (implicit)
        Jacobian.AddBlock(iPoint, iPoint, Jacobian_i);

      /*--- Viscous contribution, commented out because serious convergence problems ---*/

      if (viscous) {
        
        /*--- Set transport properties at the inlet ---*/
        
        V_inlet[nDim+4] = node[iPoint]->GetLaminarViscosity();
        V_inlet[nDim+5] = node[iPoint]->GetEddyViscosity();
        V_inlet[nDim+6] = node[iPoint]->GetThermalConductivity();

        /*--- Set the normal vector and the coordinates ---*/
        
        visc_numerics->SetNormal(Normal);
        visc_numerics->SetCoord(geometry->node[iPoint]->GetCoord(),
                                geometry->node[Point_Normal]->GetCoord());
        
        /*--- Primitive variables, and gradient ---*/
        
        visc_numerics->SetPrimitive(V_domain, V_inlet);
        visc_numerics->SetPrimVarGradient(node[iPoint]->GetGradient_Primitive(),
                                          node[iPoint]->GetGradient_Primitive());
        
        /*--- Turbulent kinetic energy ---*/
        
        if (config->GetKind_Turb_Model() == SST)
          visc_numerics->SetTurbKineticEnergy(solver_container[TURB_SOL]->node[iPoint]->GetSolution(0),
                                              solver_container[TURB_SOL]->node[iPoint]->GetSolution(0));
        
        /*--- Compute and update residual ---*/
        
        visc_numerics->ComputeResidual(Residual, Jacobian_i, Jacobian_j, config);
        
        LinSysRes.SubtractBlock(iPoint, Residual);
        
        /*--- Jacobian contribution for implicit integration ---*/
        
        if (implicit)
          Jacobian.SubtractBlock(iPoint, iPoint, Jacobian_i);
        
      }

    }
  }
  
  /*--- Free locally allocated memory ---*/
  
  delete [] Normal;
  
}

void CIncEulerSolver::BC_Outlet(CGeometry *geometry, CSolver **solver_container,
                             CNumerics *conv_numerics, CNumerics *visc_numerics, CConfig *config, unsigned short val_marker) {
  unsigned short iDim;
  unsigned long iVertex, iPoint, Point_Normal;
  su2double Area;
  su2double *V_outlet, *V_domain, P_Outlet = 0.0, P_domain;
  su2double mDot_Target, mDot_Old, dP, Density_Avg, Area_Outlet;
  su2double Damping = config->GetInc_Outlet_Damping();

  bool implicit      = (config->GetKind_TimeIntScheme_Flow() == EULER_IMPLICIT);
  bool grid_movement = config->GetGrid_Movement();
  bool viscous       = config->GetViscous();
  string Marker_Tag  = config->GetMarker_All_TagBound(val_marker);

  su2double *Normal = new su2double[nDim];
  
  unsigned short Kind_Outlet = config->GetKind_Inc_Outlet(Marker_Tag);
  
  /*--- Loop over all the vertices on this boundary marker ---*/
  
  for (iVertex = 0; iVertex < geometry->nVertex[val_marker]; iVertex++) {
    
    /*--- Allocate the value at the outlet ---*/
    
    V_outlet = GetCharacPrimVar(val_marker, iVertex);
    
    iPoint = geometry->vertex[val_marker][iVertex]->GetNode();
    
    /*--- Check if the node belongs to the domain (i.e., not a halo node) ---*/
    
    if (geometry->node[iPoint]->GetDomain()) {
      
      /*--- Index of the closest interior node ---*/
      
      Point_Normal = geometry->vertex[val_marker][iVertex]->GetNormal_Neighbor();
      
      /*--- Normal vector for this vertex (negate for outward convention) ---*/
      
      geometry->vertex[val_marker][iVertex]->GetNormal(Normal);
      for (iDim = 0; iDim < nDim; iDim++) Normal[iDim] = -Normal[iDim];
      conv_numerics->SetNormal(Normal);
      
      Area = 0.0;
      for (iDim = 0; iDim < nDim; iDim++) Area += Normal[iDim]*Normal[iDim];
      Area = sqrt (Area);
       
      /*--- Current solution at this boundary node ---*/
      
      V_domain = node[iPoint]->GetPrimitive();
      
      /*--- Store the current static pressure for clarity. ---*/
      
      P_domain = node[iPoint]->GetPressure();
      
      /*--- Compute a boundary value for the pressure depending on whether
       we are prescribing a back pressure or a mass flow target. ---*/
      
      switch (Kind_Outlet) {
          
          /*--- Velocity and temperature (if required) been specified at the inlet. ---*/
          
        case PRESSURE_OUTLET:
          
          /*--- Retrieve the specified back pressure for this outlet. ---*/
          
          P_Outlet = config->GetOutlet_Pressure(Marker_Tag)/config->GetPressure_Ref();
          
          /*--- The pressure is prescribed at the outlet. ---*/
          
          V_outlet[0] = P_Outlet;
          
          /*--- Neumann condition for the velocity. ---*/
          
          for (iDim = 0; iDim < nDim; iDim++) {
            V_outlet[iDim+1] = node[iPoint]->GetPrimitive(iDim+1);
          }
          
          break;
          
          /*--- A mass flow target has been specified for the outlet. ---*/
          
        case MASS_FLOW_OUTLET:
          
          /*--- Retrieve the specified target mass flow at the outlet. ---*/
          
          mDot_Target = config->GetOutlet_Pressure(Marker_Tag)/(config->GetDensity_Ref() * config->GetVelocity_Ref());

          /*--- Retrieve the old mass flow, density, and area of the outlet,
           which has been computed in a preprocessing step. These values
           were stored in non-dim. form in the config container. ---*/
          
          mDot_Old    = config->GetOutlet_MassFlow(Marker_Tag);
          Density_Avg = config->GetOutlet_Density(Marker_Tag);
          Area_Outlet = config->GetOutlet_Area(Marker_Tag);

          /*--- Compute the pressure increment based on the difference
           between the current and target mass flow. Note that increasing
           pressure decreases flow speed. ---*/
          
          dP = 0.5*Density_Avg*(mDot_Old*mDot_Old - mDot_Target*mDot_Target)/((Density_Avg*Area_Outlet)*(Density_Avg*Area_Outlet));
          
          /*--- Update the new outlet pressure. Note that we use damping
           here to improve stability/convergence. ---*/
          
          P_Outlet = P_domain + Damping*dP;

          /*--- The pressure is prescribed at the outlet. ---*/
          
          V_outlet[0] = P_Outlet;
          
          /*--- Neumann condition for the velocity ---*/
          
          for (iDim = 0; iDim < nDim; iDim++) {
            V_outlet[iDim+1] = node[iPoint]->GetPrimitive(iDim+1);
          }
          
          break;
          
      }
      
      /*--- Neumann condition for the temperature. ---*/

      V_outlet[nDim+1] = node[iPoint]->GetTemperature();

      /*--- Access density at the interior node. This is either constant by
        construction, or will be set fixed implicitly by the temperature
        and equation of state. ---*/
      
      V_outlet[nDim+2] = node[iPoint]->GetDensity();

      /*--- Beta coefficient from the config file ---*/
      
      V_outlet[nDim+3] = node[iPoint]->GetBetaInc2();

      /*--- Cp is needed for Temperature equation. ---*/

      V_outlet[nDim+7] = node[iPoint]->GetSpecificHeatCp();

      /*--- Set various quantities in the solver class ---*/

      conv_numerics->SetPrimitive(V_domain, V_outlet);
      
      if (grid_movement)
        conv_numerics->SetGridVel(geometry->node[iPoint]->GetGridVel(),
                                  geometry->node[iPoint]->GetGridVel());
      
      /*--- Compute the residual using an upwind scheme ---*/
      
      conv_numerics->ComputeResidual(Residual, Jacobian_i, Jacobian_j, config);
      
      /*--- Update residual value ---*/
      
      LinSysRes.AddBlock(iPoint, Residual);
      
      /*--- Jacobian contribution for implicit integration ---*/
      
      if (implicit) {
        Jacobian.AddBlock(iPoint, iPoint, Jacobian_i);
      }
      
      /*--- Viscous contribution, commented out because serious convergence problems ---*/

      if (viscous) {

        /*--- Set transport properties at the outlet. ---*/

        V_outlet[nDim+4] = node[iPoint]->GetLaminarViscosity();
        V_outlet[nDim+5] = node[iPoint]->GetEddyViscosity();
        V_outlet[nDim+6] = node[iPoint]->GetThermalConductivity();

        /*--- Set the normal vector and the coordinates ---*/
        
        visc_numerics->SetNormal(Normal);
        visc_numerics->SetCoord(geometry->node[iPoint]->GetCoord(),
                                geometry->node[Point_Normal]->GetCoord());
        
        /*--- Primitive variables, and gradient ---*/
        
        visc_numerics->SetPrimitive(V_domain, V_outlet);
        visc_numerics->SetPrimVarGradient(node[iPoint]->GetGradient_Primitive(),
                                          node[iPoint]->GetGradient_Primitive());
        
        /*--- Turbulent kinetic energy ---*/
        
        if (config->GetKind_Turb_Model() == SST)
          visc_numerics->SetTurbKineticEnergy(solver_container[TURB_SOL]->node[iPoint]->GetSolution(0),
                                              solver_container[TURB_SOL]->node[iPoint]->GetSolution(0));
        
        /*--- Compute and update residual ---*/
        
        visc_numerics->ComputeResidual(Residual, Jacobian_i, Jacobian_j, config);
        
        LinSysRes.SubtractBlock(iPoint, Residual);
        
        /*--- Jacobian contribution for implicit integration ---*/
        if (implicit)
          Jacobian.SubtractBlock(iPoint, iPoint, Jacobian_i);
        
      }

    }
  }
  
  /*--- Free locally allocated memory ---*/
  delete [] Normal;
  
}

void CIncEulerSolver::BC_Sym_Plane(CGeometry *geometry, CSolver **solver_container, CNumerics *conv_numerics, CNumerics *visc_numerics,
                                CConfig *config, unsigned short val_marker) {
  
  /*--- Call the Euler wall residual method. ---*/
  
  BC_Euler_Wall(geometry, solver_container, conv_numerics, config, val_marker);
  
}

void CIncEulerSolver::BC_Fluid_Interface(CGeometry *geometry, CSolver **solver_container, CNumerics *conv_numerics, CNumerics *visc_numerics,
                                         CConfig *config) {
  
  unsigned long iVertex, jVertex, iPoint, Point_Normal = 0;
  unsigned short iDim, iVar, iMarker, nDonorVertex;
  
  bool implicit      = (config->GetKind_TimeIntScheme_Flow() == EULER_IMPLICIT);
  bool grid_movement = config->GetGrid_Movement();
  bool viscous       = config->GetViscous();
  
  su2double *Normal = new su2double[nDim];
  su2double *PrimVar_i = new su2double[nPrimVar];
  su2double *PrimVar_j = new su2double[nPrimVar];
  su2double *tmp_residual = new su2double[nVar];
  
  su2double weight;
   
  for (iMarker = 0; iMarker < config->GetnMarker_All(); iMarker++) {

    if (config->GetMarker_All_KindBC(iMarker) == FLUID_INTERFACE) {

      for (iVertex = 0; iVertex < geometry->nVertex[iMarker]; iVertex++) {
        iPoint = geometry->vertex[iMarker][iVertex]->GetNode();

        if (geometry->node[iPoint]->GetDomain()) {

          nDonorVertex = GetnSlidingStates(iMarker, iVertex);
          
          /*--- Initialize Residual, this will serve to accumulate the average ---*/

          for (iVar = 0; iVar < nVar; iVar++)
            Residual[iVar] = 0.0;

          /*--- Loop over the nDonorVertexes and compute the averaged flux ---*/

          for (jVertex = 0; jVertex < nDonorVertex; jVertex++){

            Point_Normal = geometry->vertex[iMarker][iVertex]->GetNormal_Neighbor();

            for (iVar = 0; iVar < nPrimVar; iVar++) {
              PrimVar_i[iVar] = node[iPoint]->GetPrimitive(iVar);
              PrimVar_j[iVar] = GetSlidingState(iMarker, iVertex, iVar, jVertex);
            }
            
            /*--- Get the weight computed in the interpolator class for the j-th donor vertex ---*/

            weight = GetSlidingState(iMarker, iVertex, nPrimVar, jVertex);

            /*--- Set primitive variables ---*/

            conv_numerics->SetPrimitive( PrimVar_i, PrimVar_j );
          
            /*--- Set the normal vector ---*/
 
            geometry->vertex[iMarker][iVertex]->GetNormal(Normal);
            for (iDim = 0; iDim < nDim; iDim++) 
              Normal[iDim] = -Normal[iDim];

            conv_numerics->SetNormal(Normal);

            if (grid_movement)
              conv_numerics->SetGridVel(geometry->node[iPoint]->GetGridVel(), geometry->node[iPoint]->GetGridVel());
            
            /*--- Compute the convective residual using an upwind scheme ---*/

            conv_numerics->ComputeResidual(tmp_residual, Jacobian_i, Jacobian_j, config);

            /*--- Accumulate the residuals to compute the average ---*/
            
            for (iVar = 0; iVar < nVar; iVar++)
              Residual[iVar] += weight*tmp_residual[iVar];

          }

          /*--- Add Residuals and Jacobians ---*/
  
          LinSysRes.AddBlock(iPoint, Residual);
          if (implicit) 
            Jacobian.AddBlock(iPoint, iPoint, Jacobian_i);

          if (viscous) {
            
            /*--- Initialize Residual, this will serve to accumulate the average ---*/
            
            for (iVar = 0; iVar < nVar; iVar++)
              Residual[iVar] = 0.0;
              
            /*--- Loop over the nDonorVertexes and compute the averaged flux ---*/
            
            for (jVertex = 0; jVertex < nDonorVertex; jVertex++){
              PrimVar_j[nDim+5] = GetSlidingState(iMarker, iVertex, nDim+5, jVertex); 
              PrimVar_j[nDim+6] = GetSlidingState(iMarker, iVertex, nDim+6, jVertex); 

              /*--- Get the weight computed in the interpolator class for the j-th donor vertex ---*/
              
              weight = GetSlidingState(iMarker, iVertex, nPrimVar, jVertex);
              
              /*--- Set the normal vector and the coordinates ---*/

              visc_numerics->SetNormal(Normal);
              visc_numerics->SetCoord(geometry->node[iPoint]->GetCoord(), geometry->node[Point_Normal]->GetCoord());

              /*--- Primitive variables, and gradient ---*/

              visc_numerics->SetPrimitive(PrimVar_i, PrimVar_j);
              visc_numerics->SetPrimVarGradient(node[iPoint]->GetGradient_Primitive(), node[iPoint]->GetGradient_Primitive());

              /*--- Turbulent kinetic energy ---*/

              if (config->GetKind_Turb_Model() == SST)
                visc_numerics->SetTurbKineticEnergy(solver_container[TURB_SOL]->node[iPoint]->GetSolution(0), solver_container[TURB_SOL]->node[iPoint]->GetSolution(0));

              /*--- Set the wall shear stress values (wall functions) to -1 (no evaluation using wall functions) ---*/
              
              visc_numerics->SetTauWall(-1.0, -1.0);

              /*--- Compute and update residual ---*/

              visc_numerics->ComputeResidual(tmp_residual, Jacobian_i, Jacobian_j, config);
              
              /*--- Accumulate the residuals to compute the average ---*/
              
              for (iVar = 0; iVar < nVar; iVar++)
                Residual[iVar] += weight*tmp_residual[iVar];
            }
          
            LinSysRes.SubtractBlock(iPoint, Residual);
 
            /*--- Jacobian contribution for implicit integration ---*/

            if (implicit)
              Jacobian.SubtractBlock(iPoint, iPoint, Jacobian_i);
            
          }
        }
      }
    }
  }

  /*--- Free locally allocated memory ---*/

  delete [] tmp_residual;
  delete [] Normal;
  delete [] PrimVar_i;
  delete [] PrimVar_j;
  
}

void CIncEulerSolver::BC_Periodic(CGeometry *geometry, CSolver **solver_container,
                               CNumerics *numerics, CConfig *config) {
  
  /*--- Complete residuals for periodic boundary conditions. We loop over
   the periodic BCs in matching pairs so that, in the event that there are
   adjacent periodic markers, the repeated points will have their residuals
   accumulated corectly during the communications. For implicit calculations
   the Jacobians and linear system are also correctly adjusted here. ---*/
  
  for (unsigned short iPeriodic = 1; iPeriodic <= config->GetnMarker_Periodic()/2; iPeriodic++) {
    InitiatePeriodicComms(geometry, config, iPeriodic, PERIODIC_RESIDUAL);
    CompletePeriodicComms(geometry, config, iPeriodic, PERIODIC_RESIDUAL);
  }
  
}

void CIncEulerSolver::BC_Custom(CGeometry *geometry, CSolver **solver_container, CNumerics *numerics, CConfig *config, unsigned short val_marker) { }

void CIncEulerSolver::SetResidual_DualTime(CGeometry *geometry, CSolver **solver_container, CConfig *config,
                                        unsigned short iRKStep, unsigned short iMesh, unsigned short RunTime_EqSystem) {
  
  /*--- Local variables ---*/
  
  unsigned short iVar, jVar, iMarker, iDim;
  unsigned long iPoint, jPoint, iEdge, iVertex;
  
  su2double Density, Cp;
  su2double *V_time_nM1, *V_time_n, *V_time_nP1;
  su2double U_time_nM1[5], U_time_n[5], U_time_nP1[5];
  su2double Volume_nM1, Volume_nP1, TimeStep;
  su2double *Normal = NULL, *GridVel_i = NULL, *GridVel_j = NULL, Residual_GCL;
  
  bool implicit         = (config->GetKind_TimeIntScheme_Flow() == EULER_IMPLICIT);
  bool grid_movement    = config->GetGrid_Movement();
  bool variable_density = (config->GetKind_DensityModel() == VARIABLE);
  bool energy           = config->GetEnergy_Equation();
  
  /*--- Store the physical time step ---*/
  
  TimeStep = config->GetDelta_UnstTimeND();
  
  /*--- Compute the dual time-stepping source term for static meshes ---*/
  
  if (!grid_movement) {
    
    /*--- Loop over all nodes (excluding halos) ---*/
    
    for (iPoint = 0; iPoint < nPointDomain; iPoint++) {
      
      /*--- Initialize the Residual / Jacobian container to zero. ---*/
      
      for (iVar = 0; iVar < nVar; iVar++) {
        Residual[iVar] = 0.0;
        if (implicit) {
        for (jVar = 0; jVar < nVar; jVar++)
          Jacobian_i[iVar][jVar] = 0.0;
        }
      }
      
      /*--- Retrieve the solution at time levels n-1, n, and n+1. Note that
       we are currently iterating on U^n+1 and that U^n & U^n-1 are fixed,
       previous solutions that are stored in memory. These are actually
       the primitive values, but we will convert to conservatives. ---*/
      
      V_time_nM1 = node[iPoint]->GetSolution_time_n1();
      V_time_n   = node[iPoint]->GetSolution_time_n();
      V_time_nP1 = node[iPoint]->GetSolution();
      
      /*--- Access the density and Cp at this node (constant for now). ---*/
      
      Density     = node[iPoint]->GetDensity();
      Cp          = node[iPoint]->GetSpecificHeatCp();
      
      /*--- Compute the conservative variable vector for all time levels. ---*/
      
      U_time_nM1[0] = Density;
      U_time_n[0]   = Density;
      U_time_nP1[0] = Density;
      
      for (iDim = 0; iDim < nDim; iDim++) {
        U_time_nM1[iDim+1] = Density*V_time_nM1[iDim+1];
        U_time_n[iDim+1]   = Density*V_time_n[iDim+1];
        U_time_nP1[iDim+1] = Density*V_time_nP1[iDim+1];
      }
      
      U_time_nM1[nDim+1] = Density*Cp*V_time_nM1[nDim+1];
      U_time_n[nDim+1]   = Density*Cp*V_time_n[nDim+1];
      U_time_nP1[nDim+1] = Density*Cp*V_time_nP1[nDim+1];
      
      /*--- CV volume at time n+1. As we are on a static mesh, the volume
       of the CV will remained fixed for all time steps. ---*/
      
      Volume_nP1 = geometry->node[iPoint]->GetVolume();
      
      /*--- Compute the dual time-stepping source term based on the chosen
       time discretization scheme (1st- or 2nd-order). Note that for an
       incompressible problem, the pressure equation does not have a
       contribution, as the time derivative should always be zero. ---*/
      
      for (iVar = 0; iVar < nVar; iVar++) {
        if (config->GetUnsteady_Simulation() == DT_STEPPING_1ST)
          Residual[iVar] = (U_time_nP1[iVar] - U_time_n[iVar])*Volume_nP1 / TimeStep;
        if (config->GetUnsteady_Simulation() == DT_STEPPING_2ND)
          Residual[iVar] = ( 3.0*U_time_nP1[iVar] - 4.0*U_time_n[iVar]
                            +1.0*U_time_nM1[iVar])*Volume_nP1 / (2.0*TimeStep);
      }
      
      if (!energy) Residual[nDim+1] = 0.0;
      
      /*--- Store the residual and compute the Jacobian contribution due
       to the dual time source term. ---*/
      
      LinSysRes.AddBlock(iPoint, Residual);
      
      if (implicit) {
        
        unsigned short iDim, jDim;
        
        su2double  BetaInc2, Density, dRhodT, Temperature, oneOverCp, Cp;
        su2double  Velocity[3] = {0.0,0.0,0.0};
        
        /*--- Access the primitive variables at this node. ---*/
        
        Density     = node[iPoint]->GetDensity();
        BetaInc2    = node[iPoint]->GetBetaInc2();
        Cp          = node[iPoint]->GetSpecificHeatCp();
        oneOverCp   = 1.0/Cp;
        Temperature = node[iPoint]->GetTemperature();
        
        for (iDim = 0; iDim < nDim; iDim++)
          Velocity[iDim] = node[iPoint]->GetVelocity(iDim);
        
        /*--- We need the derivative of the equation of state to build the
         preconditioning matrix. For now, the only option is the ideal gas
         law, but in the future, dRhodT should be in the fluid model. ---*/
        
        if (variable_density) {
          dRhodT = -Density/Temperature;
        } else {
          dRhodT = 0.0;
        }
        
        /*--- Calculating the inverse of the preconditioning matrix
         that multiplies the time derivative during time integration. ---*/
        
          /*--- For implicit calculations, we multiply the preconditioner
           by the cell volume over the time step and add to the Jac diagonal. ---*/
          
          Jacobian_i[0][0] = 1.0/BetaInc2;
          for (iDim = 0; iDim < nDim; iDim++)
            Jacobian_i[iDim+1][0] = Velocity[iDim]/BetaInc2;
          
          if (energy) Jacobian_i[nDim+1][0] = Cp*Temperature/BetaInc2;
          else        Jacobian_i[nDim+1][0] = 0.0;
          
          for (jDim = 0; jDim < nDim; jDim++) {
            Jacobian_i[0][jDim+1] = 0.0;
            for (iDim = 0; iDim < nDim; iDim++) {
              if (iDim == jDim) Jacobian_i[iDim+1][jDim+1] = Density;
              else Jacobian_i[iDim+1][jDim+1] = 0.0;
            }
            Jacobian_i[nDim+1][jDim+1] = 0.0;
          }
          
          Jacobian_i[0][nDim+1] = dRhodT;
          for (iDim = 0; iDim < nDim; iDim++)
            Jacobian_i[iDim+1][nDim+1] = Velocity[iDim]*dRhodT;
          
          if (energy) Jacobian_i[nDim+1][nDim+1] = Cp*(dRhodT*Temperature + Density);
          else        Jacobian_i[nDim+1][nDim+1] = 1.0;
          
        for (iVar = 0; iVar < nVar; iVar++) {
          for (jVar = 0; jVar < nVar; jVar++) {
            if (config->GetUnsteady_Simulation() == DT_STEPPING_1ST)
              Jacobian_i[iVar][jVar] *= Volume_nP1 / TimeStep;
            if (config->GetUnsteady_Simulation() == DT_STEPPING_2ND)
              Jacobian_i[iVar][jVar] *= (Volume_nP1*3.0)/(2.0*TimeStep);
          }
        }

        if (!energy) {
            for (iVar = 0; iVar < nVar; iVar++) {
              Jacobian_i[iVar][nDim+1] = 0.0;
              Jacobian_i[nDim+1][iVar] = 0.0;
            }
        }
        
        Jacobian.AddBlock(iPoint, iPoint, Jacobian_i);
        
      }
    }
    
  }
  
  else {
    
    /*--- For unsteady flows on dynamic meshes (rigidly transforming or
     dynamically deforming), the Geometric Conservation Law (GCL) should be
     satisfied in conjunction with the ALE formulation of the governing
     equations. The GCL prevents accuracy issues caused by grid motion, i.e.
     a uniform free-stream should be preserved through a moving grid. First,
     we will loop over the edges and boundaries to compute the GCL component
     of the dual time source term that depends on grid velocities. ---*/
    
    for (iEdge = 0; iEdge < geometry->GetnEdge(); iEdge++) {
      
      /*--- Initialize the Residual / Jacobian container to zero. ---*/
      
      for (iVar = 0; iVar < nVar; iVar++) Residual[iVar] = 0.0;
      
      /*--- Get indices for nodes i & j plus the face normal ---*/
      
      iPoint = geometry->edge[iEdge]->GetNode(0);
      jPoint = geometry->edge[iEdge]->GetNode(1);
      Normal = geometry->edge[iEdge]->GetNormal();
      
      /*--- Grid velocities stored at nodes i & j ---*/
      
      GridVel_i = geometry->node[iPoint]->GetGridVel();
      GridVel_j = geometry->node[jPoint]->GetGridVel();
      
      /*--- Compute the GCL term by averaging the grid velocities at the
       edge mid-point and dotting with the face normal. ---*/
      
      Residual_GCL = 0.0;
      for (iDim = 0; iDim < nDim; iDim++)
        Residual_GCL += 0.5*(GridVel_i[iDim]+GridVel_j[iDim])*Normal[iDim];
      
      /*--- Compute the GCL component of the source term for node i ---*/
      
      V_time_n = node[iPoint]->GetSolution_time_n();
      
      /*--- Access the density and Cp at this node (constant for now). ---*/
      
      Density     = node[iPoint]->GetDensity();
      Cp          = node[iPoint]->GetSpecificHeatCp();
      
      /*--- Compute the conservative variable vector for all time levels. ---*/
      
      U_time_n[0] = Density;
      for (iDim = 0; iDim < nDim; iDim++) {
        U_time_n[iDim+1] = Density*V_time_n[iDim+1];
      }
      U_time_n[nDim+1] = Density*Cp*V_time_n[nDim+1];
      
      for (iVar = 1; iVar < nVar; iVar++)
        Residual[iVar] = U_time_n[iVar]*Residual_GCL;
      LinSysRes.AddBlock(iPoint, Residual);
      
      /*--- Compute the GCL component of the source term for node j ---*/
      
      V_time_n = node[jPoint]->GetSolution_time_n();
      
      U_time_n[0] = Density;
      for (iDim = 0; iDim < nDim; iDim++) {
        U_time_n[iDim+1] = Density*V_time_n[iDim+1];
      }
      U_time_n[nDim+1] = Density*Cp*V_time_n[nDim+1];
      
      for (iVar = 1; iVar < nVar; iVar++)
        Residual[iVar] = U_time_n[iVar]*Residual_GCL;
      LinSysRes.SubtractBlock(jPoint, Residual);
      
    }
    
    /*---  Loop over the boundary edges ---*/
    
    for (iMarker = 0; iMarker < geometry->GetnMarker(); iMarker++) {
      if ((config->GetMarker_All_KindBC(iMarker) != INTERNAL_BOUNDARY) &&
          (config->GetMarker_All_KindBC(iMarker) != PERIODIC_BOUNDARY)) {
      for (iVertex = 0; iVertex < geometry->GetnVertex(iMarker); iVertex++) {
        
        /*--- Initialize the Residual / Jacobian container to zero. ---*/
        
        for (iVar = 0; iVar < nVar; iVar++) Residual[iVar] = 0.0;
        
        /*--- Get the index for node i plus the boundary face normal ---*/
        
        iPoint = geometry->vertex[iMarker][iVertex]->GetNode();
        Normal = geometry->vertex[iMarker][iVertex]->GetNormal();
        
        /*--- Grid velocities stored at boundary node i ---*/
        
        GridVel_i = geometry->node[iPoint]->GetGridVel();
        
        /*--- Compute the GCL term by dotting the grid velocity with the face
         normal. The normal is negated to match the boundary convention. ---*/
        
        Residual_GCL = 0.0;
        for (iDim = 0; iDim < nDim; iDim++)
          Residual_GCL -= 0.5*(GridVel_i[iDim]+GridVel_i[iDim])*Normal[iDim];
        
        /*--- Compute the GCL component of the source term for node i ---*/
        
        V_time_n = node[iPoint]->GetSolution_time_n();
        
        /*--- Access the density and Cp at this node (constant for now). ---*/
        
        Density     = node[iPoint]->GetDensity();
        Cp          = node[iPoint]->GetSpecificHeatCp();
        
        U_time_n[0] = Density;
        for (iDim = 0; iDim < nDim; iDim++) {
          U_time_n[iDim+1] = Density*V_time_n[iDim+1];
        }
        U_time_n[nDim+1] = Density*Cp*V_time_n[nDim+1];
        
        for (iVar = 0; iVar < nVar; iVar++)
          Residual[iVar] = U_time_n[iVar]*Residual_GCL;
        LinSysRes.AddBlock(iPoint, Residual);
        
      }
      }
    }
    
    /*--- Loop over all nodes (excluding halos) to compute the remainder
     of the dual time-stepping source term. ---*/
    
    for (iPoint = 0; iPoint < nPointDomain; iPoint++) {
      
      /*--- Initialize the Residual / Jacobian container to zero. ---*/
      
      for (iVar = 0; iVar < nVar; iVar++) {
        Residual[iVar] = 0.0;
        if (implicit) {
          for (jVar = 0; jVar < nVar; jVar++)
            Jacobian_i[iVar][jVar] = 0.0;
        }
      }
      
      /*--- Retrieve the solution at time levels n-1, n, and n+1. Note that
       we are currently iterating on U^n+1 and that U^n & U^n-1 are fixed,
       previous solutions that are stored in memory. ---*/
      
      V_time_nM1 = node[iPoint]->GetSolution_time_n1();
      V_time_n   = node[iPoint]->GetSolution_time_n();
      V_time_nP1 = node[iPoint]->GetSolution();
      
      /*--- Access the density and Cp at this node (constant for now). ---*/
      
      Density     = node[iPoint]->GetDensity();
      Cp          = node[iPoint]->GetSpecificHeatCp();
      
      /*--- Compute the conservative variable vector for all time levels. ---*/
      
      U_time_nM1[0] = Density;
      U_time_n[0]   = Density;
      U_time_nP1[0] = Density;
      
      for (iDim = 0; iDim < nDim; iDim++) {
        U_time_nM1[iDim+1] = Density*V_time_nM1[iDim+1];
        U_time_n[iDim+1]   = Density*V_time_n[iDim+1];
        U_time_nP1[iDim+1] = Density*V_time_nP1[iDim+1];
      }
      
      U_time_nM1[nDim+1] = Density*Cp*V_time_nM1[nDim+1];
      U_time_n[nDim+1]   = Density*Cp*V_time_n[nDim+1];
      U_time_nP1[nDim+1] = Density*Cp*V_time_nP1[nDim+1];
      
      /*--- CV volume at time n-1 and n+1. In the case of dynamically deforming
       grids, the volumes will change. On rigidly transforming grids, the
       volumes will remain constant. ---*/
      
      Volume_nM1 = geometry->node[iPoint]->GetVolume_nM1();
      Volume_nP1 = geometry->node[iPoint]->GetVolume();
      
      /*--- Compute the dual time-stepping source residual. Due to the
       introduction of the GCL term above, the remainder of the source residual
       due to the time discretization has a new form.---*/
      
      for (iVar = 0; iVar < nVar; iVar++) {
        if (config->GetUnsteady_Simulation() == DT_STEPPING_1ST)
          Residual[iVar] = (U_time_nP1[iVar] - U_time_n[iVar])*(Volume_nP1/TimeStep);
        if (config->GetUnsteady_Simulation() == DT_STEPPING_2ND)
          Residual[iVar] = (U_time_nP1[iVar] - U_time_n[iVar])*(3.0*Volume_nP1/(2.0*TimeStep))
          + (U_time_nM1[iVar] - U_time_n[iVar])*(Volume_nM1/(2.0*TimeStep));
      }
      
      /*--- Store the residual and compute the Jacobian contribution due
       to the dual time source term. ---*/
      
      LinSysRes.AddBlock(iPoint, Residual);
      if (implicit) {
        for (iVar = 1; iVar < nVar; iVar++) {
          if (config->GetUnsteady_Simulation() == DT_STEPPING_1ST)
            Jacobian_i[iVar][iVar] = Volume_nP1/TimeStep;
          if (config->GetUnsteady_Simulation() == DT_STEPPING_2ND)
            Jacobian_i[iVar][iVar] = (3.0*Volume_nP1)/(2.0*TimeStep);
        }
        for (iDim = 0; iDim < nDim; iDim++)
          Jacobian_i[iDim+1][iDim+1] = Density*Jacobian_i[iDim+1][iDim+1];
        Jacobian_i[nDim+1][nDim+1] = Density*Cp*Jacobian_i[nDim+1][nDim+1];
        
        Jacobian.AddBlock(iPoint, iPoint, Jacobian_i);
      }
    }
  }
  
}

void CIncEulerSolver::GetOutlet_Properties(CGeometry *geometry, CConfig *config, unsigned short iMesh, bool Output) {
  
  unsigned short iDim, iMarker;
  unsigned long iVertex, iPoint;
  su2double *V_outlet = NULL, Velocity[3], MassFlow,
  Velocity2, Density, Area, AxiFactor;
  unsigned short iMarker_Outlet, nMarker_Outlet;
  string Inlet_TagBound, Outlet_TagBound;
  
  bool axisymmetric = config->GetAxisymmetric();

  bool write_heads = ((((config->GetExtIter() % (config->GetWrt_Con_Freq()*40)) == 0)
                       && (config->GetExtIter()!= 0))
                      || (config->GetExtIter() == 1));
  
  /*--- Get the number of outlet markers and check for any mass flow BCs. ---*/
  
  nMarker_Outlet = config->GetnMarker_Outlet();
  bool Evaluate_BC = false;
  for (iMarker_Outlet = 0; iMarker_Outlet < nMarker_Outlet; iMarker_Outlet++) {
    Outlet_TagBound = config->GetMarker_Outlet_TagBound(iMarker_Outlet);
    if (config->GetKind_Inc_Outlet(Outlet_TagBound) == MASS_FLOW_OUTLET)
      Evaluate_BC = true;
  }
  
  /*--- If we have a massflow outlet BC, then we need to compute and
   communicate the total massflow, density, and area through each outlet
   boundary, so that it can be used in the iterative procedure to update
   the back pressure until we converge to the desired mass flow. This
   routine is called only once per iteration as a preprocessing and the
   values for all outlets are stored and retrieved later in the BC_Outlet
   routines. ---*/
  
  if (Evaluate_BC) {
    
    su2double *Outlet_MassFlow = new su2double[config->GetnMarker_All()];
    su2double *Outlet_Density  = new su2double[config->GetnMarker_All()];
    su2double *Outlet_Area     = new su2double[config->GetnMarker_All()];
    
    /*--- Comute MassFlow, average temp, press, etc. ---*/
    
    for (iMarker = 0; iMarker < config->GetnMarker_All(); iMarker++) {
      
      Outlet_MassFlow[iMarker] = 0.0;
      Outlet_Density[iMarker]  = 0.0;
      Outlet_Area[iMarker]     = 0.0;
      
      if ((config->GetMarker_All_KindBC(iMarker) == OUTLET_FLOW) ) {
        
        for (iVertex = 0; iVertex < geometry->nVertex[iMarker]; iVertex++) {
          
          iPoint = geometry->vertex[iMarker][iVertex]->GetNode();
          
          if (geometry->node[iPoint]->GetDomain()) {
            
            V_outlet = node[iPoint]->GetPrimitive();
            
            geometry->vertex[iMarker][iVertex]->GetNormal(Vector);
            
            if (axisymmetric) {
              if (geometry->node[iPoint]->GetCoord(1) != 0.0)
                AxiFactor = 2.0*PI_NUMBER*geometry->node[iPoint]->GetCoord(1);
              else
                AxiFactor = 1.0;
            } else {
              AxiFactor = 1.0;
            }
            
            Density      = V_outlet[nDim+2];
            
            Velocity2 = 0.0; Area = 0.0; MassFlow = 0.0;
            
            for (iDim = 0; iDim < nDim; iDim++) {
              Area += (Vector[iDim] * AxiFactor) * (Vector[iDim] * AxiFactor);
              Velocity[iDim] = V_outlet[iDim+1];
              Velocity2 += Velocity[iDim] * Velocity[iDim];
              MassFlow += Vector[iDim] * AxiFactor * Density * Velocity[iDim];
            }
            Area = sqrt (Area);
            
            Outlet_MassFlow[iMarker] += MassFlow;
            Outlet_Density[iMarker]  += Density*Area;
            Outlet_Area[iMarker]     += Area;
            
          }
        }
      }
    }
    
    /*--- Copy to the appropriate structure ---*/
    
    su2double *Outlet_MassFlow_Local = new su2double[nMarker_Outlet];
    su2double *Outlet_Density_Local  = new su2double[nMarker_Outlet];
    su2double *Outlet_Area_Local     = new su2double[nMarker_Outlet];
    
    su2double *Outlet_MassFlow_Total = new su2double[nMarker_Outlet];
    su2double *Outlet_Density_Total  = new su2double[nMarker_Outlet];
    su2double *Outlet_Area_Total     = new su2double[nMarker_Outlet];
    
    for (iMarker_Outlet = 0; iMarker_Outlet < nMarker_Outlet; iMarker_Outlet++) {
      Outlet_MassFlow_Local[iMarker_Outlet] = 0.0;
      Outlet_Density_Local[iMarker_Outlet]  = 0.0;
      Outlet_Area_Local[iMarker_Outlet]     = 0.0;
      
      Outlet_MassFlow_Total[iMarker_Outlet] = 0.0;
      Outlet_Density_Total[iMarker_Outlet]  = 0.0;
      Outlet_Area_Total[iMarker_Outlet]     = 0.0;
    }
    
    /*--- Copy the values to the local array for MPI ---*/
    
    for (iMarker = 0; iMarker < config->GetnMarker_All(); iMarker++) {
      if ((config->GetMarker_All_KindBC(iMarker) == OUTLET_FLOW)) {
        for (iMarker_Outlet = 0; iMarker_Outlet < nMarker_Outlet; iMarker_Outlet++) {
          Outlet_TagBound = config->GetMarker_Outlet_TagBound(iMarker_Outlet);
          if (config->GetMarker_All_TagBound(iMarker) == Outlet_TagBound) {
            Outlet_MassFlow_Local[iMarker_Outlet] += Outlet_MassFlow[iMarker];
            Outlet_Density_Local[iMarker_Outlet]  += Outlet_Density[iMarker];
            Outlet_Area_Local[iMarker_Outlet]     += Outlet_Area[iMarker];
          }
        }
      }
    }
    
    /*--- All the ranks to compute the total value ---*/
    
#ifdef HAVE_MPI
    
    SU2_MPI::Allreduce(Outlet_MassFlow_Local, Outlet_MassFlow_Total, nMarker_Outlet, MPI_DOUBLE, MPI_SUM, MPI_COMM_WORLD);
    SU2_MPI::Allreduce(Outlet_Density_Local, Outlet_Density_Total, nMarker_Outlet, MPI_DOUBLE, MPI_SUM, MPI_COMM_WORLD);
    SU2_MPI::Allreduce(Outlet_Area_Local, Outlet_Area_Total, nMarker_Outlet, MPI_DOUBLE, MPI_SUM, MPI_COMM_WORLD);
    
#else
    
    for (iMarker_Outlet = 0; iMarker_Outlet < nMarker_Outlet; iMarker_Outlet++) {
      Outlet_MassFlow_Total[iMarker_Outlet] = Outlet_MassFlow_Local[iMarker_Outlet];
      Outlet_Density_Total[iMarker_Outlet]  = Outlet_Density_Local[iMarker_Outlet];
      Outlet_Area_Total[iMarker_Outlet]     = Outlet_Area_Local[iMarker_Outlet];
    }
    
#endif
    
    for (iMarker_Outlet = 0; iMarker_Outlet < nMarker_Outlet; iMarker_Outlet++) {
      if (Outlet_Area_Total[iMarker_Outlet] != 0.0) {
        Outlet_Density_Total[iMarker_Outlet] /= Outlet_Area_Total[iMarker_Outlet];
      }
      else {
        Outlet_Density_Total[iMarker_Outlet] = 0.0;
      }
      
      if (iMesh == MESH_0) {
        config->SetOutlet_MassFlow(iMarker_Outlet, Outlet_MassFlow_Total[iMarker_Outlet]);
        config->SetOutlet_Density(iMarker_Outlet, Outlet_Density_Total[iMarker_Outlet]);
        config->SetOutlet_Area(iMarker_Outlet, Outlet_Area_Total[iMarker_Outlet]);
      }
    }
    
    /*--- Screen output using the values already stored in the config container ---*/
    
    if ((rank == MASTER_NODE) && (iMesh == MESH_0) ) {
      
      cout.precision(5);
      cout.setf(ios::fixed, ios::floatfield);
      
      if (write_heads && Output && !config->GetDiscrete_Adjoint()) {
        cout << endl   << "---------------------------- Outlet properties --------------------------" << endl;
      }
      
      for (iMarker_Outlet = 0; iMarker_Outlet < nMarker_Outlet; iMarker_Outlet++) {
        Outlet_TagBound = config->GetMarker_Outlet_TagBound(iMarker_Outlet);
        if (write_heads && Output && !config->GetDiscrete_Adjoint()) {
          
          /*--- Geometry defintion ---*/
          
          cout <<"Outlet surface: " << Outlet_TagBound << "." << endl;
          
          if ((nDim ==3) || axisymmetric) {
            cout <<"Area (m^2): " << config->GetOutlet_Area(Outlet_TagBound) << endl;
          }
          if (nDim == 2) {
            cout <<"Length (m): " << config->GetOutlet_Area(Outlet_TagBound) << "." << endl;
          }
          
          cout << setprecision(5) << "Outlet Avg. Density (kg/m^3): " <<  config->GetOutlet_Density(Outlet_TagBound) * config->GetDensity_Ref() << endl;
          su2double Outlet_mDot = fabs(config->GetOutlet_MassFlow(Outlet_TagBound)) * config->GetDensity_Ref() * config->GetVelocity_Ref();
          cout << "Outlet mass flow (kg/s): "; cout << setprecision(5) << Outlet_mDot;
          
        }
      }
      
      if (write_heads && Output && !config->GetDiscrete_Adjoint()) {cout << endl;
        cout << "-------------------------------------------------------------------------" << endl << endl;
      }
      
      cout.unsetf(ios_base::floatfield);
      
    }
    
    delete [] Outlet_MassFlow_Local;
    delete [] Outlet_Density_Local;
    delete [] Outlet_Area_Local;
    
    delete [] Outlet_MassFlow_Total;
    delete [] Outlet_Density_Total;
    delete [] Outlet_Area_Total;
    
    delete [] Outlet_MassFlow;
    delete [] Outlet_Density;
    delete [] Outlet_Area;
    
  }
  
}

void CIncEulerSolver::ComputeResidual_Multizone(CGeometry *geometry, CConfig *config){

  unsigned short iVar;
  unsigned long iPoint;
  su2double residual;

  /*--- Set Residuals to zero ---*/

  for (iVar = 0; iVar < nVar; iVar++){
      SetRes_BGS(iVar,0.0);
      SetRes_Max_BGS(iVar,0.0,0);
  }

  /*--- Set the residuals ---*/
  for (iPoint = 0; iPoint < nPointDomain; iPoint++){
      for (iVar = 0; iVar < nVar; iVar++){
          residual = node[iPoint]->GetSolution(iVar) - node[iPoint]->Get_BGSSolution_k(iVar);
          AddRes_BGS(iVar,residual*residual);
          AddRes_Max_BGS(iVar,fabs(residual),geometry->node[iPoint]->GetGlobalIndex(),geometry->node[iPoint]->GetCoord());
      }
  }

  SetResidual_BGS(geometry, config);

}


void CIncEulerSolver::UpdateSolution_BGS(CGeometry *geometry, CConfig *config){

  unsigned long iPoint;

  /*--- To nPoint: The solution must be communicated beforehand ---*/
  for (iPoint = 0; iPoint < nPoint; iPoint++){

    node[iPoint]->Set_BGSSolution_k();

  }

}

void CIncEulerSolver::LoadRestart(CGeometry **geometry, CSolver ***solver, CConfig *config, int val_iter, bool val_update_geo) {
  
  /*--- Restart the solution from file information ---*/
  unsigned short iDim, iVar, iMesh, iMeshFine;
  unsigned long iPoint, index, iChildren, Point_Fine;
  unsigned short turb_model = config->GetKind_Turb_Model();
  su2double Area_Children, Area_Parent, *Coord, *Solution_Fine;
  bool grid_movement  = config->GetGrid_Movement();
  bool static_fsi = ((config->GetUnsteady_Simulation() == STEADY) &&
                     (config->GetFSI_Simulation()));
  bool dual_time = ((config->GetUnsteady_Simulation() == DT_STEPPING_1ST) ||
                    (config->GetUnsteady_Simulation() == DT_STEPPING_2ND));
  bool steady_restart = config->GetSteadyRestart();
  bool time_stepping = config->GetUnsteady_Simulation() == TIME_STEPPING;
  bool turbulent     = (config->GetKind_Solver() == RANS) || (config->GetKind_Solver() == DISC_ADJ_RANS);
  
  string UnstExt, text_line;
  ifstream restart_file;
  
  unsigned short iZone = config->GetiZone();
  unsigned short nZone = config->GetnZone();

  string restart_filename = config->GetSolution_FlowFileName();

  Coord = new su2double [nDim];
  for (iDim = 0; iDim < nDim; iDim++)
    Coord[iDim] = 0.0;
  
  int counter = 0;
  long iPoint_Local = 0; unsigned long iPoint_Global = 0;
  unsigned long iPoint_Global_Local = 0;
  unsigned short rbuf_NotMatching = 0, sbuf_NotMatching = 0;

  /*--- Skip coordinates ---*/

  unsigned short skipVars = geometry[MESH_0]->GetnDim();

  /*--- Store the number of variables for the turbulence model
   (that could appear in the restart file before the grid velocities). ---*/
  unsigned short turbVars = 0;
  if (turbulent){
    if (turb_model == SST) turbVars = 2;
    else turbVars = 1;
  }
  
  /*--- Adjust the number of solution variables in the restart. We always
   carry a space in nVar for the energy equation in the solver, but we only
   write it to the restart if it is active. Therefore, we must reduce nVar
   here if energy is inactive so that the restart is read correctly. ---*/
  
  bool energy               = config->GetEnergy_Equation();
  bool weakly_coupled_heat  = config->GetWeakly_Coupled_Heat();
  
  unsigned short nVar_Restart = nVar;
  if ((!energy) && (!weakly_coupled_heat)) nVar_Restart--;
  Solution[nVar-1] = GetTemperature_Inf();
  
  /*--- Multizone problems require the number of the zone to be appended. ---*/

  if (nZone > 1)
  restart_filename = config->GetMultizone_FileName(restart_filename, iZone);

  /*--- Modify file name for an unsteady restart ---*/
  
  if (dual_time || time_stepping)
    restart_filename = config->GetUnsteady_FileName(restart_filename, val_iter);

  /*--- Read the restart data from either an ASCII or binary SU2 file. ---*/

  if (config->GetRead_Binary_Restart()) {
    Read_SU2_Restart_Binary(geometry[MESH_0], config, restart_filename);
  } else {
    Read_SU2_Restart_ASCII(geometry[MESH_0], config, restart_filename);
  }

  /*--- Load data from the restart into correct containers. ---*/

  counter = 0;
  for (iPoint_Global = 0; iPoint_Global < geometry[MESH_0]->GetGlobal_nPointDomain(); iPoint_Global++ ) {

    /*--- Retrieve local index. If this node from the restart file lives
     on the current processor, we will load and instantiate the vars. ---*/

    iPoint_Local = geometry[MESH_0]->GetGlobal_to_Local_Point(iPoint_Global);

    if (iPoint_Local > -1) {

      /*--- We need to store this point's data, so jump to the correct
       offset in the buffer of data from the restart file and load it. ---*/

      index = counter*Restart_Vars[1] + skipVars;
      for (iVar = 0; iVar < nVar_Restart; iVar++) Solution[iVar] = Restart_Data[index+iVar];
      node[iPoint_Local]->SetSolution(Solution);
      iPoint_Global_Local++;

      /*--- For dynamic meshes, read in and store the
       grid coordinates and grid velocities for each node. ---*/

      if (grid_movement && val_update_geo) {

        /*--- Read in the next 2 or 3 variables which are the grid velocities ---*/
        /*--- If we are restarting the solution from a previously computed static calculation (no grid movement) ---*/
        /*--- the grid velocities are set to 0. This is useful for FSI computations ---*/

        su2double GridVel[3] = {0.0,0.0,0.0};
        if (!steady_restart) {

          /*--- Rewind the index to retrieve the Coords. ---*/
          index = counter*Restart_Vars[1];
          for (iDim = 0; iDim < nDim; iDim++) { Coord[iDim] = Restart_Data[index+iDim]; }

          /*--- Move the index forward to get the grid velocities. ---*/
          index = counter*Restart_Vars[1] + skipVars + nVar_Restart + turbVars;
          for (iDim = 0; iDim < nDim; iDim++) { GridVel[iDim] = Restart_Data[index+iDim]; }
        }

        for (iDim = 0; iDim < nDim; iDim++) {
          geometry[MESH_0]->node[iPoint_Local]->SetCoord(iDim, Coord[iDim]);
          geometry[MESH_0]->node[iPoint_Local]->SetGridVel(iDim, GridVel[iDim]);
        }
      }
      

      /*--- For static FSI problems, grid_movement is 0 but we need to read in and store the
       grid coordinates for each node (but not the grid velocities, as there are none). ---*/

      if (static_fsi && val_update_geo) {
       /*--- Rewind the index to retrieve the Coords. ---*/
        index = counter*Restart_Vars[1];
        for (iDim = 0; iDim < nDim; iDim++) { Coord[iDim] = Restart_Data[index+iDim];}

        for (iDim = 0; iDim < nDim; iDim++) {
          geometry[MESH_0]->node[iPoint_Local]->SetCoord(iDim, Coord[iDim]);
        }
      }

      /*--- Increment the overall counter for how many points have been loaded. ---*/
      counter++;
      
    }
  }

  /*--- Detect a wrong solution file ---*/

  if (iPoint_Global_Local < nPointDomain) { sbuf_NotMatching = 1; }

#ifndef HAVE_MPI
  rbuf_NotMatching = sbuf_NotMatching;
#else
  SU2_MPI::Allreduce(&sbuf_NotMatching, &rbuf_NotMatching, 1, MPI_UNSIGNED_SHORT, MPI_SUM, MPI_COMM_WORLD);
#endif
  if (rbuf_NotMatching != 0) {
    SU2_MPI::Error(string("The solution file ") + restart_filename + string(" doesn't match with the mesh file!\n") +
                   string("It could be empty lines at the end of the file."), CURRENT_FUNCTION);
  }
  
  /*--- Communicate the loaded solution on the fine grid before we transfer
   it down to the coarse levels. We alo call the preprocessing routine
   on the fine level in order to have all necessary quantities updated,
   especially if this is a turbulent simulation (eddy viscosity). ---*/
  
  //solver[MESH_0][FLOW_SOL]->Set_MPI_Solution(geometry[MESH_0], config);
  
  solver[MESH_0][FLOW_SOL]->InitiateComms(geometry[MESH_0], config, SOLUTION);
  solver[MESH_0][FLOW_SOL]->CompleteComms(geometry[MESH_0], config, SOLUTION);
  
  solver[MESH_0][FLOW_SOL]->Preprocessing(geometry[MESH_0], solver[MESH_0], config, MESH_0, NO_RK_ITER, RUNTIME_FLOW_SYS, false);

  /*--- Interpolate the solution down to the coarse multigrid levels ---*/
  
  for (iMesh = 1; iMesh <= config->GetnMGLevels(); iMesh++) {
    for (iPoint = 0; iPoint < geometry[iMesh]->GetnPoint(); iPoint++) {
      Area_Parent = geometry[iMesh]->node[iPoint]->GetVolume();
      for (iVar = 0; iVar < nVar; iVar++) Solution[iVar] = 0.0;
      for (iChildren = 0; iChildren < geometry[iMesh]->node[iPoint]->GetnChildren_CV(); iChildren++) {
        Point_Fine = geometry[iMesh]->node[iPoint]->GetChildren_CV(iChildren);
        Area_Children = geometry[iMesh-1]->node[Point_Fine]->GetVolume();
        Solution_Fine = solver[iMesh-1][FLOW_SOL]->node[Point_Fine]->GetSolution();
        for (iVar = 0; iVar < nVar; iVar++) {
          Solution[iVar] += Solution_Fine[iVar]*Area_Children/Area_Parent;
        }
      }
      solver[iMesh][FLOW_SOL]->node[iPoint]->SetSolution(Solution);
    }
    //solver[iMesh][FLOW_SOL]->Set_MPI_Solution(geometry[iMesh], config);
    
    solver[iMesh][FLOW_SOL]->InitiateComms(geometry[iMesh], config, SOLUTION);
    solver[iMesh][FLOW_SOL]->CompleteComms(geometry[iMesh], config, SOLUTION);
    solver[iMesh][FLOW_SOL]->Preprocessing(geometry[iMesh], solver[iMesh], config, iMesh, NO_RK_ITER, RUNTIME_FLOW_SYS, false);

  }
  
  /*--- Update the geometry for flows on dynamic meshes ---*/
  
  if (grid_movement && val_update_geo) {
    
    /*--- Communicate the new coordinates and grid velocities at the halos ---*/
    
    //geometry[MESH_0]->Set_MPI_Coord(config);
    //geometry[MESH_0]->Set_MPI_GridVel(config);
    
    geometry[MESH_0]->InitiateComms(geometry[MESH_0], config, COORDINATES);
    geometry[MESH_0]->CompleteComms(geometry[MESH_0], config, COORDINATES);
    
    geometry[MESH_0]->InitiateComms(geometry[MESH_0], config, GRID_VELOCITY);
    geometry[MESH_0]->CompleteComms(geometry[MESH_0], config, GRID_VELOCITY);
    
    /*--- Recompute the edges and  dual mesh control volumes in the
     domain and on the boundaries. ---*/
    
    geometry[MESH_0]->SetCoord_CG();
    geometry[MESH_0]->SetControlVolume(config, UPDATE);
    geometry[MESH_0]->SetBoundControlVolume(config, UPDATE);
    
    /*--- Update the multigrid structure after setting up the finest grid,
     including computing the grid velocities on the coarser levels. ---*/
    
    for (iMesh = 1; iMesh <= config->GetnMGLevels(); iMesh++) {
      iMeshFine = iMesh-1;
      geometry[iMesh]->SetControlVolume(config, geometry[iMeshFine], UPDATE);
      geometry[iMesh]->SetBoundControlVolume(config, geometry[iMeshFine],UPDATE);
      geometry[iMesh]->SetCoord(geometry[iMeshFine]);
      geometry[iMesh]->SetRestricted_GridVelocity(geometry[iMeshFine], config);
    }
  }
  
  /*--- Update the geometry for flows on static FSI problems with moving meshes ---*/
  
  if (static_fsi && val_update_geo) {
    
    /*--- Communicate the new coordinates and grid velocities at the halos ---*/
    
    //geometry[MESH_0]->Set_MPI_Coord(config);
    
    geometry[MESH_0]->InitiateComms(geometry[MESH_0], config, COORDINATES);
    geometry[MESH_0]->CompleteComms(geometry[MESH_0], config, COORDINATES);
    
    /*--- Recompute the edges and  dual mesh control volumes in the
     domain and on the boundaries. ---*/
    
    geometry[MESH_0]->SetCoord_CG();
    geometry[MESH_0]->SetControlVolume(config, UPDATE);
    geometry[MESH_0]->SetBoundControlVolume(config, UPDATE);
    geometry[MESH_0]->SetMaxLength(config);
    
    /*--- Update the multigrid structure after setting up the finest grid,
     including computing the grid velocities on the coarser levels. ---*/
    
    for (iMesh = 1; iMesh <= config->GetnMGLevels(); iMesh++) {
      iMeshFine = iMesh-1;
      geometry[iMesh]->SetControlVolume(config, geometry[iMeshFine], UPDATE);
      geometry[iMesh]->SetBoundControlVolume(config, geometry[iMeshFine],UPDATE);
      geometry[iMesh]->SetCoord(geometry[iMeshFine]);
      geometry[iMesh]->SetMaxLength(config);
    }
  }
  
  /*--- Update the old geometry (coordinates n and n-1) in dual time-stepping strategy ---*/
  if (dual_time && grid_movement)
    Restart_OldGeometry(geometry[MESH_0], config);

  delete [] Coord;

  /*--- Delete the class memory that is used to load the restart. ---*/

  if (Restart_Vars != NULL) delete [] Restart_Vars;
  if (Restart_Data != NULL) delete [] Restart_Data;
  Restart_Vars = NULL; Restart_Data = NULL;
  
}

void CIncEulerSolver::SetFreeStream_Solution(CConfig *config){

  unsigned long iPoint;
  unsigned short iDim;

  for (iPoint = 0; iPoint < nPoint; iPoint++){
    node[iPoint]->SetSolution(0, Pressure_Inf);
    for (iDim = 0; iDim < nDim; iDim++){
      node[iPoint]->SetSolution(iDim+1, Velocity_Inf[iDim]);
    }
    node[iPoint]->SetSolution(nDim+1, Temperature_Inf);
  }
}

CIncNSSolver::CIncNSSolver(void) : CIncEulerSolver() {
  
  /*--- Basic array initialization ---*/
  
  CD_Visc = NULL; CL_Visc = NULL; CSF_Visc = NULL; CEff_Visc = NULL;
  CMx_Visc = NULL;   CMy_Visc = NULL;   CMz_Visc = NULL;
  CFx_Visc = NULL;   CFy_Visc = NULL;   CFz_Visc = NULL;
  CoPx_Visc = NULL;   CoPy_Visc = NULL;   CoPz_Visc = NULL;

  ForceViscous = NULL; MomentViscous = NULL; CSkinFriction = NULL;
  
  /*--- Surface based array initialization ---*/
  
  Surface_CL_Visc = NULL; Surface_CD_Visc = NULL; Surface_CSF_Visc = NULL; Surface_CEff_Visc = NULL;
  Surface_CFx_Visc = NULL;   Surface_CFy_Visc = NULL;   Surface_CFz_Visc = NULL;
  Surface_CMx_Visc = NULL;   Surface_CMy_Visc = NULL;   Surface_CMz_Visc = NULL;
  Surface_HF_Visc = NULL; Surface_MaxHF_Visc = NULL;

  /*--- Rotorcraft simulation array initialization ---*/
  
  CMerit_Visc = NULL; CT_Visc = NULL; CQ_Visc = NULL;
  
  SlidingState      = NULL;
  SlidingStateNodes = NULL;
  
}

CIncNSSolver::CIncNSSolver(CGeometry *geometry, CConfig *config, unsigned short iMesh) : CIncEulerSolver() {
  
  unsigned long iPoint, iVertex;
  unsigned short iVar, iDim, iMarker, nLineLets;
  ifstream restart_file;
  unsigned short nZone = geometry->GetnZone();
  bool restart   = (config->GetRestart() || config->GetRestart_Flow());
  bool rans = ((config->GetKind_Solver() == RANS )|| (config->GetKind_Solver() == DISC_ADJ_RANS));
  int Unst_RestartIter;
  unsigned short iZone = config->GetiZone();
  bool dual_time = ((config->GetUnsteady_Simulation() == DT_STEPPING_1ST) ||
                    (config->GetUnsteady_Simulation() == DT_STEPPING_2ND));
  bool time_stepping = config->GetUnsteady_Simulation() == TIME_STEPPING;
  bool adjoint = (config->GetContinuous_Adjoint()) || (config->GetDiscrete_Adjoint());
  string filename_ = config->GetSolution_FlowFileName();

  unsigned short direct_diff = config->GetDirectDiff();

  /*--- Check for a restart file to evaluate if there is a change in the angle of attack
   before computing all the non-dimesional quantities. ---*/

  if (!(!restart || (iMesh != MESH_0) || nZone > 1)) {

    /*--- Multizone problems require the number of the zone to be appended. ---*/

    if (nZone > 1) filename_ = config->GetMultizone_FileName(filename_, iZone);

    /*--- Modify file name for a dual-time unsteady restart ---*/

    if (dual_time) {
      if (adjoint) Unst_RestartIter = SU2_TYPE::Int(config->GetUnst_AdjointIter())-1;
      else if (config->GetUnsteady_Simulation() == DT_STEPPING_1ST)
        Unst_RestartIter = SU2_TYPE::Int(config->GetUnst_RestartIter())-1;
      else Unst_RestartIter = SU2_TYPE::Int(config->GetUnst_RestartIter())-2;
      filename_ = config->GetUnsteady_FileName(filename_, Unst_RestartIter);
    }

    /*--- Modify file name for a time stepping unsteady restart ---*/

    if (time_stepping) {
      if (adjoint) Unst_RestartIter = SU2_TYPE::Int(config->GetUnst_AdjointIter())-1;
      else Unst_RestartIter = SU2_TYPE::Int(config->GetUnst_RestartIter())-1;
      filename_ = config->GetUnsteady_FileName(filename_, Unst_RestartIter);
    }

    /*--- Read and store the restart metadata. ---*/

    Read_SU2_Restart_Metadata(geometry, config, false, filename_);
    
  }

  /*--- Array initialization ---*/
  
  CD_Visc = NULL; CL_Visc = NULL; CSF_Visc = NULL; CEff_Visc = NULL;
  CMx_Visc = NULL;   CMy_Visc = NULL;   CMz_Visc = NULL;
  CFx_Visc = NULL;   CFy_Visc = NULL;   CFz_Visc = NULL;
  CoPx_Visc = NULL;   CoPy_Visc = NULL;   CoPz_Visc = NULL;

  Surface_CL_Visc = NULL; Surface_CD_Visc = NULL; Surface_CSF_Visc = NULL; Surface_CEff_Visc = NULL;
  Surface_CFx_Visc = NULL;   Surface_CFy_Visc = NULL;   Surface_CFz_Visc = NULL;
  Surface_CMx_Visc = NULL;   Surface_CMy_Visc = NULL;   Surface_CMz_Visc = NULL;
  Surface_HF_Visc = NULL; Surface_MaxHF_Visc = NULL;

  CMerit_Visc = NULL;      CT_Visc = NULL;      CQ_Visc = NULL;
  MaxHF_Visc = NULL; ForceViscous = NULL; MomentViscous = NULL;
  CSkinFriction = NULL;    Cauchy_Serie = NULL; HF_Visc = NULL;
  
  /*--- Set the gamma value ---*/
  
  Gamma = config->GetGamma();
  Gamma_Minus_One = Gamma - 1.0;
  
  /*--- Define geometry constants in the solver structure
   * Incompressible flow, primitive variables (P, vx, vy, vz, T, rho, beta, lamMu, EddyMu, Kt_eff, Cp, Cv) --- */

  nDim = geometry->GetnDim();
  
  nVar = nDim+2; nPrimVar = nDim+9; nPrimVarGrad = nDim+4;
  
  /*--- Initialize nVarGrad for deallocation ---*/
  
  nVarGrad = nPrimVarGrad;
  
  nMarker      = config->GetnMarker_All();
  nPoint       = geometry->GetnPoint();
  nPointDomain = geometry->GetnPointDomain();
 
  MGLevel = iMesh;

  /*--- Store the number of vertices on each marker for deallocation later ---*/

  nVertex = new unsigned long[nMarker];
  for (iMarker = 0; iMarker < nMarker; iMarker++)
    nVertex[iMarker] = geometry->nVertex[iMarker];
 
  /*--- Fluid model intialization. ---*/

  FluidModel = NULL;

  /*--- Perform the non-dimensionalization for the flow equations using the
   specified reference values. ---*/
  
  SetNondimensionalization(config, iMesh);
  
  /*--- Allocate the node variables ---*/
  node = new CVariable*[nPoint];
  
  /*--- Define some auxiliar vector related with the residual ---*/
  
  Residual      = new su2double[nVar]; for (iVar = 0; iVar < nVar; iVar++) Residual[iVar]      = 0.0;
  Residual_RMS  = new su2double[nVar]; for (iVar = 0; iVar < nVar; iVar++) Residual_RMS[iVar]  = 0.0;
  Residual_Max  = new su2double[nVar]; for (iVar = 0; iVar < nVar; iVar++) Residual_Max[iVar]  = 0.0;
  Res_Conv      = new su2double[nVar]; for (iVar = 0; iVar < nVar; iVar++) Res_Conv[iVar]      = 0.0;
  Res_Visc      = new su2double[nVar]; for (iVar = 0; iVar < nVar; iVar++) Res_Visc[iVar]      = 0.0;
  Res_Sour      = new su2double[nVar]; for (iVar = 0; iVar < nVar; iVar++) Res_Sour[iVar]      = 0.0;
  
  /*--- Define some structures for locating max residuals ---*/
  
  Point_Max     = new unsigned long[nVar];  for (iVar = 0; iVar < nVar; iVar++) Point_Max[iVar]     = 0;
  Point_Max_Coord = new su2double*[nVar];
  for (iVar = 0; iVar < nVar; iVar++) {
    Point_Max_Coord[iVar] = new su2double[nDim];
    for (iDim = 0; iDim < nDim; iDim++) Point_Max_Coord[iVar][iDim] = 0.0;
  }
  
  /*--- Define some auxiliary vectors related to the solution ---*/
  
  Solution   = new su2double[nVar]; for (iVar = 0; iVar < nVar; iVar++) Solution[iVar]   = 0.0;
  Solution_i = new su2double[nVar]; for (iVar = 0; iVar < nVar; iVar++) Solution_i[iVar] = 0.0;
  Solution_j = new su2double[nVar]; for (iVar = 0; iVar < nVar; iVar++) Solution_j[iVar] = 0.0;
  
  /*--- Define some auxiliary vectors related to the geometry ---*/
  
  Vector   = new su2double[nDim]; for (iDim = 0; iDim < nDim; iDim++) Vector[iDim]   = 0.0;
  Vector_i = new su2double[nDim]; for (iDim = 0; iDim < nDim; iDim++) Vector_i[iDim] = 0.0;
  Vector_j = new su2double[nDim]; for (iDim = 0; iDim < nDim; iDim++) Vector_j[iDim] = 0.0;
  
  /*--- Define some auxiliary vectors related to the primitive solution ---*/
  
  Primitive   = new su2double[nPrimVar]; for (iVar = 0; iVar < nPrimVar; iVar++) Primitive[iVar]   = 0.0;
  Primitive_i = new su2double[nPrimVar]; for (iVar = 0; iVar < nPrimVar; iVar++) Primitive_i[iVar] = 0.0;
  Primitive_j = new su2double[nPrimVar]; for (iVar = 0; iVar < nPrimVar; iVar++) Primitive_j[iVar] = 0.0;
  
  /*--- Define some auxiliar vector related with the undivided lapalacian computation ---*/
  
  if (config->GetKind_ConvNumScheme_Flow() == SPACE_CENTERED) {
    iPoint_UndLapl = new su2double [nPoint];
    jPoint_UndLapl = new su2double [nPoint];
  }

  Preconditioner = new su2double* [nVar];
  for (iVar = 0; iVar < nVar; iVar ++)
    Preconditioner[iVar] = new su2double[nVar];

  /*--- Initialize the solution and right hand side vectors for storing
   the residuals and updating the solution (always needed even for
   explicit schemes). ---*/
  
  LinSysSol.Initialize(nPoint, nPointDomain, nVar, 0.0);
  LinSysRes.Initialize(nPoint, nPointDomain, nVar, 0.0);
  
  /*--- Jacobians and vector structures for implicit computations ---*/
  
  if (config->GetKind_TimeIntScheme_Flow() == EULER_IMPLICIT) {
    
    Jacobian_i = new su2double* [nVar];
    Jacobian_j = new su2double* [nVar];
    for (iVar = 0; iVar < nVar; iVar++) {
      Jacobian_i[iVar] = new su2double [nVar];
      Jacobian_j[iVar] = new su2double [nVar];
    }
    
    if (rank == MASTER_NODE) cout << "Initialize Jacobian structure (Navier-Stokes). MG level: " << iMesh <<"." << endl;
    Jacobian.Initialize(nPoint, nPointDomain, nVar, nVar, true, geometry, config);
    
    if ((config->GetKind_Linear_Solver_Prec() == LINELET) ||
        (config->GetKind_Linear_Solver() == SMOOTHER_LINELET)) {
      nLineLets = Jacobian.BuildLineletPreconditioner(geometry, config);
      if (rank == MASTER_NODE) cout << "Compute linelet structure. " << nLineLets << " elements in each line (average)." << endl;
    }
    
  }
  
  else {
    if (rank == MASTER_NODE)
      cout << "Explicit scheme. No Jacobian structure (Navier-Stokes). MG level: " << iMesh <<"." << endl;
  }
  
  /*--- Define some auxiliary vectors for computing flow variable
   gradients by least squares, S matrix := inv(R)*traspose(inv(R)),
   c vector := transpose(WA)*(Wb) ---*/
  
  if (config->GetKind_Gradient_Method() == WEIGHTED_LEAST_SQUARES) {
    
    Smatrix = new su2double* [nDim];
    for (iDim = 0; iDim < nDim; iDim++)
      Smatrix[iDim] = new su2double [nDim];
    
    Cvector = new su2double* [nPrimVarGrad];
    for (iVar = 0; iVar < nPrimVarGrad; iVar++)
      Cvector[iVar] = new su2double [nDim];
  }
  
  /*--- Store the value of the characteristic primitive variables at the boundaries ---*/
  
  CharacPrimVar = new su2double** [nMarker];
  for (iMarker = 0; iMarker < nMarker; iMarker++) {
    CharacPrimVar[iMarker] = new su2double* [geometry->nVertex[iMarker]];
    for (iVertex = 0; iVertex < geometry->nVertex[iMarker]; iVertex++) {
      CharacPrimVar[iMarker][iVertex] = new su2double [nPrimVar];
      for (iVar = 0; iVar < nPrimVar; iVar++) {
        CharacPrimVar[iMarker][iVertex][iVar] = 0.0;
      }
    }
  }

  /*--- Store the values of the temperature and the heat flux density at the boundaries,
   used for coupling with a solid donor cell ---*/
  unsigned short nHeatConjugateVar = 4;

  HeatConjugateVar = new su2double** [nMarker];
  for (iMarker = 0; iMarker < nMarker; iMarker++) {
    HeatConjugateVar[iMarker] = new su2double* [geometry->nVertex[iMarker]];
    for (iVertex = 0; iVertex < geometry->nVertex[iMarker]; iVertex++) {

      HeatConjugateVar[iMarker][iVertex] = new su2double [nHeatConjugateVar];
      for (iVar = 1; iVar < nHeatConjugateVar ; iVar++) {
        HeatConjugateVar[iMarker][iVertex][iVar] = 0.0;
      }
      HeatConjugateVar[iMarker][iVertex][0] = config->GetTemperature_FreeStreamND();
    }
  }
  
  /*--- Inviscid force definition and coefficient in all the markers ---*/
  
  CPressure = new su2double* [nMarker];
  CPressureTarget = new su2double* [nMarker];
  for (iMarker = 0; iMarker < nMarker; iMarker++) {
    CPressure[iMarker] = new su2double [geometry->nVertex[iMarker]];
    CPressureTarget[iMarker] = new su2double [geometry->nVertex[iMarker]];
    for (iVertex = 0; iVertex < geometry->nVertex[iMarker]; iVertex++) {
      CPressure[iMarker][iVertex] = 0.0;
      CPressureTarget[iMarker][iVertex] = 0.0;
    }
  }
  
  /*--- Heat flux in all the markers ---*/
  
  HeatFlux = new su2double* [nMarker];
  HeatFluxTarget = new su2double* [nMarker];
  for (iMarker = 0; iMarker < nMarker; iMarker++) {
    HeatFlux[iMarker] = new su2double [geometry->nVertex[iMarker]];
    HeatFluxTarget[iMarker] = new su2double [geometry->nVertex[iMarker]];
    for (iVertex = 0; iVertex < geometry->nVertex[iMarker]; iVertex++) {
      HeatFlux[iMarker][iVertex] = 0.0;
      HeatFluxTarget[iMarker][iVertex] = 0.0;
    }
  }
  
  /*--- Y plus in all the markers ---*/
  
  YPlus = new su2double* [nMarker];
  for (iMarker = 0; iMarker < nMarker; iMarker++) {
    YPlus[iMarker] = new su2double [geometry->nVertex[iMarker]];
    for (iVertex = 0; iVertex < geometry->nVertex[iMarker]; iVertex++) {
      YPlus[iMarker][iVertex] = 0.0;
    }
  }
  
  /*--- Skin friction in all the markers ---*/
  
  CSkinFriction = new su2double** [nMarker];
  for (iMarker = 0; iMarker < nMarker; iMarker++) {
    CSkinFriction[iMarker] = new su2double*[nDim];
    for (iDim = 0; iDim < nDim; iDim++) {
      CSkinFriction[iMarker][iDim] = new su2double[geometry->nVertex[iMarker]];
      for (iVertex = 0; iVertex < geometry->nVertex[iMarker]; iVertex++) {
        CSkinFriction[iMarker][iDim][iVertex] = 0.0;
      }
    }
  }
  
  /*--- Store the value of the Total Pressure at the inlet BC ---*/
  
  Inlet_Ttotal = new su2double* [nMarker];
  for (iMarker = 0; iMarker < nMarker; iMarker++) {
    Inlet_Ttotal[iMarker] = new su2double [geometry->nVertex[iMarker]];
    for (iVertex = 0; iVertex < geometry->nVertex[iMarker]; iVertex++) {
      Inlet_Ttotal[iMarker][iVertex] = 0;
    }
  }
  
  /*--- Store the value of the Total Temperature at the inlet BC ---*/
  
  Inlet_Ptotal = new su2double* [nMarker];
  for (iMarker = 0; iMarker < nMarker; iMarker++) {
    Inlet_Ptotal[iMarker] = new su2double [geometry->nVertex[iMarker]];
    for (iVertex = 0; iVertex < geometry->nVertex[iMarker]; iVertex++) {
      Inlet_Ptotal[iMarker][iVertex] = 0;
    }
  }
  
  /*--- Store the value of the Flow direction at the inlet BC ---*/
  
  Inlet_FlowDir = new su2double** [nMarker];
  for (iMarker = 0; iMarker < nMarker; iMarker++) {
    Inlet_FlowDir[iMarker] = new su2double* [geometry->nVertex[iMarker]];
    for (iVertex = 0; iVertex < geometry->nVertex[iMarker]; iVertex++) {
      Inlet_FlowDir[iMarker][iVertex] = new su2double [nDim];
      for (iDim = 0; iDim < nDim; iDim++) {
        Inlet_FlowDir[iMarker][iVertex][iDim] = 0;
      }
    }
  }
  
  /*--- Non dimensional coefficients ---*/
  
  ForceInviscid  = new su2double[3];
  MomentInviscid = new su2double[3];
  CD_Inv      = new su2double[nMarker];
  CL_Inv      = new su2double[nMarker];
  CSF_Inv = new su2double[nMarker];
  CMx_Inv        = new su2double[nMarker];
  CMy_Inv        = new su2double[nMarker];
  CMz_Inv        = new su2double[nMarker];
  CEff_Inv       = new su2double[nMarker];
  CFx_Inv        = new su2double[nMarker];
  CFy_Inv        = new su2double[nMarker];
  CFz_Inv        = new su2double[nMarker];
  CoPx_Inv        = new su2double[nMarker];
  CoPy_Inv        = new su2double[nMarker];
  CoPz_Inv        = new su2double[nMarker];

  ForceMomentum  = new su2double[3];
  MomentMomentum = new su2double[3];
  CD_Mnt      = new su2double[nMarker];
  CL_Mnt      = new su2double[nMarker];
  CSF_Mnt = new su2double[nMarker];
  CMx_Mnt        = new su2double[nMarker];
  CMy_Mnt        = new su2double[nMarker];
  CMz_Mnt        = new su2double[nMarker];
  CEff_Mnt       = new su2double[nMarker];
  CFx_Mnt        = new su2double[nMarker];
  CFy_Mnt        = new su2double[nMarker];
  CFz_Mnt        = new su2double[nMarker];
  CoPx_Mnt        = new su2double[nMarker];
  CoPy_Mnt        = new su2double[nMarker];
  CoPz_Mnt        = new su2double[nMarker];

  ForceViscous     = new su2double[3];
  MomentViscous    = new su2double[3];
  CD_Visc       = new su2double[nMarker];
  CL_Visc       = new su2double[nMarker];
  CSF_Visc  = new su2double[nMarker];
  CMx_Visc         = new su2double[nMarker];
  CMy_Visc         = new su2double[nMarker];
  CMz_Visc         = new su2double[nMarker];
  CEff_Visc        = new su2double[nMarker];
  CFx_Visc         = new su2double[nMarker];
  CFy_Visc         = new su2double[nMarker];
  CFz_Visc         = new su2double[nMarker];
  CoPx_Visc         = new su2double[nMarker];
  CoPy_Visc         = new su2double[nMarker];
  CoPz_Visc         = new su2double[nMarker];

  Surface_CL_Inv      = new su2double[config->GetnMarker_Monitoring()];
  Surface_CD_Inv      = new su2double[config->GetnMarker_Monitoring()];
  Surface_CSF_Inv = new su2double[config->GetnMarker_Monitoring()];
  Surface_CEff_Inv       = new su2double[config->GetnMarker_Monitoring()];
  Surface_CFx_Inv        = new su2double[config->GetnMarker_Monitoring()];
  Surface_CFy_Inv        = new su2double[config->GetnMarker_Monitoring()];
  Surface_CFz_Inv        = new su2double[config->GetnMarker_Monitoring()];
  Surface_CMx_Inv        = new su2double[config->GetnMarker_Monitoring()];
  Surface_CMy_Inv        = new su2double[config->GetnMarker_Monitoring()];
  Surface_CMz_Inv        = new su2double[config->GetnMarker_Monitoring()];

  Surface_CL_Mnt      = new su2double[config->GetnMarker_Monitoring()];
  Surface_CD_Mnt      = new su2double[config->GetnMarker_Monitoring()];
  Surface_CSF_Mnt = new su2double[config->GetnMarker_Monitoring()];
  Surface_CEff_Mnt       = new su2double[config->GetnMarker_Monitoring()];
  Surface_CFx_Mnt        = new su2double[config->GetnMarker_Monitoring()];
  Surface_CFy_Mnt        = new su2double[config->GetnMarker_Monitoring()];
  Surface_CFz_Mnt        = new su2double[config->GetnMarker_Monitoring()];
  Surface_CMx_Mnt        = new su2double[config->GetnMarker_Monitoring()];
  Surface_CMy_Mnt        = new su2double[config->GetnMarker_Monitoring()];
  Surface_CMz_Mnt        = new su2double[config->GetnMarker_Monitoring()];

  Surface_CL          = new su2double[config->GetnMarker_Monitoring()];
  Surface_CD          = new su2double[config->GetnMarker_Monitoring()];
  Surface_CSF     = new su2double[config->GetnMarker_Monitoring()];
  Surface_CEff           = new su2double[config->GetnMarker_Monitoring()];
  Surface_CFx            = new su2double[config->GetnMarker_Monitoring()];
  Surface_CFy            = new su2double[config->GetnMarker_Monitoring()];
  Surface_CFz            = new su2double[config->GetnMarker_Monitoring()];
  Surface_CMx            = new su2double[config->GetnMarker_Monitoring()];
  Surface_CMy            = new su2double[config->GetnMarker_Monitoring()];
  Surface_CMz            = new su2double[config->GetnMarker_Monitoring()];

  Surface_CL_Visc      = new su2double[config->GetnMarker_Monitoring()];
  Surface_CD_Visc      = new su2double[config->GetnMarker_Monitoring()];
  Surface_CSF_Visc = new su2double[config->GetnMarker_Monitoring()];
  Surface_CEff_Visc       = new su2double[config->GetnMarker_Monitoring()];
  Surface_CFx_Visc        = new su2double[config->GetnMarker_Monitoring()];
  Surface_CFy_Visc        = new su2double[config->GetnMarker_Monitoring()];
  Surface_CFz_Visc        = new su2double[config->GetnMarker_Monitoring()];
  Surface_CMx_Visc        = new su2double[config->GetnMarker_Monitoring()];
  Surface_CMy_Visc        = new su2double[config->GetnMarker_Monitoring()];
  Surface_CMz_Visc        = new su2double[config->GetnMarker_Monitoring()];
  Surface_HF_Visc         = new su2double[config->GetnMarker_Monitoring()];
  Surface_MaxHF_Visc      = new su2double[config->GetnMarker_Monitoring()];
  
  /*--- Rotorcraft coefficients ---*/

  CT_Inv           = new su2double[nMarker];
  CQ_Inv           = new su2double[nMarker];
  CMerit_Inv       = new su2double[nMarker];

  CT_Mnt           = new su2double[nMarker];
  CQ_Mnt           = new su2double[nMarker];
  CMerit_Mnt       = new su2double[nMarker];

  CMerit_Visc      = new su2double[nMarker];
  CT_Visc          = new su2double[nMarker];
  CQ_Visc          = new su2double[nMarker];
  
  /*--- Heat based coefficients ---*/

  HF_Visc    = new su2double[nMarker];
  MaxHF_Visc = new su2double[nMarker];

  /*--- Init total coefficients ---*/

  Total_CD       = 0.0;  Total_CL           = 0.0;  Total_CSF            = 0.0;
  Total_CMx      = 0.0;  Total_CMy          = 0.0;  Total_CMz            = 0.0;
  Total_CoPx     = 0.0;  Total_CoPy         = 0.0;  Total_CoPz           = 0.0;
  Total_CEff     = 0.0;
  Total_CFx      = 0.0;  Total_CFy          = 0.0;  Total_CFz            = 0.0;
  Total_CT       = 0.0;  Total_CQ           = 0.0;  Total_CMerit         = 0.0;
  Total_MaxHeat  = 0.0;  Total_Heat         = 0.0;  Total_ComboObj       = 0.0;
  Total_CpDiff   = 0.0;  Total_HeatFluxDiff = 0.0;  Total_Custom_ObjFunc = 0.0;
  AoA_Prev       = 0.0;
  Total_CL_Prev  = 0.0;  Total_CD_Prev      = 0.0;
  Total_CMx_Prev = 0.0;  Total_CMy_Prev     = 0.0;  Total_CMz_Prev       = 0.0;

  /*--- Coefficients for fixed lift mode. ---*/
  
  AoA_Prev = 0.0;
  Total_CL_Prev = 0.0; Total_CD_Prev = 0.0;
  Total_CMx_Prev = 0.0; Total_CMy_Prev = 0.0; Total_CMz_Prev = 0.0;

  /*--- Read farfield conditions from config ---*/
  
  Density_Inf     = config->GetDensity_FreeStreamND();
  Pressure_Inf    = config->GetPressure_FreeStreamND();
  Temperature_Inf = config->GetTemperature_FreeStreamND();
  Velocity_Inf    = config->GetVelocity_FreeStreamND();
  Viscosity_Inf   = config->GetViscosity_FreeStreamND();
  Tke_Inf         = config->GetTke_FreeStreamND();
  
  /*--- Initialize the secondary values for direct derivative approxiations ---*/
  
  switch(direct_diff){
    case NO_DERIVATIVE:
      break;
    case D_DENSITY:
      SU2_TYPE::SetDerivative(Density_Inf, 1.0);
      break;
    case D_PRESSURE:
      SU2_TYPE::SetDerivative(Pressure_Inf, 1.0);
      break;
    case D_TEMPERATURE:
      SU2_TYPE::SetDerivative(Temperature_Inf, 1.0);
      break;
    case D_VISCOSITY:
      SU2_TYPE::SetDerivative(Viscosity_Inf, 1.0);
      break;
    case D_MACH: case D_AOA:
    case D_SIDESLIP: case D_REYNOLDS:
    case D_TURB2LAM: case D_DESIGN:
      /*--- Already done in postprocessing of config ---*/
      break;
    default:
      break;
  }

  /*--- Initializate quantities for SlidingMesh Interface ---*/
  
  SlidingState       = new su2double*** [nMarker];
  SlidingStateNodes  = new int*         [nMarker];
  
  for (iMarker = 0; iMarker < nMarker; iMarker++){

    SlidingState[iMarker]      = NULL;
    SlidingStateNodes[iMarker] = NULL;
    
    if (config->GetMarker_All_KindBC(iMarker) == FLUID_INTERFACE){

      SlidingState[iMarker]       = new su2double**[geometry->GetnVertex(iMarker)];
      SlidingStateNodes[iMarker]  = new int        [geometry->GetnVertex(iMarker)];

      for (iPoint = 0; iPoint < geometry->GetnVertex(iMarker); iPoint++){
        SlidingState[iMarker][iPoint] = new su2double*[nPrimVar+1];

        SlidingStateNodes[iMarker][iPoint] = 0;
        for (iVar = 0; iVar < nPrimVar+1; iVar++)
          SlidingState[iMarker][iPoint][iVar] = NULL;
      }

    }
  }

  /*--- Initialize the cauchy critera array for fixed CL mode ---*/

  if (config->GetFixed_CL_Mode())
    Cauchy_Serie = new su2double [config->GetCauchy_Elems()+1];

  /*--- Initialize the solution to the far-field state everywhere. ---*/

  for (iPoint = 0; iPoint < nPoint; iPoint++)
    node[iPoint] = new CIncNSVariable(Pressure_Inf, Velocity_Inf, Temperature_Inf, nDim, nVar, config);

  /*--- Initialize the BGS residuals in FSI problems. ---*/
  if (config->GetMultizone_Residual()){
    Residual_BGS      = new su2double[nVar];         for (iVar = 0; iVar < nVar; iVar++) Residual_RMS[iVar]  = 0.0;
    Residual_Max_BGS  = new su2double[nVar];         for (iVar = 0; iVar < nVar; iVar++) Residual_Max_BGS[iVar]  = 0.0;

    /*--- Define some structures for locating max residuals ---*/

    Point_Max_BGS       = new unsigned long[nVar];  for (iVar = 0; iVar < nVar; iVar++) Point_Max_BGS[iVar]  = 0;
    Point_Max_Coord_BGS = new su2double*[nVar];
    for (iVar = 0; iVar < nVar; iVar++) {
      Point_Max_Coord_BGS[iVar] = new su2double[nDim];
      for (iDim = 0; iDim < nDim; iDim++) Point_Max_Coord_BGS[iVar][iDim] = 0.0;
    }
  }

  /*--- Define solver parameters needed for execution of destructor ---*/

  if (config->GetKind_ConvNumScheme_Flow() == SPACE_CENTERED) space_centered = true;
  else space_centered = false;

  if (config->GetKind_TimeIntScheme_Flow() == EULER_IMPLICIT) euler_implicit = true;
  else euler_implicit = false;

  if (config->GetKind_Gradient_Method() == WEIGHTED_LEAST_SQUARES) least_squares = true;
  else least_squares = false;

  /*--- Communicate and store volume and the number of neighbors for
   any dual CVs that lie on on periodic markers. ---*/
  
  for (unsigned short iPeriodic = 1; iPeriodic <= config->GetnMarker_Periodic()/2; iPeriodic++) {
    InitiatePeriodicComms(geometry, config, iPeriodic, PERIODIC_VOLUME);
    CompletePeriodicComms(geometry, config, iPeriodic, PERIODIC_VOLUME);
    InitiatePeriodicComms(geometry, config, iPeriodic, PERIODIC_NEIGHBORS);
    CompletePeriodicComms(geometry, config, iPeriodic, PERIODIC_NEIGHBORS);
  }
  
  /*--- Perform the MPI communication of the solution ---*/

  //Set_MPI_Solution(geometry, config);

  InitiateComms(geometry, config, SOLUTION);
  CompleteComms(geometry, config, SOLUTION);
  
}

CIncNSSolver::~CIncNSSolver(void) {

  unsigned short iMarker, iDim;

  unsigned long iVertex;

  if (CD_Visc != NULL)       delete [] CD_Visc;
  if (CL_Visc != NULL)       delete [] CL_Visc;
  if (CSF_Visc != NULL)  delete [] CSF_Visc;
  if (CMx_Visc != NULL)         delete [] CMx_Visc;
  if (CMy_Visc != NULL)         delete [] CMy_Visc;
  if (CMz_Visc != NULL)         delete [] CMz_Visc;
  if (CoPx_Visc != NULL)        delete [] CoPx_Visc;
  if (CoPy_Visc != NULL)        delete [] CoPy_Visc;
  if (CoPz_Visc != NULL)        delete [] CoPz_Visc;
  if (CFx_Visc != NULL)         delete [] CFx_Visc;
  if (CFy_Visc != NULL)         delete [] CFy_Visc;
  if (CFz_Visc != NULL)         delete [] CFz_Visc;
  if (CEff_Visc != NULL)        delete [] CEff_Visc;
  if (CMerit_Visc != NULL)      delete [] CMerit_Visc;
  if (CT_Visc != NULL)          delete [] CT_Visc;
  if (CQ_Visc != NULL)          delete [] CQ_Visc;
  if (HF_Visc != NULL)        delete [] HF_Visc;
  if (MaxHF_Visc != NULL) delete [] MaxHF_Visc;
  if (ForceViscous != NULL)     delete [] ForceViscous;
  if (MomentViscous != NULL)    delete [] MomentViscous;

  if (Surface_CL_Visc != NULL)      delete [] Surface_CL_Visc;
  if (Surface_CD_Visc != NULL)      delete [] Surface_CD_Visc;
  if (Surface_CSF_Visc != NULL) delete [] Surface_CSF_Visc;
  if (Surface_CEff_Visc != NULL)       delete [] Surface_CEff_Visc;
  if (Surface_CFx_Visc != NULL)        delete [] Surface_CFx_Visc;
  if (Surface_CFy_Visc != NULL)        delete [] Surface_CFy_Visc;
  if (Surface_CFz_Visc != NULL)        delete [] Surface_CFz_Visc;
  if (Surface_CMx_Visc != NULL)        delete [] Surface_CMx_Visc;
  if (Surface_CMy_Visc != NULL)        delete [] Surface_CMy_Visc;
  if (Surface_CMz_Visc != NULL)        delete [] Surface_CMz_Visc;
  if (Surface_HF_Visc != NULL)      delete [] Surface_HF_Visc;
  if (Surface_MaxHF_Visc != NULL)   delete [] Surface_MaxHF_Visc;

  if (Cauchy_Serie != NULL) delete [] Cauchy_Serie;
  
  if (CSkinFriction != NULL) {
    for (iMarker = 0; iMarker < nMarker; iMarker++) {
      for (iDim = 0; iDim < nDim; iDim++) {
        delete [] CSkinFriction[iMarker][iDim];
      }
      delete [] CSkinFriction[iMarker];
    }
    delete [] CSkinFriction;
  }
  
  if (HeatConjugateVar != NULL) {
    for (iMarker = 0; iMarker < nMarker; iMarker++) {
      for (iVertex = 0; iVertex < nVertex[iMarker]; iVertex++) {
        delete [] HeatConjugateVar[iMarker][iVertex];
      }
      delete [] HeatConjugateVar[iMarker];
    }
    delete [] HeatConjugateVar;
  }
  
}

void CIncNSSolver::Preprocessing(CGeometry *geometry, CSolver **solver_container, CConfig *config, unsigned short iMesh, unsigned short iRKStep, unsigned short RunTime_EqSystem, bool Output) {
  
  unsigned long iPoint, ErrorCounter = 0;
  su2double StrainMag = 0.0, Omega = 0.0, *Vorticity;
  
  unsigned long ExtIter     = config->GetExtIter();
  bool cont_adjoint         = config->GetContinuous_Adjoint();
  bool disc_adjoint         = config->GetDiscrete_Adjoint();
  bool implicit             = (config->GetKind_TimeIntScheme_Flow() == EULER_IMPLICIT);
  bool center               = ((config->GetKind_ConvNumScheme_Flow() == SPACE_CENTERED) || (cont_adjoint && config->GetKind_ConvNumScheme_AdjFlow() == SPACE_CENTERED));
  bool center_jst           = center && config->GetKind_Centered_Flow() == JST;
  bool limiter_flow         = ((config->GetKind_SlopeLimit_Flow() != NO_LIMITER) && (ExtIter <= config->GetLimiterIter()) && !(disc_adjoint && config->GetFrozen_Limiter_Disc()));
  bool limiter_turb         = ((config->GetKind_SlopeLimit_Turb() != NO_LIMITER) && (ExtIter <= config->GetLimiterIter()) && !(disc_adjoint && config->GetFrozen_Limiter_Disc()));
  bool limiter_adjflow      = (cont_adjoint && (config->GetKind_SlopeLimit_AdjFlow() != NO_LIMITER) && (ExtIter <= config->GetLimiterIter()));
  bool fixed_cl             = config->GetFixed_CL_Mode();
  bool van_albada           = config->GetKind_SlopeLimit_Flow() == VAN_ALBADA_EDGE;
  bool outlet               = ((config->GetnMarker_Outlet() != 0));

  /*--- Update the angle of attack at the far-field for fixed CL calculations (only direct problem). ---*/
  
  if ((fixed_cl) && (!disc_adjoint) && (!cont_adjoint)) { SetFarfield_AoA(geometry, solver_container, config, iMesh, Output); }
  
  /*--- Set the primitive variables ---*/
  
  ErrorCounter = SetPrimitive_Variables(solver_container, config, Output);
  
  /*--- Artificial dissipation ---*/
  
  if (center && !Output) {
    SetMax_Eigenvalue(geometry, config);
    if ((center_jst) && (iMesh == MESH_0)) {
      SetCentered_Dissipation_Sensor(geometry, config);
      SetUndivided_Laplacian(geometry, config);
    }
  }
  
  /*--- Compute gradient of the primitive variables ---*/
  
  if (config->GetKind_Gradient_Method() == GREEN_GAUSS) {
    SetPrimitive_Gradient_GG(geometry, config);
  }
  if (config->GetKind_Gradient_Method() == WEIGHTED_LEAST_SQUARES) {
    SetPrimitive_Gradient_LS(geometry, config);
  }

  /*--- Compute the limiter in case we need it in the turbulence model
   or to limit the viscous terms (check this logic with JST and 2nd order turbulence model) ---*/

  if ((iMesh == MESH_0) && (limiter_flow || limiter_turb || limiter_adjflow)
      && !Output && !van_albada) { SetPrimitive_Limiter(geometry, config); }
  
  /*--- Update the beta value based on the maximum velocity / viscosity. ---*/

  SetBeta_Parameter(geometry, solver_container, config, iMesh);

  /*--- Compute properties needed for mass flow BCs. ---*/
  
  if (outlet) GetOutlet_Properties(geometry, config, iMesh, Output);
  
  /*--- Evaluate the vorticity and strain rate magnitude ---*/
  
  StrainMag_Max = 0.0; Omega_Max = 0.0;
  for (iPoint = 0; iPoint < nPoint; iPoint++) {
    
    solver_container[FLOW_SOL]->node[iPoint]->SetVorticity();
    solver_container[FLOW_SOL]->node[iPoint]->SetStrainMag();
    
    StrainMag = solver_container[FLOW_SOL]->node[iPoint]->GetStrainMag();
    Vorticity = solver_container[FLOW_SOL]->node[iPoint]->GetVorticity();
    Omega = sqrt(Vorticity[0]*Vorticity[0]+ Vorticity[1]*Vorticity[1]+ Vorticity[2]*Vorticity[2]);
    
    StrainMag_Max = max(StrainMag_Max, StrainMag);
    Omega_Max = max(Omega_Max, Omega);
    
  }
  
  /*--- Initialize the Jacobian matrices ---*/
  
  if (implicit && !disc_adjoint) Jacobian.SetValZero();

  /*--- Error message ---*/
  
  if (config->GetComm_Level() == COMM_FULL) {
    
#ifdef HAVE_MPI
    unsigned long MyErrorCounter = ErrorCounter; ErrorCounter = 0;
    su2double MyOmega_Max = Omega_Max; Omega_Max = 0.0;
    su2double MyStrainMag_Max = StrainMag_Max; StrainMag_Max = 0.0;
    
    SU2_MPI::Allreduce(&MyErrorCounter, &ErrorCounter, 1, MPI_UNSIGNED_LONG, MPI_SUM, MPI_COMM_WORLD);
    SU2_MPI::Allreduce(&MyStrainMag_Max, &StrainMag_Max, 1, MPI_DOUBLE, MPI_MAX, MPI_COMM_WORLD);
    SU2_MPI::Allreduce(&MyOmega_Max, &Omega_Max, 1, MPI_DOUBLE, MPI_MAX, MPI_COMM_WORLD);
#endif

    if (iMesh == MESH_0) {
      config->SetNonphysical_Points(ErrorCounter);
      solver_container[FLOW_SOL]->SetStrainMag_Max(StrainMag_Max);
      solver_container[FLOW_SOL]->SetOmega_Max(Omega_Max);
    }
    
  }
  
}

unsigned long CIncNSSolver::SetPrimitive_Variables(CSolver **solver_container, CConfig *config, bool Output) {
  
  unsigned long iPoint, ErrorCounter = 0;
  su2double eddy_visc = 0.0, turb_ke = 0.0, DES_LengthScale = 0.0;
  unsigned short turb_model = config->GetKind_Turb_Model();
  bool physical = true;
  
  bool tkeNeeded = (turb_model == SST);
  
  for (iPoint = 0; iPoint < nPoint; iPoint++) {
    
    /*--- Retrieve the value of the kinetic energy (if needed) ---*/
    
    if (turb_model != NONE) {
      eddy_visc = solver_container[TURB_SOL]->node[iPoint]->GetmuT();
      if (tkeNeeded) turb_ke = solver_container[TURB_SOL]->node[iPoint]->GetSolution(0);
      
      if (config->GetKind_HybridRANSLES() != NO_HYBRIDRANSLES){
        DES_LengthScale = solver_container[TURB_SOL]->node[iPoint]->GetDES_LengthScale();
      }
    }
    
    /*--- Initialize the non-physical points vector ---*/
    
    node[iPoint]->SetNon_Physical(false);
    
    /*--- Incompressible flow, primitive variables --- */

    physical = node[iPoint]->SetPrimVar(eddy_visc, turb_ke, FluidModel);
    
    /*--- Record any non-physical points. ---*/

    if (!physical) { node[iPoint]->SetNon_Physical(true); ErrorCounter++; }

    /*--- Set the DES length scale ---*/
    
    node[iPoint]->SetDES_LengthScale(DES_LengthScale);    
    
    /*--- Initialize the convective, source and viscous residual vector ---*/
    
    if (!Output) LinSysRes.SetBlock_Zero(iPoint);
    
  }

  return ErrorCounter;

}

void CIncNSSolver::SetTime_Step(CGeometry *geometry, CSolver **solver_container, CConfig *config, unsigned short iMesh, unsigned long Iteration) {
  
  su2double Mean_BetaInc2, *Normal, Area, Vol, Mean_SoundSpeed = 0.0, Mean_ProjVel = 0.0, Lambda, Local_Delta_Time, Local_Delta_Time_Visc,
  Global_Delta_Time = 1E6, Mean_LaminarVisc = 0.0, Mean_EddyVisc = 0.0, Mean_Density = 0.0, Mean_Thermal_Conductivity = 0.0, Mean_Cv = 0.0, Lambda_1, Lambda_2, K_v = 0.25, Global_Delta_UnstTimeND;
  unsigned long iEdge, iVertex, iPoint = 0, jPoint = 0;
  unsigned short iDim, iMarker;
  su2double ProjVel, ProjVel_i, ProjVel_j;
  
  bool implicit = (config->GetKind_TimeIntScheme_Flow() == EULER_IMPLICIT);
  bool grid_movement = config->GetGrid_Movement();
  bool dual_time = ((config->GetUnsteady_Simulation() == DT_STEPPING_1ST) ||
                    (config->GetUnsteady_Simulation() == DT_STEPPING_2ND));
  bool energy = config->GetEnergy_Equation();

  Min_Delta_Time = 1.E6; Max_Delta_Time = 0.0;
  
  /*--- Set maximum inviscid eigenvalue to zero, and compute sound speed and viscosity ---*/
  
  for (iPoint = 0; iPoint < nPointDomain; iPoint++) {
    node[iPoint]->SetMax_Lambda_Inv(0.0);
    node[iPoint]->SetMax_Lambda_Visc(0.0);
  }
  
  /*--- Loop interior edges ---*/
  
  for (iEdge = 0; iEdge < geometry->GetnEdge(); iEdge++) {
    
    /*--- Point identification, Normal vector and area ---*/
    
    iPoint = geometry->edge[iEdge]->GetNode(0);
    jPoint = geometry->edge[iEdge]->GetNode(1);
    
    Normal = geometry->edge[iEdge]->GetNormal();
    Area = 0; for (iDim = 0; iDim < nDim; iDim++) Area += Normal[iDim]*Normal[iDim]; Area = sqrt(Area);
    
    /*--- Mean Values ---*/
    
    Mean_ProjVel    = 0.5 * (node[iPoint]->GetProjVel(Normal) + node[jPoint]->GetProjVel(Normal));
    Mean_BetaInc2   = 0.5 * (node[iPoint]->GetBetaInc2()      + node[jPoint]->GetBetaInc2());
    Mean_Density    = 0.5 * (node[iPoint]->GetDensity()       + node[jPoint]->GetDensity());
    Mean_SoundSpeed = sqrt(Mean_BetaInc2*Area*Area);
    
    /*--- Adjustment for grid movement ---*/
    
    if (grid_movement) {
      su2double *GridVel_i = geometry->node[iPoint]->GetGridVel();
      su2double *GridVel_j = geometry->node[jPoint]->GetGridVel();
      ProjVel_i = 0.0; ProjVel_j =0.0;
      for (iDim = 0; iDim < nDim; iDim++) {
        ProjVel_i += GridVel_i[iDim]*Normal[iDim];
        ProjVel_j += GridVel_j[iDim]*Normal[iDim];
      }
      Mean_ProjVel -= 0.5 * (ProjVel_i + ProjVel_j);
    }
    
    /*--- Inviscid contribution ---*/
    
    Lambda = fabs(Mean_ProjVel) + Mean_SoundSpeed;
    if (geometry->node[iPoint]->GetDomain()) node[iPoint]->AddMax_Lambda_Inv(Lambda);
    if (geometry->node[jPoint]->GetDomain()) node[jPoint]->AddMax_Lambda_Inv(Lambda);
    
    /*--- Viscous contribution ---*/
    
    Mean_LaminarVisc          = 0.5*(node[iPoint]->GetLaminarViscosity()    + node[jPoint]->GetLaminarViscosity());
    Mean_EddyVisc             = 0.5*(node[iPoint]->GetEddyViscosity()       + node[jPoint]->GetEddyViscosity());
    Mean_Density              = 0.5*(node[iPoint]->GetDensity()             + node[jPoint]->GetDensity());
    Mean_Thermal_Conductivity = 0.5*(node[iPoint]->GetThermalConductivity() + node[jPoint]->GetThermalConductivity());
    Mean_Cv                   = 0.5*(node[iPoint]->GetSpecificHeatCv()      + node[jPoint]->GetSpecificHeatCv());

    Lambda_1 = (4.0/3.0)*(Mean_LaminarVisc + Mean_EddyVisc);
    Lambda_2 = 0.0;
    if (energy) Lambda_2 = (1.0/Mean_Cv)*Mean_Thermal_Conductivity;
    Lambda = (Lambda_1 + Lambda_2)*Area*Area/Mean_Density;
    
    if (geometry->node[iPoint]->GetDomain()) node[iPoint]->AddMax_Lambda_Visc(Lambda);
    if (geometry->node[jPoint]->GetDomain()) node[jPoint]->AddMax_Lambda_Visc(Lambda);
    
  }
  
  /*--- Loop boundary edges ---*/
  
  for (iMarker = 0; iMarker < geometry->GetnMarker(); iMarker++) {
    if ((config->GetMarker_All_KindBC(iMarker) != INTERNAL_BOUNDARY) &&
        (config->GetMarker_All_KindBC(iMarker) != PERIODIC_BOUNDARY)) {
    for (iVertex = 0; iVertex < geometry->GetnVertex(iMarker); iVertex++) {
      
      /*--- Point identification, Normal vector and area ---*/
      
      iPoint = geometry->vertex[iMarker][iVertex]->GetNode();
      Normal = geometry->vertex[iMarker][iVertex]->GetNormal();
      Area = 0.0; for (iDim = 0; iDim < nDim; iDim++) Area += Normal[iDim]*Normal[iDim]; Area = sqrt(Area);
      
      /*--- Mean Values ---*/
      
      Mean_ProjVel    = node[iPoint]->GetProjVel(Normal);
      Mean_BetaInc2   = node[iPoint]->GetBetaInc2();
      Mean_Density    = node[iPoint]->GetDensity();
      Mean_SoundSpeed = sqrt(Mean_BetaInc2*Area*Area);

      /*--- Adjustment for grid movement ---*/
      
      if (grid_movement) {
        su2double *GridVel = geometry->node[iPoint]->GetGridVel();
        ProjVel = 0.0;
        for (iDim = 0; iDim < nDim; iDim++)
          ProjVel += GridVel[iDim]*Normal[iDim];
        Mean_ProjVel -= ProjVel;
      }
      
      /*--- Inviscid contribution ---*/
      
      Lambda = fabs(Mean_ProjVel) + Mean_SoundSpeed;
      if (geometry->node[iPoint]->GetDomain()) {
        node[iPoint]->AddMax_Lambda_Inv(Lambda);
      }
      
      /*--- Viscous contribution ---*/

      Mean_LaminarVisc          = node[iPoint]->GetLaminarViscosity();
      Mean_EddyVisc             = node[iPoint]->GetEddyViscosity();
      Mean_Density              = node[iPoint]->GetDensity();
      Mean_Thermal_Conductivity = node[iPoint]->GetThermalConductivity();
      Mean_Cv                   = node[iPoint]->GetSpecificHeatCv();

      Lambda_1 = (4.0/3.0)*(Mean_LaminarVisc + Mean_EddyVisc);
      Lambda_2 = 0.0;
      if (energy) Lambda_2 = (1.0/Mean_Cv)*Mean_Thermal_Conductivity;
      Lambda = (Lambda_1 + Lambda_2)*Area*Area/Mean_Density;
      
      if (geometry->node[iPoint]->GetDomain()) node[iPoint]->AddMax_Lambda_Visc(Lambda);
      
    }
    }
  }
  
  /*--- Each element uses their own speed, steady state simulation ---*/
  
  for (iPoint = 0; iPoint < nPointDomain; iPoint++) {
    
    Vol = geometry->node[iPoint]->GetVolume();
    
    if (Vol != 0.0) {
      Local_Delta_Time = config->GetCFL(iMesh)*Vol / node[iPoint]->GetMax_Lambda_Inv();
      Local_Delta_Time_Visc = config->GetCFL(iMesh)*K_v*Vol*Vol/ node[iPoint]->GetMax_Lambda_Visc();
      Local_Delta_Time = min(Local_Delta_Time, Local_Delta_Time_Visc);
      Global_Delta_Time = min(Global_Delta_Time, Local_Delta_Time);
      Min_Delta_Time = min(Min_Delta_Time, Local_Delta_Time);
      Max_Delta_Time = max(Max_Delta_Time, Local_Delta_Time);
      if (Local_Delta_Time > config->GetMax_DeltaTime())
        Local_Delta_Time = config->GetMax_DeltaTime();
      node[iPoint]->SetDelta_Time(Local_Delta_Time);
    }
    else {
      node[iPoint]->SetDelta_Time(0.0);
    }
    
  }
  
  /*--- Compute the max and the min dt (in parallel) ---*/
  if (config->GetComm_Level() == COMM_FULL) {
#ifdef HAVE_MPI
    su2double rbuf_time, sbuf_time;
    sbuf_time = Min_Delta_Time;
    SU2_MPI::Reduce(&sbuf_time, &rbuf_time, 1, MPI_DOUBLE, MPI_MIN, MASTER_NODE, MPI_COMM_WORLD);
    SU2_MPI::Bcast(&rbuf_time, 1, MPI_DOUBLE, MASTER_NODE, MPI_COMM_WORLD);
    Min_Delta_Time = rbuf_time;
    
    sbuf_time = Max_Delta_Time;
    SU2_MPI::Reduce(&sbuf_time, &rbuf_time, 1, MPI_DOUBLE, MPI_MAX, MASTER_NODE, MPI_COMM_WORLD);
    SU2_MPI::Bcast(&rbuf_time, 1, MPI_DOUBLE, MASTER_NODE, MPI_COMM_WORLD);
    Max_Delta_Time = rbuf_time;
#endif
  }
  
  /*--- For exact time solution use the minimum delta time of the whole mesh ---*/
  if (config->GetUnsteady_Simulation() == TIME_STEPPING) {
#ifdef HAVE_MPI
    su2double rbuf_time, sbuf_time;
    sbuf_time = Global_Delta_Time;
    SU2_MPI::Reduce(&sbuf_time, &rbuf_time, 1, MPI_DOUBLE, MPI_MIN, MASTER_NODE, MPI_COMM_WORLD);
    SU2_MPI::Bcast(&rbuf_time, 1, MPI_DOUBLE, MASTER_NODE, MPI_COMM_WORLD);
    Global_Delta_Time = rbuf_time;
#endif
    for (iPoint = 0; iPoint < nPointDomain; iPoint++)
      node[iPoint]->SetDelta_Time(Global_Delta_Time);
  }
  
  /*--- Recompute the unsteady time step for the dual time strategy
   if the unsteady CFL is diferent from 0 ---*/
  if ((dual_time) && (Iteration == 0) && (config->GetUnst_CFL() != 0.0) && (iMesh == MESH_0)) {
    Global_Delta_UnstTimeND = config->GetUnst_CFL()*Global_Delta_Time/config->GetCFL(iMesh);
    
#ifdef HAVE_MPI
    su2double rbuf_time, sbuf_time;
    sbuf_time = Global_Delta_UnstTimeND;
    SU2_MPI::Reduce(&sbuf_time, &rbuf_time, 1, MPI_DOUBLE, MPI_MIN, MASTER_NODE, MPI_COMM_WORLD);
    SU2_MPI::Bcast(&rbuf_time, 1, MPI_DOUBLE, MASTER_NODE, MPI_COMM_WORLD);
    Global_Delta_UnstTimeND = rbuf_time;
#endif
    config->SetDelta_UnstTimeND(Global_Delta_UnstTimeND);
  }
  
  /*--- The pseudo local time (explicit integration) cannot be greater than the physical time ---*/
  if (dual_time)
    for (iPoint = 0; iPoint < nPointDomain; iPoint++) {
      if (!implicit) {
        Local_Delta_Time = min((2.0/3.0)*config->GetDelta_UnstTimeND(), node[iPoint]->GetDelta_Time());
        node[iPoint]->SetDelta_Time(Local_Delta_Time);
      }
    }
  
}

void CIncNSSolver::Viscous_Residual(CGeometry *geometry, CSolver **solver_container, CNumerics *numerics,
                                 CConfig *config, unsigned short iMesh, unsigned short iRKStep) {
  
  unsigned long iPoint, jPoint, iEdge;
  
  bool implicit = (config->GetKind_TimeIntScheme_Flow() == EULER_IMPLICIT);
  
  for (iEdge = 0; iEdge < geometry->GetnEdge(); iEdge++) {
    
    /*--- Points, coordinates and normal vector in edge ---*/
    
    iPoint = geometry->edge[iEdge]->GetNode(0);
    jPoint = geometry->edge[iEdge]->GetNode(1);
    numerics->SetCoord(geometry->node[iPoint]->GetCoord(),
                       geometry->node[jPoint]->GetCoord());
    numerics->SetNormal(geometry->edge[iEdge]->GetNormal());
    
    /*--- Primitive and secondary variables ---*/
    
    numerics->SetPrimitive(node[iPoint]->GetPrimitive(),
                           node[jPoint]->GetPrimitive());
    numerics->SetSecondary(node[iPoint]->GetSecondary(),
                           node[jPoint]->GetSecondary());
    
    /*--- Gradient and limiters ---*/
    
    numerics->SetPrimVarGradient(node[iPoint]->GetGradient_Primitive(),
                                 node[jPoint]->GetGradient_Primitive());
    
    /*--- Turbulent kinetic energy ---*/
    
    if (config->GetKind_Turb_Model() == SST)
      numerics->SetTurbKineticEnergy(solver_container[TURB_SOL]->node[iPoint]->GetSolution(0),
                                     solver_container[TURB_SOL]->node[jPoint]->GetSolution(0));
    
    /*--- Compute and update residual ---*/
    
    numerics->ComputeResidual(Res_Visc, Jacobian_i, Jacobian_j, config);

    LinSysRes.SubtractBlock(iPoint, Res_Visc);
    LinSysRes.AddBlock(jPoint, Res_Visc);
    
    /*--- Implicit part ---*/
    
    if (implicit) {
      Jacobian.SubtractBlock(iPoint, iPoint, Jacobian_i);
      Jacobian.SubtractBlock(iPoint, jPoint, Jacobian_j);
      Jacobian.AddBlock(jPoint, iPoint, Jacobian_i);
      Jacobian.AddBlock(jPoint, jPoint, Jacobian_j);
    }
    
  }
  
}

void CIncNSSolver::Friction_Forces(CGeometry *geometry, CConfig *config) {

  unsigned long iVertex, iPoint, iPointNormal;
  unsigned short Boundary, Monitoring, iMarker, iMarker_Monitoring, iDim, jDim;
  su2double Viscosity = 0.0, div_vel, *Normal, MomentDist[3] = {0.0, 0.0, 0.0}, WallDist[3] = {0.0, 0.0, 0.0},
  *Coord, *Coord_Normal, Area, WallShearStress, TauNormal, factor, RefVel2 = 0.0,
  RefDensity = 0.0, Density = 0.0, WallDistMod, FrictionVel, UnitNormal[3] = {0.0, 0.0, 0.0}, TauElem[3] = {0.0, 0.0, 0.0}, TauTangent[3] = {0.0, 0.0, 0.0},
  Tau[3][3] = {{0.0, 0.0, 0.0},{0.0, 0.0, 0.0},{0.0, 0.0, 0.0}}, Force[3] = {0.0, 0.0, 0.0},
  Grad_Vel[3][3] = {{0.0, 0.0, 0.0},{0.0, 0.0, 0.0},{0.0, 0.0, 0.0}},
  delta[3][3] = {{1.0, 0.0, 0.0},{0.0,1.0,0.0},{0.0,0.0,1.0}},
  Grad_Temp[3] = {0.0, 0.0, 0.0}, GradTemperature, thermal_conductivity, MaxNorm = 8.0;
  su2double MomentX_Force[3] = {0.0,0.0,0.0}, MomentY_Force[3] = {0.0,0.0,0.0}, MomentZ_Force[3] = {0.0,0.0,0.0};
  su2double AxiFactor;

#ifdef HAVE_MPI
  su2double MyAllBound_CD_Visc, MyAllBound_CL_Visc, MyAllBound_CSF_Visc, MyAllBound_CMx_Visc, MyAllBound_CMy_Visc, MyAllBound_CMz_Visc, MyAllBound_CoPx_Visc, MyAllBound_CoPy_Visc, MyAllBound_CoPz_Visc, MyAllBound_CFx_Visc, MyAllBound_CFy_Visc, MyAllBound_CFz_Visc, MyAllBound_CT_Visc, MyAllBound_CQ_Visc, MyAllBound_HF_Visc, MyAllBound_MaxHF_Visc, *MySurface_CL_Visc = NULL, *MySurface_CD_Visc = NULL, *MySurface_CSF_Visc = NULL, *MySurface_CEff_Visc = NULL, *MySurface_CFx_Visc = NULL, *MySurface_CFy_Visc = NULL, *MySurface_CFz_Visc = NULL, *MySurface_CMx_Visc = NULL, *MySurface_CMy_Visc = NULL, *MySurface_CMz_Visc = NULL, *MySurface_HF_Visc = NULL, *MySurface_MaxHF_Visc = NULL;
#endif

  string Marker_Tag, Monitoring_Tag;

  su2double Alpha       = config->GetAoA()*PI_NUMBER/180.0;
  su2double Beta        = config->GetAoS()*PI_NUMBER/180.0;
  su2double RefArea     = config->GetRefArea();
  su2double RefLength   = config->GetRefLength();
  su2double RefHeatFlux = config->GetHeat_Flux_Ref();
  su2double *Origin = NULL;

  if (config->GetnMarker_Monitoring() != 0) { Origin = config->GetRefOriginMoment(0); }

  bool axisymmetric = config->GetAxisymmetric();
  bool energy       = config->GetEnergy_Equation();

  /*--- Evaluate reference values for non-dimensionalization.
   For dimensional or non-dim based on initial values, use
   the far-field state (inf). For a custom non-dim based
   on user-provided reference values, use the ref values
   to compute the forces. ---*/

  if ((config->GetRef_Inc_NonDim() == DIMENSIONAL) || 
      (config->GetRef_Inc_NonDim() == INITIAL_VALUES)) {
    RefDensity  = Density_Inf;
    RefVel2 = 0.0;
    for (iDim = 0; iDim < nDim; iDim++)
      RefVel2  += Velocity_Inf[iDim]*Velocity_Inf[iDim];
  }
  else if (config->GetRef_Inc_NonDim() == REFERENCE_VALUES) {
    RefDensity = config->GetInc_Density_Ref();
    RefVel2    = config->GetInc_Velocity_Ref()*config->GetInc_Velocity_Ref();
  }

  /*--- Compute factor for force coefficients. ---*/

  factor = 1.0 / (0.5*RefDensity*RefArea*RefVel2);

  /*--- Variables initialization ---*/

  AllBound_CD_Visc = 0.0;    AllBound_CL_Visc = 0.0;       AllBound_CSF_Visc = 0.0;
  AllBound_CMx_Visc = 0.0;      AllBound_CMy_Visc = 0.0;         AllBound_CMz_Visc = 0.0;
  AllBound_CFx_Visc = 0.0;      AllBound_CFy_Visc = 0.0;         AllBound_CFz_Visc = 0.0;
  AllBound_CoPx_Visc = 0.0;      AllBound_CoPy_Visc = 0.0;         AllBound_CoPz_Visc = 0.0;
  AllBound_CT_Visc = 0.0;       AllBound_CQ_Visc = 0.0;          AllBound_CMerit_Visc = 0.0;
  AllBound_HF_Visc = 0.0; AllBound_MaxHF_Visc = 0.0; AllBound_CEff_Visc = 0.0;

  for (iMarker_Monitoring = 0; iMarker_Monitoring < config->GetnMarker_Monitoring(); iMarker_Monitoring++) {
    Surface_CL_Visc[iMarker_Monitoring]      = 0.0; Surface_CD_Visc[iMarker_Monitoring]      = 0.0;
    Surface_CSF_Visc[iMarker_Monitoring] = 0.0; Surface_CEff_Visc[iMarker_Monitoring]       = 0.0;
    Surface_CFx_Visc[iMarker_Monitoring]        = 0.0; Surface_CFy_Visc[iMarker_Monitoring]        = 0.0;
    Surface_CFz_Visc[iMarker_Monitoring]        = 0.0; Surface_CMx_Visc[iMarker_Monitoring]        = 0.0;
    Surface_CMy_Visc[iMarker_Monitoring]        = 0.0; Surface_CMz_Visc[iMarker_Monitoring]        = 0.0;
    Surface_HF_Visc[iMarker_Monitoring]              = 0.0; Surface_MaxHF_Visc[iMarker_Monitoring]           = 0.0;
  }

  /*--- Loop over the Navier-Stokes markers ---*/

  for (iMarker = 0; iMarker < nMarker; iMarker++) {

    Boundary = config->GetMarker_All_KindBC(iMarker);
    Monitoring = config->GetMarker_All_Monitoring(iMarker);

    /*--- Obtain the origin for the moment computation for a particular marker ---*/

    if (Monitoring == YES) {
      for (iMarker_Monitoring = 0; iMarker_Monitoring < config->GetnMarker_Monitoring(); iMarker_Monitoring++) {
        Monitoring_Tag = config->GetMarker_Monitoring_TagBound(iMarker_Monitoring);
        Marker_Tag = config->GetMarker_All_TagBound(iMarker);
        if (Marker_Tag == Monitoring_Tag)
          Origin = config->GetRefOriginMoment(iMarker_Monitoring);
      }
    }

    if ((Boundary == HEAT_FLUX) || (Boundary == ISOTHERMAL)) {

      /*--- Forces initialization at each Marker ---*/

      CD_Visc[iMarker] = 0.0; CL_Visc[iMarker] = 0.0;       CSF_Visc[iMarker] = 0.0;
      CMx_Visc[iMarker] = 0.0;   CMy_Visc[iMarker] = 0.0;         CMz_Visc[iMarker] = 0.0;
      CFx_Visc[iMarker] = 0.0;   CFy_Visc[iMarker] = 0.0;         CFz_Visc[iMarker] = 0.0;
      CoPx_Visc[iMarker] = 0.0;  CoPy_Visc[iMarker] = 0.0;       CoPz_Visc[iMarker] = 0.0;
      CT_Visc[iMarker] = 0.0;    CQ_Visc[iMarker] = 0.0;          CMerit_Visc[iMarker] = 0.0;
      HF_Visc[iMarker] = 0.0;  MaxHF_Visc[iMarker] = 0.0; CEff_Visc[iMarker] = 0.0;

      for (iDim = 0; iDim < nDim; iDim++) ForceViscous[iDim] = 0.0;
      MomentViscous[0] = 0.0; MomentViscous[1] = 0.0; MomentViscous[2] = 0.0;
      MomentX_Force[0] = 0.0; MomentX_Force[1] = 0.0; MomentX_Force[2] = 0.0;
      MomentY_Force[0] = 0.0; MomentY_Force[1] = 0.0; MomentY_Force[2] = 0.0;
      MomentZ_Force[0] = 0.0; MomentZ_Force[1] = 0.0; MomentZ_Force[2] = 0.0;

      /*--- Loop over the vertices to compute the forces ---*/

      for (iVertex = 0; iVertex < geometry->nVertex[iMarker]; iVertex++) {

        iPoint = geometry->vertex[iMarker][iVertex]->GetNode();
        iPointNormal = geometry->vertex[iMarker][iVertex]->GetNormal_Neighbor();

        Coord = geometry->node[iPoint]->GetCoord();
        Coord_Normal = geometry->node[iPointNormal]->GetCoord();

        Normal = geometry->vertex[iMarker][iVertex]->GetNormal();

        for (iDim = 0; iDim < nDim; iDim++) {
          for (jDim = 0 ; jDim < nDim; jDim++) {
            Grad_Vel[iDim][jDim] = node[iPoint]->GetGradient_Primitive(iDim+1, jDim);
          }
          Grad_Temp[iDim] = node[iPoint]->GetGradient_Primitive(nDim+1, iDim);
        }

        Viscosity = node[iPoint]->GetLaminarViscosity();
        Density = node[iPoint]->GetDensity();

        Area = 0.0; for (iDim = 0; iDim < nDim; iDim++) Area += Normal[iDim]*Normal[iDim]; Area = sqrt(Area);
        for (iDim = 0; iDim < nDim; iDim++) {
          UnitNormal[iDim] = Normal[iDim]/Area;
        }

        /*--- Evaluate Tau ---*/

        div_vel = 0.0; for (iDim = 0; iDim < nDim; iDim++) div_vel += Grad_Vel[iDim][iDim];

        for (iDim = 0; iDim < nDim; iDim++) {
          for (jDim = 0 ; jDim < nDim; jDim++) {
            Tau[iDim][jDim] = Viscosity*(Grad_Vel[jDim][iDim] + Grad_Vel[iDim][jDim]) - TWO3*Viscosity*div_vel*delta[iDim][jDim];
          }
        }

        /*--- Project Tau in each surface element ---*/

        for (iDim = 0; iDim < nDim; iDim++) {
          TauElem[iDim] = 0.0;
          for (jDim = 0; jDim < nDim; jDim++) {
            TauElem[iDim] += Tau[iDim][jDim]*UnitNormal[jDim];
          }
        }

        /*--- Compute wall shear stress (using the stress tensor). Compute wall skin friction coefficient, and heat flux on the wall ---*/

        TauNormal = 0.0;
        for (iDim = 0; iDim < nDim; iDim++)
          TauNormal += TauElem[iDim] * UnitNormal[iDim];

        WallShearStress = 0.0;
        for (iDim = 0; iDim < nDim; iDim++) {
          TauTangent[iDim] = TauElem[iDim] - TauNormal * UnitNormal[iDim];
          CSkinFriction[iMarker][iDim][iVertex] = TauTangent[iDim] / (0.5*RefDensity*RefVel2);
          WallShearStress += TauTangent[iDim] * TauTangent[iDim];
        }
        WallShearStress = sqrt(WallShearStress);

        for (iDim = 0; iDim < nDim; iDim++) WallDist[iDim] = (Coord[iDim] - Coord_Normal[iDim]);
        WallDistMod = 0.0; for (iDim = 0; iDim < nDim; iDim++) WallDistMod += WallDist[iDim]*WallDist[iDim]; WallDistMod = sqrt(WallDistMod);

        /*--- Compute y+ and non-dimensional velocity ---*/

        FrictionVel = sqrt(fabs(WallShearStress)/Density);
        YPlus[iMarker][iVertex] = WallDistMod*FrictionVel/(Viscosity/Density);

        /*--- Compute total and maximum heat flux on the wall ---*/

        GradTemperature = 0.0;
        if (energy) {
        for (iDim = 0; iDim < nDim; iDim++)
          GradTemperature -= Grad_Temp[iDim]*UnitNormal[iDim];
        }
        
        thermal_conductivity       = node[iPoint]->GetThermalConductivity();
        HeatFlux[iMarker][iVertex] = -thermal_conductivity*GradTemperature*RefHeatFlux;
        HF_Visc[iMarker]          += HeatFlux[iMarker][iVertex]*Area;
        MaxHF_Visc[iMarker]       += pow(HeatFlux[iMarker][iVertex], MaxNorm);

        /*--- Note that y+, and heat are computed at the
         halo cells (for visualization purposes), but not the forces ---*/

        if ((geometry->node[iPoint]->GetDomain()) && (Monitoring == YES)) {

          /*--- Axisymmetric simulations ---*/

          if (axisymmetric) AxiFactor = 2.0*PI_NUMBER*geometry->node[iPoint]->GetCoord(1);
          else AxiFactor = 1.0;

          /*--- Force computation ---*/

          for (iDim = 0; iDim < nDim; iDim++) {
            Force[iDim] = TauElem[iDim] * Area * factor * AxiFactor;
            ForceViscous[iDim] += Force[iDim];
            MomentDist[iDim] = Coord[iDim] - Origin[iDim];
          }

          /*--- Moment with respect to the reference axis ---*/

          if (iDim == 3) {
            MomentViscous[0] += (Force[2]*MomentDist[1] - Force[1]*MomentDist[2])/RefLength;
            MomentX_Force[1] += (-Force[1]*Coord[2]);
            MomentX_Force[2] += (Force[2]*Coord[1]);

            MomentViscous[1] += (Force[0]*MomentDist[2] - Force[2]*MomentDist[0])/RefLength;
            MomentY_Force[2] += (-Force[2]*Coord[0]);
            MomentY_Force[0] += (Force[0]*Coord[2]);
          }
          MomentViscous[2] += (Force[1]*MomentDist[0] - Force[0]*MomentDist[1])/RefLength;
          MomentZ_Force[0] += (-Force[0]*Coord[1]);
          MomentZ_Force[1] += (Force[1]*Coord[0]);
          
        }

      }

      /*--- Project forces and store the non-dimensional coefficients ---*/

      if (Monitoring == YES) {
        if (nDim == 2) {
          CD_Visc[iMarker]       =  ForceViscous[0]*cos(Alpha) + ForceViscous[1]*sin(Alpha);
          CL_Visc[iMarker]       = -ForceViscous[0]*sin(Alpha) + ForceViscous[1]*cos(Alpha);
          CEff_Visc[iMarker]        = CL_Visc[iMarker] / (CD_Visc[iMarker]+EPS);
          CMz_Visc[iMarker]         = MomentViscous[2];
          CFx_Visc[iMarker]         = ForceViscous[0];
          CFy_Visc[iMarker]         = ForceViscous[1];
          CoPx_Visc[iMarker]        = MomentZ_Force[1];
          CoPy_Visc[iMarker]        = -MomentZ_Force[0];
          CT_Visc[iMarker]          = -CFx_Visc[iMarker];
          CQ_Visc[iMarker]          = -CMz_Visc[iMarker];
          CMerit_Visc[iMarker]      = CT_Visc[iMarker] / (CQ_Visc[iMarker]+EPS);
          MaxHF_Visc[iMarker] = pow(MaxHF_Visc[iMarker], 1.0/MaxNorm);
        }
        if (nDim == 3) {
          CD_Visc[iMarker]       =  ForceViscous[0]*cos(Alpha)*cos(Beta) + ForceViscous[1]*sin(Beta) + ForceViscous[2]*sin(Alpha)*cos(Beta);
          CL_Visc[iMarker]       = -ForceViscous[0]*sin(Alpha) + ForceViscous[2]*cos(Alpha);
          CSF_Visc[iMarker]  = -ForceViscous[0]*sin(Beta)*cos(Alpha) + ForceViscous[1]*cos(Beta) - ForceViscous[2]*sin(Beta)*sin(Alpha);
          CEff_Visc[iMarker]        = CL_Visc[iMarker]/(CD_Visc[iMarker] + EPS);
          CMx_Visc[iMarker]         = MomentViscous[0];
          CMy_Visc[iMarker]         = MomentViscous[1];
          CMz_Visc[iMarker]         = MomentViscous[2];
          CFx_Visc[iMarker]         = ForceViscous[0];
          CFy_Visc[iMarker]         = ForceViscous[1];
          CFz_Visc[iMarker]         = ForceViscous[2];
          CoPx_Visc[iMarker]        =  -MomentY_Force[0];
          CoPz_Visc[iMarker]        = MomentY_Force[2];
          CT_Visc[iMarker]          = -CFz_Visc[iMarker];
          CQ_Visc[iMarker]          = -CMz_Visc[iMarker];
          CMerit_Visc[iMarker]      = CT_Visc[iMarker] / (CQ_Visc[iMarker] + EPS);
          MaxHF_Visc[iMarker] = pow(MaxHF_Visc[iMarker], 1.0/MaxNorm);
        }

        AllBound_CD_Visc       += CD_Visc[iMarker];
        AllBound_CL_Visc       += CL_Visc[iMarker];
        AllBound_CSF_Visc  += CSF_Visc[iMarker];
        AllBound_CMx_Visc         += CMx_Visc[iMarker];
        AllBound_CMy_Visc         += CMy_Visc[iMarker];
        AllBound_CMz_Visc         += CMz_Visc[iMarker];
        AllBound_CFx_Visc         += CFx_Visc[iMarker];
        AllBound_CFy_Visc         += CFy_Visc[iMarker];
        AllBound_CFz_Visc         += CFz_Visc[iMarker];
        AllBound_CoPx_Visc        += CoPx_Visc[iMarker];
        AllBound_CoPy_Visc        += CoPy_Visc[iMarker];
        AllBound_CoPz_Visc        += CoPz_Visc[iMarker];
        AllBound_CT_Visc          += CT_Visc[iMarker];
        AllBound_CQ_Visc          += CQ_Visc[iMarker];
        AllBound_HF_Visc    += HF_Visc[iMarker];
        AllBound_MaxHF_Visc += pow(MaxHF_Visc[iMarker], MaxNorm);

        /*--- Compute the coefficients per surface ---*/

        for (iMarker_Monitoring = 0; iMarker_Monitoring < config->GetnMarker_Monitoring(); iMarker_Monitoring++) {
          Monitoring_Tag = config->GetMarker_Monitoring_TagBound(iMarker_Monitoring);
          Marker_Tag = config->GetMarker_All_TagBound(iMarker);
          if (Marker_Tag == Monitoring_Tag) {
            Surface_CL_Visc[iMarker_Monitoring]      += CL_Visc[iMarker];
            Surface_CD_Visc[iMarker_Monitoring]      += CD_Visc[iMarker];
            Surface_CSF_Visc[iMarker_Monitoring] += CSF_Visc[iMarker];
            Surface_CEff_Visc[iMarker_Monitoring]       += CEff_Visc[iMarker];
            Surface_CFx_Visc[iMarker_Monitoring]        += CFx_Visc[iMarker];
            Surface_CFy_Visc[iMarker_Monitoring]        += CFy_Visc[iMarker];
            Surface_CFz_Visc[iMarker_Monitoring]        += CFz_Visc[iMarker];
            Surface_CMx_Visc[iMarker_Monitoring]        += CMx_Visc[iMarker];
            Surface_CMy_Visc[iMarker_Monitoring]        += CMy_Visc[iMarker];
            Surface_CMz_Visc[iMarker_Monitoring]        += CMz_Visc[iMarker];
            Surface_HF_Visc[iMarker_Monitoring]         += HF_Visc[iMarker];
            Surface_MaxHF_Visc[iMarker_Monitoring]      += pow(MaxHF_Visc[iMarker],MaxNorm);
          }
        }

      }

    }
  }

  /*--- Update some global coeffients ---*/

  AllBound_CEff_Visc = AllBound_CL_Visc / (AllBound_CD_Visc + EPS);
  AllBound_CMerit_Visc = AllBound_CT_Visc / (AllBound_CQ_Visc + EPS);
  AllBound_MaxHF_Visc = pow(AllBound_MaxHF_Visc, 1.0/MaxNorm);


#ifdef HAVE_MPI

  /*--- Add AllBound information using all the nodes ---*/

  MyAllBound_CD_Visc        = AllBound_CD_Visc;                      AllBound_CD_Visc = 0.0;
  MyAllBound_CL_Visc        = AllBound_CL_Visc;                      AllBound_CL_Visc = 0.0;
  MyAllBound_CSF_Visc   = AllBound_CSF_Visc;                 AllBound_CSF_Visc = 0.0;
  AllBound_CEff_Visc = 0.0;
  MyAllBound_CMx_Visc          = AllBound_CMx_Visc;                        AllBound_CMx_Visc = 0.0;
  MyAllBound_CMy_Visc          = AllBound_CMy_Visc;                        AllBound_CMy_Visc = 0.0;
  MyAllBound_CMz_Visc          = AllBound_CMz_Visc;                        AllBound_CMz_Visc = 0.0;
  MyAllBound_CFx_Visc          = AllBound_CFx_Visc;                        AllBound_CFx_Visc = 0.0;
  MyAllBound_CFy_Visc          = AllBound_CFy_Visc;                        AllBound_CFy_Visc = 0.0;
  MyAllBound_CFz_Visc          = AllBound_CFz_Visc;                        AllBound_CFz_Visc = 0.0;
  MyAllBound_CoPx_Visc          = AllBound_CoPx_Visc;                        AllBound_CoPx_Visc = 0.0;
  MyAllBound_CoPy_Visc          = AllBound_CoPy_Visc;                        AllBound_CoPy_Visc = 0.0;
  MyAllBound_CoPz_Visc          = AllBound_CoPz_Visc;                        AllBound_CoPz_Visc = 0.0;
  MyAllBound_CT_Visc           = AllBound_CT_Visc;                         AllBound_CT_Visc = 0.0;
  MyAllBound_CQ_Visc           = AllBound_CQ_Visc;                         AllBound_CQ_Visc = 0.0;
  AllBound_CMerit_Visc = 0.0;
  MyAllBound_HF_Visc     = AllBound_HF_Visc;                   AllBound_HF_Visc = 0.0;
  MyAllBound_MaxHF_Visc  = pow(AllBound_MaxHF_Visc, MaxNorm);  AllBound_MaxHF_Visc = 0.0;

  if (config->GetComm_Level() == COMM_FULL) {
    SU2_MPI::Allreduce(&MyAllBound_CD_Visc, &AllBound_CD_Visc, 1, MPI_DOUBLE, MPI_SUM, MPI_COMM_WORLD);
    SU2_MPI::Allreduce(&MyAllBound_CL_Visc, &AllBound_CL_Visc, 1, MPI_DOUBLE, MPI_SUM, MPI_COMM_WORLD);
    SU2_MPI::Allreduce(&MyAllBound_CSF_Visc, &AllBound_CSF_Visc, 1, MPI_DOUBLE, MPI_SUM, MPI_COMM_WORLD);
    AllBound_CEff_Visc = AllBound_CL_Visc / (AllBound_CD_Visc + EPS);
    SU2_MPI::Allreduce(&MyAllBound_CMx_Visc, &AllBound_CMx_Visc, 1, MPI_DOUBLE, MPI_SUM, MPI_COMM_WORLD);
    SU2_MPI::Allreduce(&MyAllBound_CMy_Visc, &AllBound_CMy_Visc, 1, MPI_DOUBLE, MPI_SUM, MPI_COMM_WORLD);
    SU2_MPI::Allreduce(&MyAllBound_CMz_Visc, &AllBound_CMz_Visc, 1, MPI_DOUBLE, MPI_SUM, MPI_COMM_WORLD);
    SU2_MPI::Allreduce(&MyAllBound_CFx_Visc, &AllBound_CFx_Visc, 1, MPI_DOUBLE, MPI_SUM, MPI_COMM_WORLD);
    SU2_MPI::Allreduce(&MyAllBound_CFy_Visc, &AllBound_CFy_Visc, 1, MPI_DOUBLE, MPI_SUM, MPI_COMM_WORLD);
    SU2_MPI::Allreduce(&MyAllBound_CFz_Visc, &AllBound_CFz_Visc, 1, MPI_DOUBLE, MPI_SUM, MPI_COMM_WORLD);
    SU2_MPI::Allreduce(&MyAllBound_CoPx_Visc, &AllBound_CoPx_Visc, 1, MPI_DOUBLE, MPI_SUM, MPI_COMM_WORLD);
    SU2_MPI::Allreduce(&MyAllBound_CoPy_Visc, &AllBound_CoPy_Visc, 1, MPI_DOUBLE, MPI_SUM, MPI_COMM_WORLD);
    SU2_MPI::Allreduce(&MyAllBound_CoPz_Visc, &AllBound_CoPz_Visc, 1, MPI_DOUBLE, MPI_SUM, MPI_COMM_WORLD);
    SU2_MPI::Allreduce(&MyAllBound_CT_Visc, &AllBound_CT_Visc, 1, MPI_DOUBLE, MPI_SUM, MPI_COMM_WORLD);
    SU2_MPI::Allreduce(&MyAllBound_CQ_Visc, &AllBound_CQ_Visc, 1, MPI_DOUBLE, MPI_SUM, MPI_COMM_WORLD);
    AllBound_CMerit_Visc = AllBound_CT_Visc / (AllBound_CQ_Visc + EPS);
    SU2_MPI::Allreduce(&MyAllBound_HF_Visc, &AllBound_HF_Visc, 1, MPI_DOUBLE, MPI_SUM, MPI_COMM_WORLD);
    SU2_MPI::Allreduce(&MyAllBound_MaxHF_Visc, &AllBound_MaxHF_Visc, 1, MPI_DOUBLE, MPI_SUM, MPI_COMM_WORLD);
    AllBound_MaxHF_Visc = pow(AllBound_MaxHF_Visc, 1.0/MaxNorm);
  }
  
  /*--- Add the forces on the surfaces using all the nodes ---*/

  MySurface_CL_Visc      = new su2double[config->GetnMarker_Monitoring()];
  MySurface_CD_Visc      = new su2double[config->GetnMarker_Monitoring()];
  MySurface_CSF_Visc = new su2double[config->GetnMarker_Monitoring()];
  MySurface_CEff_Visc       = new su2double[config->GetnMarker_Monitoring()];
  MySurface_CFx_Visc        = new su2double[config->GetnMarker_Monitoring()];
  MySurface_CFy_Visc        = new su2double[config->GetnMarker_Monitoring()];
  MySurface_CFz_Visc        = new su2double[config->GetnMarker_Monitoring()];
  MySurface_CMx_Visc        = new su2double[config->GetnMarker_Monitoring()];
  MySurface_CMy_Visc        = new su2double[config->GetnMarker_Monitoring()];
  MySurface_CMz_Visc        = new su2double[config->GetnMarker_Monitoring()];
  MySurface_HF_Visc         = new su2double[config->GetnMarker_Monitoring()];
  MySurface_MaxHF_Visc      = new su2double[config->GetnMarker_Monitoring()];

  for (iMarker_Monitoring = 0; iMarker_Monitoring < config->GetnMarker_Monitoring(); iMarker_Monitoring++) {

    MySurface_CL_Visc[iMarker_Monitoring]      = Surface_CL_Visc[iMarker_Monitoring];
    MySurface_CD_Visc[iMarker_Monitoring]      = Surface_CD_Visc[iMarker_Monitoring];
    MySurface_CSF_Visc[iMarker_Monitoring] = Surface_CSF_Visc[iMarker_Monitoring];
    MySurface_CEff_Visc[iMarker_Monitoring]       = Surface_CEff_Visc[iMarker_Monitoring];
    MySurface_CFx_Visc[iMarker_Monitoring]        = Surface_CFx_Visc[iMarker_Monitoring];
    MySurface_CFy_Visc[iMarker_Monitoring]        = Surface_CFy_Visc[iMarker_Monitoring];
    MySurface_CFz_Visc[iMarker_Monitoring]        = Surface_CFz_Visc[iMarker_Monitoring];
    MySurface_CMx_Visc[iMarker_Monitoring]        = Surface_CMx_Visc[iMarker_Monitoring];
    MySurface_CMy_Visc[iMarker_Monitoring]        = Surface_CMy_Visc[iMarker_Monitoring];
    MySurface_CMz_Visc[iMarker_Monitoring]        = Surface_CMz_Visc[iMarker_Monitoring];
    MySurface_HF_Visc[iMarker_Monitoring]         = Surface_HF_Visc[iMarker_Monitoring];
    MySurface_MaxHF_Visc[iMarker_Monitoring]      = Surface_MaxHF_Visc[iMarker_Monitoring];

    Surface_CL_Visc[iMarker_Monitoring]      = 0.0;
    Surface_CD_Visc[iMarker_Monitoring]      = 0.0;
    Surface_CSF_Visc[iMarker_Monitoring] = 0.0;
    Surface_CEff_Visc[iMarker_Monitoring]       = 0.0;
    Surface_CFx_Visc[iMarker_Monitoring]        = 0.0;
    Surface_CFy_Visc[iMarker_Monitoring]        = 0.0;
    Surface_CFz_Visc[iMarker_Monitoring]        = 0.0;
    Surface_CMx_Visc[iMarker_Monitoring]        = 0.0;
    Surface_CMy_Visc[iMarker_Monitoring]        = 0.0;
    Surface_CMz_Visc[iMarker_Monitoring]        = 0.0;
    Surface_HF_Visc[iMarker_Monitoring]         = 0.0;
    Surface_MaxHF_Visc[iMarker_Monitoring]      = 0.0;
  }

  if (config->GetComm_Level() == COMM_FULL) {
    SU2_MPI::Allreduce(MySurface_CL_Visc, Surface_CL_Visc, config->GetnMarker_Monitoring(), MPI_DOUBLE, MPI_SUM, MPI_COMM_WORLD);
    SU2_MPI::Allreduce(MySurface_CD_Visc, Surface_CD_Visc, config->GetnMarker_Monitoring(), MPI_DOUBLE, MPI_SUM, MPI_COMM_WORLD);
    SU2_MPI::Allreduce(MySurface_CSF_Visc, Surface_CSF_Visc, config->GetnMarker_Monitoring(), MPI_DOUBLE, MPI_SUM, MPI_COMM_WORLD);
    for (iMarker_Monitoring = 0; iMarker_Monitoring < config->GetnMarker_Monitoring(); iMarker_Monitoring++)
      Surface_CEff_Visc[iMarker_Monitoring] = Surface_CL_Visc[iMarker_Monitoring] / (Surface_CD_Visc[iMarker_Monitoring] + EPS);
    SU2_MPI::Allreduce(MySurface_CFx_Visc, Surface_CFx_Visc, config->GetnMarker_Monitoring(), MPI_DOUBLE, MPI_SUM, MPI_COMM_WORLD);
    SU2_MPI::Allreduce(MySurface_CFy_Visc, Surface_CFy_Visc, config->GetnMarker_Monitoring(), MPI_DOUBLE, MPI_SUM, MPI_COMM_WORLD);
    SU2_MPI::Allreduce(MySurface_CFz_Visc, Surface_CFz_Visc, config->GetnMarker_Monitoring(), MPI_DOUBLE, MPI_SUM, MPI_COMM_WORLD);
    SU2_MPI::Allreduce(MySurface_CMx_Visc, Surface_CMx_Visc, config->GetnMarker_Monitoring(), MPI_DOUBLE, MPI_SUM, MPI_COMM_WORLD);
    SU2_MPI::Allreduce(MySurface_CMy_Visc, Surface_CMy_Visc, config->GetnMarker_Monitoring(), MPI_DOUBLE, MPI_SUM, MPI_COMM_WORLD);
    SU2_MPI::Allreduce(MySurface_CMz_Visc, Surface_CMz_Visc, config->GetnMarker_Monitoring(), MPI_DOUBLE, MPI_SUM, MPI_COMM_WORLD);
    SU2_MPI::Allreduce(MySurface_HF_Visc, Surface_HF_Visc, config->GetnMarker_Monitoring(), MPI_DOUBLE, MPI_SUM, MPI_COMM_WORLD);
    SU2_MPI::Allreduce(MySurface_MaxHF_Visc, Surface_MaxHF_Visc, config->GetnMarker_Monitoring(), MPI_DOUBLE, MPI_SUM, MPI_COMM_WORLD);
  }
  
  delete [] MySurface_CL_Visc; delete [] MySurface_CD_Visc; delete [] MySurface_CSF_Visc;
  delete [] MySurface_CEff_Visc;  delete [] MySurface_CFx_Visc;   delete [] MySurface_CFy_Visc;
  delete [] MySurface_CFz_Visc;   delete [] MySurface_CMx_Visc;   delete [] MySurface_CMy_Visc;
  delete [] MySurface_CMz_Visc; delete [] MySurface_HF_Visc; delete [] MySurface_MaxHF_Visc;

#endif

  /*--- Update the total coefficients (note that all the nodes have the same value)---*/

  Total_CD          += AllBound_CD_Visc;
  Total_CL          += AllBound_CL_Visc;
  Total_CSF         += AllBound_CSF_Visc;
  Total_CEff        = Total_CL / (Total_CD + EPS);
  Total_CMx         += AllBound_CMx_Visc;
  Total_CMy         += AllBound_CMy_Visc;
  Total_CMz         += AllBound_CMz_Visc;
  Total_CFx         += AllBound_CFx_Visc;
  Total_CFy         += AllBound_CFy_Visc;
  Total_CFz         += AllBound_CFz_Visc;
  Total_CoPx        += AllBound_CoPx_Visc;
  Total_CoPy        += AllBound_CoPy_Visc;
  Total_CoPz        += AllBound_CoPz_Visc;
  Total_CT          += AllBound_CT_Visc;
  Total_CQ          += AllBound_CQ_Visc;
  Total_CMerit      = AllBound_CT_Visc / (AllBound_CQ_Visc + EPS);
  Total_Heat        = AllBound_HF_Visc;
  Total_MaxHeat     = AllBound_MaxHF_Visc;

  /*--- Update the total coefficients per surface (note that all the nodes have the same value)---*/

  for (iMarker_Monitoring = 0; iMarker_Monitoring < config->GetnMarker_Monitoring(); iMarker_Monitoring++) {
    Surface_CL[iMarker_Monitoring]      += Surface_CL_Visc[iMarker_Monitoring];
    Surface_CD[iMarker_Monitoring]      += Surface_CD_Visc[iMarker_Monitoring];
    Surface_CSF[iMarker_Monitoring] += Surface_CSF_Visc[iMarker_Monitoring];
    Surface_CEff[iMarker_Monitoring]       = Surface_CL[iMarker_Monitoring] / (Surface_CD[iMarker_Monitoring] + EPS);
    Surface_CFx[iMarker_Monitoring]        += Surface_CFx_Visc[iMarker_Monitoring];
    Surface_CFy[iMarker_Monitoring]        += Surface_CFy_Visc[iMarker_Monitoring];
    Surface_CFz[iMarker_Monitoring]        += Surface_CFz_Visc[iMarker_Monitoring];
    Surface_CMx[iMarker_Monitoring]        += Surface_CMx_Visc[iMarker_Monitoring];
    Surface_CMy[iMarker_Monitoring]        += Surface_CMy_Visc[iMarker_Monitoring];
    Surface_CMz[iMarker_Monitoring]        += Surface_CMz_Visc[iMarker_Monitoring];
  }

}

void CIncNSSolver::BC_HeatFlux_Wall(CGeometry *geometry, CSolver **solver_container, CNumerics *conv_numerics, CNumerics *visc_numerics, CConfig *config, unsigned short val_marker) {
  
  unsigned short iDim, iVar, jVar;// Wall_Function;
  unsigned long iVertex, iPoint, total_index;
  
  su2double *GridVel, *Normal, Area, Wall_HeatFlux;

  bool implicit      = (config->GetKind_TimeIntScheme_Flow() == EULER_IMPLICIT);
  bool grid_movement = config->GetGrid_Movement();
  bool energy        = config->GetEnergy_Equation();

  /*--- Identify the boundary by string name ---*/
  
  string Marker_Tag = config->GetMarker_All_TagBound(val_marker);
  
  /*--- Get the specified wall heat flux from config ---*/
  
  Wall_HeatFlux = config->GetWall_HeatFlux(Marker_Tag)/config->GetHeat_Flux_Ref();

//  /*--- Get wall function treatment from config. ---*/
//
//  Wall_Function = config->GetWallFunction_Treatment(Marker_Tag);
//  if (Wall_Function != NO_WALL_FUNCTION) {
//    SU2_MPI::Error("Wall function treament not implemented yet", CURRENT_FUNCTION);
//  }

  /*--- Loop over all of the vertices on this boundary marker ---*/
  
  for (iVertex = 0; iVertex < geometry->nVertex[val_marker]; iVertex++) {
    iPoint = geometry->vertex[val_marker][iVertex]->GetNode();
    
    /*--- Check if the node belongs to the domain (i.e, not a halo node) ---*/
    
    if (geometry->node[iPoint]->GetDomain()) {
      
      /*--- Compute dual-grid area and boundary normal ---*/
      
      Normal = geometry->vertex[val_marker][iVertex]->GetNormal();
      
      Area = 0.0;
      for (iDim = 0; iDim < nDim; iDim++)
        Area += Normal[iDim]*Normal[iDim];
      Area = sqrt (Area);

      /*--- Initialize the convective & viscous residuals to zero ---*/
      
      for (iVar = 0; iVar < nVar; iVar++) {
        Res_Conv[iVar] = 0.0;
        Res_Visc[iVar] = 0.0;
        if (implicit) {
          for (jVar = 0; jVar < nVar; jVar++)
            Jacobian_i[iVar][jVar] = 0.0;
        }
      }

      /*--- Store the corrected velocity at the wall which will
       be zero (v = 0), unless there are moving walls (v = u_wall)---*/
      
      if (grid_movement) {
        GridVel = geometry->node[iPoint]->GetGridVel();
        for (iDim = 0; iDim < nDim; iDim++) Vector[iDim] = GridVel[iDim];
      } else {
        for (iDim = 0; iDim < nDim; iDim++) Vector[iDim] = 0.0;
      }
      
      /*--- Impose the value of the velocity as a strong boundary
       condition (Dirichlet). Fix the velocity and remove any
       contribution to the residual at this node. ---*/
      
      node[iPoint]->SetVelocity_Old(Vector);
      
      for (iDim = 0; iDim < nDim; iDim++)
        LinSysRes.SetBlock_Zero(iPoint, iDim+1);
      node[iPoint]->SetVel_ResTruncError_Zero();
      
      if (energy) {

        /*--- Apply a weak boundary condition for the energy equation.
        Compute the residual due to the prescribed heat flux. ---*/

        Res_Visc[nDim+1] = Wall_HeatFlux*Area;

        /*--- Viscous contribution to the residual at the wall ---*/

        LinSysRes.SubtractBlock(iPoint, Res_Visc);

      }

      /*--- Enforce the no-slip boundary condition in a strong way by
       modifying the velocity-rows of the Jacobian (1 on the diagonal). ---*/
      
      if (implicit) {
        for (iVar = 1; iVar <= nDim; iVar++) {
          total_index = iPoint*nVar+iVar;
          Jacobian.DeleteValsRowi(total_index);
        }
      }
      
    }
  }
}

void CIncNSSolver::BC_Isothermal_Wall(CGeometry *geometry, CSolver **solver_container, CNumerics *conv_numerics, CNumerics *visc_numerics, CConfig *config, unsigned short val_marker) {
  
  unsigned short iDim, iVar, jVar, Wall_Function;
  unsigned long iVertex, iPoint, Point_Normal, total_index;
  
  su2double *GridVel;
  su2double *Normal, *Coord_i, *Coord_j, Area, dist_ij;
  su2double Twall, dTdn;
  su2double thermal_conductivity;

  bool implicit      = (config->GetKind_TimeIntScheme_Flow() == EULER_IMPLICIT);
  bool grid_movement = config->GetGrid_Movement();
  bool energy        = config->GetEnergy_Equation();

  /*--- Identify the boundary by string name ---*/
  
  string Marker_Tag = config->GetMarker_All_TagBound(val_marker);
  
  /*--- Retrieve the specified wall temperature ---*/
  
  Twall = config->GetIsothermal_Temperature(Marker_Tag)/config->GetTemperature_Ref();

  /*--- Get wall function treatment from config. ---*/

  Wall_Function = config->GetWallFunction_Treatment(Marker_Tag);
  if (Wall_Function != NO_WALL_FUNCTION) {
    SU2_MPI::Error("Wall function treatment not implemented yet.", CURRENT_FUNCTION);
  }

  /*--- Loop over all of the vertices on this boundary marker ---*/
  
  for (iVertex = 0; iVertex < geometry->nVertex[val_marker]; iVertex++) {

    iPoint = geometry->vertex[val_marker][iVertex]->GetNode();
    
    /*--- Check if the node belongs to the domain (i.e, not a halo node) ---*/
    
    if (geometry->node[iPoint]->GetDomain()) {
      
      /*--- Initialize the convective & viscous residuals to zero ---*/
      
      for (iVar = 0; iVar < nVar; iVar++) {
        Res_Conv[iVar] = 0.0;
        Res_Visc[iVar] = 0.0;
        if (implicit) {
          for (jVar = 0; jVar < nVar; jVar++)
            Jacobian_i[iVar][jVar] = 0.0;
        }
      }

      /*--- Store the corrected velocity at the wall which will
       be zero (v = 0), unless there are moving walls (v = u_wall)---*/
      
      if (grid_movement) {
        GridVel = geometry->node[iPoint]->GetGridVel();
        for (iDim = 0; iDim < nDim; iDim++) Vector[iDim] = GridVel[iDim];
      } else {
        for (iDim = 0; iDim < nDim; iDim++) Vector[iDim] = 0.0;
      }
      
      /*--- Impose the value of the velocity as a strong boundary
       condition (Dirichlet). Fix the velocity and remove any
       contribution to the residual at this node. ---*/
      
      node[iPoint]->SetVelocity_Old(Vector);
      
      for (iDim = 0; iDim < nDim; iDim++)
        LinSysRes.SetBlock_Zero(iPoint, iDim+1);
      node[iPoint]->SetVel_ResTruncError_Zero();
      
      if (energy) {

        /*--- Compute dual grid area and boundary normal ---*/
        
        Normal = geometry->vertex[val_marker][iVertex]->GetNormal();
        
        Area = 0.0; 
        for (iDim = 0; iDim < nDim; iDim++) 
          Area += Normal[iDim]*Normal[iDim]; 
        Area = sqrt (Area);
        
        /*--- Compute closest normal neighbor ---*/
        
        Point_Normal = geometry->vertex[val_marker][iVertex]->GetNormal_Neighbor();
        
        /*--- Get coordinates of i & nearest normal and compute distance ---*/
        
        Coord_i = geometry->node[iPoint]->GetCoord();
        Coord_j = geometry->node[Point_Normal]->GetCoord();
        dist_ij = 0;
        for (iDim = 0; iDim < nDim; iDim++)
          dist_ij += (Coord_j[iDim]-Coord_i[iDim])*(Coord_j[iDim]-Coord_i[iDim]);
        dist_ij = sqrt(dist_ij);

        /*--- Compute the normal gradient in temperature using Twall ---*/
        
        dTdn = -(node[Point_Normal]->GetTemperature() - Twall)/dist_ij;
        
        /*--- Get thermal conductivity ---*/

        thermal_conductivity = node[iPoint]->GetThermalConductivity();

        /*--- Apply a weak boundary condition for the energy equation.
        Compute the residual due to the prescribed heat flux. ---*/

        Res_Visc[nDim+1] = thermal_conductivity*dTdn*Area;

        /*--- Jacobian contribution for temperature equation. ---*/
    
        if (implicit) {
          su2double Edge_Vector[3];
          su2double dist_ij_2 = 0, proj_vector_ij = 0;
          for (iDim = 0; iDim < nDim; iDim++) {
            Edge_Vector[iDim] = Coord_j[iDim]-Coord_i[iDim];
            dist_ij_2 += Edge_Vector[iDim]*Edge_Vector[iDim];
            proj_vector_ij += Edge_Vector[iDim]*Normal[iDim];
          }
          if (dist_ij_2 == 0.0) proj_vector_ij = 0.0;
          else proj_vector_ij = proj_vector_ij/dist_ij_2;

          Jacobian_i[nDim+1][nDim+1] = -thermal_conductivity*proj_vector_ij;

          Jacobian.SubtractBlock(iPoint, iPoint, Jacobian_i);
        }

        /*--- Viscous contribution to the residual at the wall ---*/
        
        LinSysRes.SubtractBlock(iPoint, Res_Visc);

      }

      /*--- Enforce the no-slip boundary condition in a strong way by
       modifying the velocity-rows of the Jacobian (1 on the diagonal). ---*/
      
      if (implicit) {
        for (iVar = 1; iVar <= nDim; iVar++) {
          total_index = iPoint*nVar+iVar;
          Jacobian.DeleteValsRowi(total_index);
        }
      }
      
    }
  }
}


void CIncNSSolver::BC_ConjugateHeat_Interface(CGeometry *geometry, CSolver **solver_container, CNumerics *conv_numerics, CConfig *config, unsigned short val_marker) {

  unsigned short iVar, jVar, iDim, Wall_Function;
  unsigned long iVertex, iPoint, Point_Normal, total_index;

  su2double *GridVel;
  su2double *Normal, *Coord_i, *Coord_j, Area, dist_ij;
  su2double Tconjugate, dTdn;
  su2double thermal_conductivity;
  su2double Temperature_Ref = config->GetTemperature_Ref();

  bool implicit      = (config->GetKind_TimeIntScheme_Flow() == EULER_IMPLICIT);
  bool grid_movement = config->GetGrid_Movement();
  bool energy        = config->GetEnergy_Equation();

  /*--- Identify the boundary ---*/

  string Marker_Tag = config->GetMarker_All_TagBound(val_marker);

  /*--- Retrieve the specified wall function treatment.---*/

  Wall_Function = config->GetWallFunction_Treatment(Marker_Tag);
  if(Wall_Function != NO_WALL_FUNCTION) {
      SU2_MPI::Error("Wall function treament not implemented yet", CURRENT_FUNCTION);
  }

  /*--- Loop over boundary points ---*/

  for (iVertex = 0; iVertex < geometry->nVertex[val_marker]; iVertex++) {

    iPoint = geometry->vertex[val_marker][iVertex]->GetNode();

    if (geometry->node[iPoint]->GetDomain()) {

      /*--- Initialize the convective & viscous residuals to zero ---*/

      for (iVar = 0; iVar < nVar; iVar++) {
        Res_Conv[iVar] = 0.0;
        Res_Visc[iVar] = 0.0;
        if (implicit) {
          for (jVar = 0; jVar < nVar; jVar++)
            Jacobian_i[iVar][jVar] = 0.0;
        }
      }

      /*--- Store the corrected velocity at the wall which will
       be zero (v = 0), unless there are moving walls (v = u_wall)---*/

      if (grid_movement) {
        GridVel = geometry->node[iPoint]->GetGridVel();
        for (iDim = 0; iDim < nDim; iDim++) Vector[iDim] = GridVel[iDim];
      } else {
        for (iDim = 0; iDim < nDim; iDim++) Vector[iDim] = 0.0;
      }

      /*--- Impose the value of the velocity as a strong boundary
       condition (Dirichlet). Fix the velocity and remove any
       contribution to the residual at this node. ---*/

      node[iPoint]->SetVelocity_Old(Vector);

      for (iDim = 0; iDim < nDim; iDim++)
        LinSysRes.SetBlock_Zero(iPoint, iDim+1);
      node[iPoint]->SetVel_ResTruncError_Zero();

      if (energy) {

        Tconjugate = GetConjugateHeatVariable(val_marker, iVertex, 0)/Temperature_Ref;

//        node[iPoint]->SetSolution_Old(nDim+1, Tconjugate);
//        node[iPoint]->SetEnergy_ResTruncError_Zero();

        Normal = geometry->vertex[val_marker][iVertex]->GetNormal();

        Area = 0.0;
        for (iDim = 0; iDim < nDim; iDim++)
          Area += Normal[iDim]*Normal[iDim];
        Area = sqrt (Area);

        /*--- Compute closest normal neighbor ---*/

        Point_Normal = geometry->vertex[val_marker][iVertex]->GetNormal_Neighbor();

        /*--- Get coordinates of i & nearest normal and compute distance ---*/

        Coord_i = geometry->node[iPoint]->GetCoord();
        Coord_j = geometry->node[Point_Normal]->GetCoord();
        dist_ij = 0;
        for (iDim = 0; iDim < nDim; iDim++)
          dist_ij += (Coord_j[iDim]-Coord_i[iDim])*(Coord_j[iDim]-Coord_i[iDim]);
        dist_ij = sqrt(dist_ij);

        /*--- Compute the normal gradient in temperature using Twall ---*/

        dTdn = -(node[Point_Normal]->GetTemperature() - Tconjugate)/dist_ij;

        /*--- Get thermal conductivity ---*/

        thermal_conductivity = node[iPoint]->GetThermalConductivity();

        /*--- Apply a weak boundary condition for the energy equation.
        Compute the residual due to the prescribed heat flux. ---*/

        Res_Visc[nDim+1] = thermal_conductivity*dTdn*Area;

        /*--- Jacobian contribution for temperature equation. ---*/

        if (implicit) {
          su2double Edge_Vector[3];
          su2double dist_ij_2 = 0, proj_vector_ij = 0;
          for (iDim = 0; iDim < nDim; iDim++) {
            Edge_Vector[iDim] = Coord_j[iDim]-Coord_i[iDim];
            dist_ij_2 += Edge_Vector[iDim]*Edge_Vector[iDim];
            proj_vector_ij += Edge_Vector[iDim]*Normal[iDim];
          }
          if (dist_ij_2 == 0.0) proj_vector_ij = 0.0;
          else proj_vector_ij = proj_vector_ij/dist_ij_2;

          Jacobian_i[nDim+1][nDim+1] = -thermal_conductivity*proj_vector_ij;

          Jacobian.SubtractBlock(iPoint, iPoint, Jacobian_i);
        }

        /*--- Viscous contribution to the residual at the wall ---*/

        LinSysRes.SubtractBlock(iPoint, Res_Visc);

      }

      /*--- Enforce the no-slip boundary condition in a strong way by
       modifying the velocity-rows of the Jacobian (1 on the diagonal). ---*/

      if (implicit) {
        for (iVar = 1; iVar <= nDim; iVar++) {
          total_index = iPoint*nVar+iVar;
          Jacobian.DeleteValsRowi(total_index);
        }
//        if(energy) {
//          total_index = iPoint*nVar+nDim+1;
//          Jacobian.DeleteValsRowi(total_index);
//        }
      }

    }
  }
}<|MERGE_RESOLUTION|>--- conflicted
+++ resolved
@@ -4579,20 +4579,15 @@
   
   /*--- Communicate the gradient values via MPI. ---*/
 
-  Set_MPI_Primitive_Gradient(geometry, config);
+  //Set_MPI_Primitive_Gradient(geometry, config);
+  
+  InitiateComms(geometry, config, PRIMITIVE_GRADIENT);
+  CompleteComms(geometry, config, PRIMITIVE_GRADIENT);
   
   delete [] PrimVar_Vertex;
   delete [] PrimVar_i;
   delete [] PrimVar_j;
   
-<<<<<<< HEAD
-=======
-  //Set_MPI_Primitive_Gradient(geometry, config);
-  
-  InitiateComms(geometry, config, PRIMITIVE_GRADIENT);
-  CompleteComms(geometry, config, PRIMITIVE_GRADIENT);
-  
->>>>>>> 700dd7c7
 }
 
 void CIncEulerSolver::SetPrimitive_Gradient_LS(CGeometry *geometry, CConfig *config) {
@@ -4773,16 +4768,12 @@
     //    AD::EndPreacc();
   }
   
-<<<<<<< HEAD
   /*--- Communicate the gradient values via MPI. ---*/
   
-  Set_MPI_Primitive_Gradient(geometry, config);
-=======
   //Set_MPI_Primitive_Gradient(geometry, config);
   
   InitiateComms(geometry, config, PRIMITIVE_GRADIENT);
   CompleteComms(geometry, config, PRIMITIVE_GRADIENT);
->>>>>>> 700dd7c7
   
 }
 
