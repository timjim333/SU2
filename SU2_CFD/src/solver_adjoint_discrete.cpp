--- conflicted
+++ resolved
@@ -354,7 +354,6 @@
   case EQUIVALENT_AREA:
       ObjFunc_Value = direct_solver->GetTotal_CEquivArea();
       break;
-<<<<<<< HEAD
   case AVG_TOTAL_PRESSURE:
     ObjFunc_Value = direct_solver->GetOneD_TotalPress();
     break;
@@ -364,9 +363,6 @@
   case MASS_FLOW_RATE:
     ObjFunc_Value = direct_solver->GetOneD_MassFlowRate();
     break;
-
-
-=======
  /*--- Template for new objective functions where TemplateObjFunction()
   *  is the routine that returns the obj. function value. The computation
   * must be done while the tape is active, i.e. between AD::StartRecording() and
@@ -377,7 +373,6 @@
   *    ObjFunc_Value = TemplateObjFunction();
   *    break;
   * --- */
->>>>>>> 500beb90
   }
   if (rank == MASTER_NODE){
     AD::RegisterOutput(ObjFunc_Value);
