--- conflicted
+++ resolved
@@ -156,9 +156,8 @@
 		if (body_forces) Residual_Ext_Body[iVar] = 0.0;
 	}
 
-<<<<<<< HEAD
+	Reference_Geometry = NULL;
 	if (refgeom)	Reference_Geometry = new su2double [nVar];
-	else 			Reference_Geometry = NULL;
 
 //	if (structural_adj) 	{
 //		Solution_Adj = new su2double[nVar];
@@ -169,9 +168,7 @@
 		Gradient_Adj = NULL;
 //	}
 
-=======
   Prestretch = NULL;
->>>>>>> 072b1002
   if (prestretch_fem)  Prestretch = new su2double [nVar];
 
 }
