--- conflicted
+++ resolved
@@ -473,14 +473,9 @@
                  "AVG_TOTAL_PRESSURE"      : "pt"        ,
                  "AVG_OUTLET_PRESSURE"     : "pe"        ,
                  "MASS_FLOW_RATE"          : "mfr"       ,
-<<<<<<< HEAD
-                 "OUTLET_CHAIN_RULE"       : "chn"       ,
+                 "OUTFLOW_GENERALIZED"       : "chn"     ,
                  "FREE_SURFACE"            : "fs"        ,
                  "COMBO"                   : "combo"}
-=======
-                 "OUTFLOW_GENERALIZED"       : "chn"       ,
-                 "FREE_SURFACE"            : "fs"       }
->>>>>>> 6dcb829c
     
     # if none or false, return map
     if not objective_function:
