#!/usr/bin/env python 

## \file tools.py
#  \brief file i/o functions
#  \author T. Lukaczyk, F. Palacios
#  \version 4.0.1 "Cardinal"
#
# SU2 Lead Developers: Dr. Francisco Palacios (Francisco.D.Palacios@boeing.com).
#                      Dr. Thomas D. Economon (economon@stanford.edu).
#
# SU2 Developers: Prof. Juan J. Alonso's group at Stanford University.
#                 Prof. Piero Colonna's group at Delft University of Technology.
#                 Prof. Nicolas R. Gauger's group at Kaiserslautern University of Technology.
#                 Prof. Alberto Guardone's group at Polytechnic University of Milan.
#                 Prof. Rafael Palacios' group at Imperial College London.
#
# Copyright (C) 2012-2015 SU2, the open-source CFD code.
#
# SU2 is free software; you can redistribute it and/or
# modify it under the terms of the GNU Lesser General Public
# License as published by the Free Software Foundation; either
# version 2.1 of the License, or (at your option) any later version.
#
# SU2 is distributed in the hope that it will be useful,
# but WITHOUT ANY WARRANTY; without even the implied warranty of
# MERCHANTABILITY or FITNESS FOR A PARTICULAR PURPOSE. See the GNU
# Lesser General Public License for more details.
#
# You should have received a copy of the GNU Lesser General Public
# License along with SU2. If not, see <http://www.gnu.org/licenses/>.

# -------------------------------------------------------------------
#  Imports
# -------------------------------------------------------------------

import os, time, sys, pickle, errno, copy
import shutil, glob
from SU2.util import ordered_bunch

# -------------------------------------------------------------------
#  Read SU2_DOT Gradient Values
# -------------------------------------------------------------------

def read_gradients( Grad_filename , scale = 1.0):
    """ reads the raw gradients from the gradient file
        returns a list of floats
    """
        
    # open file and skip first line
    gradfile = open(Grad_filename)
    gradfile.readline()
    
    # read values
    grad_vals = []
    for line in gradfile:
        line = line.strip()
        if len(line) == 0:
            break
        grad_vals.append(float(line) * scale)
    #: for each line
    
    return grad_vals

#: def read_gradients()


# -------------------------------------------------------------------
#  Read All Data from a Plot File
# -------------------------------------------------------------------

def read_plot( filename ):
    """ reads a plot file
        returns an ordered bunch with the headers for keys
        and a list of each header's floats for values.
    """
    
    extension = os.path.splitext( filename )[1]
    
    # open history file
    plot_file = open(filename)
    
    # title?
    line = plot_file.readline()
    if line.startswith('TITLE'):
        title = line.split('=')[1] .strip() # not used right now
        line = plot_file.readline()

    # process header
    if '=' in line:
        line = line.split("=")[1].strip()
    line = line.split(",")
    Variables = [ x.strip('" ') for x in line ]
    n_Vars = len(Variables)
    
    # initialize plot data dictionary
    plot_data = ordered_bunch.fromkeys(Variables)
    # must default each value to avoid pointer problems
    for key in plot_data.keys(): plot_data[key] = [] 
    
    # zone list
    zones = []
        
    # read all data rows
    while 1:
        # read line
        line = plot_file.readline()
        if not line:
            break
        
        #zone?
        if line.startswith('ZONE'):
            zone = line.split('=')[1].strip('" ')
            zones.append(zone)
            continue
        
        # split line
        line_data = line.strip().split(',')
        line_data = [ float(x.strip()) for x in line_data ]  
        
        # store to dictionary
        for i_Var in range(n_Vars):
            this_variable = Variables[i_Var] 
            plot_data[this_variable] = plot_data[this_variable] + [ line_data[i_Var] ]
    
    #: for each line

    # check for number of zones
    if len(zones) > 1:
        raise IOError , 'multiple zones not supported'
    
    # done
    plot_file.close()              
    return plot_data


# -------------------------------------------------------------------
#  Read All Data from History File
# -------------------------------------------------------------------

def read_history( History_filename ):
    """ reads a history file
        returns an ordered bunch with the history file headers for keys
        and a list of each header's floats for values.
        if header is an optimization objective, its name is mapped to 
        the optimization name.
        Iter and Time(min) headers are mapped to ITERATION and TIME
        respectively.
    """
    
    # read plot file
    plot_data = read_plot( History_filename )
    
    # initialize history data dictionary
    history_data = ordered_bunch()    
    
    # header name to config file name map
    map_dict = get_headerMap()    
    
    # map header names
    for key in plot_data.keys():
        if map_dict.has_key(key):
            var = map_dict[key]
        else:
            var = key
        history_data[var] = plot_data[key]
    
    return history_data
    
#: def read_history()



# -------------------------------------------------------------------
#  Define Dictionary Map for Header Names
# -------------------------------------------------------------------

def get_headerMap():
    """ returns a dictionary that maps history file header names
        to optimization problem function names
    """
    # header name to config file name map
    map_dict = { "Iteration"       : "ITERATION"               ,
                 "CLift"           : "LIFT"                    ,
                 "CDrag"           : "DRAG"                    ,
                 "CSideForce"      : "SIDEFORCE"               ,
                 "Cp_Diff"         : "INVERSE_DESIGN_PRESSURE" ,
                 "HeatFlux_Diff"   : "INVERSE_DESIGN_HEATFLUX" ,
                 "HeatFlux_Total"  : "TOTAL_HEATFLUX"          ,
                 "HeatFlux_Maximum": "MAXIMUM_HEATFLUX"        ,
                 "CMx"             : "MOMENT_X"                ,
                 "CMy"             : "MOMENT_Y"                ,
                 "CMz"             : "MOMENT_Z"                ,
                 "CFx"             : "FORCE_X"                 ,
                 "CFy"             : "FORCE_Y"                 ,
                 "CFz"             : "FORCE_Z"                 ,
                 "CL/CD"           : "EFFICIENCY"              ,
                 "CEff"            : "EFFICIENCY"              ,
                 "CFreeSurface"    : "FREE_SURFACE"            ,
                 "CMerit"          : "FIGURE_OF_MERIT"         ,
                 "CQ"              : "TORQUE"                  ,
                 "CT"              : "THRUST"                  ,
                 "CEquivArea"      : "EQUIVALENT_AREA"         ,
                 "CNearFieldOF"    : "NEARFIELD_PRESSURE"      ,
                 "Avg_TotalPress"  : "AVG_TOTAL_PRESSURE"      ,
                 "FluxAvg_Pressure": "AVG_OUTLET_PRESSURE"     ,
                 "FluxAvg_Density" : "FLUXAVG_OUTLET_DENSITY"  ,
                 "FluxAvg_Velocity": "FLUXAVG_OUTLET_VELOCITY" ,
                 "Avg_Mach"        : "AVG_OUTLET_MACH"         ,
                 "Avg_Temperature" : "AVG_OUTLET_TEMPERATURE"  ,
                 "MassFlowRate"    : "MASS_FLOW_RATE"          ,
                 "Time(min)"       : "TIME"                    ,
                 "D(CLift)"        : "D_LIFT"                  ,
                 "D(CDrag)"        : "D_DRAG"                  ,
                 "D(CSideForce)"   : "D_SIDEFORCE"             ,
                 "D(CMx)"          : "D_MOMENT_X"              ,
                 "D(CMy)"          : "D_MOMENT_Y"              ,
                 "D(CMz)"          : "D_MOMENT_Z"              ,
                 "D(CFx)"          : "D_FORCE_X"               ,
                 "D(CFy)"          : "D_FORCE_Y"               ,
                 "D(CFz)"          : "D_FORCE_Z"               ,
                 "D(CL/CD)"        : "D_EFFICIENCY"}
    
    return map_dict

#: def get_headerMap()


# -------------------------------------------------------------------
#  Optimizer Function Names
# -------------------------------------------------------------------

# Aerodynamic Optimizer Function Names
optnames_aero = [ "LIFT"                    ,
                  "DRAG"                    ,
                  "SIDEFORCE"               ,
                  "MOMENT_X"                ,
                  "MOMENT_Y"                ,
                  "MOMENT_Z"                ,
                  "FORCE_X"                 ,
                  "FORCE_Y"                 ,
                  "FORCE_Z"                 ,
                  "EFFICIENCY"              ,
                  "FREE_SURFACE"            ,
                  "FIGURE_OF_MERIT"         ,
                  "TORQUE"                  ,
                  "THRUST"                  ,
                  "AVG_TOTAL_PRESSURE"      ,
                  "AVG_OUTLET_PRESSURE"     ,
                  "AVG_OUTLET_DENSITY"      ,
                  "AVG_OUTLET_VELOCITY"     ,
                  "MASS_FLOW_RATE"          ,
                  "OUTLET_CHAIN_RULE"       ,
                  "EQUIVALENT_AREA"         ,
                  "NEARFIELD_PRESSURE"      ,
                  "INVERSE_DESIGN_PRESSURE" ,
                  "INVERSE_DESIGN_HEATFLUX" ,
                  "TOTAL_HEATFLUX"          ,
                  "MAXIMUM_HEATFLUX"        ]
#: optnames_aero

optnames_stab = [ "D_LIFT_D_ALPHA"               ,
                  "D_DRAG_D_ALPHA"               ,
                  "D_SIDEFORCE_D_ALPHA"          ,
                  "D_MOMENT_X_D_ALPHA"           ,
                  "D_MOMENT_Y_D_ALPHA"           ,
                  "D_MOMENT_Z_D_ALPHA"           ,
                ]

# Geometric Optimizer Function Names
optnames_geo = [ "MAX_THICKNESS"      ,
                 "1/4_THICKNESS"      ,
                 "1/3_THICKNESS"      ,
                 "1/2_THICKNESS"      ,
                 "2/3_THICKNESS"      ,
                 "3/4_THICKNESS"      ,
                 "AREA"               ,
                 "AOA"                ,
                 "CHORD"              ,
                 "MAX_THICKNESS_SEC1" ,
                 "MAX_THICKNESS_SEC2" ,
                 "MAX_THICKNESS_SEC3" ,
                 "MAX_THICKNESS_SEC4" ,
                 "MAX_THICKNESS_SEC5" ,
                 "1/4_THICKNESS_SEC1" ,
                 "1/4_THICKNESS_SEC2" ,
                 "1/4_THICKNESS_SEC3" ,
                 "1/4_THICKNESS_SEC4" ,
                 "1/4_THICKNESS_SEC5" ,
                 "1/3_THICKNESS_SEC1" ,
                 "1/3_THICKNESS_SEC2" ,
                 "1/3_THICKNESS_SEC3" ,
                 "1/3_THICKNESS_SEC4" ,
                 "1/3_THICKNESS_SEC5" ,
                 "1/2_THICKNESS_SEC1" ,
                 "1/2_THICKNESS_SEC2" ,
                 "1/2_THICKNESS_SEC3" ,
                 "1/2_THICKNESS_SEC4" ,
                 "1/2_THICKNESS_SEC5" ,
                 "2/3_THICKNESS_SEC1" ,
                 "2/3_THICKNESS_SEC2" ,
                 "2/3_THICKNESS_SEC3" ,
                 "2/3_THICKNESS_SEC4" ,
                 "2/3_THICKNESS_SEC5" ,
                 "3/4_THICKNESS_SEC1" ,
                 "3/4_THICKNESS_SEC2" ,
                 "3/4_THICKNESS_SEC3" ,
                 "3/4_THICKNESS_SEC4" ,
                 "3/4_THICKNESS_SEC5" ,
                 "AREA_SEC1"          ,
                 "AREA_SEC2"          ,
                 "AREA_SEC3"          ,
                 "AREA_SEC4"          ,
                 "AREA_SEC5"          ,
                 "AOA_SEC1"           ,
                 "AOA_SEC2"           ,
                 "AOA_SEC3"           ,
                 "AOA_SEC4"           ,
                 "AOA_SEC5"           ,
                 "CHORD_SEC1"         ,
                 "CHORD_SEC2"         ,
                 "CHORD_SEC3"         ,
                 "CHORD_SEC4"         ,
                 "CHORD_SEC5"         ,
                 "VOLUME"              ]
#: optnames_geo

grad_names_directdiff = ["D_LIFT"                  ,
                         "D_DRAG"                  ,
                         "D_SIDEFORCE"             ,
                         "D_MOMENT_X"              ,
                         "D_MOMENT_Y"              ,
                         "D_MOMENT_Z"              ,
                         "D_FORCE_X"               ,
                         "D_FORCE_Y"               ,
                         "D_FORCE_Z"               ,
                         "D_EFFICIENCY"]

grad_names_map = { "LIFT"      : "D_LIFT"           ,
                   "DRAG"      : "D_DRAG"           ,
                   "SIDEFORCE" : "D_SIDEFORCE" ,
                   "MOMENT_X"  : "D_MOMENT_X"   ,
                   "MOMENT_Y"  : "D_MOMENT_Y"   ,
                   "MOMENT_Z"  : "D_MOMENT_Z"   ,
                   "FORCE_X"   : "D_FORCE_X"     ,
                   "FORCE_Y"   : "D_FORCE_Y"     ,
                   "FORCE_Z"   : "D_FORCE_Z"     ,
                   "EFFICIENCY" : "D_EFFICIENCY"}
# -------------------------------------------------------------------
#  Read Aerodynamic Function Values from History File
# -------------------------------------------------------------------

def read_aerodynamics( History_filename , special_cases=[], final_avg=0 ):
    """ values = read_aerodynamics(historyname, special_cases=[])
        read aerodynamic function values from history file
        
        Outputs:
            dictionary with function keys and thier values
            if special cases has 'UNSTEADY_SIMULATION', returns time averaged data
            otherwise returns final value from history file
    """
    
    # read the history data
    history_data = read_history(History_filename)
    
    # list of functions to pull
    func_names = optnames_aero + grad_names_directdiff

    # pull only these functions
    Func_Values = ordered_bunch()
    for this_objfun in func_names:
        if history_data.has_key(this_objfun):
            Func_Values[this_objfun] = history_data[this_objfun] 
    
    # for unsteady cases, average time-accurate objective function values
    if 'UNSTEADY_SIMULATION' in special_cases:
        for key,value in Func_Values.iteritems():
            Func_Values[key] = sum(value)/len(value)
         
    # average the final iterations   
    elif final_avg:
        for key,value in Func_Values.iteritems():
            # only the last few iterations
            i_fin = min([final_avg,len(value)])
            value = value[-i_fin:]
            Func_Values[key] = sum(value)/len(value)
    
    # otherwise, keep only last value
    else:
        for key,value in Func_Values.iteritems():
            Func_Values[key] = value[-1]
                    
    return Func_Values
    
#: def read_aerodynamics()



# -------------------------------------------------------------------
#  Get Objective Function Sign
# -------------------------------------------------------------------

def get_objectiveSign( ObjFun_name ):
    """ returns -1 for maximization problems:
            LIFT
            EFFICIENCY
            THRUST
            FIGURE_OF_MERIT
            MASS_FLOW_RATE
            AVG_OUTLET_PRESSURE
            AVG_TOTAL_PRESSURE
        returns +1 otherwise
    """
    
    # flip sign for maximization problems
    if ObjFun_name == "LIFT"            : return -1.0
    if ObjFun_name == "EFFICIENCY"      : return -1.0
    if ObjFun_name == "THRUST"          : return -1.0
    if ObjFun_name == "FIGURE_OF_MERIT" : return -1.0
    if ObjFun_name == "MASS_FLOW_RATE" : return -1.0
    if ObjFun_name == "AVG_TOTAL_PRESSURE" : return -1.0
    if ObjFun_name == "AVG_OUTLET_PRESSURE" : return -1.0
    
    # otherwise
    return 1.0

#: def get_objectiveSign()


# -------------------------------------------------------------------
#  Get Constraint Sign
# -------------------------------------------------------------------

def get_constraintSign( sign ):
    """ gets +/-1 given a constraint sign < or > respectively
        inequality constraint is posed as c(x) < 0
    """
    sign_map = { '>' : -1.0 ,
                 '<' : +1.0  }
    assert not sign=='=' , 'Sign "=" not valid'
    
    return sign_map[sign]

#: def get_constraintSign()


# -------------------------------------------------------------------
#  Get Adjoint Filename Suffix
# -------------------------------------------------------------------

def get_adjointSuffix(objective_function=None):
    """ gets the adjoint suffix given an objective function """
    
    # adjoint name map
    name_map = { "DRAG"                    : "cd"        ,
                 "LIFT"                    : "cl"        ,
                 "SIDEFORCE"               : "csf"       ,
                 "MOMENT_X"                : "cmx"       ,
                 "MOMENT_Y"                : "cmy"       ,
                 "MOMENT_Z"                : "cmz"       ,
                 "FORCE_X"                 : "cfx"       ,
                 "FORCE_Y"                 : "cfy"       ,
                 "FORCE_Z"                 : "cfz"       ,
                 "EFFICIENCY"              : "eff"       ,
                 "INVERSE_DESIGN_PRESSURE" : "invpress"  ,
                 "INVERSE_DESIGN_HEAT"     : "invheat"   ,
                 "MAXIMUM_HEATFLUX"        : "maxheat"   ,
                 "TOTAL_HEATFLUX"          : "totheat"   ,
                 "EQUIVALENT_AREA"         : "ea"        ,
                 "NEARFIELD_PRESSURE"      : "nfp"       ,
                 "THRUST"                  : "ct"        ,
                 "TORQUE"                  : "cq"        ,
                 "FIGURE_OF_MERIT"         : "merit"     ,
                 "AVG_TOTAL_PRESSURE"      : "pt"        ,
                 "AVG_OUTLET_PRESSURE"     : "pe"        ,
<<<<<<< HEAD
                 "MASS_FLOW_RATE"          : "mfw"       ,
                 "FREE_SURFACE"            : "fs"        ,
                 "COMBO" 		   : "combo"    }
    
=======
                 "MASS_FLOW_RATE"          : "mfr"       ,
                 "OUTLET_CHAIN_RULE"       : "chn"       ,
                 "FREE_SURFACE"            : "fs"        ,
                 "BACKPRESSURE_SENS_EST"   : "bps"  }
>>>>>>> f5f481c9
    
    # if none or false, return map
    if not objective_function:
        return name_map
    else:
        # remove white space
        objective = ''.join(objective_function.split())
        objective = objective.split(",")
        nObj = len(objective)
        if nObj >1:
           return "combo" 
        # return desired objective function suffix
        elif name_map.has_key(objective[0]):
            return name_map[objective[0]]
    
        # otherwise...
        else:
            raise Exception('Unrecognized adjoint function name')
    
#: def get_adjointSuffix()
    
# -------------------------------------------------------------------
#  Add a Suffix
# -------------------------------------------------------------------

def add_suffix(base_name,suffix):
    """ suffix_name = add_suffix(base_name,suffix)
        adds suffix to a filename, accounting for file type extension
        example:
            base_name   = 'input.txt'
            suffix      = 'new'
            suffix_name = 'input_new.txt'
    """
    
    base_name = os.path.splitext(base_name)    
    suffix_name = base_name[0] + '_' + suffix + base_name[1]
    
    return suffix_name
    
#: def add_suffix()



# -------------------------------------------------------------------
#  Get Design Variable ID Map
# -------------------------------------------------------------------

def get_dvMap():
    """ get dictionary that maps design variable 
        kind id number to name """
    dv_map = { 1   : "HICKS_HENNE"           ,
               2   : "COSINE_BUMP"           ,
               3   : "SPHERICAL"             ,
               4   : "NACA_4DIGITS"          ,
               5   : "DISPLACEMENT"          ,
               6   : "ROTATION"              ,
               7   : "FFD_CONTROL_POINT"     ,
               8   : "FFD_DIHEDRAL_ANGLE"    ,
               9   : "FFD_TWIST_ANGLE"       ,
               10  : "FFD_ROTATION"          ,
               11  : "FFD_CAMBER"            ,
               12  : "FFD_THICKNESS"         ,
               14  : "FOURIER"               ,
               15  : "FFD_CONTROL_POINT_2D"  ,
               16  : "FFD_CAMBER_2D"         ,
               17  : "FFD_THICKNESS_2D"      ,
               101 : "MACH_NUMBER"           ,
               102 : "AOA"                    }
    
    return dv_map

#: def get_dvMap()

# -------------------------------------------------------------------
#  Get Design Variable Kind Name from ID
# -------------------------------------------------------------------
def get_dvKind( kindID ):
    """ get design variable kind name from id number """
    dv_map = get_dvMap()
    try: 
        return dv_map[ kindID ]
    except KeyError: 
        raise Exception('Unrecognized Design Variable ID')
# def get_dvKind()

# -------------------------------------------------------------------
#  Get Design Variable Kind ID from Name
# -------------------------------------------------------------------
def get_dvID( kindName ):
    """ get design variable kind id number from name """
    dv_map = get_dvMap()
    id_map = dict((v,k) for (k,v) in dv_map.iteritems())
    try: 
        return id_map[ kindName ]
    except KeyError: 
        raise Exception('Unrecognized Design Variable Name: %s' , kindName)
#: def get_dvID()
  
  
    
# -------------------------------------------------------------------
#  Get Gradient File Header
# -------------------------------------------------------------------

def get_gradFileFormat(grad_type,plot_format,kindID,special_cases=[]):
    
    # start header, build a list of strings and join at the end
    header       = []
    write_format = []
    
    # handle plot formating
    if   plot_format == 'TECPLOT': 
        header.append('VARIABLES=')
    elif plot_format == 'PARAVIEW':
        pass
    else: raise Exception('output plot format not recognized')
    
    # Case: continuous adjoint
    if grad_type == 'CONTINUOUS_ADJOINT':
        header.append(r'"iVar","Gradient","FinDiff_Step"')
        write_format.append(r'%4d, %.10f, %f')
        
    # Case: finite difference  
    elif grad_type == 'FINITE_DIFFERENCE':
        header.append(r'"iVar","Grad_CLift","Grad_CDrag","Grad_CLDRatio","Grad_CSideForce","Grad_CMx","Grad_CMy","Grad_CMz","Grad_CFx","Grad_CFy","Grad_CFz","Grad_HeatFlux_Total","Grad_HeatFlux_Maximum"')
        write_format.append(r'%4d, %.10f, %.10f, %.10f, %.10f, %.10f, %.10f, %.10f, %.10f, %.10f, %.10f, %.10f, %.10f')
        
        for key in special_cases: 
            if key == "FREE_SURFACE"   : 
                header.append(r',"Grad_CFreeSurface"')
                write_format.append(", %.10f ")
            if key == "ROTATING_FRAME" : 
                header.append(r',"Grad_CMerit","Grad_CT","Grad_CQ"')
                write_format.append(", %.10f, %.10f, %.10f")
            if key == "EQUIV_AREA"     : 
                header.append(r',"Grad_CEquivArea","Grad_CNearFieldOF"') 
                write_format.append(", %.10f, %.10f")
            if key == "1D_OUTPUT"     :
                header.append(r',"Grad_Avg_TotalPress","Grad_Avg_Mach","Grad_Avg_Temperature","Grad_MassFlowRate","Grad_FluxAvg_Pressure","Grad_FluxAvg_Density","Grad_FluxAvg_Velocity","Grad_FluxAvg_Enthalpy"')
                write_format.append(", %.10f, %.10f, %.10f, %.10f, %.10f, %.10f, %.10f, %.10f")
            if key == "INV_DESIGN_CP"     :
                header.append(r',"Grad_Cp_Diff"')
                write_format.append(", %.10f")
            if key == "INV_DESIGN_HEATFLUX"     :
                header.append(r',"Grad_HeatFlux_Diff"')
                write_format.append(", %.10f")
            if key =="OUTLET_CHAIN_RULE"    :
                header.append(r',"Grad_Chain_Rule"')
                write_format.append(", %.10f")

    # otherwise...
    else: raise Exception('Unrecognized Gradient Type')          
        
    # design variable parameters
    if kindID == "FFD_CONTROL_POINT_2D"  :
        header.append(r',"FFD_Box_ID","xIndex","yIndex","xAxis","yAxis"')
        write_format.append(r', %s, %s, %s, %s, %s')
    elif kindID == "FFD_CAMBER_2D"         :
        header.append(r',"FFD_Box_ID","xIndex"')
        write_format.append(r', %s, %s')
    elif kindID == "FFD_THICKNESS_2D"      :
        header.append(r',"FFD_Box_ID","xIndex"')
        write_format.append(r', %s, %s')
    elif kindID == "HICKS_HENNE"        :
        header.append(r',"Up/Down","Loc_Max"')
        write_format.append(r', %s, %s')
    elif kindID == "GAUSS_BUMP"       :
        header.append(r',"Up/Down","Loc_Max","Size_Bump"')
        write_format.append(r', %s, %s, %s')
    elif kindID == "FAIRING"       :
        header.append(r',"ControlPoint_Index","Theta_Disp","R_Disp"')
        write_format.append(r', %s, %s, %s')
    elif kindID == "NACA_4DIGITS"       :
        header.append(r',"1st_digit","2nd_digit","3rd&4th_digits"')
        write_format.append(r', %s, %s, %s')
    elif kindID == "DISPLACEMENT"       : 
        header.append(r',"x_Disp","y_Disp","z_Disp"')
        write_format.append(r', %s, %s, %s')
    elif kindID == "ROTATION"           : 
        header.append(r',"x_Orig","y_Orig","z_Orig","x_End","y_End","z_End"')
        write_format.append(r', %s, %s, %s, %s, %s, %s')
    elif kindID == "FFD_CONTROL_POINT"  : 
        header.append(r',"FFD_Box_ID","xIndex","yIndex","zIndex","xAxis","yAxis","zAxis"')
        write_format.append(r', %s, %s, %s, %s, %s, %s, %s')
    elif kindID == "FFD_DIHEDRAL_ANGLE" : 
        header.append(r',"FFD_Box_ID","x_Orig","y_Orig","z_Orig","x_End","y_End","z_End"')
        write_format.append(r', %s, %s, %s, %s, %s, %s, %s')
    elif kindID == "FFD_TWIST_ANGLE"    : 
        header.append(r',"FFD_Box_ID","x_Orig","y_Orig","z_Orig","x_End","y_End","z_End"')
        write_format.append(r', %s, %s, %s, %s, %s, %s, %s')
    elif kindID == "FFD_ROTATION"       : 
        header.append(r',"FFD_Box_ID","x_Orig","y_Orig","z_Orig","x_End","y_End","z_End"')
        write_format.append(r', %s, %s, %s, %s, %s, %s, %s')
    elif kindID == "FFD_CAMBER"         : 
        header.append(r',"FFD_Box_ID","xIndex","yIndex"')
        write_format.append(r', %s, %s, %s')
    elif kindID == "FFD_THICKNESS"      : 
        header.append(r',"FFD_Box_ID","xIndex","yIndex"')
        write_format.append(r', %s, %s, %s')
    elif kindID == "MACH_NUMBER"        : pass
    elif kindID == "AOA"                : pass
    
    # otherwise...
    else: raise Exception('Unrecognized Design Variable Kind') 
    
    # finite difference step
    if grad_type == 'FINITE_DIFFERENCE':    
        header.append(r',"FinDiff_Step"')  
        write_format.append(r', %.10f')
    
    # finish format
    header.append('\n')  
    write_format.append('\n')
        
    header       = ''.join(header)
    write_format = ''.join(write_format)
    
    return [header,write_format]
        
#: def get_gradFileFormat()
    
    
    
# -------------------------------------------------------------------
#  Get Optimization File Header
# -------------------------------------------------------------------    
    
def get_optFileFormat(plot_format,special_cases=None):
    
    if special_cases is None: special_cases = []
    
    # start header, build a list of strings and join at the end
    header_list   = []
    header_format = ''
    write_format  = []
    
    # handle plot formating
    if   plot_format == 'TECPLOT': 
        header_format = header_format + 'VARIABLES='
    elif plot_format == 'PARAVIEW':
        pass
    else: raise Exception('output plot format not recognized')

    # start header
    header_list.extend(["Iteration","CLift","CDrag","CSideForce","CMx","CMy","CMz","CFx","CFy","CFz","CEff","HeatFlux_Total","HeatFlux_Maximum"])
    write_format.append(r'%4d, %.10f, %.10f, %.10f, %.10f, %.10f, %.10f, %.10f, %.10f, %.10f, %.10f, %.10f, %.10f')
        
    # special cases
    for key in special_cases: 
        if key == "FREE_SURFACE" :
            header_list.extend(["CFreeSurface"])
            write_format.append(r', %.10f ')
        if key == "ROTATING_FRAME" : 
            header_list.extend(["CMerit","CT","CQ"])
            write_format.append(r', %.10f, %.10f, %.10f')
        if key == "EQUIV_AREA"     : 
            header_list.extend(["CEquivArea","CNearFieldOF"]) 
            write_format.append(r', %.10f, %.10f')
        if key == "1D_OUTPUT":
            header_list.extend(["Avg_TotalPress","Avg_Mach","Avg_Temperature","MassFlowRate","FluxAvg_Pressure","FluxAvg_Density","FluxAvg_Velocity","FluxAvg_Enthalpy"])
            write_format.append(r', %.10f, %.10f, %.10f, %.10f, %.10f, %.10f, %.10f, %.10f')
        if key == "INV_DESIGN_CP"     :
            header_list.extend(["Cp_Diff"])
            write_format.append(r', %.10f')
        if key == "INV_DESIGN_HEATFLUX"     :
            header_list.extend(["HeatFlux_Diff"])
            write_format.append(r', %.10f')
        if key =="OUTLET_CHAIN_RULE"    :
            header_list.exted(["Chain_Rule"])
            write_format.append([r", %.10f"])

    # finish formats
    header_format = (header_format) + ('"') + ('","').join(header_list) + ('"') + (' \n')
    write_format  = ''.join(write_format)  + ' \n'
            
    # build list of objective function names
    header_vars = []
    map_dict = get_headerMap()
    for variable in header_list:
        assert map_dict.has_key(variable) , 'unrecognized header variable'
        header_vars.append(map_dict[variable])
    
    # done
    return [header_format,header_vars,write_format]
        
#: def get_optFileFormat()
  
  
  
# -------------------------------------------------------------------
#  Get Extension Name
# -------------------------------------------------------------------

def get_extension(output_format):
  
    if (output_format == "PARAVIEW")        : return ".csv"
    if (output_format == "TECPLOT")         : return ".dat"
    if (output_format == "TECPLOT_BINARY")  : return ".plt"
    if (output_format == "SOLUTION")        : return ".dat"  
    if (output_format == "RESTART")         : return ".dat"  
    if (output_format == "CONFIG")          : return ".cfg"  

    # otherwise
    raise Exception("Output Format Unknown")

#: def get_extension()



# -------------------------------------------------------------------
#  Check Special Case
# -------------------------------------------------------------------
def get_specialCases(config):
    """ returns a list of special physical problems that were
        specified in the config file, and set to 'yes'
    """
    
    all_special_cases = [ 'FREE_SURFACE'                     ,
                          'ROTATING_FRAME'                   ,
                          'EQUIV_AREA'                       ,
                          '1D_OUTPUT'                        ,
                          'INV_DESIGN_CP'                    ,
                          'INV_DESIGN_HEATFLUX'              ,
                          'OUTLET_CHAIN_RULE'                ]
    
    special_cases = []
    for key in all_special_cases:
        if config.has_key(key) and config[key] == 'YES':
            special_cases.append(key)
        if config.has_key('PHYSICAL_PROBLEM') and config['PHYSICAL_PROBLEM'] == key:
            special_cases.append(key)
            
    if config.get('UNSTEADY_SIMULATION','NO') != 'NO':
        special_cases.append('UNSTEADY_SIMULATION')
     
    # no support for more than one special case
    if len(special_cases) > 1:
        error_str = 'Currently cannot support ' + ' and '.join(special_cases) + ' at once'
        raise Exception(error_str)   
    
    if (config['WRT_SOL_FREQ'] != 1) and ('WRT_UNSTEADY' in special_cases):
        raise Exception('Must set WRT_SOL_FREQ= 1 for WRT_UNSTEADY= YES')
  
    # Special case for time-spectral
    if config.has_key('UNSTEADY_SIMULATION') and config['UNSTEADY_SIMULATION'] == 'TIME_SPECTRAL':
        special_cases.append('TIME_SPECTRAL')

    # Special case for rotating frame
    if config.has_key('GRID_MOVEMENT_KIND') and config['GRID_MOVEMENT_KIND'] == 'ROTATING_FRAME':
        special_cases.append('ROTATING_FRAME')
        
    return special_cases

#: def get_specialCases()


def next_folder(folder_format,num_format='%03d'):
    """ folder = next_folder(folder_format,num_format='%03d')
        finds the next folder with given format
        
        Inputs:
            folder_format - folder name with wild card (*) to mark expansion
            num_format    - %d formating to expand the wild card with
            
        Outputs:
            folder - a folder with the next index number inserted in 
            the wild card, first index is 1
    """
    
    assert '*' in folder_format , 'wildcard (*) missing in folder_format name'
    
    folders = glob.glob(folder_format)
    split   = folder_format.split('*')
    folder  = folder_format.replace('*',num_format)
    
    if folders:
        # find folder number, could be done with regex...
        max_folder = max(folders)
        if split[0]:
            max_folder = max_folder.split(split[0])[1]
        if split[1]:
            max_folder = max_folder.rsplit(split[1])[0]            
        
        # last folder number
        max_i = int(max_folder)
        
        # increment folder number
        folder = folder % (max_i+1)
    else:
        # first folder, number 1
        folder = folder % 1

    return folder


def expand_part(name,config):
    names = [name]
    return names

def expand_time(name,config):
    if 'UNSTEADY_SIMULATION' in get_specialCases(config):
        n_time = config['UNST_ADJOINT_ITER']
        name_pat = add_suffix(name,'%05d')
        names = [name_pat%i for i in range(n_time)]
    else:
        names = [name]
    return names
        
def make_link(src,dst):
    """ make_link(src,dst)
        makes a relative link
        Inputs:
            src - source file
            dst - destination to place link
        
        Windows links currently unsupported, will copy file instead
    """
    
    assert os.path.exists(src) , 'source file does not exist \n%s' % src
    
    if os.name == 'nt':
        # can't make a link in windows, need to look for other options
        if os.path.exists(dst): os.remove(dst)
        shutil.copy(src,dst)
    
    else:
        # find real file, incase source itself is a link
        src = os.path.realpath(src) 
        
        # normalize paths
        src = os.path.normpath(src)
        dst = os.path.normpath(dst)        
        
        # check for self referencing
        if src == dst: return        
        
        # find relative folder path
        srcfolder = os.path.join( os.path.split(src)[0] ) + '/'
        dstfolder = os.path.join( os.path.split(dst)[0] ) + '/'
        srcfolder = os.path.relpath(srcfolder,dstfolder)
        src = os.path.join( srcfolder, os.path.split(src)[1] )
        
        # make unix link
        if os.path.exists(dst): os.remove(dst)
        os.symlink(src,dst)
    
def restart2solution(config,state={}):
    """ restart2solution(config,state={})
        moves restart file to solution file, 
        optionally updates state
        direct or adjoint is read from config
        adjoint objective is read from config
    """

    # direct solution
    if config.MATH_PROBLEM == 'DIRECT':
        restart  = config.RESTART_FLOW_FILENAME
        solution = config.SOLUTION_FLOW_FILENAME        
        # expand unsteady time
        restarts  = expand_time(restart,config)
        solutions = expand_time(solution,config)
        # move
        for res,sol in zip(restarts,solutions):
            shutil.move( res , sol )
        # update state
        if state: state.FILES.DIRECT = solution
        
    # adjoint solution
    elif any([config.MATH_PROBLEM == 'CONTINUOUS_ADJOINT', config.MATH_PROBLEM == 'DISCRETE_ADJOINT']):
        restart  = config.RESTART_ADJ_FILENAME
        solution = config.SOLUTION_ADJ_FILENAME           
        # add suffix
        func_name = config.OBJECTIVE_FUNCTION
        suffix    = get_adjointSuffix(func_name)
        restart   = add_suffix(restart,suffix)
        solution  = add_suffix(solution,suffix)
        # expand unsteady time
        restarts  = expand_time(restart,config)
        solutions = expand_time(solution,config)        
        # move
        for res,sol in zip(restarts,solutions):
            shutil.move( res , sol )
        # udpate state
        ADJ_NAME = 'ADJOINT_' + func_name
        if state: state.FILES[ADJ_NAME] = solution
        
    else:
        raise Exception, 'unknown math problem'
<|MERGE_RESOLUTION|>--- conflicted
+++ resolved
@@ -472,17 +472,10 @@
                  "FIGURE_OF_MERIT"         : "merit"     ,
                  "AVG_TOTAL_PRESSURE"      : "pt"        ,
                  "AVG_OUTLET_PRESSURE"     : "pe"        ,
-<<<<<<< HEAD
-                 "MASS_FLOW_RATE"          : "mfw"       ,
-                 "FREE_SURFACE"            : "fs"        ,
-                 "COMBO" 		   : "combo"    }
-    
-=======
                  "MASS_FLOW_RATE"          : "mfr"       ,
                  "OUTLET_CHAIN_RULE"       : "chn"       ,
                  "FREE_SURFACE"            : "fs"        ,
-                 "BACKPRESSURE_SENS_EST"   : "bps"  }
->>>>>>> f5f481c9
+                 "COMBO"                   : "combo"}
     
     # if none or false, return map
     if not objective_function:
