--- conflicted
+++ resolved
@@ -35,11 +35,7 @@
 import os,sys
 
 oldvers = '4.2.0 "Cardinal"'
-<<<<<<< HEAD
-newvers = '4.2.0 "Cardinal"'
-=======
 newvers = '4.3.0 "Cardinal"'
->>>>>>> 6eb7aebf
 
 os.system('rm -rf version.txt')
 
