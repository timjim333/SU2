--- conflicted
+++ resolved
@@ -64,13 +64,11 @@
         # Indicate whether to disable restart
         self.no_restart = False
 
-<<<<<<< HEAD
         # Indicate whether the new output is used
-        self.new_output = False        
-=======
+        self.new_output = False   
+
         # multizone problem
         self.multizone = False
->>>>>>> 02a78b46
 
         # The test condition. These must be set after initialization
         self.test_iter = 1
@@ -669,9 +667,6 @@
 
     def adjust_iter(self):
 
-        iter_string = "EXT_ITER"
-        if self.new_output:
-            iter_string = "ITER"
         # Read the cfg file
         workdir = os.getcwd()
         os.chdir(self.cfg_dir)
@@ -688,20 +683,15 @@
             adjust_string = "TIME_ITER"
         elif self.multizone:
             adjust_string = "OUTER_ITER"
+	elif self.new_output:
+	    adjust_string = "ITER"
         else:
             adjust_string = "EXT_ITER"
         for line in lines:
-<<<<<<< HEAD
-            if not line.strip().split("=")[0] == iter_string:
-                file_out.write(line)
-            else:
-                file_out.write(iter_string+"=%d\n"%(self.test_iter+1))
-=======
-            if not line.startswith(adjust_string):
+            if not line.strip().split("=")[0] == adjust_string:
                 file_out.write(line)
             else:
                 file_out.write(adjust_string+"=%d\n"%(self.test_iter+1))
->>>>>>> 02a78b46
         file_out.close()
         os.chdir(workdir)
 
