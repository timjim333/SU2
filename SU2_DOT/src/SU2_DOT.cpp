/*!
 * \file SU2_DOT.cpp
 * \brief Main file of the Gradient Projection Code (SU2_DOT).
 * \author F. Palacios, T. Economon
 * \version 6.2.0 "Falcon"
 *
 * The current SU2 release has been coordinated by the
 * SU2 International Developers Society <www.su2devsociety.org>
 * with selected contributions from the open-source community.
 *
 * The main research teams contributing to the current release are:
 *  - Prof. Juan J. Alonso's group at Stanford University.
 *  - Prof. Piero Colonna's group at Delft University of Technology.
 *  - Prof. Nicolas R. Gauger's group at Kaiserslautern University of Technology.
 *  - Prof. Alberto Guardone's group at Polytechnic University of Milan.
 *  - Prof. Rafael Palacios' group at Imperial College London.
 *  - Prof. Vincent Terrapon's group at the University of Liege.
 *  - Prof. Edwin van der Weide's group at the University of Twente.
 *  - Lab. of New Concepts in Aeronautics at Tech. Institute of Aeronautics.
 *
 * Copyright 2012-2019, Francisco D. Palacios, Thomas D. Economon,
 *                      Tim Albring, and the SU2 contributors.
 *
 * SU2 is free software; you can redistribute it and/or
 * modify it under the terms of the GNU Lesser General Public
 * License as published by the Free Software Foundation; either
 * version 2.1 of the License, or (at your option) any later version.
 *
 * SU2 is distributed in the hope that it will be useful,
 * but WITHOUT ANY WARRANTY; without even the implied warranty of
 * MERCHANTABILITY or FITNESS FOR A PARTICULAR PURPOSE. See the GNU
 * Lesser General Public License for more details.
 *
 * You should have received a copy of the GNU Lesser General Public
 * License along with SU2. If not, see <http://www.gnu.org/licenses/>.
 */

#include "../include/SU2_DOT.hpp"
using namespace std;

int main(int argc, char *argv[]) {
  
  unsigned short iZone, nZone = SINGLE_ZONE, iInst;
  su2double StartTime = 0.0, StopTime = 0.0, UsedTime = 0.0;
  
  char config_file_name[MAX_STRING_SIZE], *cstr = NULL;
  ofstream Gradient_file;
  bool fem_solver = false;
<<<<<<< HEAD
  bool periodic   = false;
  
=======
  bool multizone  = false;

>>>>>>> 64637462
  su2double** Gradient;
  unsigned short iDV, iDV_Value;
  int rank, size;

  /*--- MPI initialization, and buffer setting ---*/
  
#ifdef HAVE_MPI
  SU2_MPI::Init(&argc,&argv);
  SU2_MPI::Comm MPICommunicator(MPI_COMM_WORLD);
#else
  SU2_Comm MPICommunicator(0);
#endif

  rank = SU2_MPI::GetRank();
  size = SU2_MPI::GetSize();
  
  /*--- Pointer to different structures that will be used throughout the entire code ---*/
  
  CConfig **config_container            = NULL;
  CConfig *driver_config                = NULL;
  CGeometry ***geometry_container       = NULL;
  CSurfaceMovement **surface_movement   = NULL;
  CVolumetricMovement **grid_movement   = NULL;
  unsigned short *nInst                 = NULL;

  /*--- Load in the number of zones and spatial dimensions in the mesh file (if no config
   file is specified, default.cfg is used) ---*/
  
  if (argc == 2) { strcpy(config_file_name,argv[1]); }
  else { strcpy(config_file_name, "default.cfg"); }

  /*--- Read the name and format of the input mesh file to get from the mesh
   file the number of zones and dimensions from the numerical grid (required
   for variables allocation)  ---*/

  CConfig *config = NULL;
  config = new CConfig(config_file_name, SU2_DOT);

<<<<<<< HEAD
  nZone    = config->GetnZone();
  periodic = CConfig::GetPeriodic(config->GetMesh_FileName(), config->GetMesh_FileFormat(), config);
=======
  nZone    = CConfig::GetnZone(config->GetMesh_FileName(), config->GetMesh_FileFormat(), config);
>>>>>>> 64637462

  /*--- Definition of the containers per zones ---*/
  
  config_container    = new CConfig*[nZone];
  geometry_container  = new CGeometry**[nZone];
  surface_movement    = new CSurfaceMovement*[nZone];
  grid_movement       = new CVolumetricMovement*[nZone];
  
  nInst               = new unsigned short[nZone];
  driver_config       = NULL;
  
  for (iZone = 0; iZone < nZone; iZone++) {
    config_container[iZone]       = NULL;
    geometry_container[iZone]     = NULL;
    grid_movement [iZone]         = NULL;
    surface_movement[iZone]       = NULL;
    nInst[iZone]                  = 1;
  }
  
  /*--- Initialize the configuration of the driver ---*/
  driver_config = new CConfig(config_file_name, SU2_DOT, nZone, VERB_NONE);

  /*--- Initialize a char to store the zone filename ---*/
  char zone_file_name[MAX_STRING_SIZE];

  /*--- Loop over all zones to initialize the various classes. In most
   cases, nZone is equal to one. This represents the solution of a partial
   differential equation on a single block, unstructured mesh. ---*/

  for (iZone = 0; iZone < nZone; iZone++) {

    /*--- Definition of the configuration option class for all zones. In this
     constructor, the input configuration file is parsed and all options are
     read and stored. ---*/

    if (driver_config->GetnConfigFiles() > 0){
      strcpy(zone_file_name, driver_config->GetConfigFilename(iZone).c_str());
      config_container[iZone] = new CConfig(driver_config, zone_file_name, SU2_DOT, iZone, nZone, VERB_HIGH);
    }
    else{
      config_container[iZone] = new CConfig(driver_config, config_file_name, SU2_DOT, iZone, nZone, VERB_HIGH);
    }
    config_container[iZone]->SetMPICommunicator(MPICommunicator);

  }
  
  /*--- Set the multizone part of the problem. ---*/
  if (driver_config->GetMultizone_Problem()){
    for (iZone = 0; iZone < nZone; iZone++) {
      /*--- Set the interface markers for multizone ---*/
      config_container[iZone]->SetMultizone(driver_config, config_container);
    }
  }
  
  /*--- Loop over all zones to initialize the various classes. In most
   cases, nZone is equal to one. This represents the solution of a partial
   differential equation on a single block, unstructured mesh. ---*/
  
  for (iZone = 0; iZone < nZone; iZone++) {

    /*--- Determine whether or not the FEM solver is used, which decides the
     type of geometry classes that are instantiated. ---*/
    fem_solver = ((config_container[iZone]->GetKind_Solver() == FEM_EULER)          ||
                  (config_container[iZone]->GetKind_Solver() == FEM_NAVIER_STOKES)  ||
                  (config_container[iZone]->GetKind_Solver() == FEM_RANS)           ||
                  (config_container[iZone]->GetKind_Solver() == FEM_LES)            ||
                  (config_container[iZone]->GetKind_Solver() == DISC_ADJ_FEM_EULER) ||
                  (config_container[iZone]->GetKind_Solver() == DISC_ADJ_FEM_NS)    ||
                  (config_container[iZone]->GetKind_Solver() == DISC_ADJ_FEM_RANS));

    /*--- Read the number of instances for each zone ---*/

    nInst[iZone] = config_container[iZone]->GetnTimeInstances();

    geometry_container[iZone] = new CGeometry*[nInst[iZone]];

    for (iInst = 0; iInst < nInst[iZone]; iInst++){

      /*--- Definition of the geometry class to store the primal grid in the partitioning process. ---*/

      CGeometry *geometry_aux = NULL;

      /*--- All ranks process the grid and call ParMETIS for partitioning ---*/

      geometry_aux = new CPhysicalGeometry(config_container[iZone], iZone, nZone);

      /*--- Color the initial grid and set the send-receive domains (ParMETIS) ---*/

      if ( fem_solver ) geometry_aux->SetColorFEMGrid_Parallel(config_container[iZone]);
      else              geometry_aux->SetColorGrid_Parallel(config_container[iZone]);

      /*--- Build the grid data structures using the ParMETIS coloring. ---*/

      if( fem_solver ) {
        switch( config_container[iZone]->GetKind_FEM_Flow() ) {
          case DG: {
            geometry_container[iZone][iInst] = new CMeshFEM_DG(geometry_aux, config_container[iZone]);
            break;
          }
        }
      }
      else {
        geometry_container[iZone][iInst] = new CPhysicalGeometry(geometry_aux, config_container[iZone]);
      }

      /*--- Deallocate the memory of geometry_aux ---*/

      delete geometry_aux;

      /*--- Add the Send/Receive boundaries ---*/

      geometry_container[iZone][iInst]->SetSendReceive(config_container[iZone]);

      /*--- Add the Send/Receive boundaries ---*/

      geometry_container[iZone][iInst]->SetBoundaries(config_container[iZone]);

      /*--- Create the vertex structure (required for MPI) ---*/

      if (rank == MASTER_NODE) cout << "Identify vertices." <<endl;
      geometry_container[iZone][iInst]->SetVertex(config_container[iZone]);

      /*--- Store the global to local mapping after preprocessing. ---*/

      if (rank == MASTER_NODE) cout << "Storing a mapping from global to local point index." << endl;
      geometry_container[iZone][iInst]->SetGlobal_to_Local_Point();

      /* Test for a fem solver, because some more work must be done. */

      if (fem_solver) {

        /*--- Carry out a dynamic cast to CMeshFEM_DG, such that it is not needed to
         define all virtual functions in the base class CGeometry. ---*/
        CMeshFEM_DG *DGMesh = dynamic_cast<CMeshFEM_DG *>(geometry_container[iZone][iInst]);

        /*--- Determine the standard elements for the volume elements. ---*/
        if (rank == MASTER_NODE) cout << "Creating standard volume elements." << endl;
        DGMesh->CreateStandardVolumeElements(config_container[iZone]);

        /*--- Create the face information needed to compute the contour integral
         for the elements in the Discontinuous Galerkin formulation. ---*/
        if (rank == MASTER_NODE) cout << "Creating face information." << endl;
        DGMesh->CreateFaces(config_container[iZone]);
      }
    }
  }
  
  /*--- Set up a timer for performance benchmarking (preprocessing time is included) ---*/
  
#ifdef HAVE_MPI
  StartTime = MPI_Wtime();
#else
  StartTime = su2double(clock())/su2double(CLOCKS_PER_SEC);
#endif
  
  for (iZone = 0; iZone < nZone; iZone++){
  
  if (rank == MASTER_NODE)
    cout << endl <<"----------------------- Preprocessing computations ----------------------" << endl;
  
  /*--- Compute elements surrounding points, points surrounding points ---*/

  if (rank == MASTER_NODE) cout << "Setting local point connectivity." <<endl;
    geometry_container[iZone][INST_0]->SetPoint_Connectivity();
  
  /*--- Check the orientation before computing geometrical quantities ---*/
  
    geometry_container[iZone][INST_0]->SetBoundVolume();
    if (config_container[iZone]->GetReorientElements()) {
      if (rank == MASTER_NODE) cout << "Checking the numerical grid orientation of the elements." <<endl;
      geometry_container[iZone][INST_0]->Check_IntElem_Orientation(config_container[iZone]);
      geometry_container[iZone][INST_0]->Check_BoundElem_Orientation(config_container[iZone]);
    }
  
  /*--- Create the edge structure ---*/
  
  if (rank == MASTER_NODE) cout << "Identify edges and vertices." <<endl;
    geometry_container[iZone][INST_0]->SetEdges(); geometry_container[iZone][INST_0]->SetVertex(config_container[iZone]);
  
  /*--- Compute center of gravity ---*/
  
  if (rank == MASTER_NODE) cout << "Computing centers of gravity." << endl;
  geometry_container[iZone][INST_0]->SetCoord_CG();
  
  /*--- Create the dual control volume structures ---*/
  
  if (rank == MASTER_NODE) cout << "Setting the bound control volume structure." << endl;
  geometry_container[iZone][INST_0]->SetBoundControlVolume(config_container[ZONE_0], ALLOCATE);

  /*--- Store the global to local mapping after preprocessing. ---*/
 
  if (rank == MASTER_NODE) cout << "Storing a mapping from global to local point index." << endl;
  geometry_container[iZone][INST_0]->SetGlobal_to_Local_Point();
 
  /*--- Create the point-to-point MPI communication structures. ---*/
    
  geometry_container[iZone][INST_0]->PreprocessP2PComms(geometry_container[iZone][INST_0], config_container[iZone]);
    
  /*--- Load the surface sensitivities from file. This is done only
   once: if this is an unsteady problem, a time-average of the surface
   sensitivities at each node is taken within this routine. ---*/
    if (!config_container[iZone]->GetDiscrete_Adjoint()){
      if (rank == MASTER_NODE) cout << "Reading surface sensitivities at each node from file." << endl;
      geometry_container[iZone][INST_0]->SetBoundSensitivity(config_container[iZone]);
    } else {

      if (rank == MASTER_NODE)
        cout << "Reading volume sensitivities at each node from file." << endl;
      grid_movement[iZone] = new CVolumetricMovement(geometry_container[iZone][INST_0], config_container[iZone]);

      /*--- Read in sensitivities from file. ---*/
      if (config_container[ZONE_0]->GetSensitivity_Format() == UNORDERED_ASCII)
        geometry_container[iZone][INST_0]->ReadUnorderedSensitivity(config_container[iZone]);
      else
        geometry_container[iZone][INST_0]->SetSensitivity(config_container[iZone]);

      if (rank == MASTER_NODE)
        cout << endl <<"---------------------- Mesh sensitivity computation ---------------------" << endl;
      grid_movement[iZone]->SetVolume_Deformation(geometry_container[iZone][INST_0], config_container[iZone], false, true);

    }
  }

   if (config_container[ZONE_0]->GetDiscrete_Adjoint()){
     if (rank == MASTER_NODE)
       cout << endl <<"------------------------ Mesh sensitivity Output ------------------------" << endl;
     SetSensitivity_Files(geometry_container, config_container, nZone);
   }

   if ((config_container[ZONE_0]->GetDesign_Variable(0) != NONE) &&
       (config_container[ZONE_0]->GetDesign_Variable(0) != SURFACE_FILE)){

     /*--- Initialize structure to store the gradient ---*/

     Gradient = new su2double*[config_container[ZONE_0]->GetnDV()];

     for (iDV = 0; iDV  < config_container[ZONE_0]->GetnDV(); iDV++){
       Gradient[iDV] = new su2double[config_container[ZONE_0]->GetnDV_Value(iDV)];
       for (iDV_Value = 0; iDV_Value < config_container[ZONE_0]->GetnDV_Value(iDV); iDV_Value++){
         Gradient[iDV][iDV_Value] = 0.0;
       }
     }

     if (rank == MASTER_NODE)
       cout << endl <<"---------- Start gradient evaluation using sensitivity information ----------" << endl;

     /*--- Write the gradient in a external file ---*/

     if (rank == MASTER_NODE) {
       cstr = new char [config_container[ZONE_0]->GetObjFunc_Grad_FileName().size()+1];
       strcpy (cstr, config_container[ZONE_0]->GetObjFunc_Grad_FileName().c_str());
       Gradient_file.open(cstr, ios::out);
     }

     /*--- Loop through each zone and add it's contribution to the gradient array ---*/

     for (iZone = 0; iZone < nZone; iZone++){

       /*--- Definition of the Class for surface deformation ---*/

       surface_movement[iZone] = new CSurfaceMovement();

       /*--- Copy coordinates to the surface structure ---*/

       surface_movement[iZone]->CopyBoundary(geometry_container[iZone][INST_0], config_container[iZone]);

       /*--- If AD mode is enabled we can use it to compute the projection,
        *    otherwise we use finite differences. ---*/

       if (config_container[iZone]->GetAD_Mode()){
         SetProjection_AD(geometry_container[iZone][INST_0], config_container[iZone], surface_movement[iZone] , Gradient);
       }else{
         SetProjection_FD(geometry_container[iZone][INST_0], config_container[iZone], surface_movement[iZone] , Gradient);
       }
     }

     /*--- Print gradients to screen and file ---*/

     OutputGradient(Gradient, config_container[ZONE_0], Gradient_file);

     if (rank == MASTER_NODE)
       Gradient_file.close();

     for (iDV = 0; iDV  < config_container[ZONE_0]->GetnDV(); iDV++){
       delete [] Gradient[iDV];
     }
     delete [] Gradient;

   }

  delete config;
  config = NULL;

  if (rank == MASTER_NODE)
    cout << endl <<"------------------------- Solver Postprocessing -------------------------" << endl;
  
  if (geometry_container != NULL) {
    for (iZone = 0; iZone < nZone; iZone++) {
      if (geometry_container[iZone] != NULL) {
        for (iInst = 0; iInst < nInst[iZone]; iInst++){
          if (geometry_container[iZone][iInst] != NULL) {
            delete geometry_container[iZone][iInst];
          }
        }
        delete geometry_container[iZone];
      }
    }
    delete [] geometry_container;
  }
  if (rank == MASTER_NODE) cout << "Deleted CGeometry container." << endl;
  
  if (surface_movement != NULL) {
    for (iZone = 0; iZone < nZone; iZone++) {
      if (surface_movement[iZone] != NULL) {
        delete surface_movement[iZone];
      }
    }
    delete [] surface_movement;
  }
  if (rank == MASTER_NODE) cout << "Deleted CSurfaceMovement class." << endl;
  
  if (grid_movement != NULL) {
    for (iZone = 0; iZone < nZone; iZone++) {
      if (grid_movement[iZone] != NULL) {
        delete grid_movement[iZone];
      }
    }
    delete [] grid_movement;
  }
  if (rank == MASTER_NODE) cout << "Deleted CVolumetricMovement class." << endl;
  
  delete config;
  config = NULL;
  if (config_container != NULL) {
    for (iZone = 0; iZone < nZone; iZone++) {
      if (config_container[iZone] != NULL) {
        delete config_container[iZone];
      }
    }
    delete [] config_container;
  }
  if (rank == MASTER_NODE) cout << "Deleted CConfig container." << endl;
  
  if (cstr != NULL) delete cstr;
  
  /*--- Synchronization point after a single solver iteration. Compute the
   wall clock time required. ---*/
  
#ifdef HAVE_MPI
  StopTime = MPI_Wtime();
#else
  StopTime = su2double(clock())/su2double(CLOCKS_PER_SEC);
#endif
  
  /*--- Compute/print the total time for performance benchmarking. ---*/

  UsedTime = StopTime-StartTime;
  if (rank == MASTER_NODE) {
    cout << "\nCompleted in " << fixed << UsedTime << " seconds on "<< size;
    if (size == 1) cout << " core." << endl; else cout << " cores." << endl;
  }
  
  /*--- Exit the solver cleanly ---*/
  
  if (rank == MASTER_NODE)
    cout << endl <<"------------------------- Exit Success (SU2_DOT) ------------------------" << endl << endl;
  
  /*--- Finalize MPI parallelization ---*/
  
#ifdef HAVE_MPI
  SU2_MPI::Finalize();
#endif
  
  return EXIT_SUCCESS;
  
}

void SetProjection_FD(CGeometry *geometry, CConfig *config, CSurfaceMovement *surface_movement, su2double** Gradient){
  
  unsigned short iDV, nDV, iFFDBox, nDV_Value, iMarker, iDim;
  unsigned long iVertex, iPoint;
  su2double delta_eps, my_Gradient, localGradient, *Normal, dS, *VarCoord, Sensitivity,
  dalpha[3], deps[3], dalpha_deps;
  bool *UpdatePoint, MoveSurface, Local_MoveSurface;
  CFreeFormDefBox **FFDBox;
  
  int rank = SU2_MPI::GetRank();
  
  nDV = config->GetnDV();
  
  /*--- Boolean controlling points to be updated ---*/
  
  UpdatePoint = new bool[geometry->GetnPoint()];
  
  /*--- Definition of the FFD deformation class ---*/
  
  unsigned short nFFDBox = MAX_NUMBER_FFD;
  FFDBox = new CFreeFormDefBox*[nFFDBox];
  for (iFFDBox = 0; iFFDBox < MAX_NUMBER_FFD; iFFDBox++) FFDBox[iFFDBox] = NULL;

  for (iDV = 0; iDV  < nDV; iDV++){
    nDV_Value = config->GetnDV_Value(iDV);
    if (nDV_Value != 1){
      SU2_MPI::Error("The projection using finite differences currently only supports a fixed direction of movement for FFD points.", CURRENT_FUNCTION);
    }
  }

  /*--- Continuous adjoint gradient computation ---*/
  
  if (rank == MASTER_NODE)
    cout << "Evaluate functional gradient using Finite Differences." << endl;
  
  for (iDV = 0; iDV < nDV; iDV++) {
    
    MoveSurface = true;
    Local_MoveSurface = true;
    
    /*--- Free Form deformation based ---*/
    
    if ((config->GetDesign_Variable(iDV) == FFD_CONTROL_POINT_2D) ||
        (config->GetDesign_Variable(iDV) == FFD_CAMBER_2D) ||
        (config->GetDesign_Variable(iDV) == FFD_THICKNESS_2D) ||
        (config->GetDesign_Variable(iDV) == FFD_TWIST_2D) ||
        (config->GetDesign_Variable(iDV) == FFD_CONTROL_POINT) ||
        (config->GetDesign_Variable(iDV) == FFD_NACELLE) ||
        (config->GetDesign_Variable(iDV) == FFD_GULL) ||
        (config->GetDesign_Variable(iDV) == FFD_TWIST) ||
        (config->GetDesign_Variable(iDV) == FFD_ROTATION) ||
        (config->GetDesign_Variable(iDV) == FFD_CAMBER) ||
        (config->GetDesign_Variable(iDV) == FFD_THICKNESS) ||
        (config->GetDesign_Variable(iDV) == FFD_ANGLE_OF_ATTACK)) {
      
      /*--- Read the FFD information in the first iteration ---*/
      
      if (iDV == 0) {
        
        if (rank == MASTER_NODE)
          cout << "Read the FFD information from mesh file." << endl;
        
        /*--- Read the FFD information from the grid file ---*/
        
        surface_movement->ReadFFDInfo(geometry, config, FFDBox, config->GetMesh_FileName());
        
        /*--- If the FFDBox was not defined in the input file ---*/
        if (!surface_movement->GetFFDBoxDefinition()) {
          SU2_MPI::Error("The input grid doesn't have the entire FFD information!", CURRENT_FUNCTION);
        }
        
        for (iFFDBox = 0; iFFDBox < surface_movement->GetnFFDBox(); iFFDBox++) {
          
          if (rank == MASTER_NODE) cout << "Checking FFD box dimension." << endl;
          surface_movement->CheckFFDDimension(geometry, config, FFDBox[iFFDBox], iFFDBox);
          
          if (rank == MASTER_NODE) cout << "Check the FFD box intersections with the solid surfaces." << endl;
          surface_movement->CheckFFDIntersections(geometry, config, FFDBox[iFFDBox], iFFDBox);
          
        }
        
        if (rank == MASTER_NODE)
          cout <<"-------------------------------------------------------------------------" << endl;
        
      }
      
      if (rank == MASTER_NODE) {
        cout << endl << "Design variable number "<< iDV <<"." << endl;
        cout << "Performing 3D deformation of the surface." << endl;
      }
      
      /*--- Apply the control point change ---*/
      
      MoveSurface = false;
      
      for (iFFDBox = 0; iFFDBox < surface_movement->GetnFFDBox(); iFFDBox++) {
        
        /*--- Reset FFD box ---*/
        
        switch (config->GetDesign_Variable(iDV) ) {
          case FFD_CONTROL_POINT_2D : Local_MoveSurface = surface_movement->SetFFDCPChange_2D(geometry, config, FFDBox[iFFDBox], FFDBox, iDV, true); break;
          case FFD_CAMBER_2D :        Local_MoveSurface = surface_movement->SetFFDCamber_2D(geometry, config, FFDBox[iFFDBox], FFDBox, iDV, true); break;
          case FFD_THICKNESS_2D :     Local_MoveSurface = surface_movement->SetFFDThickness_2D(geometry, config, FFDBox[iFFDBox], FFDBox, iDV, true); break;
          case FFD_TWIST_2D :         Local_MoveSurface = surface_movement->SetFFDTwist_2D(geometry, config, FFDBox[iFFDBox], FFDBox, iDV, true); break;
          case FFD_CONTROL_POINT :    Local_MoveSurface = surface_movement->SetFFDCPChange(geometry, config, FFDBox[iFFDBox], FFDBox, iDV, true); break;
          case FFD_NACELLE :          Local_MoveSurface = surface_movement->SetFFDNacelle(geometry, config, FFDBox[iFFDBox], FFDBox, iDV, true); break;
          case FFD_GULL :             Local_MoveSurface = surface_movement->SetFFDGull(geometry, config, FFDBox[iFFDBox], FFDBox, iDV, true); break;
          case FFD_TWIST :            Local_MoveSurface = surface_movement->SetFFDTwist(geometry, config, FFDBox[iFFDBox], FFDBox, iDV, true); break;
          case FFD_ROTATION :         Local_MoveSurface = surface_movement->SetFFDRotation(geometry, config, FFDBox[iFFDBox], FFDBox, iDV, true); break;
          case FFD_CAMBER :           Local_MoveSurface = surface_movement->SetFFDCamber(geometry, config, FFDBox[iFFDBox], FFDBox, iDV, true); break;
          case FFD_THICKNESS :        Local_MoveSurface = surface_movement->SetFFDThickness(geometry, config, FFDBox[iFFDBox], FFDBox, iDV, true); break;
          case FFD_CONTROL_SURFACE :  Local_MoveSurface = surface_movement->SetFFDControl_Surface(geometry, config, FFDBox[iFFDBox], FFDBox, iDV, true); break;
          case FFD_ANGLE_OF_ATTACK :  Gradient[iDV][0] = config->GetAoA_Sens(); break;
        }
        
        /*--- Recompute cartesian coordinates using the new control points position ---*/
        
        if (Local_MoveSurface) {
          MoveSurface = true;
          surface_movement->SetCartesianCoord(geometry, config, FFDBox[iFFDBox], iFFDBox, true);
        }
        
      }
      
    }
    
    /*--- Hicks Henne design variable ---*/
    
    else if (config->GetDesign_Variable(iDV) == HICKS_HENNE) {
      surface_movement->SetHicksHenne(geometry, config, iDV, true);
    }
    
    /*--- Surface bump design variable ---*/

    else if (config->GetDesign_Variable(iDV) == SURFACE_BUMP) {
      surface_movement->SetSurface_Bump(geometry, config, iDV, true);
    }

    /*--- Kulfan (CST) design variable ---*/
    
    else if (config->GetDesign_Variable(iDV) == CST) {
      surface_movement->SetCST(geometry, config, iDV, true);
    }
    
    /*--- Displacement design variable ---*/
    
    else if (config->GetDesign_Variable(iDV) == TRANSLATION) {
      surface_movement->SetTranslation(geometry, config, iDV, true);
    }
    
    /*--- Angle of Attack design variable ---*/
    
    else if (config->GetDesign_Variable(iDV) == ANGLE_OF_ATTACK) {
      Gradient[iDV][0] = config->GetAoA_Sens();
    }
    
    /*--- Scale design variable ---*/
    
    else if (config->GetDesign_Variable(iDV) == SCALE) {
      surface_movement->SetScale(geometry, config, iDV, true);
    }
    
    /*--- Rotation design variable ---*/
    
    else if (config->GetDesign_Variable(iDV) == ROTATION) {
      surface_movement->SetRotation(geometry, config, iDV, true);
    }
    
    /*--- NACA_4Digits design variable ---*/
    
    else if (config->GetDesign_Variable(iDV) == NACA_4DIGITS) {
      surface_movement->SetNACA_4Digits(geometry, config);
    }
    
    /*--- Parabolic design variable ---*/
    
    else if (config->GetDesign_Variable(iDV) == PARABOLIC) {
      surface_movement->SetParabolic(geometry, config);
    }
    
    /*--- Design variable not implement ---*/
    
    else {
      if (rank == MASTER_NODE)
        cout << "Design Variable not implement yet" << endl;
    }
    
    /*--- Load the delta change in the design variable (finite difference step). ---*/
    
    if ((config->GetDesign_Variable(iDV) != ANGLE_OF_ATTACK) &&
        (config->GetDesign_Variable(iDV) != FFD_ANGLE_OF_ATTACK)) {
      
      /*--- If the Angle of attack is not involved, reset the value of the gradient ---*/
      
      my_Gradient = 0.0; Gradient[iDV][0] = 0.0;
      
      if (MoveSurface) {
        
        delta_eps = config->GetDV_Value(iDV);
        
        for (iPoint = 0; iPoint < geometry->GetnPoint(); iPoint++)
          UpdatePoint[iPoint] = true;
        
        for (iMarker = 0; iMarker < config->GetnMarker_All(); iMarker++) {
          if (config->GetMarker_All_DV(iMarker) == YES) {
            for (iVertex = 0; iVertex < geometry->nVertex[iMarker]; iVertex++) {
              
              iPoint = geometry->vertex[iMarker][iVertex]->GetNode();
              if ((iPoint < geometry->GetnPointDomain()) && UpdatePoint[iPoint]) {
                
                Normal = geometry->vertex[iMarker][iVertex]->GetNormal();
                VarCoord = geometry->vertex[iMarker][iVertex]->GetVarCoord();
                Sensitivity = geometry->vertex[iMarker][iVertex]->GetAuxVar();
                
                dS = 0.0;
                for (iDim = 0; iDim < geometry->GetnDim(); iDim++) {
                  dS += Normal[iDim]*Normal[iDim];
                  deps[iDim] = VarCoord[iDim] / delta_eps;
                }
                dS = sqrt(dS);
                
                dalpha_deps = 0.0;
                for (iDim = 0; iDim < geometry->GetnDim(); iDim++) {
                  dalpha[iDim] = Normal[iDim] / dS;
                  dalpha_deps -= dalpha[iDim]*deps[iDim];
                }
                
                my_Gradient += Sensitivity*dalpha_deps;
                UpdatePoint[iPoint] = false;
              }
            }
          }
        }
        
      }
      
#ifdef HAVE_MPI
    SU2_MPI::Allreduce(&my_Gradient, &localGradient, 1, MPI_DOUBLE, MPI_SUM, MPI_COMM_WORLD);
#else
    localGradient = my_Gradient;
#endif
    Gradient[iDV][0] += localGradient;
    }
  }
  
  /*--- Delete memory for parameterization. ---*/
  
  if (FFDBox != NULL) {
    for (iFFDBox = 0; iFFDBox < MAX_NUMBER_FFD; iFFDBox++) {
      if (FFDBox[iFFDBox] != NULL) {
        delete FFDBox[iFFDBox];
      }
    }
    delete [] FFDBox;
  }
  
  delete [] UpdatePoint;
  
}
  

void SetProjection_AD(CGeometry *geometry, CConfig *config, CSurfaceMovement *surface_movement, su2double** Gradient){

  su2double DV_Value, *VarCoord, Sensitivity, my_Gradient, localGradient, *Normal, Area = 0.0;
  unsigned short iDV_Value = 0, iMarker, nMarker, iDim, nDim, iDV, nDV, nDV_Value;
  unsigned long iVertex, nVertex, iPoint;
  
  int rank = SU2_MPI::GetRank();

  nMarker = config->GetnMarker_All();
  nDim    = geometry->GetnDim();
  nDV     = config->GetnDV();
  
  VarCoord = NULL;

  /*--- Discrete adjoint gradient computation ---*/
  
  if (rank == MASTER_NODE)
    cout  << endl << "Evaluate functional gradient using Algorithmic Differentiation (ZONE " << config->GetiZone() << ")." << endl;

  /*--- Start recording of operations ---*/
  
  AD::StartRecording();
  
  /*--- Register design variables as input and set them to zero
   * (since we want to have the derivative at alpha = 0, i.e. for the current design) ---*/
  
  
  
  for (iDV = 0; iDV < nDV; iDV++){
    
    nDV_Value =  config->GetnDV_Value(iDV);
    
    for (iDV_Value = 0; iDV_Value < nDV_Value; iDV_Value++){
      
      /*--- Initilization with su2double resets the index ---*/
      
      DV_Value = 0.0;
      
      AD::RegisterInput(DV_Value);
      
      config->SetDV_Value(iDV, iDV_Value, DV_Value);
    }
  }
  
  /*--- Call the surface deformation routine ---*/
  
  surface_movement->SetSurface_Deformation(geometry, config);
  
  /*--- Stop the recording --- */
  
  AD::StopRecording();
  
  /*--- Create a structure to identify points that have been already visited. 
   * We need that to make sure to set the sensitivity of surface points only once
   *  (Markers share points, so we would visit them more than once in the loop over the markers below) ---*/
  
  bool* visited = new bool[geometry->GetnPoint()];
  for (iPoint = 0; iPoint < geometry->GetnPoint(); iPoint++){
    visited[iPoint] = false;
  }
  
  /*--- Initialize the derivatives of the output of the surface deformation routine
   * with the discrete adjoints from the CFD solution ---*/
  
  for (iMarker = 0; iMarker < nMarker; iMarker++) {
    if (config->GetMarker_All_DV(iMarker) == YES) {
      nVertex = geometry->nVertex[iMarker];
      for (iVertex = 0; iVertex <nVertex; iVertex++) {
        iPoint      = geometry->vertex[iMarker][iVertex]->GetNode();
        if (!visited[iPoint]){
          VarCoord    = geometry->vertex[iMarker][iVertex]->GetVarCoord();
          Normal      = geometry->vertex[iMarker][iVertex]->GetNormal();
          
          Area = 0.0;
          for (iDim = 0; iDim < nDim; iDim++){
            Area += Normal[iDim]*Normal[iDim];
          }
          Area = sqrt(Area);
          
          for (iDim = 0; iDim < nDim; iDim++){
            if (config->GetDiscrete_Adjoint()){
              Sensitivity = geometry->GetSensitivity(iPoint, iDim);
            } else {
              Sensitivity = -Normal[iDim]*geometry->vertex[iMarker][iVertex]->GetAuxVar()/Area;
            }
            SU2_TYPE::SetDerivative(VarCoord[iDim], SU2_TYPE::GetValue(Sensitivity));
          }
          visited[iPoint] = true;
        }
      }
    }
  }
  
  delete [] visited;
  
  /*--- Compute derivatives and extract gradient ---*/
  
  AD::ComputeAdjoint();
  
  for (iDV = 0; iDV  < nDV; iDV++){
    nDV_Value =  config->GetnDV_Value(iDV);
    
    for (iDV_Value = 0; iDV_Value < nDV_Value; iDV_Value++){
      DV_Value = config->GetDV_Value(iDV, iDV_Value);
      my_Gradient = SU2_TYPE::GetDerivative(DV_Value);
#ifdef HAVE_MPI
    SU2_MPI::Allreduce(&my_Gradient, &localGradient, 1, MPI_DOUBLE, MPI_SUM, MPI_COMM_WORLD);
#else
      localGradient = my_Gradient;
#endif
      /*--- Angle of Attack design variable (this is different,
       the value comes form the input file) ---*/
      
      if ((config->GetDesign_Variable(iDV) == ANGLE_OF_ATTACK) ||
          (config->GetDesign_Variable(iDV) == FFD_ANGLE_OF_ATTACK))  {
        Gradient[iDV][iDV_Value] = config->GetAoA_Sens();
      }

      Gradient[iDV][iDV_Value] += localGradient;
    }
  }

  AD::Reset();

}

void OutputGradient(su2double** Gradient, CConfig* config, ofstream& Gradient_file){
  
  unsigned short nDV, iDV, iDV_Value, nDV_Value;
  
  int rank = SU2_MPI::GetRank();
  
  nDV = config->GetnDV();
  
  /*--- Loop through all design variables and their gradients ---*/
  
  for (iDV = 0; iDV  < nDV; iDV++){
    nDV_Value = config->GetnDV_Value(iDV);
    if (rank == MASTER_NODE){
      
      /*--- Print the kind of design variable on screen ---*/
      
      cout << endl << "Design variable (";
      for (std::map<string, ENUM_PARAM>::const_iterator it = Param_Map.begin(); it != Param_Map.end(); ++it ){
        if (it->second == config->GetDesign_Variable(iDV)){
          cout << it->first << ") number "<< iDV << "." << endl;
        }
      }
      
      /*--- Print the kind of objective function to screen ---*/
      
      for (std::map<string, ENUM_OBJECTIVE>::const_iterator it = Objective_Map.begin(); it != Objective_Map.end(); ++it ){
        if (it->second == config->GetKind_ObjFunc()){
          cout << it->first << " gradient : ";
          if (iDV == 0) Gradient_file << it->first << " gradient " << endl;
        }
      }
      
      /*--- Print the gradient to file and screen ---*/
      
      for (iDV_Value = 0; iDV_Value < nDV_Value; iDV_Value++){
        cout << Gradient[iDV][iDV_Value];
        if (iDV_Value != nDV_Value-1 ){
          cout << ", ";
        }
        Gradient_file << Gradient[iDV][iDV_Value] << endl;
      }
      cout << endl;
      cout <<"-------------------------------------------------------------------------" << endl;
    }
  }
}


void SetSensitivity_Files(CGeometry ***geometry, CConfig **config, unsigned short val_nZone) {

  unsigned short iMarker,iDim, nDim, iVar, nMarker, nVar;
  unsigned long iVertex, iPoint, nPoint, nVertex;
  su2double *Normal, Prod, Sens = 0.0, SensDim, Area;
  
  unsigned short iZone;
  
  CSolver *solver  = NULL;
  COutput *output  = NULL;

  
  for (iZone = 0; iZone < val_nZone; iZone++) {
    
    nPoint = geometry[iZone][INST_0]->GetnPoint();
    nDim   = geometry[iZone][INST_0]->GetnDim();
    nMarker = config[iZone]->GetnMarker_All();
    nVar = nDim + 1;
    
    /*--- We create a baseline solver to easily merge the sensitivity information ---*/
    
    vector<string> fieldnames;
    fieldnames.push_back("\"Point\"");
    fieldnames.push_back("\"x\"");
    fieldnames.push_back("\"y\"");
    if (nDim == 3) {
      fieldnames.push_back("\"z\"");
    }
    fieldnames.push_back("\"Sensitivity_x\"");
    fieldnames.push_back("\"Sensitivity_y\"");
    if (nDim == 3) {
      fieldnames.push_back("\"Sensitivity_z\"");
    }
    fieldnames.push_back("\"Surface_Sensitivity\"");
    
    solver = new CBaselineSolver(geometry[iZone][INST_0], config[iZone], nVar+nDim, fieldnames);
    
    for (iPoint = 0; iPoint < nPoint; iPoint++) {
      for (iDim = 0; iDim < nDim; iDim++) {
        solver->node[iPoint]->SetSolution(iDim, geometry[iZone][INST_0]->node[iPoint]->GetCoord(iDim));
      }
      for (iVar = 0; iVar < nDim; iVar++) {
        solver->node[iPoint]->SetSolution(iVar+nDim, geometry[iZone][INST_0]->GetSensitivity(iPoint, iVar));
      }
    }
    
    /*--- Compute the sensitivity in normal direction ---*/
    
    for (iMarker = 0; iMarker < nMarker; iMarker++) {
      
      if((config[iZone]->GetMarker_All_KindBC(iMarker) == HEAT_FLUX ) ||
         (config[iZone]->GetMarker_All_KindBC(iMarker) == EULER_WALL ) ||
         (config[iZone]->GetMarker_All_KindBC(iMarker) == ISOTHERMAL ) ||
         (config[iZone]->GetMarker_All_KindBC(iMarker) == CHT_WALL_INTERFACE )) {
        
        
        nVertex = geometry[iZone][INST_0]->GetnVertex(iMarker);
        
        for (iVertex = 0; iVertex < nVertex; iVertex++) {
          iPoint = geometry[iZone][INST_0]->vertex[iMarker][iVertex]->GetNode();
          Normal = geometry[iZone][INST_0]->vertex[iMarker][iVertex]->GetNormal();
          Prod = 0.0;
          Area = 0.0;
          for (iDim = 0; iDim < nDim; iDim++) {
            
            /*--- Retrieve the gradient calculated with discrete adjoint method ---*/
            
            SensDim = geometry[iZone][INST_0]->GetSensitivity(iPoint, iDim);
            
            /*--- Calculate scalar product for projection onto the normal vector ---*/
            
            Prod += Normal[iDim]*SensDim;
            
            Area += Normal[iDim]*Normal[iDim];
          }
          
          Area = sqrt(Area);
          
          /*--- Projection of the gradient onto the normal vector of the surface ---*/
          
          Sens = Prod/Area;
          
          solver->node[iPoint]->SetSolution(2*nDim, Sens);
          
        }
      }
    }
    
    output = new CBaselineOutput(config[iZone], geometry[iZone][INST_0], solver, iZone);
    output->PreprocessVolumeOutput(config[iZone], geometry[iZone][INST_0]);
    
    /*--- Load the data --- */
    
    output->Load_Data(geometry[iZone][INST_0], config[iZone], &solver);

    /*--- Set the surface filename ---*/
    
    output->SetSurface_Filename(config[iZone]->GetSurfSens_FileName());
    
    /*--- Write to file ---*/
    
    output->SetSurface_Output(geometry[iZone][INST_0], config[iZone], config[iZone]->GetOutput_FileFormat());

    /*--- Deallocate ---*/
    
    output->DeallocateData_Parallel();
    
    /*--- Free memory ---*/
    
    delete output;
    delete solver;    
    
  }
  

}
<|MERGE_RESOLUTION|>--- conflicted
+++ resolved
@@ -46,13 +46,8 @@
   char config_file_name[MAX_STRING_SIZE], *cstr = NULL;
   ofstream Gradient_file;
   bool fem_solver = false;
-<<<<<<< HEAD
   bool periodic   = false;
   
-=======
-  bool multizone  = false;
-
->>>>>>> 64637462
   su2double** Gradient;
   unsigned short iDV, iDV_Value;
   int rank, size;
@@ -91,12 +86,7 @@
   CConfig *config = NULL;
   config = new CConfig(config_file_name, SU2_DOT);
 
-<<<<<<< HEAD
   nZone    = config->GetnZone();
-  periodic = CConfig::GetPeriodic(config->GetMesh_FileName(), config->GetMesh_FileFormat(), config);
-=======
-  nZone    = CConfig::GetnZone(config->GetMesh_FileName(), config->GetMesh_FileFormat(), config);
->>>>>>> 64637462
 
   /*--- Definition of the containers per zones ---*/
   
