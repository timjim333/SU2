--- conflicted
+++ resolved
@@ -116,11 +116,7 @@
 const unsigned int MAX_NUMBER_PERIODIC = 10; /*!< \brief Maximum number of periodic boundary conditions. */
 const unsigned int MAX_STRING_SIZE = 200;    /*!< \brief Maximum number of domains. */
 const unsigned int MAX_NUMBER_FFD = 15;	     /*!< \brief Maximum number of FFDBoxes for the FFD. */
-<<<<<<< HEAD
-const unsigned int MAX_SOLS = 9;		         /*!< \brief Maximum number of solutions at the same time (dimension of solution container array). */
-=======
 const unsigned int MAX_SOLS = 10;		         /*!< \brief Maximum number of solutions at the same time (dimension of solution container array). */
->>>>>>> 8cffd7e5
 const unsigned int MAX_TERMS = 6;		         /*!< \brief Maximum number of terms in the numerical equations (dimension of solver container array). */
 const unsigned int MAX_TERMS_FEA = 10;       /*!< \brief Maximum number of terms in the numerical equations (dimension of solver container array). */
 const unsigned int MAX_ZONES = 3;            /*!< \brief Maximum number of zones. */
