/*!
 * \file config_structure.hpp
 * \brief All the information about the definition of the physical problem.
 *        The subroutines and functions are in the <i>config_structure.cpp</i> file.
 * \author F. Palacios, T. Economon, B. Tracey
 * \version 4.2.0 "Cardinal"
 *
 * SU2 Lead Developers: Dr. Francisco Palacios (Francisco.D.Palacios@boeing.com).
 *                      Dr. Thomas D. Economon (economon@stanford.edu).
 *
 * SU2 Developers: Prof. Juan J. Alonso's group at Stanford University.
 *                 Prof. Piero Colonna's group at Delft University of Technology.
 *                 Prof. Nicolas R. Gauger's group at Kaiserslautern University of Technology.
 *                 Prof. Alberto Guardone's group at Polytechnic University of Milan.
 *                 Prof. Rafael Palacios' group at Imperial College London.
 *
 * Copyright (C) 2012-2016 SU2, the open-source CFD code.
 *
 * SU2 is free software; you can redistribute it and/or
 * modify it under the terms of the GNU Lesser General Public
 * License as published by the Free Software Foundation; either
 * version 2.1 of the License, or (at your option) any later version.
 *
 * SU2 is distributed in the hope that it will be useful,
 * but WITHOUT ANY WARRANTY; without even the implied warranty of
 * MERCHANTABILITY or FITNESS FOR A PARTICULAR PURPOSE. See the GNU
 * Lesser General Public License for more details.
 *
 * You should have received a copy of the GNU Lesser General Public
 * License along with SU2. If not, see <http://www.gnu.org/licenses/>.
 */

#pragma once

#include "./mpi_structure.hpp"

#include <iostream>
#include <cstdlib>
#include <fstream>
#include <sstream>
#include <string>
#include <vector>
#include <stdlib.h>
#include <cmath>
#include <map>
#include <assert.h>

#include "./option_structure.hpp"
#include "./datatype_structure.hpp"

using namespace std;

/*!
 * \class CConfig
 * \brief Main class for defining the problem; basically this class reads the configuration file, and
 *        stores all the information.
 * \author F. Palacios
 * \version 4.2.0 "Cardinal"
 */

class CConfig {
private:
	unsigned short Kind_SU2; /*!< \brief Kind of SU2 software component.*/
  unsigned short Ref_NonDim; /*!< \brief Kind of non dimensionalization.*/
  unsigned short Kind_MixingProcess; /*!< \brief Kind of mixing process.*/
  unsigned short *Kind_TurboPerformance; /*!< \brief Kind of Turbomachinery performance calculation.*/
  unsigned short iZone, nZone; /*!< \brief Number of zones in the mesh. */
	su2double OrderMagResidual; /*!< \brief Order of magnitude reduction. */
	su2double MinLogResidual; /*!< \brief Minimum value of the log residual. */
	su2double OrderMagResidualFSI; /*!< \brief Order of magnitude reduction. */
	su2double MinLogResidualFSI; /*!< \brief Minimum value of the log residual. */
	su2double Res_FEM_UTOL; 		/*!< \brief UTOL criteria for structural FEM. */
	su2double Res_FEM_RTOL; 		/*!< \brief RTOL criteria for structural FEM. */
	su2double Res_FEM_ETOL; 		/*!< \brief ETOL criteria for structural FEM. */
	su2double EA_ScaleFactor; /*!< \brief Equivalent Area scaling factor */
	su2double* EA_IntLimit; /*!< \brief Integration limits of the Equivalent Area computation */
  su2double AdjointLimit; /*!< \brief Adjoint variable limit */
  su2double* Obj_ChainRuleCoeff; /*!< \brief Array defining objective function for adjoint problem based on chain rule in terms of gradient w.r.t. density, velocity, pressure */
  bool MG_AdjointFlow; /*!< \brief MG with the adjoint flow problem */
  su2double* Subsonic_Engine_Box; /*!< \brief Coordinates of the box subsonic region */
  su2double* Hold_GridFixed_Coord; /*!< \brief Coordinates of the box to hold fixed the nbumerical grid */
  unsigned short ConvCriteria;	/*!< \brief Kind of convergence criteria. */
  unsigned short nFFD_Iter; 	/*!< \brief Iteration for the point inversion problem. */
  su2double FFD_Tol;  	/*!< \brief Tolerance in the point inversion problem. */
  bool Viscous_Limiter_Flow, Viscous_Limiter_Turb;			/*!< \brief Viscous limiters. */
  bool Write_Conv_FSI;			/*!< \brief Write convergence file for FSI problems. */
  bool ContinuousAdjoint,			/*!< \brief Flag to know if the code is solving an adjoint problem. */
  Viscous,                /*!< \brief Flag to know if the code is solving a viscous problem. */
  EquivArea,				/*!< \brief Flag to know if the code is going to compute and plot the equivalent area. */
  InvDesign_Cp,				/*!< \brief Flag to know if the code is going to compute and plot the inverse design. */
  InvDesign_HeatFlux,				/*!< \brief Flag to know if the code is going to compute and plot the inverse design. */
  Grid_Movement,			/*!< \brief Flag to know if there is grid movement. */
  Wind_Gust,              /*!< \brief Flag to know if there is a wind gust. */
  Aeroelastic_Simulation, /*!< \brief Flag to know if there is an aeroelastic simulation. */
  Rotating_Frame,			/*!< \brief Flag to know if there is a rotating frame. */
	PoissonSolver,			/*!< \brief Flag to know if we are solving  poisson forces  in plasma solver. */
	Low_Mach_Precon,		/*!< \brief Flag to know if we are using a low Mach number preconditioner. */
	Low_Mach_Corr,			/*!< \brief Flag to know if we are using a low Mach number correction. */
	GravityForce,			/*!< \brief Flag to know if the gravity force is incuded in the formulation. */
	SmoothNumGrid,			/*!< \brief Smooth the numerical grid. */
	AdaptBoundary,			/*!< \brief Adapt the elements on the boundary. */
	Engine_Intake,			/*!< \brief Engine intake subsonic region. */
	Frozen_Visc,			/*!< \brief Flag for adjoint problem with/without frozen viscosity. */
	Sens_Remove_Sharp,			/*!< \brief Flag for removing or not the sharp edges from the sensitivity computation. */
	Hold_GridFixed,	/*!< \brief Flag hold fixed some part of the mesh during the deformation. */
	Axisymmetric, /*!< \brief Flag for axisymmetric calculations */
	DebugMode, /*!< \brief Flag for debug mode */
  ionization;  /*!< \brief Flag for determining if free electron gas is in the mixture */
  su2double Damp_Engine_Inflow;	/*!< \brief Damping factor for the engine inlet. */
  su2double Damp_Engine_Bleed;	/*!< \brief Damping factor for the engine bleed. */
  su2double Damp_Engine_Exhaust;	/*!< \brief Damping factor for the engine exhaust. */
  su2double Damp_Res_Restric,	/*!< \brief Damping factor for the residual restriction. */
	Damp_Correc_Prolong; /*!< \brief Damping factor for the correction prolongation. */
	su2double Position_Plane; /*!< \brief Position of the Near-Field (y coordinate 2D, and z coordinate 3D). */
	su2double WeightCd; /*!< \brief Weight of the drag coefficient. */
	unsigned short Unsteady_Simulation;	/*!< \brief Steady or unsteady (time stepping or dual time stepping) computation. */
	unsigned short Dynamic_Analysis;	/*!< \brief Static or dynamic structural analysis. */
	unsigned short nStartUpIter;	/*!< \brief Start up iterations using the fine grid. */
  su2double FixAzimuthalLine; /*!< \brief Fix an azimuthal line due to misalignments of the nearfield. */
  su2double **DV_Value;		/*!< \brief Previous value of the design variable. */
	su2double LimiterCoeff;				/*!< \brief Limiter coefficient */
  unsigned long LimiterIter;	/*!< \brief Freeze the value of the limiter after a number of iterations */
	su2double SharpEdgesCoeff;				/*!< \brief Coefficient to identify the limit of a sharp edge. */
  unsigned short SystemMeasurements; /*!< \brief System of measurements. */
  unsigned short Kind_Regime;  /*!< \brief Kind of adjoint function. */
  unsigned short Kind_ObjFunc;  /*!< \brief Kind of objective function. */
  unsigned short Kind_SensSmooth; /*!< \brief Kind of sensitivity smoothing technique. */
  unsigned short Continuous_Eqns; /*!< \brief Which equations to treat continuously (Hybrid adjoint)*/
  unsigned short Discrete_Eqns; /*!< \brief Which equations to treat discretely (Hybrid adjoint). */
	unsigned short *Design_Variable; /*!< \brief Kind of design variable. */
	su2double RatioDensity,				/*!< \brief Ratio of density for a free surface problem. */
	RatioViscosity,				/*!< \brief Ratio of viscosity for a free surface problem. */
	FreeSurface_Thickness,  /*!< \brief Thickness of the interfase for a free surface problem. */
	FreeSurface_Outlet,  /*!< \brief Outlet of the interfase for a free surface problem. */
	FreeSurface_Damping_Coeff,  /*!< \brief Damping coefficient of the free surface for a free surface problem. */
	FreeSurface_Damping_Length;  /*!< \brief Damping length of the free surface for a free surface problem. */
	unsigned short Kind_Adaptation;	/*!< \brief Kind of numerical grid adaptation. */
    unsigned short SpectralMethod_Type; /*!< \brief Type of Spectral method, TimeSpectral or HarmonicBalance. */
	unsigned short nTimeInstances;  /*!< \brief Number of periodic time instances for Time Spectral integration. */
	su2double SpectralMethod_Period;		/*!< \brief Period of oscillation to be used with time-spectral computations. */
	su2double New_Elem_Adapt;			/*!< \brief Elements to adapt in the numerical grid adaptation process. */
	su2double Delta_UnstTime,			/*!< \brief Time step for unsteady computations. */
	Delta_UnstTimeND;						/*!< \brief Time step for unsteady computations (non dimensional). */
  su2double Delta_DynTime,		/*!< \brief Time step for dynamic structural computations. */
	Total_DynTime,				/*!< \brief Total time for dynamic structural computations. */
	Current_DynTime;			/*!< \brief Global time of the dynamic structural computations. */
	su2double Total_UnstTime,						/*!< \brief Total time for unsteady computations. */
	Total_UnstTimeND;								/*!< \brief Total time for unsteady computations (non dimensional). */
	su2double Current_UnstTime,									/*!< \brief Global time of the unsteady simulation. */
	Current_UnstTimeND;									/*!< \brief Global time of the unsteady simulation. */
	unsigned short nMarker_Euler,	/*!< \brief Number of Euler wall markers. */
	nMarker_FarField,				/*!< \brief Number of far-field markers. */
	nMarker_Custom,
	nMarker_SymWall,				/*!< \brief Number of symmetry wall markers. */
  nMarker_Pressure,				/*!< \brief Number of pressure wall markers. */
	nMarker_PerBound,				/*!< \brief Number of periodic boundary markers. */
	nMarker_MixBound,				/*!< \brief Number of mixing boundary markers. */
	nMarker_TurboPerf,				/*!< \brief Number of mixing boundary markers. */
	nMarker_NearFieldBound,				/*!< \brief Number of near field boundary markers. */
  nMarker_ActDisk_Inlet, nMarker_ActDisk_Outlet,
	nMarker_InterfaceBound,				/*!< \brief Number of interface boundary markers. */
	nMarker_Dirichlet,				/*!< \brief Number of interface boundary markers. */
	nMarker_Inlet,					/*!< \brief Number of inlet flow markers. */
	nMarker_Riemann,					/*!< \brief Number of Riemann flow markers. */
	nMarker_NRBC,					/*!< \brief Number of NRBC flow markers. */
	nMarker_Supersonic_Inlet,					/*!< \brief Number of supersonic inlet flow markers. */
  nMarker_Supersonic_Outlet,					/*!< \brief Number of supersonic outlet flow markers. */
  nMarker_Outlet,					/*!< \brief Number of outlet flow markers. */
	nMarker_Out_1D,         /*!< \brief Number of outlet flow markers over which to calculate 1D outputs */
	nMarker_Isothermal,     /*!< \brief Number of isothermal wall boundaries. */
	nMarker_HeatFlux,       /*!< \brief Number of constant heat flux wall boundaries. */
	nMarker_EngineExhaust,					/*!< \brief Number of nacelle exhaust flow markers. */
	nMarker_EngineInflow,					/*!< \brief Number of nacelle inflow flow markers. */
  nMarker_EngineBleed,					/*!< \brief Number of nacelle inflow flow markers. */
  nMarker_Clamped,						/*!< \brief Number of clamped markers in the FEM. */
  nMarker_Displacement,					/*!< \brief Number of displacement surface markers. */
	nMarker_Load,					/*!< \brief Number of load surface markers. */
	nMarker_Load_Dir,					/*!< \brief Number of load surface markers defined by magnitude and direction. */
	nMarker_Load_Sine,					/*!< \brief Number of load surface markers defined by magnitude and direction. */
	nMarker_FlowLoad,					/*!< \brief Number of load surface markers. */
	nMarker_Neumann,				/*!< \brief Number of Neumann flow markers. */
	nMarker_All,					/*!< \brief Total number of markers using the grid information. */
  nMarker_Max,					/*!< \brief Max number of number of markers using the grid information. */
  nMarker_CfgFile;					/*!< \brief Total number of markers using the config file
									(note that using parallel computation this number can be different
									from nMarker_All). */
	string *Marker_Euler,			/*!< \brief Euler wall markers. */
	*Marker_FarField,				/*!< \brief Far field markers. */
	*Marker_Custom,
	*Marker_SymWall,				/*!< \brief Symmetry wall markers. */
  *Marker_Pressure,				/*!< \brief Pressure boundary markers. */
	*Marker_PerBound,				/*!< \brief Periodic boundary markers. */
	*Marker_PerDonor,				/*!< \brief Rotationally periodic boundary donor markers. */
	*Marker_MixBound,				/*!< \brief MixingPlane boundary markers. */
	*Marker_MixDonor,				/*!< \brief MixingPlane boundary donor markers. */
	*Marker_TurboBoundIn,				/*!< \brief Turbomachinery performance boundary markers. */
	*Marker_TurboBoundOut,				/*!< \brief Turbomachinery performance boundary donor markers. */
	*Marker_NearFieldBound,				/*!< \brief Near Field boundaries markers. */
	*Marker_InterfaceBound,				/*!< \brief Interface boundaries markers. */
  *Marker_ActDisk_Inlet,
  *Marker_ActDisk_Outlet,
	*Marker_Dirichlet,				/*!< \brief Interface boundaries markers. */
	*Marker_Inlet,					/*!< \brief Inlet flow markers. */
	*Marker_Riemann,					/*!< \brief Riemann markers. */
	*Marker_NRBC,					/*!< \brief NRBC markers. */
	*Marker_Supersonic_Inlet,					/*!< \brief Supersonic inlet flow markers. */
  *Marker_Supersonic_Outlet,					/*!< \brief Supersonic outlet flow markers. */
  *Marker_Outlet,					/*!< \brief Outlet flow markers. */
	*Marker_Out_1D,         /*!< \brief Outlet flow markers over which to calculate 1D output. */
	*Marker_Isothermal,     /*!< \brief Isothermal wall markers. */
	*Marker_HeatFlux,       /*!< \brief Constant heat flux wall markers. */
	*Marker_EngineInflow,					/*!< \brief Engine Inflow flow markers. */
  *Marker_EngineBleed,					/*!< \brief Engine Inflow flow markers. */
  *Marker_EngineExhaust,					/*!< \brief Engine Exhaust flow markers. */
	*Marker_Clamped,						/*!< \brief Clamped markers. */
	*Marker_Displacement,					/*!< \brief Displacement markers. */
	*Marker_Load,					/*!< \brief Load markers. */
	*Marker_Load_Dir,					/*!< \brief Load markers defined in cartesian coordinates. */
	*Marker_Load_Sine,					/*!< \brief Sine-wave loaded markers defined in cartesian coordinates. */
	*Marker_FlowLoad,					/*!< \brief Flow Load markers. */
	*Marker_Neumann,					/*!< \brief Neumann flow markers. */
	*Marker_All_TagBound;				/*!< \brief Global index for markers using grid information. */
	su2double *Dirichlet_Value;    /*!< \brief Specified Dirichlet value at the boundaries. */
	su2double *Exhaust_Temperature_Target;    /*!< \brief Specified total temperatures for nacelle boundaries. */
	su2double *Exhaust_Pressure_Target;    /*!< \brief Specified total pressures for nacelle boundaries. */
	su2double *Inlet_Ttotal;    /*!< \brief Specified total temperatures for inlet boundaries. */
	su2double *Riemann_Var1, *Riemann_Var2;    /*!< \brief Specified values for Riemann boundary. */
	su2double **Riemann_FlowDir;  /*!< \brief Specified flow direction vector (unit vector) for Riemann boundaries. */
	su2double *NRBC_Var1, *NRBC_Var2;    /*!< \brief Specified values for NRBC boundary. */
	su2double **NRBC_FlowDir;  /*!< \brief Specified flow direction vector (unit vector) for NRBC boundaries. */
	su2double *Inlet_Ptotal;    /*!< \brief Specified total pressures for inlet boundaries. */
    su2double **Inlet_FlowDir;  /*!< \brief Specified flow direction vector (unit vector) for inlet boundaries. */
	su2double *Inlet_Temperature;    /*!< \brief Specified temperatures for a supersonic inlet boundaries. */
	su2double *Inlet_Pressure;    /*!< \brief Specified static pressures for supersonic inlet boundaries. */
	su2double **Inlet_Velocity;  /*!< \brief Specified flow velocity vectors for supersonic inlet boundaries. */
	su2double *Inflow_Mach_Target;    /*!< \brief Specified fan face mach for nacelle boundaries. */
	su2double *Inflow_Mach;    /*!< \brief Specified fan face mach for nacelle boundaries. */
	su2double *Inflow_Pressure;    /*!< \brief Specified fan face mach for nacelle boundaries. */
  su2double *Bleed_MassFlow_Target;    /*!< \brief Specified fan face mach for nacelle boundaries. */
  su2double *Bleed_MassFlow;    /*!< \brief Specified fan face mach for nacelle boundaries. */
  su2double *Bleed_Temperature_Target;    /*!< \brief Specified fan face mach for nacelle boundaries. */
  su2double *Bleed_Temperature;    /*!< \brief Specified fan face mach for nacelle boundaries. */
  su2double *Bleed_Pressure;    /*!< \brief Specified fan face mach for nacelle boundaries. */
  su2double *Exhaust_Pressure;    /*!< \brief Specified fan face mach for nacelle boundaries. */
  su2double *Exhaust_Temperature;    /*!< \brief Specified fan face mach for nacelle boundaries. */
  su2double *Outlet_Pressure;    /*!< \brief Specified back pressures (static) for outlet boundaries. */
	su2double *Isothermal_Temperature; /*!< \brief Specified isothermal wall temperatures (static). */
	su2double *Heat_Flux;  /*!< \brief Specified wall heat fluxes. */
	su2double *Displ_Value;    /*!< \brief Specified displacement for displacement boundaries. */
	su2double *Load_Value;    /*!< \brief Specified force for load boundaries. */
  su2double *Load_Dir_Value;    /*!< \brief Specified force for load boundaries defined in cartesian coordinates. */
	su2double *Load_Dir_Multiplier;    /*!< \brief Specified multiplier for load boundaries defined in cartesian coordinates. */
	su2double **Load_Dir;  /*!< \brief Specified flow direction vector (unit vector) for inlet boundaries. */
	su2double *Load_Sine_Amplitude;    /*!< \brief Specified amplitude for a sine-wave load. */
	su2double *Load_Sine_Frequency;    /*!< \brief Specified multiplier for load boundaries defined in cartesian coordinates. */
	su2double **Load_Sine_Dir;  /*!< \brief Specified flow direction vector (unit vector) for inlet boundaries. */
	su2double *FlowLoad_Value;    /*!< \brief Specified force for flow load boundaries. */
  su2double **ActDisk_Origin;
  su2double *ActDisk_RootRadius;
  su2double *ActDisk_TipRadius;
  su2double *ActDisk_PressJump;
  su2double *ActDisk_TempJump;
  su2double *ActDisk_Omega;
  unsigned short *ActDisk_Distribution;
  su2double **Periodic_RotCenter;  /*!< \brief Rotational center for each periodic boundary. */
	su2double **Periodic_RotAngles;      /*!< \brief Rotation angles for each periodic boundary. */
	su2double **Periodic_Translation;      /*!< \brief Translation vector for each periodic boundary. */
	unsigned short nPeriodic_Index;     /*!< \brief Number of SEND_RECEIVE periodic transformations. */
	su2double **Periodic_Center;         /*!< \brief Rotational center for each SEND_RECEIVE boundary. */
	su2double **Periodic_Rotation;      /*!< \brief Rotation angles for each SEND_RECEIVE boundary. */
	su2double **Periodic_Translate;      /*!< \brief Translation vector for each SEND_RECEIVE boundary. */
	string *Marker_CfgFile_TagBound;			/*!< \brief Global index for markers using config file. */
	unsigned short *Marker_All_KindBC,			/*!< \brief Global index for boundaries using grid information. */
	*Marker_CfgFile_KindBC;		/*!< \brief Global index for boundaries using config file. */
	short *Marker_All_SendRecv;		/*!< \brief Information about if the boundary is sended (+), received (-). */
	short *Marker_All_PerBound;	/*!< \brief Global index for periodic bc using the grid information. */
	unsigned long nExtIter;			/*!< \brief Number of external iterations. */
	unsigned long ExtIter;			/*!< \brief Current external iteration number. */
	unsigned long IntIter;			/*!< \brief Current internal iteration number. */
	unsigned long FSIIter;			/*!< \brief Current Fluid Structure Interaction sub-iteration number. */
	unsigned long Unst_nIntIter;			/*!< \brief Number of internal iterations (Dual time Method). */
	unsigned long Dyn_nIntIter;			/*!< \brief Number of internal iterations (Newton-Raphson Method for nonlinear structural analysis). */
  long Unst_RestartIter;			/*!< \brief Iteration number to restart an unsteady simulation (Dual time Method). */
  long Unst_AdjointIter;			/*!< \brief Iteration number to begin the reverse time integration in the direct solver for the unsteady adjoint. */
  long Iter_Avg_Objective;			/*!< \brief Iteration the number of time steps to be averaged, counting from the back */
  long Dyn_RestartIter;			/*!< \brief Iteration number to restart a dynamic structural analysis. */
  unsigned short nRKStep;			/*!< \brief Number of steps of the explicit Runge-Kutta method. */
	su2double *RK_Alpha_Step;			/*!< \brief Runge-Kutta beta coefficients. */
	unsigned short nMGLevels;		/*!< \brief Number of multigrid levels (coarse levels). */
	unsigned short nCFL;			/*!< \brief Number of CFL, one for each multigrid level. */
	su2double
	CFLRedCoeff_Turb,		/*!< \brief CFL reduction coefficient on the LevelSet problem. */
	CFLRedCoeff_AdjFlow,	/*!< \brief CFL reduction coefficient for the adjoint problem. */
	CFLRedCoeff_AdjTurb,	/*!< \brief CFL reduction coefficient for the adjoint problem. */
	CFLFineGrid,		/*!< \brief CFL of the finest grid. */
  Max_DeltaTime,  		/*!< \brief Max delta time. */
	Unst_CFL;		/*!< \brief Unsteady CFL number. */
	bool AddIndNeighbor;			/*!< \brief Include indirect neighbor in the agglomeration process. */
	unsigned short nDV;		/*!< \brief Number of design variables. */
  unsigned short* nDV_Value;		/*!< \brief Number of values for each design variable (might be different than 1 if we allow arbitrary movement). */
  unsigned short nFFDBox;		/*!< \brief Number of ffd boxes. */
  unsigned short nGridMovement;		/*!< \brief Number of grid movement types specified. */
	unsigned short nParamDV;		/*!< \brief Number of parameters of the design variable. */
	su2double **ParamDV;				/*!< \brief Parameters of the design variable. */
  su2double **CoordFFDBox;				/*!< \brief Coordinates of the FFD boxes. */
  unsigned short **DegreeFFDBox;	/*!< \brief Degree of the FFD boxes. */
  string *FFDTag;				/*!< \brief Parameters of the design variable. */
  string *TagFFDBox;				/*!< \brief Tag of the FFD box. */
	unsigned short GeometryMode;			/*!< \brief Gemoetry mode (analysis or gradient computation). */
	unsigned short MGCycle;			/*!< \brief Kind of multigrid cycle. */
	unsigned short FinestMesh;		/*!< \brief Finest mesh for the full multigrid approach. */
	unsigned short nMG_PreSmooth,                 /*!< \brief Number of MG pre-smooth parameters found in config file. */
	nMG_PostSmooth,                             /*!< \brief Number of MG post-smooth parameters found in config file. */
	nMG_CorrecSmooth;                           /*!< \brief Number of MG correct-smooth parameters found in config file. */
	unsigned short *MG_PreSmooth,	/*!< \brief Multigrid Pre smoothing. */
	*MG_PostSmooth,					/*!< \brief Multigrid Post smoothing. */
	*MG_CorrecSmooth;					/*!< \brief Multigrid Jacobi implicit smoothing of the correction. */
	unsigned short Kind_Solver,	/*!< \brief Kind of solver Euler, NS, Continuous adjoint, etc.  */
	Kind_FluidModel,			/*!< \brief Kind of the Fluid Model: Ideal or Van der Walls, ... . */
	Kind_ViscosityModel,			/*!< \brief Kind of the Viscosity Model*/
	Kind_ConductivityModel,			/*!< \brief Kind of the Thermal Conductivity Model*/
	Kind_FreeStreamOption,			/*!< \brief Kind of free stream option to choose if initializing with density or temperature  */
	Kind_InitOption,			/*!< \brief Kind of Init option to choose if initializing with Reynolds number or with thermodynamic conditions   */
	Kind_GasModel,				/*!< \brief Kind of the Gas Model. */
	*Kind_GridMovement,    /*!< \brief Kind of the unsteady mesh movement. */
	Kind_Gradient_Method,		/*!< \brief Numerical method for computation of spatial gradients. */
	Kind_Linear_Solver,		/*!< \brief Numerical solver for the implicit scheme. */
	Kind_Linear_Solver_FSI_Struc,	 /*!< \brief Numerical solver for the structural part in FSI problems. */
	Kind_Linear_Solver_Prec,		/*!< \brief Preconditioner of the linear solver. */
	Kind_Linear_Solver_Prec_FSI_Struc,		/*!< \brief Preconditioner of the linear solver for the structural part in FSI problems. */
	Kind_AdjTurb_Linear_Solver,		/*!< \brief Numerical solver for the turbulent adjoint implicit scheme. */
	Kind_AdjTurb_Linear_Prec,		/*!< \brief Preconditioner of the turbulent adjoint linear solver. */
  Kind_DiscAdj_Linear_Solver, /*!< \brief Linear solver for the discrete adjoint system. */
  Kind_DiscAdj_Linear_Prec,  /*!< \brief Preconditioner of the discrete adjoint linear solver. */
	Kind_SlopeLimit,				/*!< \brief Global slope limiter. */
	Kind_SlopeLimit_Flow,		/*!< \brief Slope limiter for flow equations.*/
	Kind_SlopeLimit_Turb,		/*!< \brief Slope limiter for the turbulence equation.*/
	Kind_SlopeLimit_AdjLevelSet,		/*!< \brief Slope limiter for the adjoint level set equation.*/
	Kind_SlopeLimit_AdjTurb,	/*!< \brief Slope limiter for the adjoint turbulent equation.*/
	Kind_SlopeLimit_AdjFlow,	/*!< \brief Slope limiter for the adjoint equation.*/
	Kind_TimeNumScheme,			/*!< \brief Global explicit or implicit time integration. */
	Kind_TimeIntScheme_Flow,	/*!< \brief Time integration for the flow equations. */
	Kind_TimeIntScheme_AdjFlow,		/*!< \brief Time integration for the adjoint flow equations. */
	Kind_TimeIntScheme_Turb,	/*!< \brief Time integration for the turbulence model. */
	Kind_TimeIntScheme_AdjLevelSet,	/*!< \brief Time integration for the adjoint level set model. */
	Kind_TimeIntScheme_AdjTurb,	/*!< \brief Time integration for the adjoint turbulence model. */
	Kind_TimeIntScheme_Wave,	/*!< \brief Time integration for the wave equations. */
	Kind_TimeIntScheme_Heat,	/*!< \brief Time integration for the wave equations. */
	Kind_TimeIntScheme_Poisson,	/*!< \brief Time integration for the wave equations. */
	Kind_TimeIntScheme_FEA,	/*!< \brief Time integration for the FEA equations. */
	Kind_SpaceIteScheme_FEA,	/*!< \brief Iterative scheme for nonlinear structural analysis. */
	Kind_ConvNumScheme,			/*!< \brief Global definition of the convective term. */
	Kind_ConvNumScheme_Flow,	/*!< \brief Centered or upwind scheme for the flow equations. */
	Kind_ConvNumScheme_Heat,	/*!< \brief Centered or upwind scheme for the flow equations. */
	Kind_ConvNumScheme_AdjFlow,		/*!< \brief Centered or upwind scheme for the adjoint flow equations. */
	Kind_ConvNumScheme_Turb,	/*!< \brief Centered or upwind scheme for the turbulence model. */
	Kind_ConvNumScheme_AdjTurb,	/*!< \brief Centered or upwind scheme for the adjoint turbulence model. */
	Kind_ConvNumScheme_AdjLevelSet,	/*!< \brief Centered or upwind scheme for the adjoint level set equation. */
	Kind_ConvNumScheme_Template,	/*!< \brief Centered or upwind scheme for the level set equation. */
	Kind_Centered,				/*!< \brief Centered scheme. */
	Kind_Centered_Flow,			/*!< \brief Centered scheme for the flow equations. */
	Kind_Centered_AdjLevelSet,			/*!< \brief Centered scheme for the level set equation. */
	Kind_Centered_AdjFlow,			/*!< \brief Centered scheme for the adjoint flow equations. */
	Kind_Centered_Turb,			/*!< \brief Centered scheme for the turbulence model. */
	Kind_Centered_AdjTurb,		/*!< \brief Centered scheme for the adjoint turbulence model. */
	Kind_Centered_Template,		/*!< \brief Centered scheme for the template model. */
	Kind_Upwind,				/*!< \brief Upwind scheme. */
	Kind_Upwind_Flow,			/*!< \brief Upwind scheme for the flow equations. */
	Kind_Upwind_AdjLevelSet,			/*!< \brief Upwind scheme for the level set equations. */
	Kind_Upwind_AdjFlow,			/*!< \brief Upwind scheme for the adjoint flow equations. */
	Kind_Upwind_Turb,			/*!< \brief Upwind scheme for the turbulence model. */
	Kind_Upwind_AdjTurb,		/*!< \brief Upwind scheme for the adjoint turbulence model. */
	Kind_Upwind_Template,			/*!< \brief Upwind scheme for the template model. */
  Kind_Solver_Fluid_FSI,		/*!< \brief Kind of solver for the fluid in FSI applications. */
	Kind_Solver_Struc_FSI,		/*!< \brief Kind of solver for the structure in FSI applications. */
  Kind_BGS_RelaxMethod,				/*!< \brief Kind of relaxation method for Block Gauss Seidel method in FSI problems. */
  Kind_TransferMethod,	/*!< \brief Iterative scheme for nonlinear structural analysis. */
  SpatialOrder,		/*!< \brief Order of the spatial numerical integration.*/
  SpatialOrder_Flow,		/*!< \brief Order of the spatial numerical integration.*/
	SpatialOrder_Turb,		/*!< \brief Order of the spatial numerical integration.*/
  SpatialOrder_AdjFlow,		/*!< \brief Order of the spatial numerical integration.*/
	SpatialOrder_AdjTurb,		/*!< \brief Order of the spatial numerical integration.*/
  SpatialOrder_AdjLevelSet;		/*!< \brief Order of the spatial numerical integration.*/
  bool FSI_Problem;			/*!< \brief Boolean to determine whether the simulation is FSI or not. */
  bool AD_Mode;         /*!< \brief Algorithmic Differentiation support. */
  unsigned short Kind_Material_Compress,	/*!< \brief Determines if the material is compressible or incompressible (structural analysis). */
  Kind_Material,			/*!< \brief Determines the material model to be used (structural analysis). */
  Kind_Struct_Solver;		/*!< \brief Determines the geometric condition (small or large deformations) for structural analysis. */
  unsigned short Kind_Turb_Model;			/*!< \brief Turbulent model definition. */
  unsigned short Kind_Trans_Model,			/*!< \brief Transition model definition. */
	Kind_Inlet, *Kind_Data_Riemann, *Kind_Data_NRBC;           /*!< \brief Kind of inlet boundary treatment. */
	su2double Linear_Solver_Error;		/*!< \brief Min error of the linear solver for the implicit formulation. */
	su2double Linear_Solver_Error_FSI_Struc;		/*!< \brief Min error of the linear solver for the implicit formulation in the structural side for FSI problems . */
	unsigned long Linear_Solver_Iter;		/*!< \brief Max iterations of the linear solver for the implicit formulation. */
	unsigned long Linear_Solver_Iter_FSI_Struc;		/*!< \brief Max iterations of the linear solver for FSI applications and structural solver. */
	unsigned long Linear_Solver_Restart_Frequency;   /*!< \brief Restart frequency of the linear solver for the implicit formulation. */
  su2double Roe_Kappa;		/*!< \brief Relaxation of the Roe scheme. */
  su2double Relaxation_Factor_Flow;		/*!< \brief Relaxation coefficient of the linear solver mean flow. */
  su2double Relaxation_Factor_Turb;		/*!< \brief Relaxation coefficient of the linear solver turbulence. */
  su2double Relaxation_Factor_AdjFlow;		/*!< \brief Relaxation coefficient of the linear solver adjoint mean flow. */
	su2double AdjTurb_Linear_Error;		/*!< \brief Min error of the turbulent adjoint linear solver for the implicit formulation. */
  su2double EntropyFix_Coeff;              /*!< \brief Entropy fix coefficient. */
	unsigned short AdjTurb_Linear_Iter;		/*!< \brief Min error of the turbulent adjoint linear solver for the implicit formulation. */
	su2double *Section_Location;                  /*!< \brief Airfoil section limit. */
  unsigned short nSections,      /*!< \brief Number of section cuts to make when calculating internal volume. */
  nVolSections;               /*!< \brief Number of sections. */
	su2double* Kappa_Flow,           /*!< \brief Numerical dissipation coefficients for the flow equations. */
	*Kappa_AdjFlow;                  /*!< \brief Numerical dissipation coefficients for the linearized equations. */
	su2double Kappa_1st_AdjFlow,	/*!< \brief JST 1st order dissipation coefficient for adjoint flow equations (coarse multigrid levels). */
	Kappa_2nd_AdjFlow,			/*!< \brief JST 2nd order dissipation coefficient for adjoint flow equations. */
	Kappa_4th_AdjFlow,			/*!< \brief JST 4th order dissipation coefficient for adjoint flow equations. */
	Kappa_1st_Flow,			/*!< \brief JST 1st order dissipation coefficient for flow equations (coarse multigrid levels). */
	Kappa_2nd_Flow,			/*!< \brief JST 2nd order dissipation coefficient for flow equations. */
	Kappa_4th_Flow;			/*!< \brief JST 4th order dissipation coefficient for flow equations. */

	su2double Min_Beta_RoeTurkel,		/*!< \brief Minimum value of Beta for the Roe-Turkel low Mach preconditioner. */
	Max_Beta_RoeTurkel;		/*!< \brief Maximum value of Beta for the Roe-Turkel low Mach preconditioner. */
  unsigned long GridDef_Nonlinear_Iter, /*!< \brief Number of nonlinear increments for grid deformation. */
  GridDef_Linear_Iter; /*!< \brief Number of linear smoothing iterations for grid deformation. */
  unsigned short Deform_Stiffness_Type; /*!< \brief Type of element stiffness imposed for FEA mesh deformation. */
  bool Deform_Output;  /*!< \brief Print the residuals during mesh deformation to the console. */
  su2double Deform_Tol_Factor; /*!< Factor to multiply smallest volume for deform tolerance (0.001 default) */
  su2double Deform_Coeff; /*!< Deform coeffienct */
  unsigned short Deform_Linear_Solver; /*!< Numerical method to deform the grid */
  unsigned short FFD_Continuity; /*!< Surface continuity at the intersection with the FFD */
  su2double Deform_ElasticityMod, Deform_PoissonRatio; /*!< young's modulus and poisson ratio for volume deformation stiffness model */
  bool Visualize_Deformation;	/*!< \brief Flag to visualize the deformation in MDC. */
	su2double Mach;		/*!< \brief Mach number. */
	su2double Reynolds;	/*!< \brief Reynolds number. */
	su2double Froude;	/*!< \brief Froude number. */
	su2double Length_Reynolds;	/*!< \brief Reynolds length (dimensional). */
	su2double AoA,			/*!< \brief Angle of attack (just external flow). */
	AoS;				/*!< \brief Angle of sideSlip (just external flow). */
  bool Fixed_CL_Mode;			/*!< \brief Activate fixed CL mode (external flow only). */
  su2double Target_CL;			/*!< \brief Specify a target CL instead of AoA (external flow only). */
  su2double dCl_dAlpha;			/*!< \brief Lift curve slope for fixed CL mode (1/deg, external flow only). */
  unsigned long Iter_Fixed_CL;			/*!< \brief Iterations to re-evaluate the angle of attack (external flow only). */
  bool Update_AoA;			/*!< \brief Boolean flag for whether to update the AoA for fixed lift mode on a given iteration. */
	su2double ChargeCoeff;		/*!< \brief Charge coefficient (just for poisson problems). */
	unsigned short Cauchy_Func_Flow,	/*!< \brief Function where to apply the convergence criteria in the flow problem. */
	Cauchy_Func_AdjFlow,				/*!< \brief Function where to apply the convergence criteria in the adjoint problem. */
	Cauchy_Elems;						/*!< \brief Number of elements to evaluate. */
	unsigned short Residual_Func_Flow;	/*!< \brief Equation to apply residual convergence to. */
	unsigned long StartConv_Iter;	/*!< \brief Start convergence criteria at iteration. */
  su2double Cauchy_Eps;	/*!< \brief Epsilon used for the convergence. */
	unsigned long Wrt_Sol_Freq,	/*!< \brief Writing solution frequency. */
	Wrt_Sol_Freq_DualTime,	/*!< \brief Writing solution frequency for Dual Time. */
	Wrt_Con_Freq,				/*!< \brief Writing convergence history frequency. */
	Wrt_Con_Freq_DualTime;				/*!< \brief Writing convergence history frequency. */
	bool Wrt_Unsteady;  /*!< \brief Write unsteady data adding header and prefix. */
  bool Wrt_Dynamic;  		/*!< \brief Write dynamic data adding header and prefix. */
	bool LowFidelitySim;  /*!< \brief Compute a low fidelity simulation. */
	bool Restart,	/*!< \brief Restart solution (for direct, adjoint, and linearized problems).*/
	Restart_Flow;	/*!< \brief Restart flow solution for adjoint and linearized problems. */
	unsigned short nMarker_Monitoring,	/*!< \brief Number of markers to monitor. */
	nMarker_Designing,					/*!< \brief Number of markers for the objective function. */
	nMarker_GeoEval,					/*!< \brief Number of markers for the objective function. */
	nMarker_Plotting,					/*!< \brief Number of markers to plot. */
	nMarker_FSIinterface,					/*!< \brief Number of markers in the FSI interface. */
  nMarker_Moving,               /*!< \brief Number of markers in motion (DEFORMING, MOVING_WALL, or FLUID_STRUCTURE). */
	nMarker_DV;               /*!< \brief Number of markers affected by the design variables. */
  string *Marker_Monitoring,     /*!< \brief Markers to monitor. */
  *Marker_Designing,         /*!< \brief Markers to plot. */
  *Marker_GeoEval,         /*!< \brief Markers to plot. */
  *Marker_Plotting,          /*!< \brief Markers to plot. */
  *Marker_FSIinterface,          /*!< \brief Markers in the FSI interface. */
  *Marker_Moving,            /*!< \brief Markers in motion (DEFORMING, MOVING_WALL, or FLUID_STRUCTURE). */
  *Marker_DV;            /*!< \brief Markers affected by the design variables. */
  unsigned short  *Marker_All_Monitoring,        /*!< \brief Global index for monitoring using the grid information. */
  *Marker_All_GeoEval,       /*!< \brief Global index for geometrical evaluation. */
  *Marker_All_Plotting,        /*!< \brief Global index for plotting using the grid information. */
  *Marker_All_FSIinterface,        /*!< \brief Global index for FSI interface markers using the grid information. */
  *Marker_All_DV,          /*!< \brief Global index for design variable markers using the grid information. */
  *Marker_All_Moving,          /*!< \brief Global index for moving surfaces using the grid information. */
  *Marker_All_Designing,         /*!< \brief Global index for moving using the grid information. */
  *Marker_All_Out_1D,      /*!< \brief Global index for moving using 1D integrated output. */
  *Marker_CfgFile_Monitoring,     /*!< \brief Global index for monitoring using the config information. */
  *Marker_CfgFile_Designing,      /*!< \brief Global index for monitoring using the config information. */
  *Marker_CfgFile_GeoEval,      /*!< \brief Global index for monitoring using the config information. */
  *Marker_CfgFile_Plotting,     /*!< \brief Global index for plotting using the config information. */
  *Marker_CfgFile_FSIinterface,     /*!< \brief Global index for FSI interface using the config information. */
  *Marker_CfgFile_Out_1D,      /*!< \brief Global index for plotting using the config information. */
  *Marker_CfgFile_Moving,       /*!< \brief Global index for moving surfaces using the config information. */
  *Marker_CfgFile_DV,       /*!< \brief Global index for design variable markers using the config information. */
  *Marker_CfgFile_PerBound;     /*!< \brief Global index for periodic boundaries using the config information. */
  string *PlaneTag;      /*!< \brief Global index for the plane adaptation (upper, lower). */
	su2double DualVol_Power;			/*!< \brief Power for the dual volume in the grid adaptation sensor. */
	unsigned short Analytical_Surface;	/*!< \brief Information about the analytical definition of the surface for grid adaptation. */
	unsigned short Axis_Orientation;	/*!< \brief Axis orientation. */
	unsigned short Mesh_FileFormat;	/*!< \brief Mesh input format. */
	unsigned short Output_FileFormat;	/*!< \brief Format of the output files. */
  bool CFL_Adapt;      /*!< \brief Adaptive CFL number. */
	su2double RefAreaCoeff,		/*!< \brief Reference area for coefficient computation. */
	RefElemLength,				/*!< \brief Reference element length for computing the slope limiting epsilon. */
	RefSharpEdges,				/*!< \brief Reference coefficient for detecting sharp edges. */
	RefLengthMoment,			/*!< \brief Reference length for moment computation. */
  *RefOriginMoment,           /*!< \brief Origin for moment computation. */
  *RefOriginMoment_X,      /*!< \brief X Origin for moment computation. */
  *RefOriginMoment_Y,      /*!< \brief Y Origin for moment computation. */
  *RefOriginMoment_Z,      /*!< \brief Z Origin for moment computation. */
  *CFL_AdaptParam,      /*!< \brief Information about the CFL ramp. */
  *CFL,
	DomainVolume;		/*!< \brief Volume of the computational grid. */
  unsigned short nRefOriginMoment_X,    /*!< \brief Number of X-coordinate moment computation origins. */
	nRefOriginMoment_Y,           /*!< \brief Number of Y-coordinate moment computation origins. */
	nRefOriginMoment_Z;           /*!< \brief Number of Z-coordinate moment computation origins. */
	string Mesh_FileName,			/*!< \brief Mesh input file. */
	Mesh_Out_FileName,				/*!< \brief Mesh output file. */
	Solution_FlowFileName,			/*!< \brief Flow solution input file. */
	Solution_LinFileName,			/*!< \brief Linearized flow solution input file. */
	Solution_AdjFileName,			/*!< \brief Adjoint solution input file for drag functional. */
	Solution_FEMFileName,			/*!< \brief Adjoint solution input file for drag functional. */
	Flow_FileName,					/*!< \brief Flow variables output file. */
	Structure_FileName,					/*!< \brief Structure variables output file. */
	SurfStructure_FileName,					/*!< \brief Surface structure variables output file. */
  SurfWave_FileName,					/*!< \brief Surface structure variables output file. */
	SurfHeat_FileName,					/*!< \brief Surface structure variables output file. */
	Wave_FileName,					/*!< \brief Wave variables output file. */
	Heat_FileName,					/*!< \brief Heat variables output file. */
	AdjWave_FileName,					/*!< \brief Adjoint wave variables output file. */
	Residual_FileName,				/*!< \brief Residual variables output file. */
	Conv_FileName,					/*!< \brief Convergence history output file. */
  Breakdown_FileName,			    /*!< \brief Breakdown output file. */
  Conv_FileName_FSI,					/*!< \brief Convergence history output file. */
  Restart_FlowFileName,			/*!< \brief Restart file for flow variables. */
	Restart_WaveFileName,			/*!< \brief Restart file for wave variables. */
	Restart_HeatFileName,			/*!< \brief Restart file for heat variables. */
	Restart_AdjFileName,			/*!< \brief Restart file for adjoint variables, drag functional. */
	Restart_FEMFileName,			/*!< \brief Restart file for FEM elasticity. */
	Adj_FileName,					/*!< \brief Output file with the adjoint variables. */
	ObjFunc_Grad_FileName,			/*!< \brief Gradient of the objective function. */
	ObjFunc_Value_FileName,			/*!< \brief Objective function. */
	SurfFlowCoeff_FileName,			/*!< \brief Output file with the flow variables on the surface. */
	SurfAdjCoeff_FileName,			/*!< \brief Output file with the adjoint variables on the surface. */
  New_SU2_FileName,       		/*!< \brief Output SU2 mesh file converted from CGNS format. */
  SurfSens_FileName,			/*!< \brief Output file for the sensitivity on the surface (discrete adjoint). */
  VolSens_FileName;			/*!< \brief Output file for the sensitivity in the volume (discrete adjoint). */
	bool Low_MemoryOutput,      /*!< \brief Write a volume solution file */
  Wrt_Vol_Sol,                /*!< \brief Write a volume solution file */
	Wrt_Srf_Sol,                /*!< \brief Write a surface solution file */
	Wrt_Csv_Sol,                /*!< \brief Write a surface comma-separated values solution file */
	Wrt_Residuals,              /*!< \brief Write residuals to solution file */
  Wrt_Limiters,              /*!< \brief Write residuals to solution file */
	Wrt_SharpEdges,              /*!< \brief Write residuals to solution file */
  Wrt_Halo,                   /*!< \brief Write rind layers in solution files */
  Plot_Section_Forces,       /*!< \brief Write sectional forces for specified markers. */
	Wrt_1D_Output;                /*!< \brief Write average stagnation pressure specified markers. */
  unsigned short Console_Output_Verb;  /*!< \brief Level of verbosity for console output */
	su2double Gamma,			/*!< \brief Ratio of specific heats of the gas. */
	Bulk_Modulus,			/*!< \brief Value of the bulk modulus for incompressible flows. */
	ArtComp_Factor,			/*!< \brief Value of the artificial compresibility factor for incompressible flows. */
	Gas_Constant,     /*!< \brief Specific gas constant. */
	Gas_ConstantND,     /*!< \brief Non-dimensional specific gas constant. */
	Gas_Constant_Ref, /*!< \brief Reference specific gas constant. */
	Temperature_Critical,   /*!< \brief Critical Temperature for real fluid model.  */
	Pressure_Critical,   /*!< \brief Critical Pressure for real fluid model.  */
	Density_Critical,   /*!< \brief Critical Density for real fluid model.  */
	Acentric_Factor,   /*!< \brief Acentric Factor for real fluid model.  */
	Mu_ConstantND,   /*!< \brief Constant Viscosity for ConstantViscosity model.  */
	Kt_ConstantND,   /*!< \brief Constant Thermal Conductivity for ConstantConductivity model.  */
	Mu_RefND,   /*!< \brief reference viscosity for Sutherland model.  */
	Mu_Temperature_RefND,   /*!< \brief reference Temperature for Sutherland model.  */
	Mu_SND,   /*!< \brief reference S for Sutherland model.  */
	FreeSurface_Zero,	/*!< \brief Coordinate of the level set zero. */
	FreeSurface_Depth,	/*!< \brief Coordinate of the level set zero. */
	*Velocity_FreeStream,     /*!< \brief Total velocity of the fluid.  */
	Energy_FreeStream,     /*!< \brief Total energy of the fluid.  */
	ModVel_FreeStream,     /*!< \brief Total density of the fluid.  */
	ModVel_FreeStreamND,     /*!< \brief Total density of the fluid.  */
	Density_FreeStream,     /*!< \brief Total density of the fluid. */
	Viscosity_FreeStream,     /*!< \brief Total density of the fluid.  */
	Tke_FreeStream,     /*!< \brief Total turbulent kinetic energy of the fluid.  */
	Intermittency_FreeStream,     /*!< \brief Freestream intermittency (for sagt transition model) of the fluid.  */
	TurbulenceIntensity_FreeStream,     /*!< \brief Freestream turbulent intensity (for sagt transition model) of the fluid.  */
	Turb2LamViscRatio_FreeStream,          /*!< \brief Ratio of turbulent to laminar viscosity. */
	NuFactor_FreeStream,  /*!< \brief Ratio of turbulent to laminar viscosity. */
  NuFactor_Engine,  /*!< \brief Ratio of turbulent to laminar viscosity at the engine. */
  Pressure_FreeStream,     /*!< \brief Total pressure of the fluid. */
	Temperature_FreeStream,  /*!< \brief Total temperature of the fluid.  */
  Temperature_ve_FreeStream,  /*!< \brief Total vibrational-electronic temperature of the fluid.  */
  *MassFrac_FreeStream, /*!< \brief Mixture mass fractions of the fluid. */
	Prandtl_Lam,      /*!< \brief Laminar Prandtl number for the gas.  */
	Prandtl_Turb,     /*!< \brief Turbulent Prandtl number for the gas.  */
	Length_Ref,       /*!< \brief Reference length for non-dimensionalization. */
	Pressure_Ref,     /*!< \brief Reference pressure for non-dimensionalization.  */
	Temperature_Ref,  /*!< \brief Reference temperature for non-dimensionalization.*/
	Density_Ref,      /*!< \brief Reference density for non-dimensionalization.*/
	Velocity_Ref,     /*!< \brief Reference velocity for non-dimensionalization.*/
	Time_Ref,         /*!< \brief Reference time for non-dimensionalization. */
	Viscosity_Ref,    /*!< \brief Reference viscosity for non-dimensionalization. */
	Conductivity_Ref,    /*!< \brief Reference conductivity for non-dimensionalization. */
	Energy_Ref,    /*!< \brief Reference viscosity for non-dimensionalization. */
	Wall_Temperature,    /*!< \brief Temperature at an isotropic wall in Kelvin. */
	Omega_Ref,        /*!< \brief Reference angular velocity for non-dimensionalization. */
	Force_Ref,        /*!< \brief Reference body force for non-dimensionalization. */
	Pressure_FreeStreamND,     /*!< \brief Farfield pressure value (external flow). */
	Temperature_FreeStreamND,  /*!< \brief Farfield temperature value (external flow). */
	Density_FreeStreamND,      /*!< \brief Farfield density value (external flow). */
  Velocity_FreeStreamND[3],    /*!< \brief Farfield velocity values (external flow). */
	Energy_FreeStreamND,       /*!< \brief Farfield energy value (external flow). */
	Viscosity_FreeStreamND,    /*!< \brief Farfield viscosity value (external flow). */
	Tke_FreeStreamND,    /*!< \brief Farfield kinetic energy (external flow). */
  Omega_FreeStreamND, /*!< \brief Specific dissipation (external flow). */
  Omega_FreeStream; /*!< \brief Specific dissipation (external flow). */
	su2double ElasticyMod,			/*!< \brief Young's modulus of elasticity. */
	PoissonRatio,						/*!< \brief Poisson's ratio. */
	MaterialDensity,								/*!< \brief Material density. */
	Bulk_Modulus_Struct;				/*!< \brief Bulk modulus (on the structural side). */
	unsigned short Kind_2DElasForm;			/*!< \brief Kind of bidimensional elasticity solver. */
	unsigned short nIterFSI;	/*!< \brief Number of maximum number of subiterations in a FSI problem. */
	su2double AitkenStatRelax;			/*!< \brief Aitken's relaxation factor (if set as static) */
	su2double AitkenDynMaxInit;			/*!< \brief Aitken's maximum dynamic relaxation factor for the first iteration */
	su2double AitkenDynMinInit;			/*!< \brief Aitken's minimum dynamic relaxation factor for the first iteration */
	su2double Wave_Speed;			/*!< \brief Wave speed used in the wave solver. */
	su2double Thermal_Diffusivity;			/*!< \brief Thermal diffusivity used in the heat solver. */
	su2double Cyclic_Pitch,          /*!< \brief Cyclic pitch for rotorcraft simulations. */
	Collective_Pitch;             /*!< \brief Collective pitch for rotorcraft simulations. */
	string Motion_Filename;				/*!< \brief Arbitrary mesh motion input base filename. */
	su2double Mach_Motion;			/*!< \brief Mach number based on mesh velocity and freestream quantities. */
  su2double *Motion_Origin_X,    /*!< \brief X-coordinate of the mesh motion origin. */
  *Motion_Origin_Y,           /*!< \brief Y-coordinate of the mesh motion origin. */
  *Motion_Origin_Z,           /*!< \brief Z-coordinate of the mesh motion origin. */
  *Translation_Rate_X,           /*!< \brief Translational velocity of the mesh in the x-direction. */
  *Translation_Rate_Y,           /*!< \brief Translational velocity of the mesh in the y-direction. */
  *Translation_Rate_Z,           /*!< \brief Translational velocity of the mesh in the z-direction. */
  *Rotation_Rate_X,           /*!< \brief Angular velocity of the mesh about the x-axis. */
  *Rotation_Rate_Y,           /*!< \brief Angular velocity of the mesh about the y-axis. */
  *Rotation_Rate_Z,           /*!< \brief Angular velocity of the mesh about the z-axis. */
  *Pitching_Omega_X,           /*!< \brief Angular frequency of the mesh pitching about the x-axis. */
  *Pitching_Omega_Y,           /*!< \brief Angular frequency of the mesh pitching about the y-axis. */
  *Pitching_Omega_Z,           /*!< \brief Angular frequency of the mesh pitching about the z-axis. */
  *Pitching_Ampl_X,           /*!< \brief Pitching amplitude about the x-axis. */
  *Pitching_Ampl_Y,           /*!< \brief Pitching amplitude about the y-axis. */
  *Pitching_Ampl_Z,           /*!< \brief Pitching amplitude about the z-axis. */
  *Pitching_Phase_X,           /*!< \brief Pitching phase offset about the x-axis. */
  *Pitching_Phase_Y,           /*!< \brief Pitching phase offset about the y-axis. */
  *Pitching_Phase_Z,           /*!< \brief Pitching phase offset about the z-axis. */
  *Plunging_Omega_X,           /*!< \brief Angular frequency of the mesh plunging in the x-direction. */
  *Plunging_Omega_Y,           /*!< \brief Angular frequency of the mesh plunging in the y-direction. */
  *Plunging_Omega_Z,           /*!< \brief Angular frequency of the mesh plunging in the z-direction. */
  *Plunging_Ampl_X,           /*!< \brief Plunging amplitude in the x-direction. */
  *Plunging_Ampl_Y,           /*!< \brief Plunging amplitude in the y-direction. */
  *Plunging_Ampl_Z,           /*!< \brief Plunging amplitude in the z-direction. */
  *Omega_HB;                  /*!< \brief Frequency for Harmonic Balance Operator (in rad/s). */
  unsigned short nMotion_Origin_X,    /*!< \brief Number of X-coordinate mesh motion origins. */
	nMotion_Origin_Y,           /*!< \brief Number of Y-coordinate mesh motion origins. */
	nMotion_Origin_Z,           /*!< \brief Number of Z-coordinate mesh motion origins. */
	nTranslation_Rate_X,           /*!< \brief Number of Translational x-velocities for mesh motion. */
	nTranslation_Rate_Y,           /*!< \brief Number of Translational y-velocities for mesh motion. */
	nTranslation_Rate_Z,           /*!< \brief Number of Translational z-velocities for mesh motion. */
	nRotation_Rate_X,           /*!< \brief Number of Angular velocities about the x-axis for mesh motion. */
	nRotation_Rate_Y,           /*!< \brief Number of Angular velocities about the y-axis for mesh motion. */
	nRotation_Rate_Z,           /*!< \brief Number of Angular velocities about the z-axis for mesh motion. */
	nPitching_Omega_X,           /*!< \brief Number of Angular frequencies about the x-axis for pitching. */
	nPitching_Omega_Y,           /*!< \brief Number of Angular frequencies about the y-axis for pitching. */
	nPitching_Omega_Z,           /*!< \brief Number of Angular frequencies about the z-axis for pitching. */
	nPitching_Ampl_X,           /*!< \brief Number of Pitching amplitudes about the x-axis. */
	nPitching_Ampl_Y,           /*!< \brief Number of Pitching amplitudes about the y-axis. */
	nPitching_Ampl_Z,           /*!< \brief Number of Pitching amplitudes about the z-axis. */
	nPitching_Phase_X,           /*!< \brief Number of Pitching phase offsets about the x-axis. */
	nPitching_Phase_Y,           /*!< \brief Number of Pitching phase offsets about the y-axis. */
	nPitching_Phase_Z,           /*!< \brief Number of Pitching phase offsets about the z-axis. */
	nPlunging_Omega_X,           /*!< \brief Number of Angular frequencies in the x-direction for plunging. */
	nPlunging_Omega_Y,           /*!< \brief Number of Angular frequencies in the y-direction for plunging. */
	nPlunging_Omega_Z,           /*!< \brief Number of Angular frequencies in the z-direction for plunging. */
	nPlunging_Ampl_X,           /*!< \brief Number of Plunging amplitudes in the x-direction. */
	nPlunging_Ampl_Y,           /*!< \brief Number of Plunging amplitudes in the y-direction. */
	nPlunging_Ampl_Z,           /*!< \brief Number of Plunging amplitudes in the z-direction. */
    nOmega_HB,                  /*!< \brief Number of frequencies in Harmonic Balance Operator. */
  nMoveMotion_Origin,         /*!< \brief Number of motion origins. */
  *MoveMotion_Origin;         /*!< \brief Keeps track if we should move moment origin. */
  vector<vector<vector<su2double> > > Aeroelastic_np1, /*!< \brief Aeroelastic solution at time level n+1. */
  Aeroelastic_n, /*!< \brief Aeroelastic solution at time level n. */
	Aeroelastic_n1; /*!< \brief Aeroelastic solution at time level n-1. */
  su2double FlutterSpeedIndex, /*!< \brief The flutter speed index. */
  PlungeNaturalFrequency, /*!< \brief Plunging natural frequency for Aeroelastic. */
  PitchNaturalFrequency, /*!< \brief Pitch natural frequency for Aeroelastic. */
  AirfoilMassRatio, /*!< \brief The airfoil mass ratio for Aeroelastic. */
  CG_Location, /*!< \brief Center of gravity location for Aeroelastic. */
  RadiusGyrationSquared; /*!< \brief The radius of gyration squared for Aeroelastic. */
  su2double *Aeroelastic_plunge, /*!< \brief Value of plunging coordinate at the end of an external iteration. */
	*Aeroelastic_pitch; /*!< \brief Value of pitching coordinate at the end of an external iteration. */
  unsigned short AeroelasticIter; /*!< \brief Solve the aeroelastic equations every given number of internal iterations. */
  unsigned short Gust_Type,	/*!< \brief Type of Gust. */
  Gust_Dir;   /*!< \brief Direction of the gust */
  su2double Gust_WaveLength,     /*!< \brief The gust wavelength. */
  Gust_Periods,              /*!< \brief Number of gust periods. */
  Gust_Ampl,                  /*!< \brief Gust amplitude. */
  Gust_Begin_Time,            /*!< \brief Time at which to begin the gust. */
  Gust_Begin_Loc;             /*!< \brief Location at which the gust begins. */
  long Visualize_CV; /*!< \brief Node number for the CV to be visualized */
  bool ExtraOutput;
  bool DeadLoad; 		/*!< Application of dead loads to the FE analysis */
  bool MatchingMesh; 	/*!< Matching mesh (while implementing interpolation procedures). */
  bool SteadyRestart; 	/*!< Restart from a steady state for FSI problems. */
  su2double Newmark_alpha,			/*!< \brief Parameter alpha for Newmark method. */
  Newmark_delta;				/*!< \brief Parameter delta for Newmark method. */
  unsigned short nIntCoeffs;	/*!< \brief Number of integration coeffs for structural calculations. */
  su2double *Int_Coeffs;		/*!< \brief Time integration coefficients for structural method. */
  bool Sigmoid_Load,		/*!< \brief Apply the load using a sigmoid. */
  Ramp_Load;				/*!< \brief Apply the load with linear increases. */
  bool IncrementalLoad;		/*!< \brief Apply the load in increments (for nonlinear structural analysis). */
  unsigned long IncLoad_Nincrements; /*!< \brief Number of increments. */
  su2double *IncLoad_Criteria;	/*!< \brief Criteria for the application of incremental loading. */
  su2double Ramp_Time;			/*!< \brief Time until the maximum load is applied. */
  su2double Sigmoid_Time;			/*!< \brief Time until the maximum load is applied, using a sigmoid. */
  su2double Sigmoid_K;			/*!< \brief Sigmoid parameter determining its steepness. */
  su2double Static_Time;			/*!< \brief Time while the structure is not loaded in FSI applications. */
  unsigned short Pred_Order;  /*!< \brief Order of the predictor for FSI applications. */
  unsigned short Kind_Interpolation; /*!\brief type of interpolation to use for FSI applications. */
  bool Prestretch;             /*!< Read a reference geometry for optimization purposes. */
  string Prestretch_FEMFileName;         /*!< \brief File name for reference geometry. */
  unsigned long Nonphys_Points, /*!< \brief Current number of non-physical points in the solution. */
  Nonphys_Reconstr;      /*!< \brief Current number of non-physical reconstructions for 2nd-order upwinding. */
  bool ParMETIS;      /*!< \brief Boolean for activating ParMETIS mode (while testing). */
  unsigned short DirectDiff; /*!< \brief Direct Differentation mode. */
  bool DiscreteAdjoint; /*!< \brief AD-based discrete adjoint mode. */

  
  /*--- all_options is a map containing all of the options. This is used during config file parsing
  to track the options which have not been set (so the default values can be used). Without this map
   there would be no list of all the config file options. ---*/
  
  map<string, bool> all_options;

  /*--- brief param is a map from the option name (config file string) to its decoder (the specific child
   class of COptionBase that turns the string into a value) ---*/
  
  map<string, COptionBase*> option_map;


  // All of the addXxxOptions take in the name of the option, and a refernce to the field of that option
  // in the option structure. Depending on the specific type, it may take in a default value, and may
  // take in extra options. The addXxxOptions mostly follow the same pattern, so please see addDoubleOption
  // for detailed comments.
  //
  // List options are those that can be an unknown number of elements, and also take in a reference to
  // an integer. This integer will be populated with the number of elements of that type unmarshaled.
  //
  // Array options are those with a fixed number of elements.
  //
  // List and Array options should also be able to be specified with the string "NONE" indicating that there
  // are no elements. This allows the option to be present in a config file but left blank.

  /*!<\brief addDoubleOption creates a config file parser for an option with the given name whose
   value can be represented by a su2double.*/
  
  void addDoubleOption(const string name, su2double & option_field, su2double default_value) {
    // Check if the key is already in the map. If this fails, it is coder error
    // and not user error, so throw.
    assert(option_map.find(name) == option_map.end());

    // Add this option to the list of all the options
    all_options.insert(pair<string, bool>(name, true));

    // Create the parser for a su2double option with a reference to the option_field and the desired
    // default value. This will take the string in the config file, convert it to a su2double, and
    // place that su2double in the memory location specified by the reference.
    COptionBase* val = new COptionDouble(name, option_field, default_value);

    // Create an association between the option name ("CFL") and the parser generated above.
    // During configuration, the parsing script will get the option name, and use this map
    // to find how to parse that option.
    option_map.insert(pair<string, COptionBase *>(name, val));
  }

  void addStringOption(const string name, string & option_field, string default_value) {
    assert(option_map.find(name) == option_map.end());
    all_options.insert(pair<string, bool>(name, true));
    COptionBase* val = new COptionString(name, option_field, default_value);
    option_map.insert(pair<string, COptionBase *>(name, val));
  }

  void addIntegerOption(const string name, int & option_field, int default_value) {
    assert(option_map.find(name) == option_map.end());
    all_options.insert(pair<string, bool>(name, true));
    COptionBase* val = new COptionInt(name, option_field, default_value);
    option_map.insert(pair<string, COptionBase *>(name, val));
  }

  void addUnsignedLongOption(const string name, unsigned long & option_field, unsigned long default_value) {
    assert(option_map.find(name) == option_map.end());
    all_options.insert(pair<string, bool>(name, true));
    COptionBase* val = new COptionULong(name, option_field, default_value);
    option_map.insert(pair<string, COptionBase *>(name, val));
  }

  void addUnsignedShortOption(const string name, unsigned short & option_field, unsigned short default_value) {
    assert(option_map.find(name) == option_map.end());
    all_options.insert(pair<string, bool>(name, true));
    COptionBase* val = new COptionUShort(name, option_field, default_value);
    option_map.insert(pair<string, COptionBase *>(name, val));
  }

  void addLongOption(const string name, long & option_field, long default_value) {
    assert(option_map.find(name) == option_map.end());
    all_options.insert(pair<string, bool>(name, true));
    COptionBase* val = new COptionLong(name, option_field, default_value);
    option_map.insert(pair<string, COptionBase *>(name, val));
  }

  void addBoolOption(const string name, bool & option_field, bool default_value) {
    assert(option_map.find(name) == option_map.end());
    all_options.insert(pair<string, bool>(name, true));
    COptionBase* val = new COptionBool(name, option_field, default_value);
    option_map.insert(pair<string, COptionBase *>(name, val));
  }

  // enum types work differently than all of the others because there are a small number of valid
  // string entries for the type. One must also provide a list of all the valid strings of that type.
  template <class Tenum>
  void addEnumOption(const string name, unsigned short & option_field, const map<string, Tenum> & enum_map, Tenum default_value) {
    assert(option_map.find(name) == option_map.end());
    all_options.insert(pair<string, bool>(name, true));
    COptionBase* val = new COptionEnum<Tenum>(name, enum_map, option_field, default_value);
    option_map.insert(pair<string, COptionBase *>(name, val));
    return;
  }


  // input_size is the number of options read in from the config file
  template <class Tenum>
	void addEnumListOption(const string name, unsigned short & input_size, unsigned short * & option_field, const map<string, Tenum> & enum_map) {
    input_size = 0;
    assert(option_map.find(name) == option_map.end());
    all_options.insert(pair<string, bool>(name, true));
		COptionBase* val = new COptionEnumList<Tenum>(name, enum_map, option_field, input_size);
    option_map.insert( pair<string, COptionBase*>(name, val) );
	}

  void addDoubleArrayOption(const string name, const int size, su2double * & option_field, su2double * default_value) {

    su2double * def = new su2double [size];
    for (int i = 0; i < size; i++) {
      def[i] = default_value[i];
    }
    assert(option_map.find(name) == option_map.end());
    all_options.insert(pair<string, bool>(name, true));
    COptionBase* val = new COptionDoubleArray(name, size, option_field, def);
    option_map.insert(pair<string, COptionBase *>(name, val));
  }

  void addDoubleListOption(const string name, unsigned short & size, su2double * & option_field) {
    assert(option_map.find(name) == option_map.end());
    all_options.insert(pair<string, bool>(name, true));
    COptionBase* val = new COptionDoubleList(name, size, option_field);
    option_map.insert(pair<string, COptionBase *>(name, val));
  }

  void addUShortListOption(const string name, unsigned short & size, unsigned short * & option_field) {
    assert(option_map.find(name) == option_map.end());
    all_options.insert(pair<string, bool>(name, true));
    COptionBase* val = new COptionUShortList(name, size, option_field);
    option_map.insert(pair<string, COptionBase *>(name, val));
  }

  void addStringListOption(const string name, unsigned short & num_marker, string* & option_field) {
    assert(option_map.find(name) == option_map.end());
    all_options.insert(pair<string, bool>(name, true));
    COptionBase* val = new COptionStringList(name, num_marker, option_field);
    option_map.insert(pair<string, COptionBase *>(name, val));
  }

  void addConvectOption(const string name, unsigned short & space_field, unsigned short & centered_field, unsigned short & upwind_field) {
    assert(option_map.find(name) == option_map.end());
    all_options.insert(pair<string, bool>(name, true));
    COptionBase* val = new COptionConvect(name, space_field, centered_field, upwind_field);
    option_map.insert(pair<string, COptionBase *>(name, val));
  }

  void addMathProblemOption(const string name, bool & ContinuousAdjoint, const bool & ContinuousAdjoint_default,
                            bool & DiscreteAdjoint, const bool & DiscreteAdjoint_default,
                            bool & Restart_Flow, const bool & Restart_Flow_default) {
    assert(option_map.find(name) == option_map.end());
    all_options.insert(pair<string, bool>(name, true));
    COptionBase* val = new COptionMathProblem(name, ContinuousAdjoint, ContinuousAdjoint_default, DiscreteAdjoint, DiscreteAdjoint_default, Restart_Flow, Restart_Flow_default);
    option_map.insert(pair<string, COptionBase *>(name, val));
  }

  void addDVParamOption(const string name, unsigned short & nDV_field, su2double** & paramDV, string* & FFDTag,
                        unsigned short* & design_variable) {
    assert(option_map.find(name) == option_map.end());
    all_options.insert(pair<string, bool>(name, true));
    COptionBase* val = new COptionDVParam(name, nDV_field, paramDV, FFDTag, design_variable);
    option_map.insert(pair<string, COptionBase *>(name, val));
  }
  
  void addDVValueOption(const string name, unsigned short* & nDVValue_field, su2double** & valueDV, unsigned short & nDV_field,  su2double** & paramDV,
                        unsigned short* & design_variable) {
    assert(option_map.find(name) == option_map.end());
    all_options.insert(pair<string, bool>(name, true));
    COptionBase* val = new COptionDVValue(name, nDVValue_field, valueDV, nDV_field, paramDV, design_variable);
    option_map.insert(pair<string, COptionBase *>(name, val));
  }

  void addFFDDefOption(const string name, unsigned short & nFFD_field, su2double** & coordFFD, string* & FFDTag) {
    assert(option_map.find(name) == option_map.end());
    all_options.insert(pair<string, bool>(name, true));
    COptionBase* val = new COptionFFDDef(name, nFFD_field, coordFFD, FFDTag);
    option_map.insert(pair<string, COptionBase *>(name, val));
  }
  
  void addFFDDegreeOption(const string name, unsigned short & nFFD_field, unsigned short** & degreeFFD) {
    assert(option_map.find(name) == option_map.end());
    all_options.insert(pair<string, bool>(name, true));
    COptionBase* val = new COptionFFDDegree(name, nFFD_field, degreeFFD);
    option_map.insert(pair<string, COptionBase *>(name, val));
  }

  void addStringDoubleListOption(const string name, unsigned short & list_size, string * & string_field,
                        su2double* & double_field) {
    assert(option_map.find(name) == option_map.end());
    all_options.insert(pair<string, bool>(name, true));
    COptionBase* val = new COptionStringDoubleList(name, list_size, string_field, double_field);
    option_map.insert(pair<string, COptionBase *>(name, val));
  }

  void addInletOption(const string name, unsigned short & nMarker_Inlet, string * & Marker_Inlet,
                                 su2double* & Ttotal, su2double* & Ptotal, su2double** & FlowDir) {
    assert(option_map.find(name) == option_map.end());
    all_options.insert(pair<string, bool>(name, true));
    COptionBase* val = new COptionInlet(name, nMarker_Inlet, Marker_Inlet, Ttotal, Ptotal, FlowDir);
    option_map.insert(pair<string, COptionBase *>(name, val));
  }
  template <class Tenum>
  
  void addRiemannOption(const string name, unsigned short & nMarker_Riemann, string * & Marker_Riemann, unsigned short* & option_field, const map<string, Tenum> & enum_map,
                                 su2double* & var1, su2double* & var2, su2double** & FlowDir) {
    assert(option_map.find(name) == option_map.end());
    all_options.insert(pair<string, bool>(name, true));
    COptionBase* val = new COptionRiemann<Tenum>(name, nMarker_Riemann, Marker_Riemann, option_field, enum_map, var1, var2, FlowDir);
    option_map.insert(pair<string, COptionBase *>(name, val));
  }
  template <class Tenum>
  void addNRBCOption(const string name, unsigned short & nMarker_NRBC, string * & Marker_NRBC, unsigned short* & option_field, const map<string, Tenum> & enum_map,
                                 su2double* & var1, su2double* & var2, su2double** & FlowDir) {
    assert(option_map.find(name) == option_map.end());
    all_options.insert(pair<string, bool>(name, true));
    COptionBase* val = new COptionNRBC<Tenum>(name, nMarker_NRBC, Marker_NRBC, option_field, enum_map, var1, var2, FlowDir);
    option_map.insert(pair<string, COptionBase *>(name, val));
  }

  void addExhaustOption(const string name, unsigned short & nMarker_Exhaust, string * & Marker_Exhaust,
                      su2double* & Ttotal, su2double* & Ptotal) {
    assert(option_map.find(name) == option_map.end());
    all_options.insert(pair<string, bool>(name, true));
    COptionBase* val = new COptionExhaust(name, nMarker_Exhaust, Marker_Exhaust, Ttotal, Ptotal);
    option_map.insert(pair<string, COptionBase *>(name, val));
  }
  
  void addBleedOption(const string name, unsigned short & nMarker_Bleed, string * & Marker_Bleed,
                        su2double* & MassFlow_Target, su2double* & Temp_Target) {
    assert(option_map.find(name) == option_map.end());
    all_options.insert(pair<string, bool>(name, true));
    COptionBase* val = new COptionBleed(name, nMarker_Bleed, Marker_Bleed, MassFlow_Target, Temp_Target);
    option_map.insert(pair<string, COptionBase *>(name, val));
  }

  void addPeriodicOption(const string & name, unsigned short & nMarker_PerBound,
                    string* & Marker_PerBound, string* & Marker_PerDonor,
                         su2double** & RotCenter, su2double** & RotAngles, su2double** & Translation) {
    assert(option_map.find(name) == option_map.end());
    all_options.insert(pair<string, bool>(name, true));
    COptionBase* val = new COptionPeriodic(name, nMarker_PerBound, Marker_PerBound, Marker_PerDonor, RotCenter, RotAngles, Translation);
    option_map.insert(pair<string, COptionBase *>(name, val));
  }

  void addMixingPlaneOption(const string & name, unsigned short & nMarker_MixBound,
                    string* & Marker_MixBound, string* & Marker_MixDonor){
    assert(option_map.find(name) == option_map.end());
    all_options.insert(pair<string, bool>(name, true));
    COptionBase* val = new COptionMixingPlane(name, nMarker_MixBound, Marker_MixBound, Marker_MixDonor);
    option_map.insert(pair<string, COptionBase *>(name, val));
  }
  template <class Tenum>
  void addTurboPerfOption(const string & name, unsigned short & nMarker_TurboPerf,
                    string* & Marker_TurboBoundIn, string* & Marker_TurboBoundOut,  unsigned short* & Kind_TurboPerformance, const map<string, Tenum> & TurboPerformance_Map){
    assert(option_map.find(name) == option_map.end());
    all_options.insert(pair<string, bool>(name, true));
    COptionBase* val = new COptionTurboPerformance<Tenum>(name, nMarker_TurboPerf, Marker_TurboBoundIn, Marker_TurboBoundOut, Kind_TurboPerformance, TurboPerformance_Map );
    option_map.insert(pair<string, COptionBase *>(name, val));
  }

  void addActuatorDiskOption(const string & name, unsigned short & nMarker_ActDisk_Inlet, unsigned short & nMarker_ActDisk_Outlet,
                             string* & Marker_ActDisk_Inlet, string* & Marker_ActDisk_Outlet,
                             su2double** & ActDisk_Origin, su2double* & ActDisk_RootRadius, su2double* & ActDisk_TipRadius,
                             su2double* & ActDisk_PressJump, su2double* & ActDisk_TempJump, su2double* & ActDisk_Omega,
                             unsigned short* & ActDisk_Distribution) {
    assert(option_map.find(name) == option_map.end());
    all_options.insert(pair<string, bool>(name, true));
    COptionBase* val = new COptionActuatorDisk(name, nMarker_ActDisk_Inlet, nMarker_ActDisk_Outlet, Marker_ActDisk_Inlet, Marker_ActDisk_Outlet, ActDisk_Origin, ActDisk_RootRadius, ActDisk_TipRadius, ActDisk_PressJump, ActDisk_TempJump, ActDisk_Omega, ActDisk_Distribution);
    option_map.insert(pair<string, COptionBase *>(name, val));
  }

  void addPythonOption(const string name) {
    assert(option_map.find(name) == option_map.end());
    all_options.insert(pair<string, bool>(name, true));
    COptionBase* val = new COptionPython(name);
    option_map.insert(pair<string, COptionBase *>(name, val));
  }

public:

	vector<string> fields; /*!< \brief Tags for the different fields in a restart file. */

	/*!
	 * \brief Constructor of the class which reads the input file.
	 */
	CConfig(char case_filename[MAX_STRING_SIZE], unsigned short val_software, unsigned short val_iZone, unsigned short val_nZone, unsigned short val_nDim, unsigned short verb_level);

	/*!
	 * \brief Constructor of the class which reads the input file.
	 */
	CConfig(char case_filename[MAX_STRING_SIZE], unsigned short val_software);
  
  /*!
   * \brief Constructor of the class which reads the input file.
   */
  CConfig(char case_filename[MAX_STRING_SIZE], CConfig *config);

	/*!
	 * \brief Destructor of the class.
	 */
	~CConfig(void);

  /*!
   * \brief Initializes pointers to null
   */
	void SetPointersNull(void);

	/*!
	 * \brief breaks an input line from the config file into a set of tokens
	 * \param[in] str - the input line string
	 * \param[out] option_name - the name of the option found at the beginning of the line
	 * \param[out] option_value - the tokens found after the "=" sign on the line
	 * \returns false if the line is empty or a commment, true otherwise
	 */
	bool TokenizeString(string & str, string & option_name,
			vector<string> & option_value);

	/*!
	 * \brief Get reference origin for moment computation.
     * \param[in] val_marker - the marker we are monitoring.
	 * \return Reference origin (in cartesians coordinates) for moment computation.
	 */
	su2double *GetRefOriginMoment(unsigned short val_marker);

  /*!
	 * \brief Get reference origin x-coordinate for moment computation.
   * \param[in] val_marker - the marker we are monitoring.
	 * \return Reference origin x-coordinate (in cartesians coordinates) for moment computation.
	 */
	su2double GetRefOriginMoment_X(unsigned short val_marker);

  /*!
	 * \brief Get reference origin y-coordinate for moment computation.
   * \param[in] val_marker - the marker we are monitoring.
	 * \return Reference origin y-coordinate (in cartesians coordinates) for moment computation.
	 */
	su2double GetRefOriginMoment_Y(unsigned short val_marker);

  /*!
	 * \brief Get reference origin z-coordinate for moment computation.
   * \param[in] val_marker - the marker we are monitoring.
	 * \return Reference origin z-coordinate (in cartesians coordinates) for moment computation.
	 */
	su2double GetRefOriginMoment_Z(unsigned short val_marker);

  /*!
	 * \brief Set reference origin x-coordinate for moment computation.
   * \param[in] val_marker - the marker we are monitoring.
	 * \param[in] val_origin - New x-coordinate of the mesh motion origin.
	 */
	void SetRefOriginMoment_X(unsigned short val_marker, su2double val_origin);

  /*!
	 * \brief Set reference origin y-coordinate for moment computation.
   * \param[in] val_marker - the marker we are monitoring.
	 * \param[in] val_origin - New y-coordinate of the mesh motion origin.
	 */
	void SetRefOriginMoment_Y(unsigned short val_marker, su2double val_origin);

  /*!
	 * \brief Set reference origin z-coordinate for moment computation.
   * \param[in] val_marker - the marker we are monitoring.
	 * \param[in] val_origin - New z-coordinate of the mesh motion origin.
	 */
	void SetRefOriginMoment_Z(unsigned short val_marker, su2double val_origin);

	/*!
	 * \brief Get index of the upper and lower horizontal plane.
	 * \param[in] index - 0 means upper surface, and 1 means lower surface.
	 * \return Index of the upper and lower surface.
	 */
	string GetPlaneTag(unsigned short index);

	/*!
	 * \brief Get the integration limits for the equivalent area computation.
	 * \param[in] index - 0 means x_min, and 1 means x_max.
	 * \return Integration limits for the equivalent area computation.
	 */
	su2double GetEA_IntLimit(unsigned short index);
  
  /*!
	 * \brief Get the integration limits for the equivalent area computation.
	 * \param[in] index - 0 means x_min, and 1 means x_max.
	 * \return Integration limits for the equivalent area computation.
	 */
	su2double GetEA_ScaleFactor(void);

  /*!
	 * \brief Get the limit value for the adjoint variables.
	 * \return Limit value for the adjoint variables.
	 */
	su2double GetAdjointLimit(void);

	/*!
	 * \brief Get the the coordinates where of the box where the grid is going to be deformed.
	 * \return Coordinates where of the box where the grid is going to be deformed.
	 */
	su2double *GetHold_GridFixed_Coord(void);

  /*!
   * \brief Get the the coordinates where of the box where a subsonic region is imposed.
   * \return Coordinates where of the box where the grid is going to be a subsonic region.
   */
  su2double *GetSubsonic_Engine_Box(void);
  
	/*!
	 * \brief Get the power of the dual volume in the grid adaptation sensor.
	 * \return Power of the dual volume in the grid adaptation sensor.
	 */
	su2double GetDualVol_Power(void);

	/*!
	 * \brief Get Information about if there is an analytical definition of the surface for doing the
	 *        grid adaptation.
	 * \return Definition of the surfaces. NONE implies that there isn't any analytical definition
	 *         and it will use and interpolation.
	 */
	unsigned short GetAnalytical_Surface(void);

  /*!
	 * \brief Get Information about if there is an analytical definition of the surface for doing the
	 *        grid adaptation.
	 * \return Definition of the surfaces. NONE implies that there isn't any analytical definition
	 *         and it will use and interpolation.
	 */
	unsigned short GetAxis_Orientation(void);

	/*!
	 * \brief Get the ratio of density for a free surface problem.
	 * \return Ratio of density for a free surface problem.
	 */
	su2double GetRatioDensity(void);

	/*!
	 * \brief Get the ratio of viscosity for a free surface problem.
	 * \return Ratio of viscosity for a free surface problem.
	 */
	su2double GetRatioViscosity(void);

	/*!
	 * \brief Get the thickness of the interfase for a free surface problem.
	 * \return Thickness of the interfase for a free surface problem.
	 */
	su2double GetFreeSurface_Thickness(void);

	/*!
	 * \brief Get the damping of the free surface for a free surface problem.
	 * \return Damping of the interfase for a free surface problem.
	 */
	su2double GetFreeSurface_Damping_Coeff(void);

	/*!
	 * \brief Get the damping of the free surface for a free surface problem.
	 * \return Damping of the interfase for a free surface problem.
	 */
	su2double GetFreeSurface_Damping_Length(void);

	/*!
	 * \brief Get the outlet position of the free surface for a free surface problem.
	 * \return Outlet position of the interfase for a free surface problem.
	 */
	su2double GetFreeSurface_Outlet(void);

  /*!
	 * \brief Creates a tecplot file to visualize the partition made by the DDC software.
	 * \return <code>TRUE</code> if the partition is going to be plotted; otherwise <code>FALSE</code>.
	 */
  bool GetExtraOutput(void);

	/*!
	 * \brief Get the value of the Mach number (velocity divided by speed of sound).
	 * \return Value of the Mach number.
	 */
	su2double GetMach(void);

	/*!
	 * \brief Get the value of the Gamma of fluid (ratio of specific heats).
	 * \return Value of the constant: Gamma
	 */
	su2double GetGamma(void);
  
  /*!
   * \brief Get the values of the CFL adapation.
   * \return Value of CFL adapation
   */
  su2double GetCFL_AdaptParam(unsigned short val_index);
  
  /*!
   * \brief Get the values of the CFL adapation.
   * \return Value of CFL adapation
   */
  bool GetCFL_Adapt(void);
  
  /*!
	 * \brief Get the value of the limits for the sections.
	 * \return Value of the limits for the sections.
	 */
	su2double GetSection_Location(unsigned short val_var);

	/*!
	 * \brief Get the array that maps chemical consituents to each chemical reaction.
	 * \return Memory location of the triple pointer to the 3-D reaction map array.
	 */
	int ***GetReaction_Map(void);

	/*!
	 * \brief Get the array containing the curve fit coefficients for the Omega(0,0) collision integrals.
	 * \return Memory location of the triple pointer to the 3-D collision integral array.
	 */
	su2double ***GetCollisionIntegral00(void);

	/*!
	 * \brief Get the array containing the curve fit coefficients for the Omega(1,1) collision integrals.
	 * \return Memory location of the triple pointer to the 3-D collision integral array.
	 */
	su2double ***GetCollisionIntegral11(void);

	/*!
	 * \brief Get the value of the bulk modulus.
	 * \return Value of the bulk modulus.
	 */
	su2double GetBulk_Modulus(void);

	/*!
	 * \brief Get the artificial compresibility factor.
	 * \return Value of the artificial compresibility factor.
	 */
	su2double GetArtComp_Factor(void);

	/*!
	 * \brief Get the Level set zero for free surface .
	 * \return Value of the level set zero coordinate
	 */
	su2double GetFreeSurface_Zero(void);

	/*!
	 * \brief Get the Level set zero for free surface .
	 * \return Value of the level set zero coordinate
	 */
	su2double GetFreeSurface_Depth(void);

	/*!
	 * \brief Get the value of specific gas constant.
	 * \return Value of the constant: Gamma
	 */
	su2double GetGas_Constant(void);

  /*!
	 * \brief Get the value of specific gas constant.
	 * \return Value of the constant: Gamma
	 */
	su2double GetGas_ConstantND(void);

	/*!
	 * \brief Get the coefficients of the Blottner viscosity model
	 * \param[in] val_Species - Index of the species
	 * \param[in] val_Coeff - Index of the coefficient (As, Bs, Cs)
	 * \return Value of the Blottner coefficient
	 */
	su2double GetBlottnerCoeff(unsigned short val_Species, unsigned short val_Coeff);

  /*!
	 * \brief Get the p-norm for heat-flux objective functions (adjoint problem).
	 * \return Value of the heat flux p-norm
	 */
	su2double GetPnormHeat(void);

	/*!
	 * \brief Get the value of wall temperature.
	 * \return Value of the constant: Temperature
	 */
	su2double GetWallTemperature(void);

	/*!
	 * \brief Get the reference value for the specific gas constant.
	 * \return Reference value for the specific gas constant.
	 */
	su2double GetGas_Constant_Ref(void);

	/*!
	 * \brief Get the value of the frestream temperature.
	 * \return Freestream temperature.
	 */
	su2double GetTemperature_FreeStream(void);

  /*!
	 * \brief Get the value of the frestream temperature.
	 * \return Freestream temperature.
	 */
	su2double GetEnergy_FreeStream(void);

  /*!
	 * \brief Get the value of the frestream temperature.
	 * \return Freestream temperature.
	 */
	su2double GetViscosity_FreeStream(void);

  /*!
	 * \brief Get the value of the frestream temperature.
	 * \return Freestream temperature.
	 */
	su2double GetDensity_FreeStream(void);

  /*!
	 * \brief Get the value of the frestream temperature.
	 * \return Freestream temperature.
	 */
	su2double GetModVel_FreeStream(void);

  /*!
	 * \brief Get the value of the frestream temperature.
	 * \return Freestream temperature.
	 */
	su2double GetModVel_FreeStreamND(void);

  /*!
	 * \brief Get the value of the frestream vibrational-electronic temperature.
	 * \return Freestream temperature.
	 */
	su2double GetTemperature_ve_FreeStream(void);

	/*!
	 * \brief Get the value of the laminar Prandtl number.
	 * \return Laminar Prandtl number.
	 */
	su2double GetPrandtl_Lam(void);

	/*!
	 * \brief Get the value of the turbulent Prandtl number.
	 * \return Turbulent Prandtl number.
	 */
	su2double GetPrandtl_Turb(void);

	/*!
	 * \brief Get the value of the reference length for non-dimensionalization.
	 *        This value should always be 1 internally, and is not user-specified.
	 * \return Reference length for non-dimensionalization.
	 */
	su2double GetLength_Ref(void);

	/*!
	 * \brief Get the value of the reference pressure for non-dimensionalization.
	 * \return Reference pressure for non-dimensionalization.
	 */
	su2double GetPressure_Ref(void);

  /*!
	 * \brief Get the value of the reference pressure for non-dimensionalization.
	 * \return Reference pressure for non-dimensionalization.
	 */
	su2double GetEnergy_Ref(void);

	/*!
	 * \brief Get the value of the reference temperature for non-dimensionalization.
	 * \return Reference temperature for non-dimensionalization.
	 */
	su2double GetTemperature_Ref(void);

	/*!
	 * \brief Get the value of the reference density for non-dimensionalization.
	 * \return Reference density for non-dimensionalization.
	 */
	su2double GetDensity_Ref(void);

	/*!
	 * \brief Get the value of the reference velocity for non-dimensionalization.
	 * \return Reference velocity for non-dimensionalization.
	 */
	su2double GetVelocity_Ref(void);

	/*!
	 * \brief Get the value of the reference time for non-dimensionalization.
	 * \return Reference time for non-dimensionalization.
	 */
	su2double GetTime_Ref(void);

	/*!
	 * \brief Get the value of the reference viscosity for non-dimensionalization.
	 * \return Reference viscosity for non-dimensionalization.
	 */
	su2double GetViscosity_Ref(void);

	/*!
	 * \brief Get the value of the reference conductivity for non-dimensionalization.
	 * \return Reference conductivity for non-dimensionalization.
	 */
	su2double GetConductivity_Ref(void);

	/*!
	 * \brief Get the value of the reference angular velocity for non-dimensionalization.
	 * \return Reference angular velocity for non-dimensionalization.
	 */
	su2double GetOmega_Ref(void);

	/*!
	 * \brief Get the value of the reference force for non-dimensionalization.
	 * \return Reference force for non-dimensionalization.
	 */
	su2double GetForce_Ref(void);

  /*!
	 * \brief Get the value of the non-dimensionalized freestream pressure.
	 * \return Non-dimensionalized freestream pressure.
	 */
	su2double GetPressure_FreeStream(void);

	/*!
	 * \brief Get the value of the non-dimensionalized freestream pressure.
	 * \return Non-dimensionalized freestream pressure.
	 */
	su2double GetPressure_FreeStreamND(void);

	/*!
	 * \brief Get the vector of the dimensionalized freestream velocity.
	 * \return Dimensionalized freestream velocity vector.
	 */
	su2double* GetVelocity_FreeStream(void);

	/*!
	 * \brief Get the value of the non-dimensionalized freestream temperature.
	 * \return Non-dimensionalized freestream temperature.
	 */
	su2double GetTemperature_FreeStreamND(void);

	/*!
	 * \brief Get the value of the non-dimensionalized freestream density.
	 * \return Non-dimensionalized freestream density.
	 */
	su2double GetDensity_FreeStreamND(void);

	/*!
	 * \brief Get the vector of the non-dimensionalized freestream velocity.
	 * \return Non-dimensionalized freestream velocity vector.
	 */
	su2double* GetVelocity_FreeStreamND(void);

	/*!
	 * \brief Get the value of the non-dimensionalized freestream energy.
	 * \return Non-dimensionalized freestream energy.
	 */
	su2double GetEnergy_FreeStreamND(void);

	/*!
	 * \brief Get the value of the non-dimensionalized freestream viscosity.
	 * \return Non-dimensionalized freestream viscosity.
	 */
	su2double GetViscosity_FreeStreamND(void);

  /*!
	 * \brief Get the value of the non-dimensionalized freestream viscosity.
	 * \return Non-dimensionalized freestream viscosity.
	 */
	su2double GetTke_FreeStreamND(void);

  /*!
	 * \brief Get the value of the non-dimensionalized freestream viscosity.
	 * \return Non-dimensionalized freestream viscosity.
	 */
	su2double GetOmega_FreeStreamND(void);

  /*!
	 * \brief Get the value of the non-dimensionalized freestream viscosity.
	 * \return Non-dimensionalized freestream viscosity.
	 */
	su2double GetTke_FreeStream(void);

  /*!
	 * \brief Get the value of the non-dimensionalized freestream viscosity.
	 * \return Non-dimensionalized freestream viscosity.
	 */
	su2double GetOmega_FreeStream(void);

	/*!
	 * \brief Get the value of the non-dimensionalized freestream intermittency.
	 * \return Non-dimensionalized freestream intermittency.
	 */
	su2double GetIntermittency_FreeStream(void);

	/*!
	 * \brief Get the value of the non-dimensionalized freestream turbulence intensity.
	 * \return Non-dimensionalized freestream intensity.
	 */
	su2double GetTurbulenceIntensity_FreeStream(void);

	/*!
	 * \brief Get the value of the non-dimensionalized freestream turbulence intensity.
	 * \return Non-dimensionalized freestream intensity.
	 */
	su2double GetNuFactor_FreeStream(void);
  
  /*!
   * \brief Get the value of the non-dimensionalized engine turbulence intensity.
   * \return Non-dimensionalized engine intensity.
   */
  su2double GetNuFactor_Engine(void);

	/*!
	 * \brief Get the value of the turbulent to laminar viscosity ratio.
	 * \return Ratio of turbulent to laminar viscosity ratio.
	 */
	su2double GetTurb2LamViscRatio_FreeStream(void);

  /*!
	 * \brief Get the vector of free stream mass fraction values.
	 * \return Ratio of species mass to mixture mass.
	 */
	su2double* GetMassFrac_FreeStream(void);

	/*!
	 * \brief Get the value of the Reynolds length.
	 * \return Reynolds length.
	 */
	su2double GetLength_Reynolds(void);

	/*!
	 * \brief Get the start up iterations using the fine grid, this works only for multigrid problems.
	 * \return Start up iterations using the fine grid.
	 */
	unsigned short GetnStartUpIter(void);

	/*!
	 * \brief Get the reference area for non dimensional coefficient computation. If the value from the
	 *        is 0 then, the code will compute the reference area using the projection of the shape into
	 *        the z plane (3D) or the x plane (2D).
	 * \return Value of the reference area for coefficient computation.
	 */
	su2double GetRefAreaCoeff(void);

	/*!
	 * \brief Get the wave speed.
	 * \return Value of the wave speed.
	 */
	su2double GetWaveSpeed(void);

	/*!
	 * \brief Get the wave speed.
	 * \return Value of the wave speed.
	 */
	su2double GetThermalDiffusivity(void);

	/*!
	 * \brief Get the Young's modulus of elasticity.
	 * \return Value of the Young's modulus of elasticity.
	 */
	su2double GetElasticyMod(void);

	/*!
	 * \brief Get the value of the bulk modulus on the structural side.
	 * \return Value of the bulk modulus on the structural side.
	 */
	su2double GetBulk_Modulus_Struct(void);

    /*!
	 * \brief Formulation for 2D elasticity (plane stress - strain)
	 * \return Flag to 2D elasticity model.
	 */
	unsigned short GetElas2D_Formulation(void);

  /*!
    * \brief Decide whether it's necessary to read a reference geometry.
    * \return <code>TRUE</code> if it's necessary to read a reference geometry, <code>FALSE</code> otherwise.
    */

  bool GetPrestretch(void);

  /*!
   * \brief Get the name of the file with the reference geometry of the structural problem.
   * \return Name of the file with the reference geometry of the structural problem.
   */
  string GetPrestretch_FEMFileName(void);

	/*!
	 * \brief Get the Poisson's ratio.
	 * \return Value of the Poisson's ratio.
	 */
	su2double GetPoissonRatio(void);

	/*!
	 * \brief Get the Material Density.
	 * \return Value of the Material Density.
	 */
	su2double GetMaterialDensity(void);

    /*!
	 * \brief Compressibility/incompressibility of the solids analysed using the structural solver.
	 * \return Compressible or incompressible.
	 */
	unsigned short GetMaterialCompressibility(void);

    /*!
	 * \brief Compressibility/incompressibility of the solids analysed using the structural solver.
	 * \return Compressible or incompressible.
	 */
	unsigned short GetMaterialModel(void);

    /*!
	 * \brief Geometric conditions for the structural solver.
	 * \return Small or large deformation structural analysis.
	 */
	unsigned short GetGeometricConditions(void);

	/*!
	 * \brief Get the reference length for computing moment (the default value is 1).
	 * \return Reference length for moment computation.
	 */
	su2double GetRefLengthMoment(void);

	/*!
	 * \brief Get the reference element length for computing the slope limiting epsilon.
	 * \return Reference element length for slope limiting epsilon.
	 */
	su2double GetRefElemLength(void);

  /*!
	 * \brief Get the reference coefficient for detecting sharp edges.
	 * \return Reference coefficient for detecting sharp edges.
	 */
	su2double GetRefSharpEdges(void);

	/*!
	 * \brief Get the volume of the whole domain using the fine grid, this value is common for all the grids
	 *        in the multigrid method.
	 * \return Volume of the whole domain.
	 */
	su2double GetDomainVolume(void);

	/*!
	 * \brief In case the <i>RefAreaCoeff</i> is equal to 0 then, it is necessary to compute a reference area,
	 *        with this function we set the value of the reference area.
	 * \param[in] val_area - Value of the reference area for non dimensional coefficient computation.
	 */
	void SetRefAreaCoeff(su2double val_area);

	/*!
	 * \brief Set the value of the domain volume computed on the finest grid.
	 * \note This volume do not include the volume of the body that is being simulated.
	 * \param[in] val_volume - Value of the domain volume computed on the finest grid.
	 */
	void SetDomainVolume(su2double val_volume);

	/*!
	 * \brief Set the finest mesh in a multigrid strategy.
	 * \note If we are using a Full Multigrid Strategy or a start up with finest grid, it is necessary
	 *       to change several times the finest grid.
	 * \param[in] val_finestmesh - Index of the finest grid.
	 */
	void SetFinestMesh(unsigned short val_finestmesh);

	/*!
	 * \brief Set the kind of time integration scheme.
	 * \note If we are solving different equations it will be necessary to change several
	 *       times the kind of time integration, to choose the right scheme.
	 * \param[in] val_kind_timeintscheme - Kind of time integration scheme.
	 */
	void SetKind_TimeIntScheme(unsigned short val_kind_timeintscheme);

	/*!
	 * \brief Set the parameters of the convective numerical scheme.
	 * \note The parameters will change because we are solving different kind of equations.
	 * \param[in] val_kind_convnumscheme - Center or upwind scheme.
	 * \param[in] val_kind_centered - If centered scheme, kind of centered scheme (JST, etc.).
	 * \param[in] val_kind_upwind - If upwind scheme, kind of upwind scheme (Roe, etc.).
	 * \param[in] val_kind_slopelimit - If upwind scheme, kind of slope limit.
	 */
	void SetKind_ConvNumScheme(unsigned short val_kind_convnumscheme, unsigned short val_kind_centered,
			unsigned short val_kind_upwind, unsigned short val_kind_slopelimit, unsigned short val_order_spatial_int);

	/*!
	 * \brief Get the value of limiter coefficient.
	 * \return Value of the limiter coefficient.
	 */
	su2double GetLimiterCoeff(void);
  
  /*!
	 * \brief Freeze the value of the limiter after a number of iterations.
	 * \return Number of iterations.
	 */
	unsigned long GetLimiterIter(void);

  /*!
	 * \brief Get the value of sharp edge limiter.
	 * \return Value of the sharp edge limiter coefficient.
	 */
	su2double GetSharpEdgesCoeff(void);

	/*!
	 * \brief Get the Reynolds number. Dimensionless number that gives a measure of the ratio of inertial forces
	 *        to viscous forces and consequently quantifies the relative importance of these two types of forces
	 *        for given flow condition.
	 * \return Value of the Reynolds number.
	 */
	su2double GetReynolds(void);

	/*!
	 * \brief Get the Froude number for free surface problems.
	 * \return Value of the Froude number.
	 */
	su2double GetFroude(void);

  /*!
	 * \brief Set the Froude number for free surface problems.
	 * \return Value of the Froude number.
	 */
	void SetFroude(su2double val_froude);

  /*!
	 * \brief Set the Froude number for free surface problems.
	 * \return Value of the Froude number.
	 */
	void SetMach(su2double val_mach);

  /*!
	 * \brief Set the Froude number for free surface problems.
	 * \return Value of the Froude number.
	 */
	void SetReynolds(su2double val_reynolds);

  /*!
	 * \brief Set the Froude number for free surface problems.
	 * \return Value of the Froude number.
	 */
	void SetLength_Ref(su2double val_length_ref);

  /*!
	 * \brief Set the Froude number for free surface problems.
	 * \return Value of the Froude number.
	 */
	void SetVelocity_Ref(su2double val_velocity_ref);

  /*!
	 * \brief Set the Froude number for free surface problems.
	 * \return Value of the Froude number.
	 */
	void SetPressure_Ref(su2double val_pressure_ref);

  /*!
	 * \brief Set the Froude number for free surface problems.
	 * \return Value of the Froude number.
	 */
	void SetDensity_Ref(su2double val_density_ref);
  
  /*!
   * \brief Set the reference temperature.
   * \return Value of the Froude number.
   */
  void SetTemperature_Ref(su2double val_temperature_ref);

  /*!
	 * \brief Set the Froude number for free surface problems.
	 * \return Value of the Froude number.
	 */
	void SetTime_Ref(su2double val_time_ref);

  /*!
	 * \brief Set the Froude number for free surface problems.
	 * \return Value of the Froude number.
	 */
	void SetEnergy_Ref(su2double val_energy_ref);

  /*!
	 * \brief Set the Froude number for free surface problems.
	 * \return Value of the Froude number.
	 */
	void SetOmega_Ref(su2double val_omega_ref);

  /*!
	 * \brief Set the Froude number for free surface problems.
	 * \return Value of the Froude number.
	 */
	void SetForce_Ref(su2double val_force_ref);

  /*!
	 * \brief Set the Froude number for free surface problems.
	 * \return Value of the Froude number.
	 */
	void SetGas_Constant_Ref(su2double val_gas_constant_ref);

  /*!
	 * \brief Set the Froude number for free surface problems.
	 * \return Value of the Froude number.
	 */
	void SetGas_Constant(su2double val_gas_constant);

  /*!
	 * \brief Set the Froude number for free surface problems.
	 * \return Value of the Froude number.
	 */
	void SetViscosity_Ref(su2double val_viscosity_ref);

   /*!
    * \brief Set the Froude number for free surface problems.
	* \return Value of the Froude number.
	*/
	void SetConductivity_Ref(su2double val_conductivity_ref);

  /*!
	 * \brief Set the Froude number for free surface problems.
	 * \return Value of the Froude number.
	 */
	void SetPressure_FreeStreamND(su2double val_pressure_freestreamnd);

  /*!
	 * \brief Set the Froude number for free surface problems.
	 * \return Value of the Froude number.
	 */
	void SetPressure_FreeStream(su2double val_pressure_freestream);

  /*!
	 * \brief Set the Froude number for free surface problems.
	 * \return Value of the Froude number.
	 */
	void SetDensity_FreeStreamND(su2double val_density_freestreamnd);

  /*!
	 * \brief Set the Froude number for free surface problems.
	 * \return Value of the Froude number.
	 */
	void SetDensity_FreeStream(su2double val_density_freestream);

  /*!
	 * \brief Set the Froude number for free surface problems.
	 * \return Value of the Froude number.
	 */
	void SetViscosity_FreeStream(su2double val_viscosity_freestream);

  /*!
	 * \brief Set the Froude number for free surface problems.
	 * \return Value of the Froude number.
	 */
	void SetModVel_FreeStream(su2double val_modvel_freestream);

  /*!
	 * \brief Set the Froude number for free surface problems.
	 * \return Value of the Froude number.
	 */
	void SetModVel_FreeStreamND(su2double val_modvel_freestreamnd);

  /*!
	 * \brief Set the Froude number for free surface problems.
	 * \return Value of the Froude number.
	 */
	void SetTemperature_FreeStream(su2double val_temperature_freestream);
  
  /*!
	 * \brief Set the Froude number for free surface problems.
	 * \return Value of the Froude number.
	 */
	void SetTemperature_FreeStreamND(su2double val_temperature_freestreamnd);

  /*!
	 * \brief Set the Froude number for free surface problems.
	 * \return Value of the Froude number.
	 */
	void SetGas_ConstantND(su2double val_gas_constantnd);

  /*!
	 * \brief Set the Froude number for free surface problems.
	 * \return Value of the Froude number.
	 */
	void SetVelocity_FreeStreamND(su2double val_velocity_freestreamnd, unsigned short val_dim);

  /*!
	 * \brief Set the Froude number for free surface problems.
	 * \return Value of the Froude number.
	 */
	void SetViscosity_FreeStreamND(su2double val_viscosity_freestreamnd);

  /*!
	 * \brief Set the Froude number for free surface problems.
	 * \return Value of the Froude number.
	 */
	void SetTke_FreeStreamND(su2double val_tke_freestreamnd);

  /*!
	 * \brief Set the Froude number for free surface problems.
	 * \return Value of the Froude number.
	 */
	void SetOmega_FreeStreamND(su2double val_omega_freestreamnd);

  /*!
	 * \brief Set the Froude number for free surface problems.
	 * \return Value of the Froude number.
	 */
	void SetTke_FreeStream(su2double val_tke_freestream);

  /*!
	 * \brief Set the Froude number for free surface problems.
	 * \return Value of the Froude number.
	 */
	void SetOmega_FreeStream(su2double val_omega_freestream);

  /*!
	 * \brief Set the Froude number for free surface problems.
	 * \return Value of the Froude number.
	 */
	void SetEnergy_FreeStreamND(su2double val_energy_freestreamnd);

  /*!
	 * \brief Set the Froude number for free surface problems.
	 * \return Value of the Froude number.
	 */
	void SetEnergy_FreeStream(su2double val_energy_freestream);

  /*!
	 * \brief Set the Froude number for free surface problems.
	 * \return Value of the Froude number.
	 */
	void SetTotal_UnstTimeND(su2double val_total_unsttimend);

	/*!
	 * \brief Get the angle of attack of the body. This is the angle between a reference line on a lifting body
	 *        (often the chord line of an airfoil) and the vector representing the relative motion between the
	 *        lifting body and the fluid through which it is moving.
	 * \return Value of the angle of attack.
	 */
	su2double GetAoA(void);

	/*!
	 * \brief Set the angle of attack.
	 * \param[in] val_AoA - Value of the angle of attack.
	 */
	void SetAoA(su2double val_AoA);

  /*!
	 * \brief Set the angle of attack.
	 * \param[in] val_AoA - Value of the angle of attack.
	 */
	void SetAoS(su2double val_AoS);

	/*!
	 * \brief Get the angle of sideslip of the body. It relates to the rotation of the aircraft centerline from
	 *        the relative wind.
	 * \return Value of the angle of sideslip.
	 */
	su2double GetAoS(void);

	/*!
	 * \brief Get the charge coefficient that is used in the poissonal potential simulation.
	 * \return Value of the charge coefficient.
	 */
	su2double GetChargeCoeff(void);

	/*!
	 * \brief Get the number of multigrid levels.
	 * \return Number of multigrid levels (without including the original grid).
	 */
	unsigned short GetnMGLevels(void);

	/*!
	 * \brief Set the number of multigrid levels.
	 * \param[in] val_nMGLevels - Index of the mesh were the CFL is applied
	 */
	void SetMGLevels(unsigned short val_nMGLevels);

	/*!
	 * \brief Get the index of the finest grid.
	 * \return Index of the finest grid in a multigrid strategy, this is 0 unless we are
		       performing a Full multigrid.
	 */
	unsigned short GetFinestMesh(void);

	/*!
	 * \brief Get the kind of multigrid (V or W).
	 * \note This variable is used in a recursive way to perform the different kind of cycles
	 * \return 0 or 1 depending of we are dealing with a V or W cycle.
	 */
	unsigned short GetMGCycle(void);

	/*!
	 * \brief Get the king of evaluation in the geometrical module.
	 * \return 0 or 1 depending of we are dealing with a V or W cycle.
	 */
	unsigned short GetGeometryMode(void);

	/*!
	 * \brief Get the Courant Friedrich Levi number for each grid.
	 * \param[in] val_mesh - Index of the mesh were the CFL is applied.
	 * \return CFL number for each grid.
	 */
	su2double GetCFL(unsigned short val_mesh);
  
  /*!
	 * \brief Get the Courant Friedrich Levi number for each grid.
	 * \param[in] val_mesh - Index of the mesh were the CFL is applied.
	 * \return CFL number for each grid.
	 */
	void SetCFL(unsigned short val_mesh, su2double val_cfl);

	/*!
	 * \brief Get the Courant Friedrich Levi number for unsteady simulations.
	 * \return CFL number for unsteady simulations.
	 */
	su2double GetUnst_CFL(void);
  
  /*!
   * \brief Get the Courant Friedrich Levi number for unsteady simulations.
   * \return CFL number for unsteady simulations.
   */
  su2double GetMax_DeltaTime(void);
  
	/*!
	 * \brief Get a parameter of the particular design variable.
	 * \param[in] val_dv - Number of the design variable that we want to read.
	 * \param[in] val_param - Index of the parameter that we want to read.
	 * \return Design variable parameter.
	 */
	su2double GetParamDV(unsigned short val_dv, unsigned short val_param);

  /*!
   * \brief Get a parameter of the particular design variable.
   * \param[in] val_ffd - Number of the ffd that we want to read.
   * \param[in] val_coord - Index of the coordinate that we want to read.
   * \return FFD parameter.
   */
  su2double GetCoordFFDBox(unsigned short val_ffd, unsigned short val_coord);

  /*!
   * \brief Get a parameter of the particular design variable.
   * \param[in] val_ffd - Number of the ffd that we want to read.
   * \param[in] val_coord - Index of the coordinate that we want to read.
   * \return FFD parameter.
   */
  unsigned short GetDegreeFFDBox(unsigned short val_ffd, unsigned short val_degree);

  /*!
	 * \brief Get the FFD Tag of a particular design variable.
	 * \param[in] val_dv - Number of the design variable that we want to read.
	 * \return Design variable parameter.
	 */
	string GetFFDTag(unsigned short val_dv);
  
  /*!
   * \brief Get the FFD Tag of a particular design variable.
   * \param[in] val_dv - Number of the design variable that we want to read.
   * \return Design variable parameter.
   */
  string GetTagFFDBox(unsigned short val_ffd);

	/*!
	 * \brief Get the number of design variables.
	 * \return Number of the design variables.
	 */
	unsigned short GetnDV(void);
  
  /*!
   * \brief Get the number of design variables.
   * \return Number of the design variables.
   */
  unsigned short GetnDV_Value(unsigned short iDV);

  /*!
   * \brief Get the number of design variables.
   * \return Number of the design variables.
   */
  unsigned short GetnFFDBox(void);
  
  /*!
   * \brief Get the required continuity level at the surface intersection with the FFD
   * \return Continuity level at the surface intersection.
   */
  unsigned short GetFFD_Continuity(void);

	/*!
	 * \brief Get the number of Runge-Kutta steps.
	 * \return Number of Runge-Kutta steps.
	 */
	unsigned short GetnRKStep(void);

	/*!
	 * \brief Get the total number of boundary markers.
	 * \return Total number of boundary markers.
	 */
	unsigned short GetnMarker_All(void);
  
  /*!
   * \brief Get the total number of boundary markers.
   * \return Total number of boundary markers.
   */
  unsigned short GetnMarker_Max(void);

    /*!
	 * \brief Get the total number of boundary markers.
	 * \return Total number of boundary markers.
	 */
	unsigned short GetnMarker_EngineInflow(void);
  
  /*!
   * \brief Get the total number of boundary markers.
   * \return Total number of boundary markers.
   */
  unsigned short GetnMarker_EngineBleed(void);

  /*!
	 * \brief Get the total number of boundary markers.
	 * \return Total number of boundary markers.
	 */
	unsigned short GetnMarker_EngineExhaust(void);

    /*!
	 * \brief Get the total number of boundary markers.
	 * \return Total number of boundary markers.
	 */
	unsigned short GetnMarker_NearFieldBound(void);

    /*!
	 * \brief Get the total number of boundary markers.
	 * \return Total number of boundary markers.
	 */
	unsigned short GetnMarker_InterfaceBound(void);

  /*!
	 * \brief Get the total number of boundary markers.
	 * \return Total number of boundary markers.
	 */
	unsigned short GetnMarker_ActDisk_Inlet(void);

  /*!
	 * \brief Get the total number of boundary markers.
	 * \return Total number of boundary markers.
	 */
	unsigned short GetnMarker_ActDisk_Outlet(void);

  /*!
   * \brief Get the total number of 1D output markers.
   * \return Total number of monitoring markers.
   */
  unsigned short GetnMarker_Out_1D(void);


    /*!
	 * \brief Get the total number of monitoring markers.
	 * \return Total number of monitoring markers.
	 */
	unsigned short GetnMarker_Monitoring(void);

  /*!
	 * \brief Get the total number of moving markers.
	 * \return Total number of moving markers.
	 */
	unsigned short GetnMarker_Moving(void);

	/*!
	 * \brief Stores the number of marker in the simulation.
	 * \param[in] val_nmarker - Number of markers of the problem.
	 */
	void SetnMarker_All(unsigned short val_nmarker);

	/*!
	 * \brief Get the number of external iterations.
	 * \return Number of external iterations.
	 */
	unsigned long GetnExtIter(void);

	/*!
	 * \brief Get the number of internal iterations.
	 * \return Number of internal iterations.
	 */
	unsigned long GetUnst_nIntIter(void);

	/*!
	 * \brief Get the number of internal iterations for the Newton-Raphson Method in nonlinear structural applications.
	 * \return Number of internal iterations.
	 */
	unsigned long GetDyn_nIntIter(void);

  /*!
	 * \brief Get the restart iteration number for unsteady simulations.
	 * \return Restart iteration number for unsteady simulations.
	 */
  long GetUnst_RestartIter(void);

  /*!
	 * \brief Get the starting direct iteration number for the unsteady adjoint (reverse time integration).
	 * \return Starting direct iteration number for the unsteady adjoint.
	 */
  long GetUnst_AdjointIter(void);

  /*!
<<<<<<< HEAD
   * \brief Provides information about the type of spectral method
   * \return The kind of spectral method : TimeSpectral or HarmonicBalance
   */
  unsigned short GetSpectralMethod_Type(void);
    
  /*!
	 * \brief Get the restart iteration number for dynamic structural simulations.
=======
  * \brief Number of iterations to average (reverse time integration).
  * \return Starting direct iteration number for the unsteady adjoint.
  */
  unsigned long GetIter_Avg_Objective(void);

  /*!
   * \brief Get the restart iteration number for dynamic structural simulations.
>>>>>>> ec109251
	 * \return Restart iteration number for dynamic structural simulations.
	 */
  long GetDyn_RestartIter(void);

	/*!
	 * \brief Retrieves the number of periodic time instances for Time Spectral.
	 * \return: Number of periodic time instances for Time Spectral.
	 */
	unsigned short GetnTimeInstances(void);

	/*!
	 * \brief Retrieves the period of oscillations to be used with Time Spectral.
	 * \return: Period for Time Spectral.
	 */
	su2double GetSpectralMethod_Period(void);

	/*!
	 * \brief Set the number of external iterations.
	 * \note This is important in no time depending methods, where only
	 *       one external iteration is needed.
	 * \param[in] val_niter - Set the number of external iterations.
	 */
	void SetnExtIter(unsigned long val_niter);

	/*!
	 * \brief Set the current external iteration number.
	 * \param[in] val_iter - Current external iteration number.
	 */
	void SetExtIter(unsigned long val_iter);

	/*!
	 * \brief Set the current FSI iteration number.
	 * \param[in] val_iter - Current FSI iteration number.
	 */
	void SetFSIIter(unsigned long val_iter);

	/*!
	 * \brief Set the current internal iteration number.
	 * \param[in] val_iter - Current external iteration number.
	 */
	void SetIntIter(unsigned long val_iter);

	/*!
	 * \brief Get the current external iteration number.
	 * \return Current external iteration.
	 */
	unsigned long GetExtIter(void);

	/*!
	 * \brief Get the current FSI iteration number.
	 * \return Current FSI iteration.
	 */
	unsigned long GetFSIIter(void);

	/*!
	 * \brief Get the current internal iteration number.
	 * \return Current internal iteration.
	 */
	unsigned long GetIntIter(void);

	/*!
	 * \brief Get the frequency for writing the solution file.
	 * \return It writes the solution file with this frequency.
	 */
	unsigned long GetWrt_Sol_Freq(void);

	/*!
	 * \brief Get the frequency for writing the solution file in Dual Time.
	 * \return It writes the solution file with this frequency.
	 */
	unsigned long GetWrt_Sol_Freq_DualTime(void);

	/*!
	 * \brief Get the frequency for writing the convergence file.
	 * \return It writes the convergence file with this frequency.
	 */
	unsigned long GetWrt_Con_Freq(void);

	/*!
	 * \brief Get the frequency for writing the convergence file in Dual Time.
	 * \return It writes the convergence file with this frequency.
	 */
	unsigned long GetWrt_Con_Freq_DualTime(void);

	/*!
	 * \brief Get information about writing unsteady headers and file extensions.
	 * \return 	<code>TRUE</code> means that unsteady solution files will be written.
	 */
	bool GetWrt_Unsteady(void);

	/*!
	 * \brief Get information about performing a low fidelity simulation.
	 * \return 	<code>TRUE</code> means that a low fidelity simulation will be performed.
	 */
	bool GetLowFidelitySim(void);

	/*!
	 * \brief Get information about writing a volume solution file.
	 * \return <code>TRUE</code> means that a volume solution file will be written.
	 */
	bool GetWrt_Vol_Sol(void);
  
  /*!
	 * \brief Get information about writing a volume solution file.
	 * \return <code>TRUE</code> means that a volume solution file will be written.
	 */
  bool GetLow_MemoryOutput(void);

	/*!
	 * \brief Get information about writing a surface solution file.
	 * \return <code>TRUE</code> means that a surface solution file will be written.
	 */
	bool GetWrt_Srf_Sol(void);

	/*!
	 * \brief Get information about writing a surface comma-separated values (CSV) solution file.
	 * \return <code>TRUE</code> means that a surface comma-separated values (CSV) solution file will be written.
	 */
	bool GetWrt_Csv_Sol(void);

	/*!
	 * \brief Get information about writing residuals to volume solution file.
	 * \return <code>TRUE</code> means that residuals will be written to the solution file.
	 */
	bool GetWrt_Residuals(void);
  
	/*!
	 * \brief Get information about writing residuals to volume solution file.
	 * \return <code>TRUE</code> means that residuals will be written to the solution file.
	 */
	bool GetWrt_Limiters(void);
  
	/*!
	 * \brief Get information about writing residuals to volume solution file.
	 * \return <code>TRUE</code> means that residuals will be written to the solution file.
	 */
	bool GetWrt_SharpEdges(void);

  /*!
	 * \brief Get information about writing rind layers to the solution files.
	 * \return <code>TRUE</code> means that rind layers will be written to the solution file.
	 */
	bool GetWrt_Halo(void);

  /*!
	 * \brief Get information about writing sectional force files.
	 * \return <code>TRUE</code> means that sectional force files will be written for specified markers.
	 */
	bool GetPlot_Section_Forces(void);

  /*!
   * \brief Get information about writing average stagnation pressure
   * \return <code>TRUE</code> means that the average stagnation pressure will be output for specified markers.
   */
  bool GetWrt_1D_Output(void);

	/*!
	 * \brief Get the alpha (convective) coefficients for the Runge-Kutta integration scheme.
	 * \param[in] val_step - Index of the step.
	 * \return Alpha coefficient for the Runge-Kutta integration scheme.
	 */
	su2double Get_Alpha_RKStep(unsigned short val_step);

	/*!
	 * \brief Get the index of the surface defined in the geometry file.
	 * \param[in] val_marker - Value of the marker in which we are interested.
	 * \return Value of the index that is in the geometry file for the surface that
	 *         has the marker <i>val_marker</i>.
	 */
	string GetMarker_All_TagBound(unsigned short val_marker);

  /*!
   * \brief Get the index of the surface defined in the geometry file.
   * \param[in] val_marker - Value of the marker in which we are interested.
   * \return Value of the index that is in the geometry file for the surface that
   *         has the marker <i>val_marker</i>.
   */
  string GetMarker_ActDisk_Inlet(unsigned short val_marker);

  /*!
   * \brief Get the index of the surface defined in the geometry file.
   * \param[in] val_marker - Value of the marker in which we are interested.
   * \return Value of the index that is in the geometry file for the surface that
   *         has the marker <i>val_marker</i>.
   */
  string GetMarker_ActDisk_Outlet(unsigned short val_marker);
  
	/*!
	 * \brief Get the index of the surface defined in the geometry file.
	 * \param[in] val_marker - Value of the marker in which we are interested.
	 * \return Value of the index that is in the geometry file for the surface that
	 *         has the marker <i>val_marker</i>.
	 */
	string GetMarker_EngineInflow(unsigned short val_marker);
  
  /*!
   * \brief Get the index of the surface defined in the geometry file.
   * \param[in] val_marker - Value of the marker in which we are interested.
   * \return Value of the index that is in the geometry file for the surface that
   *         has the marker <i>val_marker</i>.
   */
  string GetMarker_EngineBleed(unsigned short val_marker);

	/*!
	 * \brief Get the index of the surface defined in the geometry file.
	 * \param[in] val_marker - Value of the marker in which we are interested.
	 * \return Value of the index that is in the geometry file for the surface that
	 *         has the marker <i>val_marker</i>.
	 */
	string GetMarker_EngineExhaust(unsigned short val_marker);

  /*!
	 * \brief Get the name of the surface defined in the geometry file.
	 * \param[in] val_marker - Value of the marker in which we are interested.
	 * \return Name that is in the geometry file for the surface that
	 *         has the marker <i>val_marker</i>.
	 */
	string GetMarker_Monitoring(unsigned short val_marker);

	/*!
	 * \brief Get the tag if the iMarker defined in the geometry file.
	 * \param[in] val_tag - Value of the tag in which we are interested.
	 * \return Value of the marker <i>val_marker</i> that is in the geometry file
	 *         for the surface that has the tag.
	 */
  short GetMarker_All_TagBound(string val_tag);

	/*!
	 * \brief Get the kind of boundary for each marker.
	 * \param[in] val_marker - Index of the marker in which we are interested.
	 * \return Kind of boundary for the marker <i>val_marker</i>.
	 */
	unsigned short GetMarker_All_KindBC(unsigned short val_marker);

  /*!
   * \brief Get the kind of boundary for each marker.
   * \param[in] val_marker - Index of the marker in which we are interested.
   * \return Kind of boundary for the marker <i>val_marker</i>.
   */
  unsigned short GetMarker_All_Out_1D(unsigned short val_marker);

  /*!
   * \brief Set the value of the boundary <i>val_boundary</i> (read from the config file)
   *        for the marker <i>val_marker</i>.
   * \param[in] val_marker - Index of the marker in which we are interested.
   * \param[in] val_boundary - Kind of boundary read from config file.
   */
  void SetMarker_All_Out_1D(unsigned short val_marker, unsigned short val_boundary);


	/*!
	 * \brief Set the value of the boundary <i>val_boundary</i> (read from the config file)
	 *        for the marker <i>val_marker</i>.
	 * \param[in] val_marker - Index of the marker in which we are interested.
	 * \param[in] val_boundary - Kind of boundary read from config file.
	 */
	void SetMarker_All_KindBC(unsigned short val_marker, unsigned short val_boundary);

	/*!
	 * \brief Set the value of the index <i>val_index</i> (read from the geometry file) for
	 *        the marker <i>val_marker</i>.
	 * \param[in] val_marker - Index of the marker in which we are interested.
	 * \param[in] val_index - Index of the surface read from geometry file.
	 */
	void SetMarker_All_TagBound(unsigned short val_marker, string val_index);

	/*!
	 * \brief Set if a marker <i>val_marker</i> is going to be monitored <i>val_monitoring</i>
	 *        (read from the config file).
	 * \note This is important for non dimensional coefficient computation.
	 * \param[in] val_marker - Index of the marker in which we are interested.
	 * \param[in] val_monitoring - 0 or 1 depending if the the marker is going to be monitored.
	 */
	void SetMarker_All_Monitoring(unsigned short val_marker, unsigned short val_monitoring);

  /*!
	 * \brief Set if a marker <i>val_marker</i> is going to be monitored <i>val_monitoring</i>
	 *        (read from the config file).
	 * \note This is important for non dimensional coefficient computation.
	 * \param[in] val_marker - Index of the marker in which we are interested.
	 * \param[in] val_monitoring - 0 or 1 depending if the the marker is going to be monitored.
	 */
	void SetMarker_All_GeoEval(unsigned short val_marker, unsigned short val_geoeval);

  /*!
	 * \brief Set if a marker <i>val_marker</i> is going to be designed <i>val_designing</i>
	 *        (read from the config file).
	 * \note This is important for non dimensional coefficient computation.
	 * \param[in] val_marker - Index of the marker in which we are interested.
	 * \param[in] val_monitoring - 0 or 1 depending if the the marker is going to be designed.
	 */
	void SetMarker_All_Designing(unsigned short val_marker, unsigned short val_designing);

	/*!
	 * \brief Set if a marker <i>val_marker</i> is going to be plot <i>val_plotting</i>
	 *        (read from the config file).
	 * \param[in] val_marker - Index of the marker in which we are interested.
	 * \param[in] val_plotting - 0 or 1 depending if the the marker is going to be plot.
	 */
	void SetMarker_All_Plotting(unsigned short val_marker, unsigned short val_plotting);

	/*!
	 * \brief Set if a marker <i>val_marker</i> is part of the FSI interface <i>val_plotting</i>
	 *        (read from the config file).
	 * \param[in] val_marker - Index of the marker in which we are interested.
	 * \param[in] val_plotting - 0 or 1 depending if the the marker is part of the FSI interface.
	 */
	void SetMarker_All_FSIinterface(unsigned short val_marker, unsigned short val_fsiinterface);

	/*!
	 * \brief Set if a marker <i>val_marker</i> is going to be affected by design variables <i>val_moving</i>
	 *        (read from the config file).
	 * \param[in] val_marker - Index of the marker in which we are interested.
	 * \param[in] val_DV - 0 or 1 depending if the the marker is affected by design variables.
	 */
	void SetMarker_All_DV(unsigned short val_marker, unsigned short val_DV);

  /*!
	 * \brief Set if a marker <i>val_marker</i> is going to be moved <i>val_moving</i>
	 *        (read from the config file).
	 * \param[in] val_marker - Index of the marker in which we are interested.
	 * \param[in] val_moving - 0 or 1 depending if the the marker is going to be moved.
	 */
	void SetMarker_All_Moving(unsigned short val_marker, unsigned short val_moving);

	/*!
	 * \brief Set if a marker <i>val_marker</i> is going to be periodic <i>val_perbound</i>
	 *        (read from the config file).
	 * \param[in] val_marker - Index of the marker in which we are interested.
	 * \param[in] val_perbound - Index of the surface with the periodic boundary.
	 */
	void SetMarker_All_PerBound(unsigned short val_marker, short val_perbound);

	/*!
	 * \brief Set if a marker <i>val_marker</i> is going to be sent or receive <i>val_index</i>
	 *        from another domain.
	 * \param[in] val_marker - 0 or 1 depending if the the marker is going to be moved.
	 * \param[in] val_index - Index of the surface read from geometry file.
	 */
	void SetMarker_All_SendRecv(unsigned short val_marker, short val_index);

	/*!
	 * \brief Get the send-receive information for a marker <i>val_marker</i>.
	 * \param[in] val_marker - 0 or 1 depending if the the marker is going to be moved.
	 * \return If positive, the information is sended to that domain, in case negative
	 *         the information is receive from that domain.
	 */
	short GetMarker_All_SendRecv(unsigned short val_marker);

	/*!
	 * \brief Get an internal index that identify the periodic boundary conditions.
	 * \param[in] val_marker - Value of the marker that correspond with the periodic boundary.
	 * \return The internal index of the periodic boundary condition.
	 */
	short GetMarker_All_PerBound(unsigned short val_marker);

	/*!
	 * \brief Get the monitoring information for a marker <i>val_marker</i>.
	 * \param[in] val_marker - 0 or 1 depending if the the marker is going to be monitored.
	 * \return 0 or 1 depending if the marker is going to be monitored.
	 */
	unsigned short GetMarker_All_Monitoring(unsigned short val_marker);

  /*!
	 * \brief Get the monitoring information for a marker <i>val_marker</i>.
	 * \param[in] val_marker - 0 or 1 depending if the the marker is going to be monitored.
	 * \return 0 or 1 depending if the marker is going to be monitored.
	 */
	unsigned short GetMarker_All_GeoEval(unsigned short val_marker);

  /*!
	 * \brief Get the design information for a marker <i>val_marker</i>.
	 * \param[in] val_marker - 0 or 1 depending if the the marker is going to be monitored.
	 * \return 0 or 1 depending if the marker is going to be monitored.
	 */
	unsigned short GetMarker_All_Designing(unsigned short val_marker);

	/*!
	 * \brief Get the plotting information for a marker <i>val_marker</i>.
	 * \param[in] val_marker - 0 or 1 depending if the the marker is going to be moved.
	 * \return 0 or 1 depending if the marker is going to be plotted.
	 */
	unsigned short GetMarker_All_Plotting(unsigned short val_marker);

	/*!
	 * \brief Get the FSI interface information for a marker <i>val_marker</i>.
	 * \param[in] val_marker - 0 or 1 depending if the the marker is going to be moved.
	 * \return 0 or 1 depending if the marker is part of the FSI interface.
	 */
	unsigned short GetMarker_All_FSIinterface(unsigned short val_marker);


	/*!
	 * \brief Get the number of FSI interface markers <i>val_marker</i>.
	 * \param[in] void.
	 * \return Number of markers belonging to the FSI interface.
	 */
	unsigned short GetMarker_n_FSIinterface(void);

	/*!
	 * \brief Get the DV information for a marker <i>val_marker</i>.
	 * \param[in] val_marker - 0 or 1 depending if the the marker is going to be affected by design variables.
	 * \return 0 or 1 depending if the marker is going to be affected by design variables.
	 */
	unsigned short GetMarker_All_DV(unsigned short val_marker);

  /*!
	 * \brief Get the motion information for a marker <i>val_marker</i>.
	 * \param[in] val_marker - 0 or 1 depending if the the marker is going to be moved.
	 * \return 0 or 1 depending if the marker is going to be moved.
	 */
	unsigned short GetMarker_All_Moving(unsigned short val_marker);

	/*!
	 * \brief Get the number of pre-smoothings in a multigrid strategy.
	 * \param[in] val_mesh - Index of the grid.
	 * \return Number of smoothing iterations.
	 */
	unsigned short GetMG_PreSmooth(unsigned short val_mesh);

	/*!
	 * \brief Get the number of post-smoothings in a multigrid strategy.
	 * \param[in] val_mesh - Index of the grid.
	 * \return Number of smoothing iterations.
	 */
	unsigned short GetMG_PostSmooth(unsigned short val_mesh);

	/*!
	 * \brief Get the number of implicit Jacobi smoothings of the correction in a multigrid strategy.
	 * \param[in] val_mesh - Index of the grid.
	 * \return Number of implicit smoothing iterations.
	 */
	unsigned short GetMG_CorrecSmooth(unsigned short val_mesh);

	/*!
	 * \brief Governing equations of the flow (it can be different from the run time equation).
	 * \param[in] val_zone - Zone where the soler is applied.
	 * \return Governing equation that we are solving.
	 */
	unsigned short GetKind_Solver(void);


	/*!
	 * \brief Governing equations of the flow (it can be different from the run time equation).
	 * \param[in] val_zone - Zone where the soler is applied.
	 * \return Governing equation that we are solving.
	 */
	void SetKind_Solver(unsigned short val_solver);


  /*!
	 * \brief Governing equations of the flow (it can be different from the run time equation).
	 * \param[in] val_zone - Zone where the soler is applied.
	 * \return Governing equation that we are solving.
	 */
	unsigned short GetKind_Regime(void);

  /*!
	 * \brief Governing equations of the flow (it can be different from the run time equation).
	 * \param[in] val_zone - Zone where the soler is applied.
	 * \return Governing equation that we are solving.
	 */
	unsigned short GetSystemMeasurements(void);

	/*!
	 * \brief Gas model that we are using.
	 * \return Gas model that we are using.
	 */
	unsigned short GetKind_GasModel(void);

	/*!
	 * \brief Fluid model that we are using.
	 * \return Fluid model that we are using.
	 */
	unsigned short GetKind_FluidModel(void);

	/*!
	 * \brief free stream option to initialize the solution
	 * \return free stream option
	 */
	unsigned short GetKind_FreeStreamOption(void);

	/*!
	 * \brief free stream option to initialize the solution
	 * \return free stream option
	 */
	unsigned short GetKind_InitOption(void);
	/*!
	 * \brief Get the value of the critical pressure.
	 * \return Critical pressure.
	 */
	su2double GetPressure_Critical(void);

	/*!
	 * \brief Get the value of the critical temperature.
	 * \return Critical temperature.
	 */
	su2double GetTemperature_Critical(void);

	/*!
	 * \brief Get the value of the critical pressure.
	 * \return Critical pressure.
	 */
	su2double GetAcentric_Factor(void);

	/*!
	 * \brief Get the value of the critical temperature.
	 * \return Critical temperature.
	 */
	unsigned short GetKind_ViscosityModel(void);

	/*!
	 * \brief Get the value of the thermal conductivity .
	 * \return Critical temperature.
	 */
	unsigned short GetKind_ConductivityModel(void);

	/*!
	 * \brief Get the value of the critical temperature.
	 * \return Critical temperature.
	 */
	su2double GetMu_ConstantND(void);

	/*!
	 * \brief Get the value of the non-dimensional thermal conductivity.
	 * \return Critical temperature.
	 */
	su2double GetKt_ConstantND(void);

	/*!
	 * \brief Get the value of the critical temperature.
	 * \return Critical temperature.
	 */
	su2double GetMu_RefND(void);

	/*!
	 * \brief Get the value of the critical temperature.
	 * \return Critical temperature.
	 */
	su2double GetMu_Temperature_RefND(void);

	/*!
	 * \brief Get the value of the critical temperature.
	 * \return Critical temperature.
	 */
	su2double GetMu_SND(void);

	/*!
	 * \brief Get the value of the critical temperature.
	 * \return Critical temperature.
	 */
	void SetMu_ConstantND(su2double mu_const);

	/*!
	 * \brief Get the value of the critical temperature.
	 * \return Critical temperature.
	 */
	void SetKt_ConstantND(su2double kt_const);

	/*!
	 * \brief Get the value of the critical temperature.
	 * \return Critical temperature.
	 */
	void SetMu_RefND(su2double mu_ref);

	/*!
	 * \brief Get the value of the critical temperature.
	 * \return Critical temperature.
	 */
	void SetMu_Temperature_RefND(su2double mu_Tref);

	/*!
	 * \brief Get the value of the critical temperature.
	 * \return Critical temperature.
	 */
	void SetMu_SND(su2double mu_s);

	/*!
	 * \brief Get the kind of method for computation of spatial gradients.
	 * \return Numerical method for computation of spatial gradients.
	 */
	unsigned short GetKind_Gradient_Method(void);

	/*!
	 * \brief Get the kind of solver for the implicit solver.
	 * \return Numerical solver for implicit formulation (solving the linear system).
	 */
	unsigned short GetKind_Linear_Solver(void);
  
  /*!
   * \brief Get the kind of solver for the implicit solver.
   * \return Numerical solver for implicit formulation (solving the linear system).
   */
  unsigned short GetDeform_Linear_Solver(void);

	/*!
	 * \brief Get the kind of preconditioner for the implicit solver.
	 * \return Numerical preconditioner for implicit formulation (solving the linear system).
	 */
	unsigned short GetKind_Linear_Solver_Prec(void);

	/*!
	 * \brief Set the kind of preconditioner for the implicit solver.
	 * \return Numerical preconditioner for implicit formulation (solving the linear system).
	 */
	void SetKind_Linear_Solver_Prec(unsigned short val_kind_prec);

	/*!
	 * \brief Get min error of the linear solver for the implicit formulation.
	 * \return Min error of the linear solver for the implicit formulation.
	 */
	su2double GetLinear_Solver_Error(void);

	/*!
	 * \brief Get max number of iterations of the linear solver for the implicit formulation.
	 * \return Max number of iterations of the linear solver for the implicit formulation.
	 */
	unsigned long GetLinear_Solver_Iter(void);

  /*!
   * \brief Get restart frequency of the linear solver for the implicit formulation.
   * \return Restart frequency of the linear solver for the implicit formulation.
   */
  unsigned long GetLinear_Solver_Restart_Frequency(void);

	/*!
	 * \brief Get the relaxation coefficient of the linear solver for the implicit formulation.
	 * \return relaxation coefficient of the linear solver for the implicit formulation.
	 */
	su2double GetRelaxation_Factor_Flow(void);
  
  /*!
   * \brief Get the relaxation coefficient of the linear solver for the implicit formulation.
   * \return relaxation coefficient of the linear solver for the implicit formulation.
   */
  su2double GetRelaxation_Factor_AdjFlow(void);
  
  /*!
   * \brief Get the relaxation coefficient of the linear solver for the implicit formulation.
   * \return relaxation coefficient of the linear solver for the implicit formulation.
   */
  su2double GetRelaxation_Factor_Turb(void);
  
  /*!
   * \brief Get the relaxation coefficient of the linear solver for the implicit formulation.
   * \return relaxation coefficient of the linear solver for the implicit formulation.
   */
  su2double GetRoe_Kappa(void);

	/*!
	 * \brief Get the kind of solver for the implicit solver.
	 * \return Numerical solver for implicit formulation (solving the linear system).
	 */
	unsigned short GetKind_AdjTurb_Linear_Solver(void);

	/*!
	 * \brief Get the kind of preconditioner for the implicit solver.
	 * \return Numerical preconditioner for implicit formulation (solving the linear system).
	 */
	unsigned short GetKind_AdjTurb_Linear_Prec(void);

  /*!
   * \brief Get the kind of solver for the implicit solver.
   * \return Numerical solver for implicit formulation (solving the linear system).
   */
  unsigned short GetKind_DiscAdj_Linear_Solver(void);

  /*!
   * \brief Get the kind of preconditioner for the implicit solver.
   * \return Numerical preconditioner for implicit formulation (solving the linear system).
   */
  unsigned short GetKind_DiscAdj_Linear_Prec(void);

	/*!
	 * \brief Set the kind of preconditioner for the implicit solver.
	 * \return Numerical preconditioner for implicit formulation (solving the linear system).
	 */
	void SetKind_AdjTurb_Linear_Prec(unsigned short val_kind_prec);

	/*!
	 * \brief Get min error of the linear solver for the implicit formulation.
	 * \return Min error of the linear solver for the implicit formulation.
	 */
	su2double GetAdjTurb_Linear_Error(void);
  
  /*!
	 * \brief Get the entropy fix.
	 * \return Vaule of the entropy fix.
	 */
	su2double GetEntropyFix_Coeff(void);

	/*!
	 * \brief Get max number of iterations of the linear solver for the implicit formulation.
	 * \return Max number of iterations of the linear solver for the implicit formulation.
	 */
	unsigned short GetAdjTurb_Linear_Iter(void);

	/*!
	 * \brief Get CFL reduction factor for adjoint turbulence model.
	 * \return CFL reduction factor.
	 */
	su2double GetCFLRedCoeff_AdjTurb(void);

  /*!
	 * \brief Get the number of linear smoothing iterations for mesh deformation.
	 * \return Number of linear smoothing iterations for mesh deformation.
	 */
	unsigned long GetGridDef_Linear_Iter(void);

  /*!
	 * \brief Get the number of nonlinear increments for mesh deformation.
	 * \return Number of nonlinear increments for mesh deformation.
	 */
	unsigned long GetGridDef_Nonlinear_Iter(void);

  /*!
	 * \brief Get information about writing grid deformation residuals to the console.
	 * \return <code>TRUE</code> means that grid deformation residuals will be written to the console.
	 */
	bool GetDeform_Output(void);

  /*!
	 * \brief Get factor to multiply smallest volume for deform tolerance.
	 * \return Factor to multiply smallest volume for deform tolerance.
	 */
	su2double GetDeform_Tol_Factor(void);
  
  /*!
   * \brief Get factor to multiply smallest volume for deform tolerance.
   * \return Factor to multiply smallest volume for deform tolerance.
   */
  su2double GetDeform_Coeff(void);

  /*!
   * \brief Get Young's modulus for deformation (constant stiffness deformation)
   */
  su2double GetDeform_ElasticityMod(void);

  /*!
   * \brief Get Poisson's ratio for deformation (constant stiffness deformation)
   * \
   */
  su2double GetDeform_PoissonRatio(void);

  /*!
	 * \brief Get the type of stiffness to impose for FEA mesh deformation.
	 * \return type of stiffness to impose for FEA mesh deformation.
	 */
	unsigned short GetDeform_Stiffness_Type(void);

	/*!
	 * \brief Creates a teot file to visualize the deformation made by the MDC software.
	 * \return <code>TRUE</code> if the deformation is going to be plotted; otherwise <code>FALSE</code>.
	 */
	bool GetVisualize_Deformation(void);

	/*!
	 * \brief Get the kind of SU2 software component.
	 * \return Kind of the SU2 software component.
	 */
	unsigned short GetKind_SU2(void);
  
  /*!
   * \brief Get the kind of non-dimensionalization.
   * \return Kind of non-dimensionalization.
   */
  unsigned short GetRef_NonDim(void);
  
  /*!
	 * \brief Get the kind of SU2 software component.
	 * \return Kind of the SU2 software component.
	 */
	void SetKind_SU2(unsigned short val_kind_su2);

	/*!
	 * \brief Get the kind of the turbulence model.
	 * \return Kind of the turbulence model.
	 */
	unsigned short GetKind_Turb_Model(void);

	/*!
	 * \brief Get the kind of the transition model.
	 * \return Kind of the transion model.
	 */
	unsigned short GetKind_Trans_Model(void);

	/*!
	 * \brief Get the kind of adaptation technique.
	 * \return Kind of adaptation technique.
	 */
	unsigned short GetKind_Adaptation(void);

	/*!
	 * \brief Get the number of new elements added in the adaptation process.
	 * \return percentage of new elements that are going to be added in the adaptation.
	 */
	su2double GetNew_Elem_Adapt(void);

	/*!
	 * \brief Get the kind of time integration method.
	 * \note This is the information that the code will use, the method will
	 *       change in runtime depending of the specific equation (direct, adjoint,
	 *       linearized) that is being solved.
	 * \return Kind of time integration method.
	 */
	unsigned short GetKind_TimeIntScheme(void);

	/*!
	 * \brief Get the kind of convective numerical scheme.
	 * \note This is the information that the code will use, the method will
	 *       change in runtime depending of the specific equation (direct, adjoint,
	 *       linearized) that is being solved.
	 * \return Kind of the convective scheme.
	 */
	unsigned short GetKind_ConvNumScheme(void);

	/*!
	 * \brief Get kind of center scheme for the convective terms.
	 * \note This is the information that the code will use, the method will
	 *       change in runtime depending of the specific equation (direct, adjoint,
	 *       linearized) that is being solved.
	 * \return Kind of center scheme for the convective terms.
	 */
	unsigned short GetKind_Centered(void);

	/*!
	 * \brief Get kind of upwind scheme for the convective terms.
	 * \note This is the information that the code will use, the method will
	 *       change in runtime depending of the specific equation (direct, adjoint,
	 *       linearized) that is being solved.
	 * \return Kind of upwind scheme for the convective terms.
	 */
	unsigned short GetKind_Upwind(void);

  /*!
	 * \brief Get the order of the spatial integration.
	 * \note This is the information that the code will use, the method will
	 *       change in runtime depending of the specific equation (direct, adjoint,
	 *       linearized) that is being solved.
	 * \return Kind of upwind scheme for the convective terms.
	 */
	unsigned short GetSpatialOrder(void);

  /*!
	 * \brief Get the order of the spatial integration.
	 * \note This is the information that the code will use, the method will
	 *       change in runtime depending of the specific equation (direct, adjoint,
	 *       linearized) that is being solved.
	 * \return Kind of upwind scheme for the convective terms.
	 */
	unsigned short GetSpatialOrder_Flow(void);

  /*!
	 * \brief Get the order of the spatial integration.
	 * \note This is the information that the code will use, the method will
	 *       change in runtime depending of the specific equation (direct, adjoint,
	 *       linearized) that is being solved.
	 * \return Kind of upwind scheme for the convective terms.
	 */
	unsigned short GetSpatialOrder_Turb(void);

  /*!
	 * \brief Get the order of the spatial integration.
	 * \note This is the information that the code will use, the method will
	 *       change in runtime depending of the specific equation (direct, adjoint,
	 *       linearized) that is being solved.
	 * \return Kind of upwind scheme for the convective terms.
	 */
	unsigned short GetSpatialOrder_AdjLevelSet(void);

  /*!
	 * \brief Get the order of the spatial integration.
	 * \note This is the information that the code will use, the method will
	 *       change in runtime depending of the specific equation (direct, adjoint,
	 *       linearized) that is being solved.
	 * \return Kind of upwind scheme for the convective terms.
	 */
	unsigned short GetSpatialOrder_AdjFlow(void);

	/*!
	 * \brief Get the kind of integration scheme (explicit or implicit)
	 *        for the flow equations.
	 * \note This value is obtained from the config file, and it is constant
	 *       during the computation.
	 * \return Kind of integration scheme for the flow equations.
	 */
	unsigned short GetKind_TimeIntScheme_Flow(void);

	/*!
	 * \brief Get the kind of integration scheme (explicit or implicit)
	 *        for the flow equations.
	 * \note This value is obtained from the config file, and it is constant
	 *       during the computation.
	 * \return Kind of integration scheme for the plasma equations.
	 */
	unsigned short GetKind_TimeIntScheme_Wave(void);

  /*!
	 * \brief Get the kind of integration scheme (explicit or implicit)
	 *        for the flow equations.
	 * \note This value is obtained from the config file, and it is constant
	 *       during the computation.
	 * \return Kind of integration scheme for the plasma equations.
	 */
	unsigned short GetKind_TimeIntScheme_Heat(void);

  /*!
	 * \brief Get the kind of integration scheme (explicit or implicit)
	 *        for the flow equations.
	 * \note This value is obtained from the config file, and it is constant
	 *       during the computation.
	 * \return Kind of integration scheme for the plasma equations.
	 */
	unsigned short GetKind_TimeIntScheme_Poisson(void);

	/*!
	 * \brief Get the kind of integration scheme (explicit or implicit)
	 *        for the flow equations.
	 * \note This value is obtained from the config file, and it is constant
	 *       during the computation.
	 * \return Kind of integration scheme for the plasma equations.
	 */
	unsigned short GetKind_TimeIntScheme_FEA(void);

	/*!
	 * \brief Get the kind of integration scheme (explicit or implicit)
	 *        for the template equations.
	 * \note This value is obtained from the config file, and it is constant
	 *       during the computation.
	 * \return Kind of integration scheme for the plasma equations.
	 */
	unsigned short GetKind_TimeIntScheme_Template(void);

	/*!
	 * \brief Get the kind of integration scheme (explicit or implicit)
	 *        for the flow equations.
	 * \note This value is obtained from the config file, and it is constant
	 *       during the computation.
	 * \return Kind of integration scheme for the plasma equations.
	 */
	unsigned short GetKind_SpaceIteScheme_FEA(void);

	/*!
	 * \brief Get the kind of transfer method we want to use for multiphysics problems
	 * \note This value is obtained from the config file, and it is constant
	 *       during the computation.
	 * \return Kind of transfer method for multiphysics problems
	 */
	unsigned short GetKind_TransferMethod(void);

	/*!
	 * \brief Get the kind of convective numerical scheme for the flow
	 *        equations (centered or upwind).
	 * \note This value is obtained from the config file, and it is constant
	 *       during the computation.
	 * \return Kind of convective numerical scheme for the flow equations.
	 */
	unsigned short GetKind_ConvNumScheme_Flow(void);

	/*!
	 * \brief Get the kind of convective numerical scheme for the template
	 *        equations (centered or upwind).
	 * \note This value is obtained from the config file, and it is constant
	 *       during the computation.
	 * \return Kind of convective numerical scheme for the flow equations.
	 */
	unsigned short GetKind_ConvNumScheme_Template(void);

	/*!
	 * \brief Get the kind of convective numerical scheme for the adjoint level set
	 *        equations (centered or upwind).
	 * \note This value is obtained from the config file, and it is constant
	 *       during the computation.
	 * \return Kind of convective numerical scheme for the level set equation.
	 */
	unsigned short GetKind_ConvNumScheme_AdjLevelSet(void);

	/*!
	 * \brief Get the kind of center convective numerical scheme for the flow equations.
	 * \note This value is obtained from the config file, and it is constant
	 *       during the computation.
	 * \return Kind of center convective numerical scheme for the flow equations.
	 */
	unsigned short GetKind_Centered_Flow(void);

	/*!
	 * \brief Get the kind of center convective numerical scheme for the adjoint level set equations.
	 * \note This value is obtained from the config file, and it is constant
	 *       during the computation.
	 * \return Kind of center convective numerical scheme for the level set equations.
	 */
	unsigned short GetKind_Centered_AdjLevelSet(void);

	/*!
	 * \brief Get the kind of center convective numerical scheme for the plasma equations.
	 * \note This value is obtained from the config file, and it is constant
	 *       during the computation.
	 * \return Kind of center convective numerical scheme for the flow equations.
	 */
	unsigned short GetKind_Centered_Template(void);

	/*!
	 * \brief Get the kind of upwind convective numerical scheme for the flow equations.
	 * \note This value is obtained from the config file, and it is constant
	 *       during the computation.
	 * \return Kind of upwind convective numerical scheme for the flow equations.
	 */
	unsigned short GetKind_Upwind_Flow(void);

	/*!
	 * \brief Get the kind of upwind convective numerical scheme for the adjoint level set equation.
	 * \note This value is obtained from the config file, and it is constant
	 *       during the computation.
	 * \return Kind of upwind convective numerical scheme for the flow equations.
	 */
	unsigned short GetKind_Upwind_AdjLevelSet(void);

	/*!
	 * \brief Get the method for limiting the spatial gradients.
	 * \return Method for limiting the spatial gradients.
	 */
	unsigned short GetKind_SlopeLimit(void);

	/*!
	 * \brief Get the method for limiting the spatial gradients.
	 * \return Method for limiting the spatial gradients solving the flow equations.
	 */
	unsigned short GetKind_SlopeLimit_Flow(void);

  /*!
	 * \brief Get the method for limiting the spatial gradients.
	 * \return Method for limiting the spatial gradients solving the turbulent equation.
	 */
	unsigned short GetKind_SlopeLimit_Turb(void);

	/*!
	 * \brief Get the method for limiting the spatial gradients.
	 * \return Method for limiting the spatial gradients solving the level set equation.
	 */
	unsigned short GetKind_SlopeLimit_AdjLevelSet(void);

	/*!
	 * \brief Get the method for limiting the spatial gradients.
	 * \return Method for limiting the spatial gradients solving the adjoint turbulent equation.
	 */
	unsigned short GetKind_SlopeLimit_AdjTurb(void);

	/*!
	 * \brief Get the method for limiting the spatial gradients.
	 * \return Method for limiting the spatial gradients solving the adjoint flow equation.
	 */
	unsigned short GetKind_SlopeLimit_AdjFlow(void);

	/*!
	 * \brief Value of the calibrated constant for the Lax method (center scheme).
	 * \note This constant is used in coarse levels and with first order methods.
	 * \return Calibrated constant for the Lax method.
	 */
	su2double GetKappa_1st_Flow(void);

	/*!
	 * \brief Value of the calibrated constant for the JST method (center scheme).
	 * \return Calibrated constant for the JST method for the flow equations.
	 */
	su2double GetKappa_2nd_Flow(void);

	/*!
	 * \brief Value of the calibrated constant for the JST method (center scheme).
	 * \return Calibrated constant for the JST method for the flow equations.
	 */
	su2double GetKappa_4th_Flow(void);

	/*!
	 * \brief Get the kind of integration scheme (explicit or implicit)
	 *        for the adjoint flow equations.
	 * \note This value is obtained from the config file, and it is constant
	 *       during the computation.
	 * \return Kind of integration scheme for the adjoint flow equations.
	 */
	unsigned short GetKind_TimeIntScheme_AdjFlow(void);

	/*!
	 * \brief Get the kind of convective numerical scheme for the adjoint flow
	 *        equations (centered or upwind).
	 * \note This value is obtained from the config file, and it is constant
	 *       during the computation.
	 * \return Kind of convective numerical scheme for the adjoint flow equations.
	 */
	unsigned short GetKind_ConvNumScheme_AdjFlow(void);

	/*!
	 * \brief Get the kind of center convective numerical scheme for the adjoint flow equations.
	 * \note This value is obtained from the config file, and it is constant
	 *       during the computation.
	 * \return Kind of center convective numerical scheme for the adjoint flow equations.
	 */
	unsigned short GetKind_Centered_AdjFlow(void);

	/*!
	 * \brief Get the kind of upwind convective numerical scheme for the adjoint flow equations.
	 * \note This value is obtained from the config file, and it is constant
	 *       during the computation.
	 * \return Kind of upwind convective numerical scheme for the adjoint flow equations.
	 */
	unsigned short GetKind_Upwind_AdjFlow(void);

	/*!
	 * \brief Value of the calibrated constant for the high order method (center scheme).
	 * \return Calibrated constant for the high order center method for the adjoint flow equations.
	 */
	su2double GetKappa_2nd_AdjFlow(void);

	/*!
	 * \brief Value of the calibrated constant for the high order method (center scheme).
	 * \return Calibrated constant for the high order center method for the adjoint flow equations.
	 */
	su2double GetKappa_4th_AdjFlow(void);

	/*!
	 * \brief Value of the calibrated constant for the low order method (center scheme).
	 * \return Calibrated constant for the low order center method for the adjoint flow equations.
	 */
	su2double GetKappa_1st_AdjFlow(void);

	/*!
	 * \brief Get the kind of integration scheme (implicit)
	 *        for the turbulence equations.
	 * \note This value is obtained from the config file, and it is constant
	 *       during the computation.
	 * \return Kind of integration scheme for the turbulence equations.
	 */
	unsigned short GetKind_TimeIntScheme_Turb(void);

	/*!
	 * \brief Get the kind of integration scheme (implicit)
	 *        for the level set equations.
	 * \note This value is obtained from the config file, and it is constant
	 *       during the computation.
	 * \return Kind of integration scheme for the level set equations.
	 */
	unsigned short GetKind_TimeIntScheme_AdjLevelSet(void);

	/*!
	 * \brief Get the kind of convective numerical scheme for the turbulence
	 *        equations (upwind).
	 * \note This value is obtained from the config file, and it is constant
	 *       during the computation.
	 * \return Kind of convective numerical scheme for the turbulence equations.
	 */
	unsigned short GetKind_ConvNumScheme_Turb(void);

	/*!
	 * \brief Get the kind of center convective numerical scheme for the turbulence equations.
	 * \note This value is obtained from the config file, and it is constant
	 *       during the computation.
	 * \return Kind of center convective numerical scheme for the turbulence equations.
	 */
	unsigned short GetKind_Centered_Turb(void);

	/*!
	 * \brief Get the kind of upwind convective numerical scheme for the turbulence equations.
	 * \note This value is obtained from the config file, and it is constant
	 *       during the computation.
	 * \return Kind of upwind convective numerical scheme for the turbulence equations.
	 */
	unsigned short GetKind_Upwind_Turb(void);

	/*!
	 * \brief Get the kind of integration scheme (explicit or implicit)
	 *        for the adjoint turbulence equations.
	 * \note This value is obtained from the config file, and it is constant
	 *       during the computation.
	 * \return Kind of integration scheme for the adjoint turbulence equations.
	 */
	unsigned short GetKind_TimeIntScheme_AdjTurb(void);

	/*!
	 * \brief Get the kind of convective numerical scheme for the adjoint turbulence
	 *        equations (centered or upwind).
	 * \note This value is obtained from the config file, and it is constant
	 *       during the computation.
	 * \return Kind of convective numerical scheme for the adjoint turbulence equations.
	 */
	unsigned short GetKind_ConvNumScheme_AdjTurb(void);

	/*!
	 * \brief Get the kind of center convective numerical scheme for the adjoint turbulence equations.
	 * \note This value is obtained from the config file, and it is constant
	 *       during the computation.
	 * \return Kind of center convective numerical scheme for the adjoint turbulence equations.
	 */
	unsigned short GetKind_Centered_AdjTurb(void);

	/*!
	 * \brief Get the kind of upwind convective numerical scheme for the adjoint turbulence equations.
	 * \note This value is obtained from the config file, and it is constant
	 *       during the computation.
	 * \return Kind of upwind convective numerical scheme for the adjoint turbulence equations.
	 */
	unsigned short GetKind_Upwind_AdjTurb(void);

	/*!
	 * \brief Provides information about the way in which the turbulence will be treated by the
	 *        adjoint method.
	 * \return <code>FALSE</code> means that the adjoint turbulence equations will be used.
	 */
	bool GetFrozen_Visc(void);

  /*!
   * \brief Viscous limiter mean flow.
   * \return <code>FALSE</code> means no viscous limiter turb equations.
   */
  bool GetViscous_Limiter_Flow(void);
  
  /*!
   * \brief Viscous limiter turb equations.
   * \return <code>FALSE</code> means no viscous limiter turb equations.
   */
  bool GetViscous_Limiter_Turb(void);
  
  /*!
   * \brief Write convergence file for FSI problems
   * \return <code>FALSE</code> means no file is written.
   */
  bool GetWrite_Conv_FSI(void);

  /*!
	 * \brief Provides information about if the sharp edges are going to be removed from the sensitivity.
	 * \return <code>FALSE</code> means that the sharp edges will be removed from the sensitivity.
	 */
	bool GetSens_Remove_Sharp(void);

	/*!
	 * \brief Get the kind of inlet boundary condition treatment (total conditions or mass flow).
	 * \return Kind of inlet boundary condition.
	 */
	unsigned short GetKind_Inlet(void);


	/*!
	 * \brief Get the kind of mixing process for averaging quantities at the boundaries.
	 * \return Kind of mixing process.
	 */
	unsigned short GetKind_MixingProcess(void);

	/*!
     * \brief Verify if there is mixing plane interface specified from config file.
	 * \return boolean.
	 */
	bool GetBoolMixingPlane(void);

	/*!
	 * \brief number mixing plane interface specified from config file.
	 * \return number of bound.
	 */
    unsigned short Get_nMarkerMixingPlane(void);

    /*!
	 * \brief get bounds name of mixing plane interface.
	 * \return name of the bound.
	 */
    string GetMarker_MixingPlane_Bound(unsigned short index);


    /*!
	 * \brief get bounds name of mixing plane interface.
	 * \return name of the bound.
	 */
    string GetMarker_MixingPlane_Donor(unsigned short index);

    /*!
     * \brief Verify if there is Turbomachinery performance option specified from config file.
	 * \return boolean.
	 */
	bool GetBoolTurboPerf(void);
    /*!
	 * \brief number Turbomachinery performance option specified from config file.
	 * \return number of bound.
	 */
	unsigned short Get_nMarkerTurboPerf(void);

    /*!
	 * \brief get inlet bounds name for Turbomachinery performance calculation.
	 * \return name of the bound.
	 */
	string GetMarker_TurboPerf_BoundIn(unsigned short index);

	/*!
	 * \brief get outlet bounds name for Turbomachinery performance calculation.
	 * \return name of the bound.
	 */
	string GetMarker_TurboPerf_BoundOut(unsigned short index);

	/*!
	 * \brief get marker kind for Turbomachinery performance calculation.
	 * \return kind index.
	 */
	unsigned short GetKind_TurboPerf(unsigned short index);

    /*!
	 * \brief Get the number of sections.
	 * \return Number of sections
	 */
	unsigned short GetnSections(void);

  /*!
	 * \brief Get the number of sections for computing internal volume.
	 * \return Number of sections for computing internal volume.
	 */
	unsigned short GetnVolSections(void);

	/*!
	 * \brief Provides information about the the nodes that are going to be moved on a deformation
	 *        volumetric grid deformation.
	 * \return <code>TRUE</code> means that only the points on the FFD box will be moved.
	 */
	bool GetHold_GridFixed(void);

	/*!
	 * \brief Get the kind of objective function. There are several options: Drag coefficient,
	 *        Lift coefficient, efficiency, etc.
	 * \note The objective function will determine the boundary condition of the adjoint problem.
	 * \return Kind of objective function.
	 */
	unsigned short GetKind_ObjFunc(void);

	/*!
	 * \author H. Kline
	 * \brief Get the coefficients of the objective defined by the chain rule with primitive variables.
   * \note This objective is only applicable to gradient calculations. Objective value must be
   * calculated using the area averaged outlet values of density, velocity, and pressure.
   * Gradients are w.r.t density, velocity[3], and pressure. when 2D gradient w.r.t. 3rd component of velocity set to 0.
	 */
	su2double GetCoeff_ObjChainRule(unsigned short iVar);

	/*!
	 * \brief Get the kind of sensitivity smoothing technique.
	 * \return Kind of sensitivity smoothing technique.
	 */
	unsigned short GetKind_SensSmooth(void);

	/*!
	 * \brief Provides information about the time integration, and change the write in the output
	 *        files information about the iteration.
	 * \return The kind of time integration: Steady state, time stepping method (unsteady) or
	 *         dual time stepping method (unsteady).
	 */
	unsigned short GetUnsteady_Simulation(void);

	/*!
	 * \brief Provides the number of species present in the plasma
	 * \return: The number of species present in the plasma, read from input file
	 */
	unsigned short GetnSpecies(void);

	/*!
	 * \brief Provides the number of chemical reactions in the chemistry model
	 * \return: The number of chemical reactions, read from input file
	 */
	unsigned short GetnReactions(void);

	/*!
	 * \brief Provides the number of chemical reactions in the chemistry model
	 * \return: The number of chemical reactions, read from input file
	 */
	su2double GetArrheniusCoeff(unsigned short iReaction);

	/*!
	 * \brief Provides the number of chemical reactions in the chemistry model
	 * \return: The number of chemical reactions, read from input file
	 */
	su2double GetArrheniusEta(unsigned short iReaction);

	/*!
	 * \brief Provides the number of chemical reactions in the chemistry model
	 * \return: The number of chemical reactions, read from input file
	 */
	su2double GetArrheniusTheta(unsigned short iReaction);

  /*!
	 * \brief Provides the rate controlling temperature exponents for chemistry.
	 * \return: Rate controlling temperature exponents.
	 */
  su2double* GetRxnTcf_a(void);

  /*!
	 * \brief Provides the rate controlling temperature exponents for chemistry.
	 * \return: Rate controlling temperature exponents.
	 */
  su2double* GetRxnTcf_b(void);

  /*!
	 * \brief Provides the rate controlling temperature exponents for chemistry.
	 * \return: Rate controlling temperature exponents.
	 */
  su2double* GetRxnTcb_a(void);

  /*!
	 * \brief Provides the rate controlling temperature exponents for chemistry.
	 * \return: Rate controlling temperature exponents.
	 */
  su2double* GetRxnTcb_b(void);

  /*!
	 * \brief Dissociation potential of species.
	 * \return: Dissociation potential.
	 */
	su2double* GetDissociationPot(void);

	/*!
	 * \brief Provides the number of rotational modes of energy storage
	 * \return: Vector of rotational mode count
	 */
  su2double* GetRotationModes(void);

	/*!
	 * \brief Provides the characteristic vibrational temperature for calculating e_vib
	 * \return: Vector of characteristic vibrational temperatures [K]
	 */
	su2double* GetCharVibTemp(void);

  /*!
	 * \brief Provides the characteristic electronic temperature for calculating e_el
	 * \return: Vector of characteristic vibrational temperatures [K]
	 */
	su2double** GetCharElTemp(void);

  /*!
	 * \brief Provides the degeneracy of electron states for calculating e_el
	 * \return: Vector of characteristic vibrational temperatures [K]
	 */
	su2double** GetElDegeneracy(void);

  /*!
	 * \brief Provides number electron states for calculating e_el
	 * \return: Vector of number of electron states for each species
	 */
	unsigned short* GetnElStates(void);


  /*!
	 * \brief Provides the thermodynamic reference temperatures from the JANAF tables
	 * \return: Vector of reference temperatures [K]
	 */
  su2double* GetRefTemperature(void);

  /*!
	 * \brief Provides the characteristic vibrational temperature for calculating e_vib
	 * \return: The number of chemical reactions, read from input file
	 */
	su2double GetCharVibTemp(unsigned short iSpecies);

	/*!
	 * \brief Provides the molar mass of each species present in multi species fluid
	 * \return: Vector of molar mass of each species in kg/kmol
	 */
	su2double* GetMolar_Mass(void);

  /*!
	 * \brief Provides the molar mass of each species present in multi species fluid
	 * \return: Mass of each species in Kg
	 */
	su2double GetMolar_Mass(unsigned short iSpecies);

	/*!
	 * \brief Retrieves the number of monatomic species in the multicomponent gas.
	 * \return: Number of monatomic species.
	 */
	unsigned short GetnMonatomics(void);

	/*!
	 * \brief Retrieves the number of monatomic species in the multicomponent gas.
	 * \return: Number of monatomic species.
	 */
	unsigned short GetnDiatomics(void);

	/*!
	 * \brief Provides the molar mass of each species present in multi species fluid
	 * \return: Molar mass of the specified gas consituent [kg/kmol]
	 */
	su2double GetInitial_Gas_Composition(unsigned short iSpecies);

  /*!
	 * \brief Provides the formation enthalpy of the specified species at standard conditions
	 * \return: Enthalpy of formation
	 */
	su2double* GetEnthalpy_Formation(void);

	/*!
	 * \brief Provides the formation enthalpy of the specified species at standard conditions
	 * \return: Enthalpy of formation
	 */
	su2double GetEnthalpy_Formation(unsigned short iSpecies);

	/*!
	 * \brief Provides the restart information.
	 * \return Restart information, if <code>TRUE</code> then the code will use the solution as restart.
	 */
	bool GetRestart(void);

	/*!
	 * \brief Provides the number of varaibles.
	 * \return Number of variables.
	 */
	unsigned short GetnVar(void);

  /*!
	 * \brief Provides the number of varaibles.
	 * \return Number of variables.
	 */
	unsigned short GetnZone(void);

  /*!
	 * \brief Provides the number of varaibles.
	 * \return Number of variables.
	 */
	unsigned short GetiZone(void);

	/*!
	 * \brief For some problems like adjoint or the linearized equations it
	 *		  is necessary to restart the flow solution.
	 * \return Flow restart information, if <code>TRUE</code> then the code will restart the flow solution.
	 */

	bool GetRestart_Flow(void);

  /*!
   * \brief Indicates whether electron gas is present in the gas mixture.
   */
  bool GetIonization(void);

	/*!
	 * \brief Information about computing and plotting the equivalent area distribution.
	 * \return <code>TRUE</code> or <code>FALSE</code>  depending if we are computing the equivalent area.
	 */
	bool GetEquivArea(void);

  /*!
	 * \brief Information about computing and plotting the equivalent area distribution.
	 * \return <code>TRUE</code> or <code>FALSE</code>  depending if we are computing the equivalent area.
	 */
	bool GetInvDesign_Cp(void);

	/*!
	 * \brief Information about computing and plotting the equivalent area distribution.
	 * \return <code>TRUE</code> or <code>FALSE</code>  depending if we are computing the equivalent area.
	 */
	bool GetInvDesign_HeatFlux(void);

	/*!
	 * \brief Get name of the input grid.
	 * \return File name of the input grid.
	 */
	string GetMesh_FileName(void);

	/*!
	 * \brief Get name of the output grid, this parameter is important for grid
	 *        adaptation and deformation.
	 * \return File name of the output grid.
	 */
	string GetMesh_Out_FileName(void);

	/*!
	 * \brief Get the name of the file with the solution of the flow problem.
	 * \return Name of the file with the solution of the flow problem.
	 */
	string GetSolution_FlowFileName(void);

	/*!
	 * \brief Get the name of the file with the solution of the adjoint flow problem
	 *		  with drag objective function.
	 * \return Name of the file with the solution of the adjoint flow problem with
	 *         drag objective function.
	 */
	string GetSolution_AdjFileName(void);

	/*!
	 * \brief Get the name of the file with the solution of the structural problem.
	 * \return Name of the file with the solution of the structural problem.
	 */
	string GetSolution_FEMFileName(void);

	/*!
	 * \brief Get the name of the file with the residual of the problem.
	 * \return Name of the file with the residual of the problem.
	 */
	string GetResidual_FileName(void);

	/*!
	 * \brief Get the format of the input/output grid.
	 * \return Format of the input/output grid.
	 */
	unsigned short GetMesh_FileFormat(void);

	/*!
	 * \brief Get the format of the output solution.
	 * \return Format of the output solution.
	 */
	unsigned short GetOutput_FileFormat(void);

	/*!
	 * \brief Get the name of the file with the convergence history of the problem.
	 * \return Name of the file with convergence history of the problem.
	 */
	string GetConv_FileName(void);

	/*!
	 * \brief Get the name of the file with the convergence history of the problem for FSI applications.
	 * \return Name of the file with convergence history of the problem.
	 */
	string GetConv_FileName_FSI(void);
    
  /*!
   * \brief Get the name of the file with the forces breakdown of the problem.
   * \return Name of the file with forces breakdown of the problem.
   */
  string GetBreakdown_FileName(void);

	/*!
	 * \brief Get the name of the file with the flow variables.
	 * \return Name of the file with the primitive variables.
	 */
	string GetFlow_FileName(void);

	/*!
	 * \brief Get the name of the file with the structure variables.
	 * \return Name of the file with the structure variables.
	 */
	string GetStructure_FileName(void);

  /*!
	 * \brief Get the name of the file with the structure variables.
	 * \return Name of the file with the structure variables.
	 */
	string GetSurfStructure_FileName(void);

  /*!
	 * \brief Get the name of the file with the structure variables.
	 * \return Name of the file with the structure variables.
	 */
	string GetSurfWave_FileName(void);

  /*!
	 * \brief Get the name of the file with the structure variables.
	 * \return Name of the file with the structure variables.
	 */
	string GetSurfHeat_FileName(void);

	/*!
	 * \brief Get the name of the file with the wave variables.
	 * \return Name of the file with the wave variables.
	 */
	string GetWave_FileName(void);

  /*!
	 * \brief Get the name of the file with the wave variables.
	 * \return Name of the file with the wave variables.
	 */
	string GetHeat_FileName(void);

	/*!
	 * \brief Get the name of the file with the adjoint wave variables.
	 * \return Name of the file with the adjoint wave variables.
	 */
	string GetAdjWave_FileName(void);

	/*!
	 * \brief Get the name of the restart file for the wave variables.
	 * \return Name of the restart file for the flow variables.
	 */
	string GetRestart_WaveFileName(void);

	/*!
	 * \brief Get the name of the restart file for the heat variables.
	 * \return Name of the restart file for the flow variables.
	 */
	string GetRestart_HeatFileName(void);

	/*!
	 * \brief Append the zone index to the restart or the solution files.
	 * \return Name of the restart file for the flow variables.
	 */
	string GetMultizone_FileName(string val_filename, int val_iZone);
    
    /*!
	 * \brief Get the name of the restart file for the flow variables.
	 * \return Name of the restart file for the flow variables.
	 */
	string GetRestart_FlowFileName(void);

	/*!
	 * \brief Get the name of the restart file for the adjoint variables (drag objective function).
	 * \return Name of the restart file for the adjoint variables (drag objective function).
	 */
	string GetRestart_AdjFileName(void);

	/*!
	 * \brief Get the name of the restart file for the flow variables.
	 * \return Name of the restart file for the flow variables.
	 */
	string GetRestart_FEMFileName(void);

	/*!
	 * \brief Get the name of the file with the adjoint variables.
	 * \return Name of the file with the adjoint variables.
	 */
	string GetAdj_FileName(void);

	/*!
	 * \brief Get the name of the file with the gradient of the objective function.
	 * \return Name of the file with the gradient of the objective function.
	 */
	string GetObjFunc_Grad_FileName(void);

	/*!
	 * \brief Get the name of the file with the gradient of the objective function.
	 * \return Name of the file with the gradient of the objective function.
	 */
	string GetObjFunc_Value_FileName(void);

	/*!
	 * \brief Get the name of the file with the surface information for the flow problem.
	 * \return Name of the file with the surface information for the flow problem.
	 */
	string GetSurfFlowCoeff_FileName(void);

	/*!
	 * \brief Get the name of the file with the surface information for the adjoint problem.
	 * \return Name of the file with the surface information for the adjoint problem.
	 */
	string GetSurfAdjCoeff_FileName(void);

  /*!
   * \brief Get the name of the file with the surface sensitivity (discrete adjoint).
   * \return Name of the file with the surface sensitivity (discrete adjoint).
   */
  string GetSurfSens_FileName(void);

  /*!
   * \brief Get the name of the file with the volume sensitivity (discrete adjoint).
   * \return Name of the file with the volume sensitivity (discrete adjoint).
   */
  string GetVolSens_FileName(void);

  /*!
	 * \brief Augment the input filename with the iteration number for an unsteady file.
   * \param[in] val_filename - String value of the base filename.
   * \param[in] val_iter - Unsteady iteration number or time spectral instance.
	 * \return Name of the file with the iteration numer for an unsteady solution file.
	 */
  string GetUnsteady_FileName(string val_filename, int val_iter);

  /*!
	 * \brief Append the input filename string with the appropriate objective function extension.
   * \param[in] val_filename - String value of the base filename.
	 * \return Name of the file with the appropriate objective function extension.
	 */
  string GetObjFunc_Extension(string val_filename);
  
        /*!
  	 * \brief Get functional that is going to be used to evaluate the residual flow convergence.
  	 * \return Functional that is going to be used to evaluate the residual flow convergence.
  	 */
  	unsigned short GetResidual_Func_Flow(void);

	/*!
	 * \brief Get functional that is going to be used to evaluate the flow convergence.
	 * \return Functional that is going to be used to evaluate the flow convergence.
	 */
	unsigned short GetCauchy_Func_Flow(void);

	/*!
	 * \brief Get functional that is going to be used to evaluate the adjoint flow convergence.
	 * \return Functional that is going to be used to evaluate the adjoint flow convergence.
	 */
	unsigned short GetCauchy_Func_AdjFlow(void);

	/*!
	 * \brief Get the number of iterations that are considered in the Cauchy convergence criteria.
	 * \return Number of elements in the Cauchy criteria.
	 */
	unsigned short GetCauchy_Elems(void);

	/*!
	 * \brief Get the number of iterations that are not considered in the convergence criteria.
	 * \return Number of iterations before starting with the convergence criteria.
	 */
	unsigned long GetStartConv_Iter(void);

	/*!
	 * \brief Get the value of convergence criteria for the Cauchy method in the direct,
	 *        adjoint or linearized problem.
	 * \return Value of the convergence criteria.
	 */
	su2double GetCauchy_Eps(void);

	/*!
	 * \brief If we are prforming an unsteady simulation, there is only
	 *        one value of the time step for the complete simulation.
	 * \return Value of the time step in an unsteady simulation (non dimensional).
	 */
	su2double GetDelta_UnstTimeND(void);

  /*!
	 * \brief If we are prforming an unsteady simulation, there is only
	 *        one value of the time step for the complete simulation.
	 * \return Value of the time step in an unsteady simulation (non dimensional).
	 */
	su2double GetTotal_UnstTimeND(void);

	/*!
	 * \brief If we are prforming an unsteady simulation, there is only
	 *        one value of the time step for the complete simulation.
	 * \return Value of the time step in an unsteady simulation.
	 */
	su2double GetDelta_UnstTime(void);

	/*!
	 * \brief Set the value of the unsteadty time step using the CFL number.
	 * \param[in] val_delta_unsttimend - Value of the unsteady time step using CFL number.
	 */
	void SetDelta_UnstTimeND(su2double val_delta_unsttimend);

	/*!
	 * \brief If we are performing an unsteady simulation, this is the
	 * 	value of max physical time for which we run the simulation
	 * \return Value of the physical time in an unsteady simulation.
	 */
	su2double GetTotal_UnstTime(void);

	/*!
	 * \brief If we are performing an unsteady simulation, this is the
	 * 	value of current time.
	 * \return Value of the physical time in an unsteady simulation.
	 */
	su2double GetCurrent_UnstTime(void);

  /*!
	 * \brief Divide the rectbles and hexahedron.
	 * \return <code>TRUE</code> if the elements must be divided; otherwise <code>FALSE</code>.
	 */
	bool GetEngine_Intake(void);

	/*!
	 * \brief Value of the design variable step, we use this value in design problems.
	 * \param[in] val_dv - Number of the design variable that we want to read.
   * \param[in] val_value - Value of the design variable that we want to read.
	 * \return Design variable step.
	 */
  su2double GetDV_Value(unsigned short val_dv, unsigned short val_val = 0);

  /*!
   * \brief Set the value of the design variable step, we use this value in design problems.
   * \param[in] val_dv - Number of the design variable that we want to read.
   * \param[in] val    - Value of the design variable.
   */
  void SetDV_Value(unsigned short val_dv, unsigned short val_ind, su2double val);

	/*!
	 * \brief Get information about the grid movement.
	 * \return <code>TRUE</code> if there is a grid movement; otherwise <code>FALSE</code>.
	 */
	bool GetGrid_Movement(void);

	/*!
	 * \brief Get the type of dynamic mesh motion.
	 * \param[in] val_iZone - Number for the current zone in the mesh (each zone has independent motion).
	 * \return Type of dynamic mesh motion.
	 */
	unsigned short GetKind_GridMovement(unsigned short val_iZone);

	/*!
	 * \brief Set the type of dynamic mesh motion.
	 * \param[in] val_iZone - Number for the current zone in the mesh (each zone has independent motion).
	 * \param[in] motion_Type - Specify motion type.
	 */
	void SetKind_GridMovement(unsigned short val_iZone, unsigned short motion_Type);

	/*!
	 * \brief Get the mach number based on the mesh velocity and freestream quantities.
	 * \return Mach number based on the mesh velocity and freestream quantities.
	 */
	su2double GetMach_Motion(void);

	/*!
	 * \brief Get x-coordinate of the mesh motion origin.
	 * \param[in] val_iZone - Number for the current zone in the mesh (each zone has independent motion).
	 * \return X-coordinate of the mesh motion origin.
	 */
	su2double GetMotion_Origin_X(unsigned short val_iZone);

	/*!
	 * \brief Get y-coordinate of the mesh motion origin
	 * \param[in] val_iZone - Number for the current zone in the mesh (each zone has independent motion).
	 * \return Y-coordinate of the mesh motion origin.
	 */
	su2double GetMotion_Origin_Y(unsigned short val_iZone);

	/*!
	 * \brief Get z-coordinate of the mesh motion origin
	 * \param[in] val_iZone - Number for the current zone in the mesh (each zone has independent motion).
	 * \return Z-coordinate of the mesh motion origin.
	 */
	su2double GetMotion_Origin_Z(unsigned short val_iZone);

	/*!
	 * \brief Set x-coordinate of the mesh motion origin.
	 * \param[in] val_iZone - Number for the current zone in the mesh (each zone has independent motion).
	 * \param[in] val_origin - New x-coordinate of the mesh motion origin.
	 */
	void SetMotion_Origin_X(unsigned short val_iZone, su2double val_origin);

	/*!
	 * \brief Set y-coordinate of the mesh motion origin
	 * \param[in] val_iZone - Number for the current zone in the mesh (each zone has independent motion).
	 * \param[in] val_origin - New y-coordinate of the mesh motion origin.
	 */
	void SetMotion_Origin_Y(unsigned short val_iZone, su2double val_origin);

	/*!
	 * \brief Set z-coordinate of the mesh motion origin
	 * \param[in] val_iZone - Number for the current zone in the mesh (each zone has independent motion).
	 * \param[in] val_origin - New y-coordinate of the mesh motion origin.
	 */
	void SetMotion_Origin_Z(unsigned short val_iZone, su2double val_origin);

	/*!
	 * \brief Get the translational velocity of the mesh in the x-direction.
	 * \param[in] val_iZone - Number for the current zone in the mesh (each zone has independent motion).
	 * \return Translational velocity of the mesh in the x-direction.
	 */
	su2double GetTranslation_Rate_X(unsigned short val_iZone);

	/*!
	 * \brief Get the translational velocity of the mesh in the y-direction.
	 * \param[in] val_iZone - Number for the current zone in the mesh (each zone has independent motion).
	 * \return Translational velocity of the mesh in the y-direction.
	 */
	su2double GetTranslation_Rate_Y(unsigned short val_iZone);

	/*!
	 * \brief Get the translational velocity of the mesh in the z-direction.
	 * \param[in] val_iZone - Number for the current zone in the mesh (each zone has independent motion).
	 * \return Translational velocity of the mesh in the z-direction.
	 */
	su2double GetTranslation_Rate_Z(unsigned short val_iZone);

	/*!
	 * \brief Get the angular velocity of the mesh about the x-axis.
	 * \param[in] val_iZone - Number for the current zone in the mesh (each zone has independent motion).
	 * \return Angular velocity of the mesh about the x-axis.
	 */
	su2double GetRotation_Rate_X(unsigned short val_iZone);

	/*!
	 * \brief Get the angular velocity of the mesh about the y-axis.
	 * \param[in] val_iZone - Number for the current zone in the mesh (each zone has independent motion).
	 * \return Angular velocity of the mesh about the y-axis.
	 */
	su2double GetRotation_Rate_Y(unsigned short val_iZone);

	/*!
	 * \brief Get the angular velocity of the mesh about the z-axis.
	 * \param[in] val_iZone - Number for the current zone in the mesh (each zone has independent motion).
	 * \return Angular velocity of the mesh about the z-axis.
	 */
	su2double GetRotation_Rate_Z(unsigned short val_iZone);

	/*!
	 * \brief Get the angular frequency of a mesh pitching about the x-axis.
	 * \param[in] val_iZone - Number for the current zone in the mesh (each zone has independent motion).
	 * \return Angular frequency of a mesh pitching about the x-axis.
	 */
	su2double GetPitching_Omega_X(unsigned short val_iZone);

	/*!
	 * \brief Get the angular frequency of a mesh pitching about the y-axis.
	 * \param[in] val_iZone - Number for the current zone in the mesh (each zone has independent motion).
	 * \return Angular frequency of a mesh pitching about the y-axis.
	 */
	su2double GetPitching_Omega_Y(unsigned short val_iZone);

	/*!
	 * \brief Get the angular frequency of a mesh pitching about the z-axis.
	 * \param[in] val_iZone - Number for the current zone in the mesh (each zone has independent motion).
	 * \return Angular frequency of a mesh pitching about the z-axis.
	 */
	su2double GetPitching_Omega_Z(unsigned short val_iZone);

	/*!
	 * \brief Get the pitching amplitude about the x-axis.
	 * \param[in] val_iZone - Number for the current zone in the mesh (each zone has independent motion).
	 * \return Pitching amplitude about the x-axis.
	 */
	su2double GetPitching_Ampl_X(unsigned short val_iZone);

	/*!
	 * \brief Get the pitching amplitude about the y-axis.
	 * \param[in] val_iZone - Number for the current zone in the mesh (each zone has independent motion).
	 * \return Pitching amplitude about the y-axis.
	 */
	su2double GetPitching_Ampl_Y(unsigned short val_iZone);

	/*!
	 * \brief Get the pitching amplitude about the z-axis.
	 * \param[in] val_iZone - Number for the current zone in the mesh (each zone has independent motion).
	 * \return Pitching amplitude about the z-axis.
	 */
	su2double GetPitching_Ampl_Z(unsigned short val_iZone);

	/*!
	 * \brief Get the pitching phase offset about the x-axis.
	 * \param[in] val_iZone - Number for the current zone in the mesh (each zone has independent motion).
	 * \return Pitching phase offset about the x-axis.
	 */
	su2double GetPitching_Phase_X(unsigned short val_iZone);

	/*!
	 * \brief Get the pitching phase offset about the y-axis.
	 * \param[in] val_iZone - Number for the current zone in the mesh (each zone has independent motion).
	 * \return Pitching phase offset about the y-axis.
	 */
	su2double GetPitching_Phase_Y(unsigned short val_iZone);

	/*!
	 * \brief Get the pitching phase offset about the z-axis.
	 * \param[in] val_iZone - Number for the current zone in the mesh (each zone has independent motion).
	 * \return Pitching phase offset about the z-axis.
	 */
	su2double GetPitching_Phase_Z(unsigned short val_iZone);

	/*!
	 * \brief Get the angular frequency of a mesh plunging in the x-direction.
	 * \param[in] val_iZone - Number for the current zone in the mesh (each zone has independent motion).
	 * \return Angular frequency of a mesh plunging in the x-direction.
	 */
	su2double GetPlunging_Omega_X(unsigned short val_iZone);

	/*!
	 * \brief Get the angular frequency of a mesh plunging in the y-direction.
	 * \param[in] val_iZone - Number for the current zone in the mesh (each zone has independent motion).
	 * \return Angular frequency of a mesh plunging in the y-direction.
	 */
	su2double GetPlunging_Omega_Y(unsigned short val_iZone);

	/*!
	 * \brief Get the angular frequency of a mesh plunging in the z-direction.
	 * \param[in] val_iZone - Number for the current zone in the mesh (each zone has independent motion).
	 * \return Angular frequency of a mesh plunging in the z-direction.
	 */
	su2double GetPlunging_Omega_Z(unsigned short val_iZone);

	/*!
	 * \brief Get the plunging amplitude in the x-direction.
	 * \param[in] val_iZone - Number for the current zone in the mesh (each zone has independent motion).
	 * \return Plunging amplitude in the x-direction.
	 */
	su2double GetPlunging_Ampl_X(unsigned short val_iZone);

	/*!
	 * \brief Get the plunging amplitude in the y-direction.
	 * \param[in] val_iZone - Number for the current zone in the mesh (each zone has independent motion).
	 * \return Plunging amplitude in the y-direction.
	 */
	su2double GetPlunging_Ampl_Y(unsigned short val_iZone);

	/*!
	 * \brief Get the plunging amplitude in the z-direction.
	 * \param[in] val_iZone - Number for the current zone in the mesh (each zone has independent motion).
	 * \return Plunging amplitude in the z-direction.
	 */
	su2double GetPlunging_Ampl_Z(unsigned short val_iZone);
    
    /*!
     * \brief Get the Harmonic Balance frequency pointer.
     * \return Harmonic Balance Frequency pointer.
     */
    su2double* GetOmega_HB(void);

  /*!
	 * \brief Get if we should update the motion origin.
	 * \param[in] val_marker - Value of the marker in which we are interested.
	 * \return yes or no to update motion origin.
	 */
	unsigned short GetMoveMotion_Origin(unsigned short val_marker);

	/*!
	 * \brief Get the minimum value of Beta for Roe-Turkel preconditioner
	 * \return the minimum value of Beta for Roe-Turkel preconditioner
	 */
	su2double GetminTurkelBeta();

	/*!
	 * \brief Get the minimum value of Beta for Roe-Turkel preconditioner
	 * \return the minimum value of Beta for Roe-Turkel preconditioner
	 */
	su2double GetmaxTurkelBeta();

	/*!
	 * \brief Get information about the adibatic wall condition
	 * \return <code>TRUE</code> if it is a adiabatic wall condition; otherwise <code>FALSE</code>.
	 */
	bool GetAdiabaticWall(void);

	/*!
	 * \brief Get information about the isothermal wall condition
	 * \return <code>TRUE</code> if it is a isothermal wall condition; otherwise <code>FALSE</code>.
	 */
	bool GetIsothermalWall(void);

	/*!
	 * \brief Get information about the Low Mach Preconditioning
	 * \return <code>TRUE</code> if we are using low Mach preconditioner; otherwise <code>FALSE</code>.
	 */
	bool Low_Mach_Preconditioning(void);

	/*!
	 * \brief Get information about the Low Mach Correction
	 * \return <code>TRUE</code> if we are using low Mach correction; otherwise <code>FALSE</code>.
	 */
	bool Low_Mach_Correction(void);

	/*!
	 * \brief Get information about the poisson solver condition
	 * \return <code>TRUE</code> if it is a poisson solver condition; otherwise <code>FALSE</code>.
	 */
	bool GetPoissonSolver(void);

	/*!
	 * \brief Get information about the gravity force.
	 * \return <code>TRUE</code> if it uses the gravity force; otherwise <code>FALSE</code>.
	 */
	bool GetGravityForce(void);

	/*!
	 * \brief Get information about the rotational frame.
	 * \return <code>TRUE</code> if there is a rotational frame; otherwise <code>FALSE</code>.
	 */
	bool GetRotating_Frame(void);

	/*!
	 * \brief Get information about the axisymmetric frame.
	 * \return <code>TRUE</code> if there is a rotational frame; otherwise <code>FALSE</code>.
	 */
	bool GetAxisymmetric(void);
  
  /*!
	 * \brief Get information about the axisymmetric frame.
	 * \return <code>TRUE</code> if there is a rotational frame; otherwise <code>FALSE</code>.
	 */
	bool GetDebugMode(void);

	/*!
	 * \brief Get information about there is a smoothing of the grid coordinates.
	 * \return <code>TRUE</code> if there is smoothing of the grid coordinates; otherwise <code>FALSE</code>.
	 */
	bool GetAdaptBoundary(void);

	/*!
	 * \brief Get information about there is a smoothing of the grid coordinates.
	 * \return <code>TRUE</code> if there is smoothing of the grid coordinates; otherwise <code>FALSE</code>.
	 */
	bool GetSmoothNumGrid(void);

	/*!
	 * \brief Set information about there is a smoothing of the grid coordinates.
	 * \param[in] val_smoothnumgrid - <code>TRUE</code> if there is smoothing of the grid coordinates; otherwise <code>FALSE</code>.
	 */
	void SetSmoothNumGrid(bool val_smoothnumgrid);

	/*!
	 * \brief Subtract one to the index of the finest grid (full multigrid strategy).
	 * \return Change the index of the finest grid.
	 */
	void SubtractFinestMesh(void);

	/*!
	 * \brief Obtain the kind of design variable.
	 * \param[in] val_dv - Number of the design variable that we want to read.
	 * \return Design variable identification.
	 */
	unsigned short GetDesign_Variable(unsigned short val_dv);

	/*!
	 * \brief Obtain the kind of convergence criteria to establish the convergence of the CFD code.
	 * \return Kind of convergence criteria.
	 */
	unsigned short GetConvCriteria(void);

	/*!
	 * \brief Get the index in the config information of the marker <i>val_marker</i>.
	 * \note When we read the config file, it stores the markers in a particular vector.
	 * \return Index in the config information of the marker <i>val_marker</i>.
	 */
	unsigned short GetMarker_CfgFile_TagBound(string val_marker);
  
  /*!
   * \brief Get the name in the config information of the marker number <i>val_marker</i>.
   * \note When we read the config file, it stores the markers in a particular vector.
   * \return Name of the marker in the config information of the marker <i>val_marker</i>.
   */
  string GetMarker_CfgFile_TagBound(unsigned short val_marker);

	/*!
	 * \brief Get the boundary information (kind of boundary) in the config information of the marker <i>val_marker</i>.
	 * \return Kind of boundary in the config information of the marker <i>val_marker</i>.
	 */
	unsigned short GetMarker_CfgFile_KindBC(string val_marker);

	/*!
	 * \brief Get the monitoring information from the config definition for the marker <i>val_marker</i>.
	 * \return Monitoring information of the boundary in the config information for the marker <i>val_marker</i>.
	 */
	unsigned short GetMarker_CfgFile_Monitoring(string val_marker);

  /*!
	 * \brief Get the monitoring information from the config definition for the marker <i>val_marker</i>.
	 * \return Monitoring information of the boundary in the config information for the marker <i>val_marker</i>.
	 */
	unsigned short GetMarker_CfgFile_GeoEval(string val_marker);

  /*!
	 * \brief Get the monitoring information from the config definition for the marker <i>val_marker</i>.
	 * \return Monitoring information of the boundary in the config information for the marker <i>val_marker</i>.
	 */
	unsigned short GetMarker_CfgFile_Designing(string val_marker);

	/*!
	 * \brief Get the plotting information from the config definition for the marker <i>val_marker</i>.
	 * \return Plotting information of the boundary in the config information for the marker <i>val_marker</i>.
	 */
	unsigned short GetMarker_CfgFile_Plotting(string val_marker);


	/*!
	 * \brief Get the FSI interface information from the config definition for the marker <i>val_marker</i>.
	 * \return Plotting information of the boundary in the config information for the marker <i>val_marker</i>.
	 */
	unsigned short GetMarker_CfgFile_FSIinterface(string val_marker);

  /*!
   * \brief Get the 1-D output (ie, averaged pressure) information from the config definition for the marker <i>val_marker</i>.
   * \return 1D output information of the boundary in the config information for the marker <i>val_marker</i>.
   */
  unsigned short GetMarker_CfgFile_Out_1D(string val_marker);

	/*!
	 * \brief Get the DV information from the config definition for the marker <i>val_marker</i>.
	 * \return DV information of the boundary in the config information for the marker <i>val_marker</i>.
	 */
	unsigned short GetMarker_CfgFile_DV(string val_marker);

  /*!
	 * \brief Get the motion information from the config definition for the marker <i>val_marker</i>.
	 * \return Motion information of the boundary in the config information for the marker <i>val_marker</i>.
	 */
	unsigned short GetMarker_CfgFile_Moving(string val_marker);

	/*!
	 * \brief Get the periodic information from the config definition of the marker <i>val_marker</i>.
	 * \return Periodic information of the boundary in the config information of the marker <i>val_marker</i>.
	 */
	unsigned short GetMarker_CfgFile_PerBound(string val_marker);

	/*!
	 * \brief Determines if problem is adjoint
	 * \return true if Adjoint
	 */
	bool GetContinuous_Adjoint(void);

    /*!
	 * \brief Determines if problem is viscous
	 * \return true if Viscous
	 */
	bool GetViscous(void);

	/*!
	 * \brief Provides the index of the solution in the container.
	 * \param[in] val_eqsystem - Equation that is being solved.
	 * \return Index on the solution container.
	 */
	unsigned short GetContainerPosition(unsigned short val_eqsystem);

	/*!
	 * \brief Value of the order of magnitude reduction of the residual.
	 * \return Value of the order of magnitude reduction of the residual.
	 */
	su2double GetOrderMagResidual(void);

	/*!
	 * \brief Value of the minimum residual value (log10 scale).
	 * \return Value of the minimum residual value (log10 scale).
	 */
	su2double GetMinLogResidual(void);

	/*!
	 * \brief Value of the order of magnitude reduction of the residual for FSI applications.
	 * \return Value of the order of magnitude reduction of the residual.
	 */
	su2double GetOrderMagResidualFSI(void);

	/*!
	 * \brief Value of the minimum residual value for FSI applications (log10 scale).
	 * \return Value of the minimum residual value (log10 scale).
	 */
	su2double GetMinLogResidualFSI(void);

	/*!
	 * \brief Value of the displacement tolerance UTOL for FEM structural analysis (log10 scale).
	 * \return Value of Res_FEM_UTOL (log10 scale).
	 */
	su2double GetResidual_FEM_UTOL(void);

	/*!
	 * \brief Value of the displacement tolerance UTOL for FEM structural analysis (log10 scale).
	 * \return Value of Res_FEM_UTOL (log10 scale).
	 */
	su2double GetResidual_FEM_RTOL(void);

	/*!
	 * \brief Value of the displacement tolerance UTOL for FEM structural analysis (log10 scale).
	 * \return Value of Res_FEM_UTOL (log10 scale).
	 */
	su2double GetResidual_FEM_ETOL(void);

  /*!
   * \brief Value of the damping factor for the engine inlet bc.
   * \return Value of the damping factor.
   */
  su2double GetDamp_Engine_Inflow(void);
  
  /*!
   * \brief Value of the damping factor for the engine bleed inlet bc.
   * \return Value of the damping factor.
   */
  su2double GetDamp_Engine_Bleed(void);
  
  /*!
   * \brief Value of the damping factor for the engine exhaust inlet bc.
   * \return Value of the damping factor.
   */
  su2double GetDamp_Engine_Exhaust(void);
  
	/*!
	 * \brief Value of the damping factor for the residual restriction.
	 * \return Value of the damping factor.
	 */
	su2double GetDamp_Res_Restric(void);

	/*!
	 * \brief Value of the damping factor for the correction prolongation.
	 * \return Value of the damping factor.
	 */
	su2double GetDamp_Correc_Prolong(void);

	/*!
	 * \brief Value of the position of the Near Field (y coordinate for 2D, and z coordinate for 3D).
	 * \return Value of the Near Field position.
	 */
	su2double GetPosition_Plane(void);

	/*!
	 * \brief Value of the weight of the drag coefficient in the Sonic Boom optimization.
	 * \return Value of the weight of the drag coefficient in the Sonic Boom optimization.
	 */
	su2double GetWeightCd(void);

  /*!
	 * \brief Value of the azimuthal line to fix due to a misalignments of the nearfield.
	 * \return Azimuthal line to fix due to a misalignments of the nearfield.
	 */
	su2double GetFixAzimuthalLine(void);

	/*!
	 * \brief Set the global parameters of each simulation for each runtime system.
	 * \param[in] val_solver - Solver of the simulation.
	 * \param[in] val_system - Runtime system that we are solving.
	 */
	void SetGlobalParam(unsigned short val_solver, unsigned short val_system, unsigned long val_extiter);

	/*!
	 * \brief Center of rotation for a rotational periodic boundary.
	 */
	su2double *GetPeriodicRotCenter(string val_marker);

	/*!
	 * \brief Angles of rotation for a rotational periodic boundary.
	 */
	su2double *GetPeriodicRotAngles(string val_marker);

	/*!
	 * \brief Translation vector for a rotational periodic boundary.
	 */
	su2double *GetPeriodicTranslation(string val_marker);

	/*!
	 * \brief Get the rotationally periodic donor marker for boundary <i>val_marker</i>.
	 * \return Periodic donor marker from the config information for the marker <i>val_marker</i>.
	 */
	unsigned short GetMarker_Periodic_Donor(string val_marker);

  /*!
	 * \brief Get the origin of the actuator disk.
	 */
  su2double* GetActDisk_Origin(string val_marker);

  /*!
	 * \brief Get the root radius of the actuator disk.
	 */
  su2double GetActDisk_RootRadius(string val_marker);

  /*!
	 * \brief Get the tip radius of th actuator disk.
	 */
  su2double GetActDisk_TipRadius(string val_marker);

  /*!
	 * \brief Get the thurst corffient of the actuator disk.
	 */
  su2double GetActDisk_PressJump(string val_marker);
  
  /*!
   * \brief Get the thurst corffient of the actuator disk.
   */
  su2double GetActDisk_TempJump(string val_marker);

  /*!
	 * \brief Get the rev / min of the actuator disk.
	 */
  su2double GetActDisk_Omega(string val_marker);
  
  /*!
   * \brief Get the rev / min of the actuator disk.
   */
  unsigned short GetActDisk_Distribution(string val_marker);
  
  /*!
	 * \brief Get Actuator Disk Outlet for boundary <i>val_marker</i> (actuator disk inlet).
	 * \return Actuator Disk Outlet from the config information for the marker <i>val_marker</i>.
	 */
	unsigned short GetMarker_ActDisk_Outlet(string val_marker);

  /*!
	 * \brief Get the internal index for a moving boundary <i>val_marker</i>.
	 * \return Internal index for a moving boundary <i>val_marker</i>.
	 */
	unsigned short GetMarker_Moving(string val_marker);

  /*!
	 * \brief Get the name of the surface defined in the geometry file.
	 * \param[in] val_marker - Value of the marker in which we are interested.
	 * \return Name that is in the geometry file for the surface that
	 *         has the marker <i>val_marker</i>.
	 */
	string GetMarker_Moving(unsigned short val_marker);

	/*!
	 * \brief Set the total number of SEND_RECEIVE periodic transformations.
	 * \param[in] val_index - Total number of transformations.
	 */
	void SetnPeriodicIndex(unsigned short val_index);

	/*!
	 * \brief Get the total number of SEND_RECEIVE periodic transformations.
	 * \return Total number of transformations.
	 */
	unsigned short GetnPeriodicIndex(void);

	/*!
	 * \brief Set the rotation center for a periodic transformation.
	 * \param[in] val_index - Index corresponding to the periodic transformation.
	 * \param[in] center - Pointer to a vector containing the coordinate of the center.
	 */
	void SetPeriodicCenter(unsigned short val_index, su2double* center);

	/*!
	 * \brief Get the rotation center for a periodic transformation.
	 * \param[in] val_index - Index corresponding to the periodic transformation.
	 * \return A vector containing coordinates of the center point.
	 */
	su2double* GetPeriodicCenter(unsigned short val_index);

	/*!
	 * \brief Set the rotation angles for a periodic transformation.
	 * \param[in] val_index - Index corresponding to the periodic transformation.
	 * \param[in] rotation - Pointer to a vector containing the rotation angles.
	 */
	void SetPeriodicRotation(unsigned short val_index, su2double* rotation);

	/*!
	 * \brief Get the rotation angles for a periodic transformation.
	 * \param[in] val_index - Index corresponding to the periodic transformation.
	 * \return A vector containing the angles of rotation.
	 */
	su2double* GetPeriodicRotation(unsigned short val_index);

	/*!
	 * \brief Set the translation vector for a periodic transformation.
	 * \param[in] val_index - Index corresponding to the periodic transformation.
	 * \param[in] translate - Pointer to a vector containing the coordinate of the center.
	 */
	void SetPeriodicTranslate(unsigned short val_index, su2double* translate);

	/*!
	 * \brief Get the translation vector for a periodic transformation.
	 * \param[in] val_index - Index corresponding to the periodic transformation.
	 * \return The translation vector.
	 */
	su2double* GetPeriodicTranslate(unsigned short val_index);

	/*!
	 * \brief Get the total temperature at a nacelle boundary.
	 * \param[in] val_index - Index corresponding to the inlet boundary.
	 * \return The total temperature.
	 */
	su2double GetExhaust_Temperature_Target(string val_index);

	/*!
	 * \brief Get the total temperature at an inlet boundary.
	 * \param[in] val_index - Index corresponding to the inlet boundary.
	 * \return The total temperature.
	 */
	su2double GetInlet_Ttotal(string val_index);

	/*!
	 * \brief Get the temperature at a supersonic inlet boundary.
	 * \param[in] val_index - Index corresponding to the inlet boundary.
	 * \return The inlet density.
	 */
	su2double GetInlet_Temperature(string val_index);

	/*!
	 * \brief Get the pressure at a supersonic inlet boundary.
	 * \param[in] val_index - Index corresponding to the inlet boundary.
	 * \return The inlet pressure.
	 */
	su2double GetInlet_Pressure(string val_index);

	/*!
	 * \brief Get the velocity vector at a supersonic inlet boundary.
	 * \param[in] val_index - Index corresponding to the inlet boundary.
	 * \return The inlet velocity vector.
	 */
	su2double* GetInlet_Velocity(string val_index);

	/*!
	 * \brief Get the fixed value at the Dirichlet boundary.
	 * \param[in] val_index - Index corresponding to the Dirichlet boundary.
	 * \return The total temperature.
	 */
	su2double GetDirichlet_Value(string val_index);

	/*!
	 * \brief Get whether this is a Dirichlet or a Neumann boundary.
	 * \param[in] val_index - Index corresponding to the Dirichlet boundary.
	 * \return Yes or No.
	 */
	bool GetDirichlet_Boundary(string val_index);

	/*!
	 * \brief Get the total pressure at an inlet boundary.
	 * \param[in] val_index - Index corresponding to the inlet boundary.
	 * \return The total pressure.
	 */
	su2double GetInlet_Ptotal(string val_index);

	/*!
	 * \brief Get the total pressure at an nacelle boundary.
	 * \param[in] val_index - Index corresponding to the inlet boundary.
	 * \return The total pressure.
	 */
	su2double GetExhaust_Pressure_Target(string val_index);

  /*!
	 * \brief Value of the CFL reduction in LevelSet problems.
	 * \return Value of the CFL reduction in LevelSet problems.
	 */
	su2double GetCFLRedCoeff_Turb(void);

	/*!
	 * \brief Get the flow direction unit vector at an inlet boundary.
	 * \param[in] val_index - Index corresponding to the inlet boundary.
	 * \return The flow direction vector.
	 */
	su2double* GetInlet_FlowDir(string val_index);

	/*!
	 * \brief Get the back pressure (static) at an outlet boundary.
	 * \param[in] val_index - Index corresponding to the outlet boundary.
	 * \return The outlet pressure.
	 */
	su2double GetOutlet_Pressure(string val_index);

	/*!
	 * \brief Get the var 1 at Riemann boundary.
	 * \param[in] val_marker - Index corresponding to the Riemann boundary.
	 * \return The var1
	 */
	su2double GetRiemann_Var1(string val_marker);

	/*!
	 * \brief Get the var 2 at Riemann boundary.
	 * \param[in] val_marker - Index corresponding to the Riemann boundary.
	 * \return The var2
	 */

	su2double GetRiemann_Var2(string val_marker);

	/*!
	 * \brief Get the Flowdir at Riemann boundary.
	 * \param[in] val_marker - Index corresponding to the Riemann boundary.
	 * \return The Flowdir
	 */
	su2double* GetRiemann_FlowDir(string val_marker);

	/*!
	 * \brief Get Kind Data of Riemann boundary.
	 * \param[in] val_marker - Index corresponding to the Riemann boundary.
	 * \return Kind data
	 */
	unsigned short GetKind_Data_Riemann(string val_marker);

	/*!
	 * \brief Get the var 1 at NRBC boundary.
	 * \param[in] val_marker - Index corresponding to the NRBC boundary.
	 * \return The var1
	 */
	su2double GetNRBC_Var1(string val_marker);

	/*!
	 * \brief Get the var 2 at NRBC boundary.
	 * \param[in] val_marker - Index corresponding to the NRBC boundary.
	 * \return The var2
	 */

	su2double GetNRBC_Var2(string val_marker);

	/*!
	 * \brief Get the Flowdir at NRBC boundary.
	 * \param[in] val_marker - Index corresponding to the NRBC boundary.
	 * \return The Flowdir
	 */
	su2double* GetNRBC_FlowDir(string val_marker);

	/*!
	 * \brief Get Kind Data of NRBC boundary.
	 * \param[in] val_marker - Index corresponding to the NRBC boundary.
	 * \return Kind data
	 */
	unsigned short GetKind_Data_NRBC(string val_marker);

	/*!
	 * \brief Get the wall temperature (static) at an isothermal boundary.
	 * \param[in] val_index - Index corresponding to the isothermal boundary.
	 * \return The wall temperature.
	 */
	su2double GetIsothermal_Temperature(string val_index);

	/*!
	 * \brief Get the wall heat flux on a constant heat flux boundary.
	 * \param[in] val_index - Index corresponding to the constant heat flux boundary.
	 * \return The heat flux.
	 */
	su2double GetWall_HeatFlux(string val_index);

	/*!
	 * \brief Get the back pressure (static) at an outlet boundary.
	 * \param[in] val_index - Index corresponding to the outlet boundary.
	 * \return The outlet pressure.
	 */
	su2double GetInflow_Mach_Target(string val_marker);

    /*!
	 * \brief Get the back pressure (static) at an outlet boundary.
	 * \param[in] val_index - Index corresponding to the outlet boundary.
	 * \return The outlet pressure.
	 */
	su2double GetInflow_Mach(string val_marker);

    /*!
	 * \brief Get the back pressure (static) at an outlet boundary.
	 * \param[in] val_index - Index corresponding to the outlet boundary.
	 * \return The outlet pressure.
	 */
	void SetInflow_Mach(unsigned short val_imarker, su2double val_fanface_mach);

    /*!
	 * \brief Get the back pressure (static) at an outlet boundary.
	 * \param[in] val_index - Index corresponding to the outlet boundary.
	 * \return The outlet pressure.
	 */
	su2double GetInflow_Pressure(string val_marker);

    /*!
	 * \brief Get the back pressure (static) at an outlet boundary.
	 * \param[in] val_index - Index corresponding to the outlet boundary.
	 * \return The outlet pressure.
	 */
	void SetInflow_Pressure(unsigned short val_imarker, su2double val_fanface_pressure);
  
  /*!
   * \brief Get the back pressure (static) at an outlet boundary.
   * \param[in] val_index - Index corresponding to the outlet boundary.
   * \return The outlet pressure.
   */
  su2double GetBleed_Temperature_Target(string val_marker);
  
  /*!
   * \brief Get the back pressure (static) at an outlet boundary.
   * \param[in] val_index - Index corresponding to the outlet boundary.
   * \return The outlet pressure.
   */
  su2double GetBleed_Temperature(string val_marker);
  
  /*!
   * \brief Get the back pressure (static) at an outlet boundary.
   * \param[in] val_index - Index corresponding to the outlet boundary.
   * \return The outlet pressure.
   */
  void SetBleed_Temperature(unsigned short val_imarker, su2double val_bleed_temp);
  
  /*!
   * \brief Get the back pressure (static) at an outlet boundary.
   * \param[in] val_index - Index corresponding to the outlet boundary.
   * \return The outlet pressure.
   */
  void SetExhaust_Temperature(unsigned short val_imarker, su2double val_exhaust_temp);
  
  /*!
   * \brief Get the back pressure (static) at an outlet boundary.
   * \param[in] val_index - Index corresponding to the outlet boundary.
   * \return The outlet pressure.
   */
  su2double GetExhaust_Temperature(string val_marker);
  
  /*!
   * \brief Get the back pressure (static) at an outlet boundary.
   * \param[in] val_index - Index corresponding to the outlet boundary.
   * \return The outlet pressure.
   */
  su2double GetBleed_MassFlow_Target(string val_marker);
  
  /*!
   * \brief Get the back pressure (static) at an outlet boundary.
   * \param[in] val_index - Index corresponding to the outlet boundary.
   * \return The outlet pressure.
   */
  su2double GetBleed_MassFlow(string val_marker);
  
  /*!
   * \brief Get the back pressure (static) at an outlet boundary.
   * \param[in] val_index - Index corresponding to the outlet boundary.
   * \return The outlet pressure.
   */
  void SetBleed_MassFlow(unsigned short val_imarker, su2double val_bleed_massflow);
  
  /*!
   * \brief Get the back pressure (static) at an outlet boundary.
   * \param[in] val_index - Index corresponding to the outlet boundary.
   * \return The outlet pressure.
   */
  su2double GetBleed_Pressure(string val_marker);

  /*!
   * \brief Get the back pressure (static) at an outlet boundary.
   * \param[in] val_index - Index corresponding to the outlet boundary.
   * \return The outlet pressure.
   */
  su2double GetExhaust_Pressure(string val_marker);

  /*!
   * \brief Get the back pressure (static) at an outlet boundary.
   * \param[in] val_index - Index corresponding to the outlet boundary.
   * \return The outlet pressure.
   */
  void SetBleed_Pressure(unsigned short val_imarker, su2double val_bleed_pressure);
  
  /*!
   * \brief Get the back pressure (static) at an outlet boundary.
   * \param[in] val_index - Index corresponding to the outlet boundary.
   * \return The outlet pressure.
   */
  void SetExhaust_Pressure(unsigned short val_imarker, su2double val_exhaust_pressure);
  
	/*!
	 * \brief Get the displacement value at an displacement boundary.
	 * \param[in] val_index - Index corresponding to the displacement boundary.
	 * \return The displacement value.
	 */
	su2double GetDispl_Value(string val_index);

	/*!
	 * \brief Get the force value at an load boundary.
	 * \param[in] val_index - Index corresponding to the load boundary.
	 * \return The load value.
	 */
	su2double GetLoad_Value(string val_index);

	/*!
	 * \brief Get the force value at a load boundary defined in cartesian coordinates.
	 * \param[in] val_index - Index corresponding to the load boundary.
	 * \return The load value.
	 */
	su2double GetLoad_Dir_Value(string val_index);

	/*!
	 * \brief Get the force multiplier at a load boundary in cartesian coordinates.
	 * \param[in] val_index - Index corresponding to the load boundary.
	 * \return The load multiplier.
	 */
	su2double GetLoad_Dir_Multiplier(string val_index);

	/*!
	 * \brief Get the force direction at a loaded boundary in cartesian coordinates.
	 * \param[in] val_index - Index corresponding to the load boundary.
	 * \return The load direction.
	 */
	su2double* GetLoad_Dir(string val_index);

	/*!
	 * \brief Get the amplitude of the sine-wave at a load boundary defined in cartesian coordinates.
	 * \param[in] val_index - Index corresponding to the load boundary.
	 * \return The load value.
	 */
	su2double GetLoad_Sine_Amplitude(string val_index);

	/*!
	 * \brief Get the frequency of the sine-wave at a load boundary in cartesian coordinates.
	 * \param[in] val_index - Index corresponding to the load boundary.
	 * \return The load frequency.
	 */
	su2double GetLoad_Sine_Frequency(string val_index);

	/*!
	 * \brief Get the force direction at a sine-wave loaded boundary in cartesian coordinates.
	 * \param[in] val_index - Index corresponding to the load boundary.
	 * \return The load direction.
	 */
	su2double* GetLoad_Sine_Dir(string val_index);

	/*!
	 * \brief Get the force value at an load boundary.
	 * \param[in] val_index - Index corresponding to the load boundary.
	 * \return The load value.
	 */
	su2double GetFlowLoad_Value(string val_index);

	/*!
	 * \brief Cyclic pitch amplitude for rotor blades.
	 * \return The specified cyclic pitch amplitude.
	 */
	su2double GetCyclic_Pitch(void);

	/*!
	 * \brief Collective pitch setting for rotor blades.
	 * \return The specified collective pitch setting.
	 */
	su2double GetCollective_Pitch(void);

	/*!
	 * \brief Get name of the arbitrary mesh motion input file.
	 * \return File name of the arbitrary mesh motion input file.
	 */
	string GetMotion_FileName(void);

  /*!
	 * \brief Set the config options.
	 */
	void SetConfig_Options(unsigned short val_iZone, unsigned short val_nZone);

  /*!
   * \brief Set the config options.
   */
  void SetRunTime_Options(void);

  /*!
	 * \brief Set the config file parsing.
	 */
  void SetConfig_Parsing(char case_filename[MAX_STRING_SIZE]);

  /*!
   * \brief Set the config file parsing.
   */
  bool SetRunTime_Parsing(char case_filename[MAX_STRING_SIZE]);
  
	/*!
	 * \brief Config file postprocessing.
	 */
	void SetPostprocessing(unsigned short val_software, unsigned short val_izone, unsigned short val_nDim);

	/*!
	 * \brief Config file markers processing.
	 */
	void SetMarkers(unsigned short val_software);

	/*!
	 * \brief Config file output.
	 */
	void SetOutput(unsigned short val_software, unsigned short val_izone);

	/*!
	 * \brief Value of Aeroelastic solution coordinate at time n+1.
	 */
	vector<vector<su2double> > GetAeroelastic_np1(unsigned short iMarker);

	/*!
	 * \brief Value of Aeroelastic solution coordinate at time n.
	 */
	vector<vector<su2double> > GetAeroelastic_n(unsigned short iMarker);

	/*!
	 * \brief Value of Aeroelastic solution coordinate at time n-1.
	 */
	vector<vector<su2double> > GetAeroelastic_n1(unsigned short iMarker);

	/*!
	 * \brief Value of Aeroelastic solution coordinate at time n+1.
	 */
	void SetAeroelastic_np1(unsigned short iMarker, vector<vector<su2double> > solution);

	/*!
	 * \brief Value of Aeroelastic solution coordinate at time n from time n+1.
	 */
	void SetAeroelastic_n(void);

	/*!
	 * \brief Value of Aeroelastic solution coordinate at time n-1 from time n.
	 */
	void SetAeroelastic_n1(void);

  /*!
   * \brief Aeroelastic Flutter Speed Index.
   */
  su2double GetAeroelastic_Flutter_Speed_Index(void);
  
	/*!
	 * \brief Uncoupled Aeroelastic Frequency Plunge.
	 */
	su2double GetAeroelastic_Frequency_Plunge(void);

	/*!
	 * \brief Uncoupled Aeroelastic Frequency Pitch.
	 */
	su2double GetAeroelastic_Frequency_Pitch(void);

  /*!
   * \brief Aeroelastic Airfoil Mass Ratio.
   */
  su2double GetAeroelastic_Airfoil_Mass_Ratio(void);

  /*!
   * \brief Aeroelastic center of gravity location.
   */
  su2double GetAeroelastic_CG_Location(void);

  /*!
   * \brief Aeroelastic radius of gyration squared.
   */
  su2double GetAeroelastic_Radius_Gyration_Squared(void);

  /*!
   * \brief Aeroelastic solve every x inner iteration.
   */
  unsigned short GetAeroelasticIter(void);
  
	/*!
	 * \brief Value of plunging coordinate.
     * \param[in] val_marker - the marker we are monitoring.
	 * \return Value of plunging coordinate.
	 */
	su2double GetAeroelastic_plunge(unsigned short val_marker);

    /*!
	 * \brief Value of pitching coordinate.
     * \param[in] val_marker - the marker we are monitoring.
	 * \return Value of pitching coordinate.
	 */
	su2double GetAeroelastic_pitch(unsigned short val_marker);

	/*!
	 * \brief Value of plunging coordinate.
     * \param[in] val_marker - the marker we are monitoring.
     * \param[in] val - value of plunging coordinate.
	 */
	void SetAeroelastic_plunge(unsigned short val_marker, su2double val);

	/*!
	 * \brief Value of pitching coordinate.
     * \param[in] val_marker - the marker we are monitoring.
     * \param[in] val - value of pitching coordinate.
	 */
	void SetAeroelastic_pitch(unsigned short val_marker, su2double val);

    /*!
	 * \brief Get information about the aeroelastic simulation.
	 * \return <code>TRUE</code> if it is an aeroelastic case; otherwise <code>FALSE</code>.
	 */
	bool GetAeroelastic_Simulation(void);

    /*!
	 * \brief Get information about the wind gust.
	 * \return <code>TRUE</code> if there is a wind gust; otherwise <code>FALSE</code>.
	 */
	bool GetWind_Gust(void);

    /*!
	 * \brief Get the type of gust to simulate.
	 * \return type of gust to use for the simulation.
	 */
	unsigned short GetGust_Type(void);

    /*!
	 * \brief Get the gust direction.
	 * \return the gust direction.
	 */
    unsigned short GetGust_Dir(void);

    /*!
	 * \brief Value of the gust wavelength.
	 */
	su2double GetGust_WaveLength(void);

    /*!
	 * \brief Value of the number of gust periods.
	 */
	su2double GetGust_Periods(void);

    /*!
	 * \brief Value of the gust amplitude.
	 */
	su2double GetGust_Ampl(void);

    /*!
	 * \brief Value of the time at which to begin the gust.
	 */
	su2double GetGust_Begin_Time(void);

    /*!
	 * \brief Value of the location ath which the gust begins.
	 */
	su2double GetGust_Begin_Loc(void);

  /*!
	 * \brief Value of the time at which to begin the gust.
	 */
	unsigned short GetnFFD_Iter(void);

  /*!
	 * \brief Value of the location ath which the gust begins.
	 */
	su2double GetFFD_Tol(void);

  /*!
	 * \brief Get the node number of the CV to visualize.
	 * \return Node number of the CV to visualize.
	 */
	long GetVisualize_CV(void);

  /*!
	 * \brief Get information about whether to use fixed CL mode.
	 * \return <code>TRUE</code> if fixed CL mode is active; otherwise <code>FALSE</code>.
	 */
	bool GetFixed_CL_Mode(void);

  /*!
	 * \brief Get the value specified for the target CL.
	 * \return Value of the target CL.
	 */
	su2double GetTarget_CL(void);

  /*!
	 * \brief Get the value for the lift curve slope for fixed CL mode.
	 * \return Lift curve slope for fixed CL mode.
	 */
	su2double GetdCl_dAlpha(void);
  
  /*!
   * \brief Get the value of iterations to re-evaluate the angle of attack.
   * \return Number of iterations.
   */
  unsigned long GetIter_Fixed_CL(void);
  
  /*!
	 * \brief Set the value of the boolean for updating AoA in fixed lift mode.
   * \param[in] val_update - the bool for whether to update the AoA.
	 */
	void SetUpdate_AoA(bool val_update);

  /*!
	 * \brief Get information about whether to update the AoA for fixed lift mode.
	 * \return <code>TRUE</code> if we should update the AoA for fixed lift mode; otherwise <code>FALSE</code>.
	 */
	bool GetUpdate_AoA(void);
  
  /*!
	 * \brief Set the current number of non-physical nodes in the solution.
   * \param[in] val_nonphys_points - current number of non-physical points.
	 */
	void SetNonphysical_Points(unsigned long val_nonphys_points);
  
  /*!
	 * \brief Get the current number of non-physical nodes in the solution.
	 * \return Current number of non-physical points.
	 */
	unsigned long GetNonphysical_Points(void);
  
  /*!
	 * \brief Set the current number of non-physical reconstructions for 2nd-order upwinding.
   * \param[in] val_nonphys_reconstr - current number of non-physical reconstructions for 2nd-order upwinding.
	 */
	void SetNonphysical_Reconstr(unsigned long val_nonphys_reconstr);
  
  /*!
	 * \brief Get the current number of non-physical reconstructions for 2nd-order upwinding.
	 * \return Current number of non-physical reconstructions for 2nd-order upwinding.
	 */
	unsigned long GetNonphysical_Reconstr(void);
  
	/*!
	 * \brief Given arrays x[1..n] and y[1..n] containing a tabulated function, i.e., yi = f(xi), with
	          x1 < x2 < . . . < xN , and given values yp1 and ypn for the first derivative of the interpolating
	          function at points 1 and n, respectively, this routine returns an array y2[1..n] that contains
	          the second derivatives of the interpolating function at the tabulated points xi. If yp1 and/or
	          ypn are equal to 1 × 1030 or larger, the routine is signaled to set the corresponding boundary
	          condition for a natural spline, with zero second derivative on that boundary.
						Numerical Recipes: The Art of Scientific Computing, Third Edition in C++.
	 */
	void SetSpline(vector<su2double> &x, vector<su2double> &y, unsigned long n, su2double yp1, su2double ypn, vector<su2double> &y2);

	/*!
	 * \brief Given the arrays xa[1..n] and ya[1..n], which tabulate a function (with the xai’s in order),
	          and given the array y2a[1..n], which is the output from spline above, and given a value of
	          x, this routine returns a cubic-spline interpolated value y.
         	  Numerical Recipes: The Art of Scientific Computing, Third Edition in C++.
	 * \returns The interpolated value of for x.
	 */
	su2double GetSpline(vector<su2double> &xa, vector<su2double> &ya, vector<su2double> &y2a, unsigned long n, su2double x);
  
  /*!
   * \brief Get the verbosity level of the console output.
   * \return Verbosity level for the console output.
   */
  unsigned short GetConsole_Output_Verb(void);

  /*!
   *
   * \brief Get the direct differentation method.
   * \return direct differentiation method.
   */
  unsigned short GetDirectDiff();

  /*!
   * \brief Get the indicator whether we are solving an discrete adjoint problem.
   * \return the discrete adjoint indicator.
  */
  bool GetDiscrete_Adjoint(void);

  /*!
   * \brief Get the indicator whether we want to benchmark the MPI performance of FSI problems
   * \return The value for checking
  */
  bool CheckFSI_MPI(void);

	/*!
	 * \brief Get the number of fluid subiterations roblems.
	 * \return Number of FSI subiters.
	 */
	unsigned short GetnIterFSI(void);

	/*!
	 * \brief Get Aitken's relaxation parameter for static relaxation cases.
	 * \return Aitken's relaxation parameters.
	 */
	su2double GetAitkenStatRelax(void);

	/*!
	 * \brief Get Aitken's maximum relaxation parameter for dynamic relaxation cases and first iteration.
	 * \return Aitken's relaxation parameters.
	 */
	su2double GetAitkenDynMaxInit(void);

	/*!
	 * \brief Get Aitken's maximum relaxation parameter for dynamic relaxation cases and first iteration.
	 * \return Aitken's relaxation parameters.
	 */
	su2double GetAitkenDynMinInit(void);


	/*!
	  * \brief Decide whether to apply dead loads to the model.
	  * \return <code>TRUE</code> if the dead loads are to be applied, <code>FALSE</code> otherwise.
	  */

	bool GetDeadLoad(void);

	/*!
	  * \brief Identifies if the mesh is matching or not (temporary, while implementing interpolation procedures).
	  * \return <code>TRUE</code> if the mesh is matching, <code>FALSE</code> otherwise.
	  */

	bool GetMatchingMesh(void);

	/*!
	  * \brief Identifies if we want to restart from a steady or an unsteady solution.
	  * \return <code>TRUE</code> if we restart from steady state solution, <code>FALSE</code> otherwise.
	  */

	bool GetSteadyRestart(void);


	/*!
	 * \brief Provides information about the time integration of the structural analysis, and change the write in the output
	 *        files information about the iteration.
	 * \return The kind of time integration: Static or dynamic analysis
	 */
	unsigned short GetDynamic_Analysis(void);

	/*!
	 * \brief If we are prforming an unsteady simulation, there is only
	 *        one value of the time step for the complete simulation.
	 * \return Value of the time step in an unsteady simulation (non dimensional).
	 */
	su2double GetDelta_DynTime(void);

	/*!
	 * \brief If we are prforming an unsteady simulation, there is only
	 *        one value of the time step for the complete simulation.
	 * \return Value of the time step in an unsteady simulation (non dimensional).
	 */
	su2double GetTotal_DynTime(void);

	/*!
	 * \brief If we are prforming an unsteady simulation, there is only
	 *        one value of the time step for the complete simulation.
	 * \return Value of the time step in an unsteady simulation (non dimensional).
	 */
	su2double GetCurrent_DynTime(void);

	/*!
	 * \brief Get information about writing dynamic structural analysis headers and file extensions.
	 * \return 	<code>TRUE</code> means that dynamic structural analysis solution files will be written.
	 */
	bool GetWrt_Dynamic(void);

	/*!
	 * \brief Get Newmark alpha parameter.
	 * \return Value of the Newmark alpha parameter.
	 */
	su2double GetNewmark_alpha(void);

	/*!
	 * \brief Get Newmark delta parameter.
	 * \return Value of the Newmark delta parameter.
	 */
	su2double GetNewmark_delta(void);

	/*!
	 * \brief Get the number of integration coefficients provided by the user.
	 * \return Number of integration coefficients.
	 */
	unsigned short GetnIntCoeffs(void);

	/*!
	 * \brief Get the integration coefficients for the Generalized Alpha - Newmark integration integration scheme.
	 * \param[in] val_coeff - Index of the coefficient.
	 * \return Alpha coefficient for the Runge-Kutta integration scheme.
	 */
	su2double Get_Int_Coeffs(unsigned short val_coeff);

	/*!
	 * \brief Check if the user wants to apply the load gradually.
	 * \return 	<code>TRUE</code> means that the load is to be applied gradually.
	 */
	 bool GetSigmoid_Load(void);

	/*!
	 * \brief Check if the user wants to apply the load as a ramp.
	 * \return 	<code>TRUE</code> means that the load is to be applied as a ramp.
	 */
	 bool GetRamp_Load(void);

	/*!
	 * \brief Get the maximum time of the ramp.
	 * \return 	Value of the max time while the load is linearly increased
	 */
	 su2double GetRamp_Time(void);

	/*!
	 * \brief Get the maximum time of the sigmoid.
	 * \return 	Value of the max time while the load is increased using a sigmoid
	 */
	 su2double GetSigmoid_Time(void);

	/*!
	 * \brief Get the sigmoid parameter.
	 * \return 	Parameter of steepness of the sigmoid
	 */
	 su2double GetSigmoid_K(void);

	/*!
	 * \brief Get the maximum time of the ramp.
	 * \return 	Value of the max time while the load is linearly increased
	 */
	su2double GetStatic_Time(void);

	/*!
	 * \brief Get the order of the predictor for FSI applications.
	 * \return 	Order of predictor
	 */
	 unsigned short GetPredictorOrder(void);

	/*!
	 * \brief Check if the simulation we are running is a FSI simulation
	 * \return Value of the physical time in an unsteady simulation.
	 */
	 bool GetFSI_Simulation(void);

	/*!
	 * \brief Check if we want to apply an incremental load to the nonlinear structural simulation
	 * \return <code>TRUE</code> means that the load is to be applied in increments.
	 */
	 bool GetIncrementalLoad(void);

	/*!
	 * \brief Get the number of increments for an incremental load.
	 * \return 	Number of increments.
	 */
	 unsigned long GetNumberIncrements(void);

	/*!
	 * \brief Get the value of the criteria for applying incremental loading.
	 * \return Value of the log10 of the residual.
	 */
	 su2double GetIncLoad_Criteria(unsigned short val_var);

	/*!
	 * \brief Get the relaxation method chosen for the simulation
	 * \return Value of the relaxation method
	 */
	unsigned short GetRelaxation_Method_FSI(void);

	/*!
	 * \brief Get the interpolation method used for matching between zones.
	 */
	inline unsigned short GetKindInterpolation(void);

  /*!
   * \brief Get the AD support.
   */
  bool GetAD_Mode(void);
};

#include "config_structure.inl"<|MERGE_RESOLUTION|>--- conflicted
+++ resolved
@@ -2199,15 +2199,12 @@
   long GetUnst_AdjointIter(void);
 
   /*!
-<<<<<<< HEAD
    * \brief Provides information about the type of spectral method
    * \return The kind of spectral method : TimeSpectral or HarmonicBalance
    */
   unsigned short GetSpectralMethod_Type(void);
     
   /*!
-	 * \brief Get the restart iteration number for dynamic structural simulations.
-=======
   * \brief Number of iterations to average (reverse time integration).
   * \return Starting direct iteration number for the unsteady adjoint.
   */
@@ -2215,7 +2212,6 @@
 
   /*!
    * \brief Get the restart iteration number for dynamic structural simulations.
->>>>>>> ec109251
 	 * \return Restart iteration number for dynamic structural simulations.
 	 */
   long GetDyn_RestartIter(void);
