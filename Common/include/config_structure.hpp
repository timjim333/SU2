--- conflicted
+++ resolved
@@ -58,12 +58,12 @@
 
 class CConfig {
 private:
-	unsigned short Kind_SU2; /*!< \brief Kind of SU2 software component.*/
-	unsigned short iZone, nZone; /*!< \brief Number of zones in the mesh. */
-	double OrderMagResidual; /*!< \brief Order of magnitude reduction. */
-	double MinLogResidual; /*!< \brief Minimum value of the log residual. */
-	double EA_ScaleFactor; /*!< \brief Equivalent Area scaling factor */
-	double* EA_IntLimit; /*!< \brief Integration limits of the Equivalent Area computation */
+  unsigned short Kind_SU2; /*!< \brief Kind of SU2 software component.*/
+  unsigned short iZone, nZone; /*!< \brief Number of zones in the mesh. */
+  double OrderMagResidual; /*!< \brief Order of magnitude reduction. */
+  double MinLogResidual; /*!< \brief Minimum value of the log residual. */
+  double EA_ScaleFactor; /*!< \brief Equivalent Area scaling factor */
+  double* EA_IntLimit; /*!< \brief Integration limits of the Equivalent Area computation */
   double AdjointLimit; /*!< \brief Adjoint variable limit */
   bool MG_AdjointFlow; /*!< \brief MG with the adjoint flow problem */
   double* Subsonic_Engine_Box; /*!< \brief Coordinates of the box subsonic region */
@@ -75,33 +75,25 @@
   bool Adjoint,			/*!< \brief Flag to know if the code is solving an adjoint problem. */
   Viscous,                /*!< \brief Flag to know if the code is solving a viscous problem. */
   EquivArea,				/*!< \brief Flag to know if the code is going to compute and plot the equivalent area. */
-  InvDesign_Cp,				/*!< \brief Flag to know if the code is going to compute and plot the inverse design. */
-  InvDesign_HeatFlux,				/*!< \brief Flag to know if the code is going to compute and plot the inverse design. */
-<<<<<<< HEAD
-	Linearized,				/*!< \brief Flag to know if the code is solving a linearized problem. */
-	Grid_Movement,			/*!< \brief Flag to know if there is grid movement. */
-    Wind_Gust,              /*!< \brief Flag to know if there is a wind gust. */
-    Shock_Tube,             /*!< \brief Flag to know if this is a shock tube problem. */
-    Aeroelastic_Simulation, /*!< \brief Flag to know if there is an aeroelastic simulation. */
-	Rotating_Frame,			/*!< \brief Flag to know if there is a rotating frame. */
-=======
+  InvDesign_Cp,             /*!< \brief Flag to know if the code is going to compute and plot the inverse design. */
+  InvDesign_HeatFlux,       /*!< \brief Flag to know if the code is going to compute and plot the inverse design. */
   Linearized,				/*!< \brief Flag to know if the code is solving a linearized problem. */
   Grid_Movement,			/*!< \brief Flag to know if there is grid movement. */
   Wind_Gust,              /*!< \brief Flag to know if there is a wind gust. */
+  Shock_Tube,             /*!< \brief Flag to know if this is a shock tube problem. */
   Aeroelastic_Simulation, /*!< \brief Flag to know if there is an aeroelastic simulation. */
   Rotating_Frame,			/*!< \brief Flag to know if there is a rotating frame. */
->>>>>>> 5ab0ae43
-	PoissonSolver,			/*!< \brief Flag to know if we are solving  poisson forces  in plasma solver. */
-	Low_Mach_Precon,		/*!< \brief Flag to know if we are using a low Mach number preconditioner. */
-	GravityForce,			/*!< \brief Flag to know if the gravity force is incuded in the formulation. */
-	SmoothNumGrid,			/*!< \brief Smooth the numerical grid. */
-	AdaptBoundary,			/*!< \brief Adapt the elements on the boundary. */
-	Engine_Intake,			/*!< \brief Engine intake subsonic region. */
-	Frozen_Visc,			/*!< \brief Flag for adjoint problem with/without frozen viscosity. */
-	Sens_Remove_Sharp,			/*!< \brief Flag for removing or not the sharp edges from the sensitivity computation. */
-	Hold_GridFixed,	/*!< \brief Flag hold fixed some part of the mesh during the deformation. */
-	Axisymmetric, /*!< \brief Flag for axisymmetric calculations */
-	DebugMode, /*!< \brief Flag for debug mode */
+  PoissonSolver,			/*!< \brief Flag to know if we are solving  poisson forces  in plasma solver. */
+  Low_Mach_Precon,		/*!< \brief Flag to know if we are using a low Mach number preconditioner. */
+  GravityForce,			/*!< \brief Flag to know if the gravity force is incuded in the formulation. */
+  SmoothNumGrid,			/*!< \brief Smooth the numerical grid. */
+  AdaptBoundary,			/*!< \brief Adapt the elements on the boundary. */
+  Engine_Intake,			/*!< \brief Engine intake subsonic region. */
+  Frozen_Visc,			/*!< \brief Flag for adjoint problem with/without frozen viscosity. */
+  Sens_Remove_Sharp,			/*!< \brief Flag for removing or not the sharp edges from the sensitivity computation. */
+  Hold_GridFixed,	/*!< \brief Flag hold fixed some part of the mesh during the deformation. */
+  Axisymmetric, /*!< \brief Flag for axisymmetric calculations */
+  DebugMode, /*!< \brief Flag for debug mode */
   ionization;  /*!< \brief Flag for determining if free electron gas is in the mixture */
   double Damp_Engine_Inflow;	/*!< \brief Damping factor for the engine inlet. */
   double Damp_Engine_Bleed;	/*!< \brief Damping factor for the engine bleed. */
