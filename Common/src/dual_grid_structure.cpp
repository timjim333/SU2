/*!
 * \file dual_grid_structure.cpp
 * \brief Main classes for defining the dual grid
 * \author F. Palacios, T. Economon
<<<<<<< HEAD
 * \version 4.0.1 "Cardinal"
=======
 * \version 4.1.0 "Cardinal"
>>>>>>> 1809033a
 *
 * SU2 Lead Developers: Dr. Francisco Palacios (Francisco.D.Palacios@boeing.com).
 *                      Dr. Thomas D. Economon (economon@stanford.edu).
 *
 * SU2 Developers: Prof. Juan J. Alonso's group at Stanford University.
 *                 Prof. Piero Colonna's group at Delft University of Technology.
 *                 Prof. Nicolas R. Gauger's group at Kaiserslautern University of Technology.
 *                 Prof. Alberto Guardone's group at Polytechnic University of Milan.
 *                 Prof. Rafael Palacios' group at Imperial College London.
 *
<<<<<<< HEAD
 * Copyright (C) 2012-2015 SU2, the open-source CFD code.
=======
 * Copyright (C) 2012-2016 SU2, the open-source CFD code.
>>>>>>> 1809033a
 *
 * SU2 is free software; you can redistribute it and/or
 * modify it under the terms of the GNU Lesser General Public
 * License as published by the Free Software Foundation; either
 * version 2.1 of the License, or (at your option) any later version.
 *
 * SU2 is distributed in the hope that it will be useful,
 * but WITHOUT ANY WARRANTY; without even the implied warranty of
 * MERCHANTABILITY or FITNESS FOR A PARTICULAR PURPOSE. See the GNU
 * Lesser General Public License for more details.
 *
 * You should have received a copy of the GNU Lesser General Public
 * License along with SU2. If not, see <http://www.gnu.org/licenses/>.
 */

#include "../include/dual_grid_structure.hpp"

unsigned short CDualGrid::nDim = 0;

CDualGrid::CDualGrid(unsigned short val_nDim) { nDim = val_nDim;}

CDualGrid::~CDualGrid() {}

CPoint::CPoint(unsigned short val_nDim, unsigned long val_globalindex, CConfig *config) : CDualGrid(val_nDim) {
	unsigned short iDim, jDim;
	
	/*--- Element, point and edge structures initialization ---*/
<<<<<<< HEAD
=======
  
>>>>>>> 1809033a
	Elem.clear(); nElem = 0;
	Point.clear(); nPoint = 0;
	Edge.clear();
  
<<<<<<< HEAD
  Volume = NULL;  vertex = NULL;
	coord = NULL; Coord_old = NULL; Coord_sum = NULL;
=======
  Volume = NULL;  Vertex = NULL;
	Coord = NULL; Coord_Old = NULL; Coord_Sum = NULL;
>>>>>>> 1809033a
	Coord_n = NULL; Coord_n1 = NULL;  Coord_p1 = NULL;
	GridVel = NULL; GridVel_Grad = NULL;

	/*--- Volume (0 -> Vol_nP1, 1-> Vol_n, 2 -> Vol_nM1 ) and coordinates of the control volume ---*/
<<<<<<< HEAD
	if (config->GetUnsteady_Simulation() == NO) { Volume = new su2double[1]; Volume[0] = 0.0; }
	else { Volume = new su2double[3]; Volume[0] = 0.0; Volume[1] = 0.0; Volume[2] = 0.0; }
	coord = new su2double[nDim];

	/*--- Indicator if the control volume has been agglomerated ---*/
	Agglomerate = false;
	
  /*--- Flip the normal orientation ---*/
  Flip_Orientation = false;
  
	/*--- Indicator if the point is going to be moved in a volumetric deformation ---*/
=======
  
	if (config->GetUnsteady_Simulation() == NO) { Volume = new su2double[1]; Volume[0] = 0.0; }
	else { Volume = new su2double[3]; Volume[0] = 0.0; Volume[1] = 0.0; Volume[2] = 0.0; }
	Coord = new su2double[nDim];

	/*--- Indicator if the control volume has been agglomerated ---*/
  
	Agglomerate = false;
	
  /*--- Flip the normal orientation ---*/
  
  Flip_Orientation = false;
  
	/*--- Indicator if the point is going to be moved in a volumetric deformation ---*/
  
>>>>>>> 1809033a
	Move = true;

	/*--- Identify boundaries, physical boundaries (not send-receive 
	 condition), detect if an element belong to the domain or it must 
	 be computed with other processor  ---*/
<<<<<<< HEAD
=======
  
>>>>>>> 1809033a
	Boundary = false;
	PhysicalBoundary = false;
	SolidBoundary = false;
	Domain = true;

  /*--- Set the global index in the parallel simulation ---*/
<<<<<<< HEAD
	GlobalIndex = val_globalindex;
  
	/*--- Set the color for mesh partitioning ---*/
	color = 0;

	/*--- For smoothing the numerical grid coordinates ---*/
	if (config->GetSmoothNumGrid()) {
		Coord_old = new su2double[nDim];
		Coord_sum = new su2double[nDim];
	}
	
	/*--- Storage of grid velocities for dynamic meshes ---*/
=======
  
	GlobalIndex = val_globalindex;
  
	/*--- Set the color for mesh partitioning ---*/
  
	color = 0;

	/*--- For smoothing the numerical grid coordinates ---*/
  
	if (config->GetSmoothNumGrid()) {
		Coord_Old = new su2double[nDim];
		Coord_Sum = new su2double[nDim];
	}
	
	/*--- Storage of grid velocities for dynamic meshes ---*/
  
>>>>>>> 1809033a
	if (config->GetGrid_Movement()) {
		GridVel  = new su2double[nDim];
			for (iDim = 0; iDim < nDim; iDim ++) 
		GridVel[iDim] = 0.0;
    
    /*--- Gradient of the grid velocity ---*/
<<<<<<< HEAD
=======
    
>>>>>>> 1809033a
    GridVel_Grad = new su2double*[nDim];
    for (iDim = 0; iDim < nDim; iDim++) {
      GridVel_Grad[iDim] = new su2double[nDim];
      for (jDim = 0; jDim < nDim; jDim++)
        GridVel_Grad[iDim][jDim] = 0.0;
    }
    
    /*--- Structures for storing old node coordinates for computing grid 
     velocities via finite differencing with dynamically deforming meshes. ---*/
<<<<<<< HEAD
=======
    
>>>>>>> 1809033a
    if (config->GetUnsteady_Simulation() != NO) {
      Coord_p1 = new su2double[nDim];
      Coord_n  = new su2double[nDim];
      Coord_n1 = new su2double[nDim];
    }
	}
  
  /*--- Intialize the value of the curvature ---*/
<<<<<<< HEAD
=======
  
>>>>>>> 1809033a
  Curvature = 0.0;

}

CPoint::CPoint(su2double val_coord_0, su2double val_coord_1, unsigned long val_globalindex, CConfig *config) : CDualGrid(2) {
	unsigned short iDim, jDim;

	/*--- Element, point and edge structures initialization ---*/
<<<<<<< HEAD
=======
  
>>>>>>> 1809033a
	Elem.clear(); nElem = 0;
	Point.clear(); nPoint = 0;
	Edge.clear();
  
<<<<<<< HEAD
  Volume = NULL;  vertex = NULL;
	coord = NULL; Coord_old = NULL; Coord_sum = NULL;
=======
  Volume = NULL;  Vertex = NULL;
	Coord = NULL; Coord_Old = NULL; Coord_Sum = NULL;
>>>>>>> 1809033a
	Coord_n = NULL; Coord_n1 = NULL;  Coord_p1 = NULL;
	GridVel = NULL; GridVel_Grad = NULL;

	/*--- Volume (0 -> Vol_nP1, 1-> Vol_n, 2 -> Vol_nM1 ) and coordinates of the control volume ---*/
<<<<<<< HEAD
	if (config->GetUnsteady_Simulation() == NO) { Volume = new su2double[1]; Volume[0] = 0.0; }
	else { Volume = new su2double[3]; Volume[0] = 0.0; Volume[1] = 0.0; Volume[2] = 0.0; }
	coord = new su2double[nDim]; coord[0] = val_coord_0; coord[1] = val_coord_1;
	
	/*--- Indicator if the control volume has been agglomerated ---*/
	Agglomerate = false;
	
  /*--- Flip the normal orientation ---*/
  Flip_Orientation = false;
  
	/*--- Indicator if the point is going to be moved in a volumetric deformation ---*/
=======
  
	if (config->GetUnsteady_Simulation() == NO) { Volume = new su2double[1]; Volume[0] = 0.0; }
	else { Volume = new su2double[3]; Volume[0] = 0.0; Volume[1] = 0.0; Volume[2] = 0.0; }
	Coord = new su2double[nDim]; Coord[0] = val_coord_0; Coord[1] = val_coord_1;
	
	/*--- Indicator if the control volume has been agglomerated ---*/
  
	Agglomerate = false;
	
  /*--- Flip the normal orientation ---*/
  
  Flip_Orientation = false;
  
	/*--- Indicator if the point is going to be moved in a volumetric deformation ---*/
  
>>>>>>> 1809033a
	Move = true;
	
	/*--- Identify boundaries, physical boundaries (not send-receive 
	 condition), detect if an element belong to the domain or it must 
	 be computed with other processor  ---*/
<<<<<<< HEAD
=======
  
>>>>>>> 1809033a
	Boundary = false;
  PhysicalBoundary = false;
  SolidBoundary = false;
	Domain = true;
	
	/*--- Set the color for mesh partitioning ---*/
<<<<<<< HEAD
	color = 0;
	
	/*--- Set the global index in the parallel simulation ---*/
	GlobalIndex = val_globalindex;
	
	/*--- For smoothing the numerical grid coordinates ---*/
	if (config->GetSmoothNumGrid()) {
		Coord_old = new su2double[nDim];
		Coord_sum = new su2double[nDim];
	}
	
	/*--- Storage of grid velocities for dynamic meshes ---*/
=======
  
	color = 0;
	
	/*--- Set the global index in the parallel simulation ---*/
  
	GlobalIndex = val_globalindex;
	
	/*--- For smoothing the numerical grid coordinates ---*/
  
	if (config->GetSmoothNumGrid()) {
		Coord_Old = new su2double[nDim];
		Coord_Sum = new su2double[nDim];
	}
	
	/*--- Storage of grid velocities for dynamic meshes ---*/
  
>>>>>>> 1809033a
	if (config->GetGrid_Movement()) {
		GridVel  = new su2double[nDim];
    for (iDim = 0; iDim < nDim; iDim ++)
      GridVel[iDim] = 0.0;
    
    /*--- Gradient of the grid velocity ---*/
<<<<<<< HEAD
=======
    
>>>>>>> 1809033a
    GridVel_Grad = new su2double*[nDim];
    for (iDim = 0; iDim < nDim; iDim++) {
      GridVel_Grad[iDim] = new su2double[nDim];
      for (jDim = 0; jDim < nDim; jDim++)
        GridVel_Grad[iDim][jDim] = 0.0;
    }
    
    /*--- Structures for storing old node coordinates for computing grid
     velocities via finite differencing with dynamically deforming meshes. ---*/
<<<<<<< HEAD
=======
    
>>>>>>> 1809033a
    if (config->GetUnsteady_Simulation() != NO) {
      Coord_p1 = new su2double[nDim];
      Coord_n  = new su2double[nDim];
      Coord_n1 = new su2double[nDim];
      for (iDim = 0; iDim < nDim; iDim ++) {
<<<<<<< HEAD
        Coord_p1[iDim] = coord[iDim];
        Coord_n[iDim]  = coord[iDim];
        Coord_n1[iDim] = coord[iDim];
=======
        Coord_p1[iDim] = Coord[iDim];
        Coord_n[iDim]  = Coord[iDim];
        Coord_n1[iDim] = Coord[iDim];
>>>>>>> 1809033a
      }
    }
	}
  
  /*--- Intialize the value of the curvature ---*/
<<<<<<< HEAD
=======
  
>>>>>>> 1809033a
  Curvature = 0.0;
  
}

CPoint::CPoint(su2double val_coord_0, su2double val_coord_1, su2double val_coord_2, unsigned long val_globalindex, CConfig *config) : CDualGrid(3) {
	unsigned short iDim, jDim;

	/*--- Element, point and edge structures initialization ---*/
<<<<<<< HEAD
=======
  
>>>>>>> 1809033a
	Elem.clear(); nElem = 0;
	Point.clear(); nPoint = 0;
	Edge.clear();
  
<<<<<<< HEAD
	Volume = NULL;  vertex = NULL;
	coord = NULL; Coord_old = NULL; Coord_sum = NULL;
=======
	Volume = NULL;  Vertex = NULL;
	Coord = NULL; Coord_Old = NULL; Coord_Sum = NULL;
>>>>>>> 1809033a
	Coord_n = NULL; Coord_n1 = NULL;  Coord_p1 = NULL;
	GridVel = NULL; GridVel_Grad = NULL;
  
	/*--- Volume (0 -> Vol_nP1, 1-> Vol_n, 2 -> Vol_nM1 ) and coordinates of the control volume ---*/
<<<<<<< HEAD
	if (config->GetUnsteady_Simulation() == NO) { Volume = new su2double[1]; Volume[0] = 0.0; }
	else { Volume = new su2double[3]; Volume[0] = 0.0; Volume[1] = 0.0; Volume[2] = 0.0; }
	coord = new su2double[nDim]; coord[0] = val_coord_0; coord[1] = val_coord_1; coord[2] = val_coord_2;

	/*--- Indicator if the control volume has been agglomerated ---*/
	Agglomerate = false;
	
	/*--- Indicator if the point is going to be moved in a volumetric deformation ---*/
	Move = true;
	
  /*--- Flip the normal orientation ---*/
=======
  
	if (config->GetUnsteady_Simulation() == NO) { Volume = new su2double[1]; Volume[0] = 0.0; }
	else { Volume = new su2double[3]; Volume[0] = 0.0; Volume[1] = 0.0; Volume[2] = 0.0; }
	Coord = new su2double[nDim]; Coord[0] = val_coord_0; Coord[1] = val_coord_1; Coord[2] = val_coord_2;

	/*--- Indicator if the control volume has been agglomerated ---*/
  
	Agglomerate = false;
	
	/*--- Indicator if the point is going to be moved in a volumetric deformation ---*/
  
	Move = true;
	
  /*--- Flip the normal orientation ---*/
  
>>>>>>> 1809033a
  Flip_Orientation = false;

	/*--- Identify boundaries, physical boundaries (not send-receive 
	 condition), detect if an element belong to the domain or it must 
	 be computed with other processor  ---*/
<<<<<<< HEAD
=======
  
>>>>>>> 1809033a
	Boundary = false;
  PhysicalBoundary = false;
  SolidBoundary = false;
	Domain = true;
	
	/*--- Set the color for mesh partitioning ---*/
<<<<<<< HEAD
	color = 0;
	
	/*--- Set the global index in the parallel simulation ---*/
	GlobalIndex = val_globalindex;
	
	/*--- For smoothing the numerical grid coordinates ---*/
	if (config->GetSmoothNumGrid()) {
		Coord_old = new su2double[nDim];
		Coord_sum = new su2double[nDim];
	}
	
	/*--- Storage of grid velocities for dynamic meshes ---*/
=======
  
	color = 0;
	
	/*--- Set the global index in the parallel simulation ---*/
  
	GlobalIndex = val_globalindex;
	
	/*--- For smoothing the numerical grid coordinates ---*/
  
	if (config->GetSmoothNumGrid()) {
		Coord_Old = new su2double[nDim];
		Coord_Sum = new su2double[nDim];
	}
	
	/*--- Storage of grid velocities for dynamic meshes ---*/
  
>>>>>>> 1809033a
	if (config->GetGrid_Movement()) {
		GridVel = new su2double[nDim];
    for (iDim = 0; iDim < nDim; iDim ++)
      GridVel[iDim] = 0.0;
    
    /*--- Gradient of the grid velocity ---*/
<<<<<<< HEAD
=======
    
>>>>>>> 1809033a
    GridVel_Grad = new su2double*[nDim];
    for (iDim = 0; iDim < nDim; iDim++) {
      GridVel_Grad[iDim] = new su2double[nDim];
      for (jDim = 0; jDim < nDim; jDim++)
        GridVel_Grad[iDim][jDim] = 0.0;
    }
    
    /*--- Structures for storing old node coordinates for computing grid
     velocities via finite differencing with dynamically deforming meshes. ---*/
<<<<<<< HEAD
=======
    
>>>>>>> 1809033a
    if (config->GetUnsteady_Simulation() != NO) {
      Coord_p1 = new su2double[nDim];
      Coord_n  = new su2double[nDim];
      Coord_n1 = new su2double[nDim];
      for (iDim = 0; iDim < nDim; iDim ++) {
<<<<<<< HEAD
        Coord_p1[iDim] = coord[iDim];
        Coord_n[iDim]  = coord[iDim];
        Coord_n1[iDim] = coord[iDim];
=======
        Coord_p1[iDim] = Coord[iDim];
        Coord_n[iDim]  = Coord[iDim];
        Coord_n1[iDim] = Coord[iDim];
>>>>>>> 1809033a
      }
    }
	}
  
  /*--- Intialize the value of the curvature ---*/
<<<<<<< HEAD
=======
  
>>>>>>> 1809033a
  Curvature = 0.0;
  
}

CPoint::~CPoint() {
<<<<<<< HEAD

	if (Volume != NULL)    delete[] Volume;
	if (vertex != NULL)    delete[] vertex;
	if (coord != NULL)     delete[] coord;
	if (Coord_old != NULL) delete[] Coord_old;
	if (Coord_sum != NULL) delete[] Coord_sum;
	if (Coord_n != NULL)   delete[] Coord_n;
	if (Coord_n1 != NULL)  delete[] Coord_n1;
	if (Coord_p1 != NULL)  delete[] Coord_p1;
	if (GridVel != NULL)   delete[] GridVel;
  if (GridVel_Grad != NULL) {
    for (unsigned short iDim = 0; iDim < nDim; iDim++)
      if (GridVel_Grad[iDim] != NULL) delete [] GridVel_Grad[iDim];
    delete [] GridVel_Grad;
  }

=======
  
	Elem.~vector();
	Point.~vector();
	Edge.~vector();
  Children_CV.~vector();

	if (Volume != NULL) delete[] Volume;
	if (Vertex != NULL) delete[] Vertex;
	if (Coord != NULL) delete[] Coord;
	if (Coord_Old != NULL) delete[] Coord_Old;
	if (Coord_Sum != NULL) delete[] Coord_Sum;
	if (Coord_n != NULL) delete[] Coord_n;
	if (Coord_n1 != NULL) delete[] Coord_n1;
	if (Coord_p1 != NULL) delete[] Coord_p1;
	if (GridVel != NULL) delete[] GridVel;
  if (GridVel_Grad != NULL) {
    for (unsigned short iDim = 0; iDim < nDim; iDim++)
      delete [] GridVel_Grad[iDim];
    delete [] GridVel_Grad;
  }
  
>>>>>>> 1809033a
}

void CPoint::SetPoint(unsigned long val_point) {
	unsigned short iPoint;
	bool new_point;
	
	/*--- Look for the point in the list ---*/
<<<<<<< HEAD
=======
  
>>>>>>> 1809033a
	new_point = true;
	for (iPoint = 0; iPoint < GetnPoint(); iPoint++)
		if (Point[iPoint] == val_point) {
			new_point = false; 
			break;
		}

	/*--- Store the point structure and dimensionalizate edge structure ---*/
<<<<<<< HEAD
=======
  
>>>>>>> 1809033a
	if (new_point) {
		Point.push_back(val_point);
		Edge.push_back(-1);
		nPoint = Point.size();
	}
}

void CPoint::SetBoundary(unsigned short val_nmarker) {
	unsigned short imarker;
	
	/*--- To be sure that we are not goint to initializate twice the same vertex ---*/
<<<<<<< HEAD
	if (!Boundary) {
		vertex = new long[val_nmarker];
		/*--- The initialization is made with -1 ---*/
		for (imarker = 0; imarker < val_nmarker; imarker++) 
			vertex[imarker] = -1;
	}
	Boundary = true;
=======
  
	if (!Boundary) {
		Vertex = new long[val_nmarker];
    
		/*--- The initialization is made with -1 ---*/
    
		for (imarker = 0; imarker < val_nmarker; imarker++) 
			Vertex[imarker] = -1;
	}
	Boundary = true;
  
>>>>>>> 1809033a
}

CEdge::CEdge(unsigned long val_iPoint, unsigned long val_jPoint, unsigned short val_nDim) : CDualGrid(val_nDim) {
	unsigned short iDim;
	
  /*--- Pointers initialization ---*/
<<<<<<< HEAD
=======
  
>>>>>>> 1809033a
  Coord_CG = NULL;
	Normal = NULL;
	Nodes = NULL;
  
	/*--- Allocate center of gravity coordinates, nodes, and face normal ---*/
<<<<<<< HEAD
=======
  
>>>>>>> 1809033a
	Coord_CG = new su2double[nDim];
	Nodes = new unsigned long[2];
	Normal = new su2double [nDim];

	/*--- Initializate the structure ---*/
<<<<<<< HEAD
=======
  
>>>>>>> 1809033a
	for (iDim = 0; iDim < nDim; iDim++) {
		Coord_CG[iDim] = 0.0;
		Normal[iDim] = 0.0;
	}
  
	Nodes[0] = val_iPoint; 
	Nodes[1] = val_jPoint;

}

CEdge::~CEdge() {
  
	if (Coord_CG != NULL) delete[] Coord_CG;
	if (Normal != NULL) delete[] Normal;
	if (Nodes != NULL) delete[] Nodes;
  
}

<<<<<<< HEAD
void CEdge::SetCG(su2double **val_coord) {
=======
void CEdge::SetCoord_CG(su2double **val_coord) {
>>>>>>> 1809033a
	unsigned short iDim, iNode;
	
	for (iDim = 0; iDim < nDim; iDim++) {
		Coord_CG[iDim] = 0.0;
		for (iNode = 0; iNode < 2;  iNode++)
			Coord_CG[iDim] += val_coord[iNode][iDim]/2.0;
	}
}

su2double CEdge::GetVolume(su2double *val_coord_Edge_CG, su2double *val_coord_FaceElem_CG, su2double *val_coord_Elem_CG, su2double *val_coord_Point) {
	unsigned short iDim;
  su2double vec_a[3] = {0.0,0.0,0.0}, vec_b[3] = {0.0,0.0,0.0}, vec_c[3] = {0.0,0.0,0.0}, vec_d[3] = {0.0,0.0,0.0}, Local_Volume;

<<<<<<< HEAD
=======
  AD::StartPreacc();
  AD::SetPreaccIn(val_coord_Edge_CG, nDim);
  AD::SetPreaccIn(val_coord_Elem_CG, nDim);
  AD::SetPreaccIn(val_coord_FaceElem_CG, nDim);
  AD::SetPreaccIn(val_coord_Point, nDim);

>>>>>>> 1809033a
	for (iDim = 0; iDim < nDim; iDim++) {
		vec_a[iDim] = val_coord_Edge_CG[iDim]-val_coord_Point[iDim];
		vec_b[iDim] = val_coord_FaceElem_CG[iDim]-val_coord_Point[iDim];
		vec_c[iDim] = val_coord_Elem_CG[iDim]-val_coord_Point[iDim];
	}

	vec_d[0] = vec_a[1]*vec_b[2]-vec_a[2]*vec_b[1];
	vec_d[1] = -(vec_a[0]*vec_b[2]-vec_a[2]*vec_b[0]);
	vec_d[2] = vec_a[0]*vec_b[1]-vec_a[1]*vec_b[0];

	Local_Volume = fabs(vec_c[0]*vec_d[0] + vec_c[1]*vec_d[1] + vec_c[2]*vec_d[2])/6.0;
	
<<<<<<< HEAD
=======
  AD::SetPreaccOut(Local_Volume);
  AD::EndPreacc();

>>>>>>> 1809033a
	return Local_Volume;
}

su2double CEdge::GetVolume(su2double *val_coord_Edge_CG, su2double *val_coord_Elem_CG, su2double *val_coord_Point) {
	unsigned short iDim;
	su2double vec_a[2] = {0.0,0.0}, vec_b[2] = {0.0,0.0}, Local_Volume;

<<<<<<< HEAD
=======
  AD::StartPreacc();
  AD::SetPreaccIn(val_coord_Edge_CG, nDim);
  AD::SetPreaccIn(val_coord_Elem_CG, nDim);
  AD::SetPreaccIn(val_coord_Point, nDim);


>>>>>>> 1809033a
	for (iDim = 0; iDim < nDim; iDim++) {
		vec_a[iDim] = val_coord_Elem_CG[iDim]-val_coord_Point[iDim];
		vec_b[iDim] = val_coord_Edge_CG[iDim]-val_coord_Point[iDim];
	}

	Local_Volume = 0.5*fabs(vec_a[0]*vec_b[1]-vec_a[1]*vec_b[0]);
	
<<<<<<< HEAD
=======
  AD::SetPreaccOut(Local_Volume);
  AD::EndPreacc();

>>>>>>> 1809033a
	return Local_Volume;
}

void CEdge::SetNodes_Coord(su2double *val_coord_Edge_CG, su2double *val_coord_FaceElem_CG, su2double *val_coord_Elem_CG) {
	unsigned short iDim;
	su2double vec_a[3] = {0.0,0.0,0.0}, vec_b[3] = {0.0,0.0,0.0}, Dim_Normal[3];

<<<<<<< HEAD
=======
  AD::StartPreacc();
  AD::SetPreaccIn(val_coord_Edge_CG, nDim);
  AD::SetPreaccIn(val_coord_Elem_CG, nDim);
  AD::SetPreaccIn(val_coord_FaceElem_CG, nDim);
  AD::SetPreaccIn(Normal, nDim);

>>>>>>> 1809033a
	for (iDim = 0; iDim < nDim; iDim++) {
		vec_a[iDim] = val_coord_Elem_CG[iDim]-val_coord_Edge_CG[iDim];
		vec_b[iDim] = val_coord_FaceElem_CG[iDim]-val_coord_Edge_CG[iDim];
	}

	Dim_Normal[0] = 0.5*(vec_a[1]*vec_b[2]-vec_a[2]*vec_b[1]);
	Dim_Normal[1] = -0.5*(vec_a[0]*vec_b[2]-vec_a[2]*vec_b[0]);
	Dim_Normal[2] = 0.5*(vec_a[0]*vec_b[1]-vec_a[1]*vec_b[0]);
	
	Normal[0] += Dim_Normal[0]; 
	Normal[1] += Dim_Normal[1];		
	Normal[2] += Dim_Normal[2];
  
<<<<<<< HEAD
=======
  AD::SetPreaccOut(Normal, nDim);
  AD::EndPreacc();
>>>>>>> 1809033a
}

void CEdge::SetNodes_Coord(su2double *val_coord_Edge_CG, su2double *val_coord_Elem_CG) {
	su2double Dim_Normal[2];

<<<<<<< HEAD
=======
  AD::StartPreacc();
  AD::SetPreaccIn(val_coord_Elem_CG, nDim);
  AD::SetPreaccIn(val_coord_Edge_CG, nDim);
  AD::SetPreaccIn(Normal, nDim);

>>>>>>> 1809033a
	Dim_Normal[0] = val_coord_Elem_CG[1]-val_coord_Edge_CG[1];
	Dim_Normal[1] = -(val_coord_Elem_CG[0]-val_coord_Edge_CG[0]);
	
	Normal[0] += Dim_Normal[0]; 
	Normal[1] += Dim_Normal[1];
  
<<<<<<< HEAD
=======
  AD::SetPreaccOut(Normal, nDim);
  AD::EndPreacc();
>>>>>>> 1809033a
}

CVertex::CVertex(unsigned long val_point, unsigned short val_nDim) : CDualGrid(val_nDim) {
	unsigned short iDim;
	
  /*--- Pointers initialization ---*/
<<<<<<< HEAD
=======
  
>>>>>>> 1809033a
  Nodes = NULL;
	Normal = NULL;
  
	/*--- Allocate node, and face normal ---*/
<<<<<<< HEAD
=======
  
>>>>>>> 1809033a
	Nodes = new unsigned long[1]; 
	Normal = new su2double [nDim];

	/*--- Initializate the structure ---*/
<<<<<<< HEAD
=======
  
>>>>>>> 1809033a
	Nodes[0] = val_point;
	for (iDim = 0; iDim < nDim; iDim ++) Normal[iDim] = 0.0;
	
	/*--- Set to zero the variation of the coordinates ---*/
<<<<<<< HEAD
	VarCoord[0] = 0.0; VarCoord[1] = 0.0; VarCoord[2] = 0.0;

=======
  
	VarCoord[0] = 0.0; VarCoord[1] = 0.0; VarCoord[2] = 0.0;

	/*--- Set to NULL variation of the rotation  ---*/
	VarRot = NULL;

	/*--- Set to NULL donor arrays for interpolation ---*/
  	Donor_Points = NULL;
  	Donor_Proc = NULL;
  	Donor_Coeff = NULL;
  	nDonor_Points = 1;
>>>>>>> 1809033a
}

CVertex::~CVertex() {
  
	if (Normal != NULL) delete[] Normal;
	if (Nodes != NULL) delete[] Nodes;
<<<<<<< HEAD
  
=======

  /*---  donor arrays for interpolation ---*/
  if (Donor_Coeff != NULL) delete[] Donor_Coeff;
  if (Donor_Proc != NULL) delete[] Donor_Proc;
  if (Donor_Points != NULL) delete[] Donor_Points;

  if (VarRot!=NULL)
    delete[] VarRot;


>>>>>>> 1809033a
}

void CVertex::SetNodes_Coord(su2double *val_coord_Edge_CG, su2double *val_coord_FaceElem_CG, su2double *val_coord_Elem_CG) {
  su2double vec_a[3] = {0.0,0.0,0.0}, vec_b[3] = {0.0,0.0,0.0}, Dim_Normal[3] = {0.0,0.0,0.0};
	unsigned short iDim;

<<<<<<< HEAD
=======
  AD::StartPreacc();
  AD::SetPreaccIn(val_coord_Edge_CG, nDim);
  AD::SetPreaccIn(val_coord_Elem_CG, nDim);
  AD::SetPreaccIn(val_coord_FaceElem_CG, nDim);
  AD::SetPreaccIn(Normal, nDim);

>>>>>>> 1809033a
	for (iDim = 0; iDim < nDim; iDim++) {
		vec_a[iDim] = val_coord_Elem_CG[iDim]-val_coord_Edge_CG[iDim];
		vec_b[iDim] = val_coord_FaceElem_CG[iDim]-val_coord_Edge_CG[iDim];
	}

	Dim_Normal[0] = 0.5*(vec_a[1]*vec_b[2]-vec_a[2]*vec_b[1]);
	Dim_Normal[1] = -0.5*(vec_a[0]*vec_b[2]-vec_a[2]*vec_b[0]);
	Dim_Normal[2] = 0.5*(vec_a[0]*vec_b[1]-vec_a[1]*vec_b[0]);
		
	Normal[0] += Dim_Normal[0]; 
	Normal[1] += Dim_Normal[1];	
	Normal[2] += Dim_Normal[2];
  
<<<<<<< HEAD
=======
  AD::SetPreaccOut(Normal, nDim);
  AD::EndPreacc();

>>>>>>> 1809033a
}

void CVertex::SetNodes_Coord(su2double *val_coord_Edge_CG, su2double *val_coord_Elem_CG) {
	su2double Dim_Normal[2];

<<<<<<< HEAD
=======
  AD::StartPreacc();
  AD::SetPreaccIn(val_coord_Elem_CG, nDim);
  AD::SetPreaccIn(val_coord_Edge_CG, nDim);
  AD::SetPreaccIn(Normal, nDim);

>>>>>>> 1809033a
	Dim_Normal[0] = val_coord_Elem_CG[1]-val_coord_Edge_CG[1];
	Dim_Normal[1] = -(val_coord_Elem_CG[0]-val_coord_Edge_CG[0]);

	Normal[0] += Dim_Normal[0]; 
	Normal[1] += Dim_Normal[1];
<<<<<<< HEAD
=======

  AD::SetPreaccOut(Normal, nDim);
  AD::EndPreacc();
>>>>>>> 1809033a
  
}

void CVertex::AddNormal(su2double *val_face_normal) {

	Normal[0] += val_face_normal[0]; 
	Normal[1] += val_face_normal[1];
	if (nDim == 3) Normal[2] += val_face_normal[2];
<<<<<<< HEAD
=======
}

void CVertex::Allocate_DonorInfo(void){
  Donor_Points = new unsigned long[nDonor_Points];
  Donor_Proc = new unsigned long[nDonor_Points];
  Donor_Coeff = new su2double[nDonor_Points];
>>>>>>> 1809033a
}<|MERGE_RESOLUTION|>--- conflicted
+++ resolved
@@ -2,11 +2,7 @@
  * \file dual_grid_structure.cpp
  * \brief Main classes for defining the dual grid
  * \author F. Palacios, T. Economon
-<<<<<<< HEAD
- * \version 4.0.1 "Cardinal"
-=======
  * \version 4.1.0 "Cardinal"
->>>>>>> 1809033a
  *
  * SU2 Lead Developers: Dr. Francisco Palacios (Francisco.D.Palacios@boeing.com).
  *                      Dr. Thomas D. Economon (economon@stanford.edu).
@@ -17,11 +13,7 @@
  *                 Prof. Alberto Guardone's group at Polytechnic University of Milan.
  *                 Prof. Rafael Palacios' group at Imperial College London.
  *
-<<<<<<< HEAD
- * Copyright (C) 2012-2015 SU2, the open-source CFD code.
-=======
  * Copyright (C) 2012-2016 SU2, the open-source CFD code.
->>>>>>> 1809033a
  *
  * SU2 is free software; you can redistribute it and/or
  * modify it under the terms of the GNU Lesser General Public
@@ -49,38 +41,17 @@
 	unsigned short iDim, jDim;
 	
 	/*--- Element, point and edge structures initialization ---*/
-<<<<<<< HEAD
-=======
-  
->>>>>>> 1809033a
+  
 	Elem.clear(); nElem = 0;
 	Point.clear(); nPoint = 0;
 	Edge.clear();
   
-<<<<<<< HEAD
-  Volume = NULL;  vertex = NULL;
-	coord = NULL; Coord_old = NULL; Coord_sum = NULL;
-=======
   Volume = NULL;  Vertex = NULL;
 	Coord = NULL; Coord_Old = NULL; Coord_Sum = NULL;
->>>>>>> 1809033a
 	Coord_n = NULL; Coord_n1 = NULL;  Coord_p1 = NULL;
 	GridVel = NULL; GridVel_Grad = NULL;
 
 	/*--- Volume (0 -> Vol_nP1, 1-> Vol_n, 2 -> Vol_nM1 ) and coordinates of the control volume ---*/
-<<<<<<< HEAD
-	if (config->GetUnsteady_Simulation() == NO) { Volume = new su2double[1]; Volume[0] = 0.0; }
-	else { Volume = new su2double[3]; Volume[0] = 0.0; Volume[1] = 0.0; Volume[2] = 0.0; }
-	coord = new su2double[nDim];
-
-	/*--- Indicator if the control volume has been agglomerated ---*/
-	Agglomerate = false;
-	
-  /*--- Flip the normal orientation ---*/
-  Flip_Orientation = false;
-  
-	/*--- Indicator if the point is going to be moved in a volumetric deformation ---*/
-=======
   
 	if (config->GetUnsteady_Simulation() == NO) { Volume = new su2double[1]; Volume[0] = 0.0; }
 	else { Volume = new su2double[3]; Volume[0] = 0.0; Volume[1] = 0.0; Volume[2] = 0.0; }
@@ -96,36 +67,18 @@
   
 	/*--- Indicator if the point is going to be moved in a volumetric deformation ---*/
   
->>>>>>> 1809033a
 	Move = true;
 
 	/*--- Identify boundaries, physical boundaries (not send-receive 
 	 condition), detect if an element belong to the domain or it must 
 	 be computed with other processor  ---*/
-<<<<<<< HEAD
-=======
-  
->>>>>>> 1809033a
+  
 	Boundary = false;
 	PhysicalBoundary = false;
 	SolidBoundary = false;
 	Domain = true;
 
   /*--- Set the global index in the parallel simulation ---*/
-<<<<<<< HEAD
-	GlobalIndex = val_globalindex;
-  
-	/*--- Set the color for mesh partitioning ---*/
-	color = 0;
-
-	/*--- For smoothing the numerical grid coordinates ---*/
-	if (config->GetSmoothNumGrid()) {
-		Coord_old = new su2double[nDim];
-		Coord_sum = new su2double[nDim];
-	}
-	
-	/*--- Storage of grid velocities for dynamic meshes ---*/
-=======
   
 	GlobalIndex = val_globalindex;
   
@@ -142,17 +95,13 @@
 	
 	/*--- Storage of grid velocities for dynamic meshes ---*/
   
->>>>>>> 1809033a
 	if (config->GetGrid_Movement()) {
 		GridVel  = new su2double[nDim];
 			for (iDim = 0; iDim < nDim; iDim ++) 
 		GridVel[iDim] = 0.0;
     
     /*--- Gradient of the grid velocity ---*/
-<<<<<<< HEAD
-=======
-    
->>>>>>> 1809033a
+    
     GridVel_Grad = new su2double*[nDim];
     for (iDim = 0; iDim < nDim; iDim++) {
       GridVel_Grad[iDim] = new su2double[nDim];
@@ -162,10 +111,7 @@
     
     /*--- Structures for storing old node coordinates for computing grid 
      velocities via finite differencing with dynamically deforming meshes. ---*/
-<<<<<<< HEAD
-=======
-    
->>>>>>> 1809033a
+    
     if (config->GetUnsteady_Simulation() != NO) {
       Coord_p1 = new su2double[nDim];
       Coord_n  = new su2double[nDim];
@@ -174,10 +120,7 @@
 	}
   
   /*--- Intialize the value of the curvature ---*/
-<<<<<<< HEAD
-=======
-  
->>>>>>> 1809033a
+  
   Curvature = 0.0;
 
 }
@@ -186,38 +129,17 @@
 	unsigned short iDim, jDim;
 
 	/*--- Element, point and edge structures initialization ---*/
-<<<<<<< HEAD
-=======
-  
->>>>>>> 1809033a
+  
 	Elem.clear(); nElem = 0;
 	Point.clear(); nPoint = 0;
 	Edge.clear();
   
-<<<<<<< HEAD
-  Volume = NULL;  vertex = NULL;
-	coord = NULL; Coord_old = NULL; Coord_sum = NULL;
-=======
   Volume = NULL;  Vertex = NULL;
 	Coord = NULL; Coord_Old = NULL; Coord_Sum = NULL;
->>>>>>> 1809033a
 	Coord_n = NULL; Coord_n1 = NULL;  Coord_p1 = NULL;
 	GridVel = NULL; GridVel_Grad = NULL;
 
 	/*--- Volume (0 -> Vol_nP1, 1-> Vol_n, 2 -> Vol_nM1 ) and coordinates of the control volume ---*/
-<<<<<<< HEAD
-	if (config->GetUnsteady_Simulation() == NO) { Volume = new su2double[1]; Volume[0] = 0.0; }
-	else { Volume = new su2double[3]; Volume[0] = 0.0; Volume[1] = 0.0; Volume[2] = 0.0; }
-	coord = new su2double[nDim]; coord[0] = val_coord_0; coord[1] = val_coord_1;
-	
-	/*--- Indicator if the control volume has been agglomerated ---*/
-	Agglomerate = false;
-	
-  /*--- Flip the normal orientation ---*/
-  Flip_Orientation = false;
-  
-	/*--- Indicator if the point is going to be moved in a volumetric deformation ---*/
-=======
   
 	if (config->GetUnsteady_Simulation() == NO) { Volume = new su2double[1]; Volume[0] = 0.0; }
 	else { Volume = new su2double[3]; Volume[0] = 0.0; Volume[1] = 0.0; Volume[2] = 0.0; }
@@ -233,36 +155,18 @@
   
 	/*--- Indicator if the point is going to be moved in a volumetric deformation ---*/
   
->>>>>>> 1809033a
 	Move = true;
 	
 	/*--- Identify boundaries, physical boundaries (not send-receive 
 	 condition), detect if an element belong to the domain or it must 
 	 be computed with other processor  ---*/
-<<<<<<< HEAD
-=======
-  
->>>>>>> 1809033a
+  
 	Boundary = false;
   PhysicalBoundary = false;
   SolidBoundary = false;
 	Domain = true;
 	
 	/*--- Set the color for mesh partitioning ---*/
-<<<<<<< HEAD
-	color = 0;
-	
-	/*--- Set the global index in the parallel simulation ---*/
-	GlobalIndex = val_globalindex;
-	
-	/*--- For smoothing the numerical grid coordinates ---*/
-	if (config->GetSmoothNumGrid()) {
-		Coord_old = new su2double[nDim];
-		Coord_sum = new su2double[nDim];
-	}
-	
-	/*--- Storage of grid velocities for dynamic meshes ---*/
-=======
   
 	color = 0;
 	
@@ -279,17 +183,13 @@
 	
 	/*--- Storage of grid velocities for dynamic meshes ---*/
   
->>>>>>> 1809033a
 	if (config->GetGrid_Movement()) {
 		GridVel  = new su2double[nDim];
     for (iDim = 0; iDim < nDim; iDim ++)
       GridVel[iDim] = 0.0;
     
     /*--- Gradient of the grid velocity ---*/
-<<<<<<< HEAD
-=======
-    
->>>>>>> 1809033a
+    
     GridVel_Grad = new su2double*[nDim];
     for (iDim = 0; iDim < nDim; iDim++) {
       GridVel_Grad[iDim] = new su2double[nDim];
@@ -299,33 +199,21 @@
     
     /*--- Structures for storing old node coordinates for computing grid
      velocities via finite differencing with dynamically deforming meshes. ---*/
-<<<<<<< HEAD
-=======
-    
->>>>>>> 1809033a
+    
     if (config->GetUnsteady_Simulation() != NO) {
       Coord_p1 = new su2double[nDim];
       Coord_n  = new su2double[nDim];
       Coord_n1 = new su2double[nDim];
       for (iDim = 0; iDim < nDim; iDim ++) {
-<<<<<<< HEAD
-        Coord_p1[iDim] = coord[iDim];
-        Coord_n[iDim]  = coord[iDim];
-        Coord_n1[iDim] = coord[iDim];
-=======
         Coord_p1[iDim] = Coord[iDim];
         Coord_n[iDim]  = Coord[iDim];
         Coord_n1[iDim] = Coord[iDim];
->>>>>>> 1809033a
       }
     }
 	}
   
   /*--- Intialize the value of the curvature ---*/
-<<<<<<< HEAD
-=======
-  
->>>>>>> 1809033a
+  
   Curvature = 0.0;
   
 }
@@ -334,38 +222,17 @@
 	unsigned short iDim, jDim;
 
 	/*--- Element, point and edge structures initialization ---*/
-<<<<<<< HEAD
-=======
-  
->>>>>>> 1809033a
+  
 	Elem.clear(); nElem = 0;
 	Point.clear(); nPoint = 0;
 	Edge.clear();
   
-<<<<<<< HEAD
-	Volume = NULL;  vertex = NULL;
-	coord = NULL; Coord_old = NULL; Coord_sum = NULL;
-=======
 	Volume = NULL;  Vertex = NULL;
 	Coord = NULL; Coord_Old = NULL; Coord_Sum = NULL;
->>>>>>> 1809033a
 	Coord_n = NULL; Coord_n1 = NULL;  Coord_p1 = NULL;
 	GridVel = NULL; GridVel_Grad = NULL;
   
 	/*--- Volume (0 -> Vol_nP1, 1-> Vol_n, 2 -> Vol_nM1 ) and coordinates of the control volume ---*/
-<<<<<<< HEAD
-	if (config->GetUnsteady_Simulation() == NO) { Volume = new su2double[1]; Volume[0] = 0.0; }
-	else { Volume = new su2double[3]; Volume[0] = 0.0; Volume[1] = 0.0; Volume[2] = 0.0; }
-	coord = new su2double[nDim]; coord[0] = val_coord_0; coord[1] = val_coord_1; coord[2] = val_coord_2;
-
-	/*--- Indicator if the control volume has been agglomerated ---*/
-	Agglomerate = false;
-	
-	/*--- Indicator if the point is going to be moved in a volumetric deformation ---*/
-	Move = true;
-	
-  /*--- Flip the normal orientation ---*/
-=======
   
 	if (config->GetUnsteady_Simulation() == NO) { Volume = new su2double[1]; Volume[0] = 0.0; }
 	else { Volume = new su2double[3]; Volume[0] = 0.0; Volume[1] = 0.0; Volume[2] = 0.0; }
@@ -381,36 +248,18 @@
 	
   /*--- Flip the normal orientation ---*/
   
->>>>>>> 1809033a
   Flip_Orientation = false;
 
 	/*--- Identify boundaries, physical boundaries (not send-receive 
 	 condition), detect if an element belong to the domain or it must 
 	 be computed with other processor  ---*/
-<<<<<<< HEAD
-=======
-  
->>>>>>> 1809033a
+  
 	Boundary = false;
   PhysicalBoundary = false;
   SolidBoundary = false;
 	Domain = true;
 	
 	/*--- Set the color for mesh partitioning ---*/
-<<<<<<< HEAD
-	color = 0;
-	
-	/*--- Set the global index in the parallel simulation ---*/
-	GlobalIndex = val_globalindex;
-	
-	/*--- For smoothing the numerical grid coordinates ---*/
-	if (config->GetSmoothNumGrid()) {
-		Coord_old = new su2double[nDim];
-		Coord_sum = new su2double[nDim];
-	}
-	
-	/*--- Storage of grid velocities for dynamic meshes ---*/
-=======
   
 	color = 0;
 	
@@ -427,17 +276,13 @@
 	
 	/*--- Storage of grid velocities for dynamic meshes ---*/
   
->>>>>>> 1809033a
 	if (config->GetGrid_Movement()) {
 		GridVel = new su2double[nDim];
     for (iDim = 0; iDim < nDim; iDim ++)
       GridVel[iDim] = 0.0;
     
     /*--- Gradient of the grid velocity ---*/
-<<<<<<< HEAD
-=======
-    
->>>>>>> 1809033a
+    
     GridVel_Grad = new su2double*[nDim];
     for (iDim = 0; iDim < nDim; iDim++) {
       GridVel_Grad[iDim] = new su2double[nDim];
@@ -447,56 +292,26 @@
     
     /*--- Structures for storing old node coordinates for computing grid
      velocities via finite differencing with dynamically deforming meshes. ---*/
-<<<<<<< HEAD
-=======
-    
->>>>>>> 1809033a
+    
     if (config->GetUnsteady_Simulation() != NO) {
       Coord_p1 = new su2double[nDim];
       Coord_n  = new su2double[nDim];
       Coord_n1 = new su2double[nDim];
       for (iDim = 0; iDim < nDim; iDim ++) {
-<<<<<<< HEAD
-        Coord_p1[iDim] = coord[iDim];
-        Coord_n[iDim]  = coord[iDim];
-        Coord_n1[iDim] = coord[iDim];
-=======
         Coord_p1[iDim] = Coord[iDim];
         Coord_n[iDim]  = Coord[iDim];
         Coord_n1[iDim] = Coord[iDim];
->>>>>>> 1809033a
       }
     }
 	}
   
   /*--- Intialize the value of the curvature ---*/
-<<<<<<< HEAD
-=======
-  
->>>>>>> 1809033a
+  
   Curvature = 0.0;
   
 }
 
 CPoint::~CPoint() {
-<<<<<<< HEAD
-
-	if (Volume != NULL)    delete[] Volume;
-	if (vertex != NULL)    delete[] vertex;
-	if (coord != NULL)     delete[] coord;
-	if (Coord_old != NULL) delete[] Coord_old;
-	if (Coord_sum != NULL) delete[] Coord_sum;
-	if (Coord_n != NULL)   delete[] Coord_n;
-	if (Coord_n1 != NULL)  delete[] Coord_n1;
-	if (Coord_p1 != NULL)  delete[] Coord_p1;
-	if (GridVel != NULL)   delete[] GridVel;
-  if (GridVel_Grad != NULL) {
-    for (unsigned short iDim = 0; iDim < nDim; iDim++)
-      if (GridVel_Grad[iDim] != NULL) delete [] GridVel_Grad[iDim];
-    delete [] GridVel_Grad;
-  }
-
-=======
   
 	Elem.~vector();
 	Point.~vector();
@@ -518,7 +333,6 @@
     delete [] GridVel_Grad;
   }
   
->>>>>>> 1809033a
 }
 
 void CPoint::SetPoint(unsigned long val_point) {
@@ -526,10 +340,7 @@
 	bool new_point;
 	
 	/*--- Look for the point in the list ---*/
-<<<<<<< HEAD
-=======
-  
->>>>>>> 1809033a
+  
 	new_point = true;
 	for (iPoint = 0; iPoint < GetnPoint(); iPoint++)
 		if (Point[iPoint] == val_point) {
@@ -538,10 +349,7 @@
 		}
 
 	/*--- Store the point structure and dimensionalizate edge structure ---*/
-<<<<<<< HEAD
-=======
-  
->>>>>>> 1809033a
+  
 	if (new_point) {
 		Point.push_back(val_point);
 		Edge.push_back(-1);
@@ -553,15 +361,6 @@
 	unsigned short imarker;
 	
 	/*--- To be sure that we are not goint to initializate twice the same vertex ---*/
-<<<<<<< HEAD
-	if (!Boundary) {
-		vertex = new long[val_nmarker];
-		/*--- The initialization is made with -1 ---*/
-		for (imarker = 0; imarker < val_nmarker; imarker++) 
-			vertex[imarker] = -1;
-	}
-	Boundary = true;
-=======
   
 	if (!Boundary) {
 		Vertex = new long[val_nmarker];
@@ -573,35 +372,25 @@
 	}
 	Boundary = true;
   
->>>>>>> 1809033a
 }
 
 CEdge::CEdge(unsigned long val_iPoint, unsigned long val_jPoint, unsigned short val_nDim) : CDualGrid(val_nDim) {
 	unsigned short iDim;
 	
   /*--- Pointers initialization ---*/
-<<<<<<< HEAD
-=======
-  
->>>>>>> 1809033a
+  
   Coord_CG = NULL;
 	Normal = NULL;
 	Nodes = NULL;
   
 	/*--- Allocate center of gravity coordinates, nodes, and face normal ---*/
-<<<<<<< HEAD
-=======
-  
->>>>>>> 1809033a
+  
 	Coord_CG = new su2double[nDim];
 	Nodes = new unsigned long[2];
 	Normal = new su2double [nDim];
 
 	/*--- Initializate the structure ---*/
-<<<<<<< HEAD
-=======
-  
->>>>>>> 1809033a
+  
 	for (iDim = 0; iDim < nDim; iDim++) {
 		Coord_CG[iDim] = 0.0;
 		Normal[iDim] = 0.0;
@@ -620,11 +409,7 @@
   
 }
 
-<<<<<<< HEAD
-void CEdge::SetCG(su2double **val_coord) {
-=======
 void CEdge::SetCoord_CG(su2double **val_coord) {
->>>>>>> 1809033a
 	unsigned short iDim, iNode;
 	
 	for (iDim = 0; iDim < nDim; iDim++) {
@@ -638,15 +423,12 @@
 	unsigned short iDim;
   su2double vec_a[3] = {0.0,0.0,0.0}, vec_b[3] = {0.0,0.0,0.0}, vec_c[3] = {0.0,0.0,0.0}, vec_d[3] = {0.0,0.0,0.0}, Local_Volume;
 
-<<<<<<< HEAD
-=======
   AD::StartPreacc();
   AD::SetPreaccIn(val_coord_Edge_CG, nDim);
   AD::SetPreaccIn(val_coord_Elem_CG, nDim);
   AD::SetPreaccIn(val_coord_FaceElem_CG, nDim);
   AD::SetPreaccIn(val_coord_Point, nDim);
 
->>>>>>> 1809033a
 	for (iDim = 0; iDim < nDim; iDim++) {
 		vec_a[iDim] = val_coord_Edge_CG[iDim]-val_coord_Point[iDim];
 		vec_b[iDim] = val_coord_FaceElem_CG[iDim]-val_coord_Point[iDim];
@@ -659,12 +441,9 @@
 
 	Local_Volume = fabs(vec_c[0]*vec_d[0] + vec_c[1]*vec_d[1] + vec_c[2]*vec_d[2])/6.0;
 	
-<<<<<<< HEAD
-=======
   AD::SetPreaccOut(Local_Volume);
   AD::EndPreacc();
 
->>>>>>> 1809033a
 	return Local_Volume;
 }
 
@@ -672,15 +451,12 @@
 	unsigned short iDim;
 	su2double vec_a[2] = {0.0,0.0}, vec_b[2] = {0.0,0.0}, Local_Volume;
 
-<<<<<<< HEAD
-=======
   AD::StartPreacc();
   AD::SetPreaccIn(val_coord_Edge_CG, nDim);
   AD::SetPreaccIn(val_coord_Elem_CG, nDim);
   AD::SetPreaccIn(val_coord_Point, nDim);
 
 
->>>>>>> 1809033a
 	for (iDim = 0; iDim < nDim; iDim++) {
 		vec_a[iDim] = val_coord_Elem_CG[iDim]-val_coord_Point[iDim];
 		vec_b[iDim] = val_coord_Edge_CG[iDim]-val_coord_Point[iDim];
@@ -688,12 +464,9 @@
 
 	Local_Volume = 0.5*fabs(vec_a[0]*vec_b[1]-vec_a[1]*vec_b[0]);
 	
-<<<<<<< HEAD
-=======
   AD::SetPreaccOut(Local_Volume);
   AD::EndPreacc();
 
->>>>>>> 1809033a
 	return Local_Volume;
 }
 
@@ -701,15 +474,12 @@
 	unsigned short iDim;
 	su2double vec_a[3] = {0.0,0.0,0.0}, vec_b[3] = {0.0,0.0,0.0}, Dim_Normal[3];
 
-<<<<<<< HEAD
-=======
   AD::StartPreacc();
   AD::SetPreaccIn(val_coord_Edge_CG, nDim);
   AD::SetPreaccIn(val_coord_Elem_CG, nDim);
   AD::SetPreaccIn(val_coord_FaceElem_CG, nDim);
   AD::SetPreaccIn(Normal, nDim);
 
->>>>>>> 1809033a
 	for (iDim = 0; iDim < nDim; iDim++) {
 		vec_a[iDim] = val_coord_Elem_CG[iDim]-val_coord_Edge_CG[iDim];
 		vec_b[iDim] = val_coord_FaceElem_CG[iDim]-val_coord_Edge_CG[iDim];
@@ -723,69 +493,47 @@
 	Normal[1] += Dim_Normal[1];		
 	Normal[2] += Dim_Normal[2];
   
-<<<<<<< HEAD
-=======
   AD::SetPreaccOut(Normal, nDim);
   AD::EndPreacc();
->>>>>>> 1809033a
 }
 
 void CEdge::SetNodes_Coord(su2double *val_coord_Edge_CG, su2double *val_coord_Elem_CG) {
 	su2double Dim_Normal[2];
 
-<<<<<<< HEAD
-=======
   AD::StartPreacc();
   AD::SetPreaccIn(val_coord_Elem_CG, nDim);
   AD::SetPreaccIn(val_coord_Edge_CG, nDim);
   AD::SetPreaccIn(Normal, nDim);
 
->>>>>>> 1809033a
 	Dim_Normal[0] = val_coord_Elem_CG[1]-val_coord_Edge_CG[1];
 	Dim_Normal[1] = -(val_coord_Elem_CG[0]-val_coord_Edge_CG[0]);
 	
 	Normal[0] += Dim_Normal[0]; 
 	Normal[1] += Dim_Normal[1];
   
-<<<<<<< HEAD
-=======
   AD::SetPreaccOut(Normal, nDim);
   AD::EndPreacc();
->>>>>>> 1809033a
 }
 
 CVertex::CVertex(unsigned long val_point, unsigned short val_nDim) : CDualGrid(val_nDim) {
 	unsigned short iDim;
 	
   /*--- Pointers initialization ---*/
-<<<<<<< HEAD
-=======
-  
->>>>>>> 1809033a
+  
   Nodes = NULL;
 	Normal = NULL;
   
 	/*--- Allocate node, and face normal ---*/
-<<<<<<< HEAD
-=======
-  
->>>>>>> 1809033a
+  
 	Nodes = new unsigned long[1]; 
 	Normal = new su2double [nDim];
 
 	/*--- Initializate the structure ---*/
-<<<<<<< HEAD
-=======
-  
->>>>>>> 1809033a
+  
 	Nodes[0] = val_point;
 	for (iDim = 0; iDim < nDim; iDim ++) Normal[iDim] = 0.0;
 	
 	/*--- Set to zero the variation of the coordinates ---*/
-<<<<<<< HEAD
-	VarCoord[0] = 0.0; VarCoord[1] = 0.0; VarCoord[2] = 0.0;
-
-=======
   
 	VarCoord[0] = 0.0; VarCoord[1] = 0.0; VarCoord[2] = 0.0;
 
@@ -797,16 +545,12 @@
   	Donor_Proc = NULL;
   	Donor_Coeff = NULL;
   	nDonor_Points = 1;
->>>>>>> 1809033a
 }
 
 CVertex::~CVertex() {
   
 	if (Normal != NULL) delete[] Normal;
 	if (Nodes != NULL) delete[] Nodes;
-<<<<<<< HEAD
-  
-=======
 
   /*---  donor arrays for interpolation ---*/
   if (Donor_Coeff != NULL) delete[] Donor_Coeff;
@@ -817,22 +561,18 @@
     delete[] VarRot;
 
 
->>>>>>> 1809033a
 }
 
 void CVertex::SetNodes_Coord(su2double *val_coord_Edge_CG, su2double *val_coord_FaceElem_CG, su2double *val_coord_Elem_CG) {
   su2double vec_a[3] = {0.0,0.0,0.0}, vec_b[3] = {0.0,0.0,0.0}, Dim_Normal[3] = {0.0,0.0,0.0};
 	unsigned short iDim;
 
-<<<<<<< HEAD
-=======
   AD::StartPreacc();
   AD::SetPreaccIn(val_coord_Edge_CG, nDim);
   AD::SetPreaccIn(val_coord_Elem_CG, nDim);
   AD::SetPreaccIn(val_coord_FaceElem_CG, nDim);
   AD::SetPreaccIn(Normal, nDim);
 
->>>>>>> 1809033a
 	for (iDim = 0; iDim < nDim; iDim++) {
 		vec_a[iDim] = val_coord_Elem_CG[iDim]-val_coord_Edge_CG[iDim];
 		vec_b[iDim] = val_coord_FaceElem_CG[iDim]-val_coord_Edge_CG[iDim];
@@ -846,36 +586,27 @@
 	Normal[1] += Dim_Normal[1];	
 	Normal[2] += Dim_Normal[2];
   
-<<<<<<< HEAD
-=======
   AD::SetPreaccOut(Normal, nDim);
   AD::EndPreacc();
 
->>>>>>> 1809033a
 }
 
 void CVertex::SetNodes_Coord(su2double *val_coord_Edge_CG, su2double *val_coord_Elem_CG) {
 	su2double Dim_Normal[2];
 
-<<<<<<< HEAD
-=======
   AD::StartPreacc();
   AD::SetPreaccIn(val_coord_Elem_CG, nDim);
   AD::SetPreaccIn(val_coord_Edge_CG, nDim);
   AD::SetPreaccIn(Normal, nDim);
 
->>>>>>> 1809033a
 	Dim_Normal[0] = val_coord_Elem_CG[1]-val_coord_Edge_CG[1];
 	Dim_Normal[1] = -(val_coord_Elem_CG[0]-val_coord_Edge_CG[0]);
 
 	Normal[0] += Dim_Normal[0]; 
 	Normal[1] += Dim_Normal[1];
-<<<<<<< HEAD
-=======
 
   AD::SetPreaccOut(Normal, nDim);
   AD::EndPreacc();
->>>>>>> 1809033a
   
 }
 
@@ -884,13 +615,10 @@
 	Normal[0] += val_face_normal[0]; 
 	Normal[1] += val_face_normal[1];
 	if (nDim == 3) Normal[2] += val_face_normal[2];
-<<<<<<< HEAD
-=======
 }
 
 void CVertex::Allocate_DonorInfo(void){
   Donor_Points = new unsigned long[nDonor_Points];
   Donor_Proc = new unsigned long[nDonor_Points];
   Donor_Coeff = new su2double[nDonor_Points];
->>>>>>> 1809033a
 }