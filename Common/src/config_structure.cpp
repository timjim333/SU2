--- conflicted
+++ resolved
@@ -394,10 +394,6 @@
 	AddEnumOption("TYPE_AEROELASTIC_GRID_MOVEMENT", Aeroelastic_Grid_Movement, Aeroelastic_Movement_Map, "RIGID");
 	/* DESCRIPTION: Type of grid velocities for aeroelastic motion */
 	AddEnumOption("TYPE_AEROELASTIC_GRID_VELOCITY", Aeroelastic_Grid_Velocity, Aeroelastic_Velocity_Map, "FD");
-<<<<<<< HEAD
-  
-	/*--- Options related to rotating frame problems ---*/
-=======
     /* DESCRIPTION: Apply a wind gust */
 	AddSpecialOption("WIND_GUST", Wind_Gust, SetBoolOption, false);
     /* DESCRIPTION: Type of gust */
@@ -416,7 +412,7 @@
     AddEnumOption("GUST_DIR", Gust_Dir, Gust_Dir_Map, "X_DIR");
 
 	/*--- options related to rotating frame problems ---*/
->>>>>>> b54f4948
+
 	/* CONFIG_CATEGORY: Rotating frame */
   
 	/* DESCRIPTION: Rotating frame problem */
