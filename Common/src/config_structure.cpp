--- conflicted
+++ resolved
@@ -1600,21 +1600,12 @@
 
 	if (Adjoint) {
 		if (Kind_Solver == EULER) Kind_Solver = ADJ_EULER;
-<<<<<<< HEAD
 		if (Kind_Solver == TNE2_EULER) Kind_Solver = ADJ_TNE2_EULER;
-		if (Kind_Solver == FREE_SURFACE_EULER) Kind_Solver = ADJ_FREE_SURFACE_EULER;
-=======
->>>>>>> a7b2e898
 		if (Kind_Solver == AEROACOUSTIC_EULER) Kind_Solver = ADJ_AEROACOUSTIC_EULER;
 		if (Kind_Solver == PLASMA_EULER) Kind_Solver = ADJ_PLASMA_EULER;
 		if (Kind_Solver == PLASMA_NAVIER_STOKES) Kind_Solver = ADJ_PLASMA_NAVIER_STOKES;
 		if (Kind_Solver == NAVIER_STOKES) Kind_Solver = ADJ_NAVIER_STOKES;
-<<<<<<< HEAD
 		if (Kind_Solver == TNE2_NAVIER_STOKES) Kind_Solver = ADJ_TNE2_NAVIER_STOKES;
-		if (Kind_Solver == FREE_SURFACE_NAVIER_STOKES) Kind_Solver = ADJ_FREE_SURFACE_NAVIER_STOKES;
-		if (Kind_Solver == FREE_SURFACE_RANS) Kind_Solver = ADJ_FREE_SURFACE_RANS;
-=======
->>>>>>> a7b2e898
 		if (Kind_Solver == RANS) Kind_Solver = ADJ_RANS;
 	}
 
@@ -1693,11 +1684,7 @@
                (Kind_Solver == ADJ_NAVIER_STOKES) ||
                (Kind_Solver == ADJ_PLASMA_NAVIER_STOKES) ||
                (Kind_Solver == RANS) ||
-<<<<<<< HEAD
-               (Kind_Solver == FREE_SURFACE_RANS) ||
-               (Kind_Solver == ADJ_RANS) ||
-               (Kind_Solver == ADJ_FREE_SURFACE_RANS));
-  
+               (Kind_Solver == ADJ_RANS));
   
   if ((Kind_Solver == TNE2_EULER) || (Kind_Solver == TNE2_NAVIER_STOKES)) {
     
@@ -1706,9 +1693,6 @@
 			Restart_FlowFileName = "restart_phi.dat";
 			SurfFlowCoeff_FileName = "surface_phi.dat";
 		}
-=======
-               (Kind_Solver == ADJ_RANS));
->>>>>>> a7b2e898
     
     unsigned short maxEl = 0;
     unsigned short iSpecies, iEl;
@@ -3458,27 +3442,6 @@
 	cout << endl <<"------------------------ Physical case definition -----------------------" << endl;
 	if (val_software == SU2_CFD) {
 		switch (Kind_Solver) {
-<<<<<<< HEAD
-		case EULER:
-			if (Incompressible) cout << "Incompressible Euler equations." << endl;
-			else cout << "Compressible Euler equations." << endl; break;
-		case NAVIER_STOKES:
-			if (Incompressible) cout << "Incompressible Laminar Navier-Stokes equations." << endl;
-			else cout << "Compressible Laminar Navier-Stokes' equations." << endl; break;
-    case TNE2_EULER:
-        cout << "Compressible TNE2 Euler equations." << endl; break;
-    case TNE2_NAVIER_STOKES:
-        cout << "Compressible TNE2 Laminar Navier-Stokes' equations." << endl; break;
-		case RANS:
-			if (Incompressible) cout << "Incompressible RANS equations." << endl;
-			else cout << "Compressible RANS equations." << endl;
-			cout << "Turbulence model: ";
-			switch (Kind_Turb_Model) {
-			case SA:  cout << "Spalart Allmaras" << endl; break;
-			case SST: cout << "Menter's SST"     << endl; break;
-			}
-			break;
-=======
       case EULER:
         if (Kind_Regime == COMPRESSIBLE) cout << "Compressible Euler equations." << endl;
         if (Kind_Regime == INCOMPRESSIBLE) cout << "Incompressible Euler equations." << endl;
@@ -3511,7 +3474,12 @@
           case SST: cout << "Menter's SST"     << endl; break;
         }
         break;
->>>>>>> a7b2e898
+      case TNE2_EULER:
+        cout << "Compressible TNE2 Euler equations." << endl;
+        break;
+      case TNE2_NAVIER_STOKES:
+        cout << "Compressible TNE2 Laminar Navier-Stokes' equations." << endl;
+        break;
 			case PLASMA_EULER:
 				cout << "Plasma equations (without viscosity)." << endl;
 				if (Kind_GasModel == ARGON) cout << "Using 3 species Argon gas model." << endl;
@@ -5723,7 +5691,6 @@
 			SetKind_TimeIntScheme(GetKind_TimeIntScheme_AdjTurb());
 		}
 		break;
-<<<<<<< HEAD
   case ADJ_TNE2_EULER:
       if (val_system == RUNTIME_TNE2_SYS) {
         SetKind_ConvNumScheme(GetKind_ConvNumScheme_TNE2(), GetKind_Centered_TNE2(),
@@ -5756,112 +5723,6 @@
         SetKind_TimeIntScheme(GetKind_TimeIntScheme_AdjTNE2());
       }
       break;
-	case ADJ_FREE_SURFACE_EULER:
-		if (val_system == RUNTIME_FLOW_SYS) {
-			SetKind_ConvNumScheme(GetKind_ConvNumScheme_Flow(), GetKind_Centered_Flow(),
-					GetKind_Upwind_Flow(), GetKind_SlopeLimit_Flow());
-			SetKind_SourNumScheme(GetKind_SourNumScheme_Flow());
-			SetKind_ViscNumScheme(NONE);
-			SetKind_TimeIntScheme(GetKind_TimeIntScheme_Flow());
-		}
-		if (val_system == RUNTIME_LEVELSET_SYS) {
-			SetKind_ConvNumScheme(GetKind_ConvNumScheme_LevelSet(), GetKind_Centered_LevelSet(),
-					GetKind_Upwind_LevelSet(), GetKind_SlopeLimit_LevelSet());
-			SetKind_SourNumScheme(GetKind_SourNumScheme_LevelSet());
-			SetKind_ViscNumScheme(NONE);
-			SetKind_TimeIntScheme(GetKind_TimeIntScheme_LevelSet());
-		}
-		if (val_system == RUNTIME_ADJFLOW_SYS) {
-			SetKind_ConvNumScheme(GetKind_ConvNumScheme_AdjFlow(), GetKind_Centered_AdjFlow(),
-					GetKind_Upwind_AdjFlow(), GetKind_SlopeLimit_AdjFlow());
-			SetKind_SourNumScheme(GetKind_SourNumScheme_AdjFlow());
-			SetKind_ViscNumScheme(NONE);
-			SetKind_TimeIntScheme(GetKind_TimeIntScheme_AdjFlow());
-		}
-		if (val_system == RUNTIME_ADJLEVELSET_SYS) {
-			SetKind_ConvNumScheme(GetKind_ConvNumScheme_AdjLevelSet(), GetKind_Centered_AdjLevelSet(),
-					GetKind_Upwind_AdjLevelSet(), GetKind_SlopeLimit_AdjLevelSet());
-			SetKind_SourNumScheme(GetKind_SourNumScheme_AdjLevelSet());
-			SetKind_ViscNumScheme(NONE);
-			SetKind_TimeIntScheme(GetKind_TimeIntScheme_AdjLevelSet());
-		}
-		break;
-	case ADJ_FREE_SURFACE_NAVIER_STOKES:
-		if (val_system == RUNTIME_FLOW_SYS) {
-			SetKind_ConvNumScheme(GetKind_ConvNumScheme_Flow(), GetKind_Centered_Flow(),
-					GetKind_Upwind_Flow(), GetKind_SlopeLimit_Flow());
-			SetKind_SourNumScheme(GetKind_SourNumScheme_Flow());
-			SetKind_ViscNumScheme(GetKind_ViscNumScheme_Flow());
-			SetKind_TimeIntScheme(GetKind_TimeIntScheme_Flow());
-		}
-		if (val_system == RUNTIME_LEVELSET_SYS) {
-			SetKind_ConvNumScheme(GetKind_ConvNumScheme_LevelSet(), GetKind_Centered_LevelSet(),
-					GetKind_Upwind_LevelSet(), GetKind_SlopeLimit_LevelSet());
-			SetKind_SourNumScheme(GetKind_SourNumScheme_LevelSet());
-			SetKind_ViscNumScheme(NONE);
-			SetKind_TimeIntScheme(GetKind_TimeIntScheme_LevelSet());
-		}
-		if (val_system == RUNTIME_ADJFLOW_SYS) {
-			SetKind_ConvNumScheme(GetKind_ConvNumScheme_AdjFlow(), GetKind_Centered_AdjFlow(),
-					GetKind_Upwind_AdjFlow(), GetKind_SlopeLimit_AdjFlow());
-			SetKind_SourNumScheme(GetKind_SourNumScheme_AdjFlow());
-			SetKind_ViscNumScheme(GetKind_ViscNumScheme_AdjFlow());
-			SetKind_TimeIntScheme(GetKind_TimeIntScheme_AdjFlow());
-		}
-		if (val_system == RUNTIME_ADJLEVELSET_SYS) {
-			SetKind_ConvNumScheme(GetKind_ConvNumScheme_AdjLevelSet(), GetKind_Centered_AdjLevelSet(),
-					GetKind_Upwind_AdjLevelSet(), GetKind_SlopeLimit_AdjLevelSet());
-			SetKind_SourNumScheme(GetKind_SourNumScheme_AdjLevelSet());
-			SetKind_ViscNumScheme(NONE);
-			SetKind_TimeIntScheme(GetKind_TimeIntScheme_AdjLevelSet());
-		}
-		break;
-	case ADJ_FREE_SURFACE_RANS:
-		if (val_system == RUNTIME_FLOW_SYS) {
-			SetKind_ConvNumScheme(GetKind_ConvNumScheme_Flow(), GetKind_Centered_Flow(),
-					GetKind_Upwind_Flow(), GetKind_SlopeLimit_Flow());
-			SetKind_SourNumScheme(GetKind_SourNumScheme_Flow());
-			SetKind_ViscNumScheme(GetKind_ViscNumScheme_Flow());
-			SetKind_TimeIntScheme(GetKind_TimeIntScheme_Flow());
-		}
-		if (val_system == RUNTIME_TURB_SYS) {
-			SetKind_ConvNumScheme(GetKind_ConvNumScheme_Turb(), GetKind_Centered_Turb(),
-					GetKind_Upwind_Turb(), GetKind_SlopeLimit_Turb());
-			SetKind_ViscNumScheme(GetKind_ViscNumScheme_Turb());
-			SetKind_SourNumScheme(GetKind_SourNumScheme_Turb());
-			SetKind_TimeIntScheme(GetKind_TimeIntScheme_Turb());
-		}
-		if (val_system == RUNTIME_LEVELSET_SYS) {
-			SetKind_ConvNumScheme(GetKind_ConvNumScheme_LevelSet(), GetKind_Centered_LevelSet(),
-					GetKind_Upwind_LevelSet(), GetKind_SlopeLimit_LevelSet());
-			SetKind_SourNumScheme(GetKind_SourNumScheme_LevelSet());
-			SetKind_ViscNumScheme(NONE);
-			SetKind_TimeIntScheme(GetKind_TimeIntScheme_LevelSet());
-		}
-		if (val_system == RUNTIME_ADJFLOW_SYS) {
-			SetKind_ConvNumScheme(GetKind_ConvNumScheme_AdjFlow(), GetKind_Centered_AdjFlow(),
-					GetKind_Upwind_AdjFlow(), GetKind_SlopeLimit_AdjFlow());
-			SetKind_SourNumScheme(GetKind_SourNumScheme_AdjFlow());
-			SetKind_ViscNumScheme(GetKind_ViscNumScheme_AdjFlow());
-			SetKind_TimeIntScheme(GetKind_TimeIntScheme_AdjFlow());
-		}
-		if (val_system == RUNTIME_ADJTURB_SYS) {
-			SetKind_ConvNumScheme(GetKind_ConvNumScheme_AdjTurb(), GetKind_Centered_AdjTurb(),
-					GetKind_Upwind_AdjTurb(), GetKind_SlopeLimit_AdjTurb());
-			SetKind_ViscNumScheme(GetKind_ViscNumScheme_AdjTurb());
-			SetKind_SourNumScheme(GetKind_SourNumScheme_AdjTurb());
-			SetKind_TimeIntScheme(GetKind_TimeIntScheme_AdjTurb());
-		}
-		if (val_system == RUNTIME_ADJLEVELSET_SYS) {
-			SetKind_ConvNumScheme(GetKind_ConvNumScheme_AdjLevelSet(), GetKind_Centered_AdjLevelSet(),
-					GetKind_Upwind_AdjLevelSet(), GetKind_SlopeLimit_AdjLevelSet());
-			SetKind_SourNumScheme(GetKind_SourNumScheme_AdjLevelSet());
-			SetKind_ViscNumScheme(NONE);
-			SetKind_TimeIntScheme(GetKind_TimeIntScheme_AdjLevelSet());
-		}
-		break;
-=======
->>>>>>> a7b2e898
 	case LIN_EULER:
 		if (val_system == RUNTIME_FLOW_SYS) {
 			SetKind_ConvNumScheme(GetKind_ConvNumScheme_Flow(), GetKind_Centered_Flow(),
