/*!
 * \file config_structure.cpp
 * \brief Main file for managing the config file
 * \author F. Palacios, T. Economon, B. Tracey
 * \version 4.0.0 "Cardinal"
 *
 * SU2 Lead Developers: Dr. Francisco Palacios (Francisco.D.Palacios@boeing.com).
 *                      Dr. Thomas D. Economon (economon@stanford.edu).
 *
 * SU2 Developers: Prof. Juan J. Alonso's group at Stanford University.
 *                 Prof. Piero Colonna's group at Delft University of Technology.
 *                 Prof. Nicolas R. Gauger's group at Kaiserslautern University of Technology.
 *                 Prof. Alberto Guardone's group at Polytechnic University of Milan.
 *                 Prof. Rafael Palacios' group at Imperial College London.
 *
 * SU2 is free software; you can redistribute it and/or
 * modify it under the terms of the GNU Lesser General Public
 * License as published by the Free Software Foundation; either
 * version 2.1 of the License, or (at your option) any later version.
 *
 * SU2 is distributed in the hope that it will be useful,
 * but WITHOUT ANY WARRANTY; without even the implied warranty of
 * MERCHANTABILITY or FITNESS FOR A PARTICULAR PURPOSE. See the GNU
 * Lesser General Public License for more details.
 *
 * You should have received a copy of the GNU Lesser General Public
 * License along with SU2. If not, see <http://www.gnu.org/licenses/>.
 */

#include "../include/config_structure.hpp"

CConfig::CConfig(char case_filename[MAX_STRING_SIZE], unsigned short val_software, unsigned short val_iZone, unsigned short val_nZone, unsigned short val_nDim, unsigned short verb_level) {

  int rank = MASTER_NODE;
#ifdef HAVE_MPI
  MPI_Comm_rank(MPI_COMM_WORLD, &rank);
#endif

  /*--- Initialize pointers to Null---*/
  
  SetPointersNull();

  /*--- Reading config options  ---*/
  
  SetConfig_Options(val_iZone, val_nZone);

  /*--- Parsing the config file  ---*/
  
  SetConfig_Parsing(case_filename);

  /*--- Configuration file postprocessing ---*/

  SetPostprocessing(val_software, val_iZone, val_nDim);

  /*--- Configuration file boundaries/markers setting ---*/
  
  SetMarkers(val_software);

  /*--- Configuration file output ---*/

  if ((rank == MASTER_NODE) && (verb_level == VERB_HIGH) && (val_iZone != 1))
    SetOutput(val_software, val_iZone);

}

CConfig::CConfig(char case_filename[MAX_STRING_SIZE], unsigned short val_software) {
  
  /*--- Initialize pointers to Null---*/
  
  SetPointersNull();

  /*--- Reading config options  ---*/
  
  SetConfig_Options(1, 1);

  /*--- Parsing the config file  ---*/
  
  SetConfig_Parsing(case_filename);

  /*--- Configuration file postprocessing ---*/
  
  SetPostprocessing(val_software, 1, 1);
  
}

CConfig::CConfig(char case_filename[MAX_STRING_SIZE], CConfig *config) {
  
  bool runtime_file = false;
  
  /*--- Reading config options  ---*/
  
  SetRunTime_Options();
  
  /*--- Parsing the config file  ---*/
  
  runtime_file = SetRunTime_Parsing(case_filename);
  
  /*--- Update config file ---*/
  
  if (runtime_file) {
    config->SetnExtIter(nExtIter);
  }

}

void CConfig::SetPointersNull(void) {
  Marker_CfgFile_Out_1D=NULL;       Marker_All_Out_1D=NULL;
  Marker_CfgFile_GeoEval=NULL;      Marker_All_GeoEval=NULL;
  Marker_CfgFile_Monitoring=NULL;   Marker_All_Monitoring=NULL;
  Marker_CfgFile_Designing=NULL;    Marker_All_Designing=NULL;
  Marker_CfgFile_Plotting=NULL;     Marker_All_Plotting=NULL;
  Marker_CfgFile_DV=NULL;           Marker_All_DV=NULL;
  Marker_CfgFile_Moving=NULL;       Marker_All_Moving=NULL;
  Marker_CfgFile_PerBound=NULL;     Marker_All_PerBound=NULL;   Marker_PerBound=NULL;

  Marker_DV=NULL;  Marker_Moving=NULL;  Marker_Monitoring=NULL;
  Marker_Designing=NULL;  Marker_GeoEval=NULL;  Marker_Plotting=NULL;
  Marker_CfgFile_KindBC=NULL;       Marker_All_KindBC=NULL;
  /*--- Marker Pointers ---*/

  Marker_Euler=NULL;          Marker_FarField=NULL;         Marker_Custom=NULL;
  Marker_SymWall=NULL;        Marker_Pressure=NULL;
  Marker_PerDonor=NULL;       Marker_NearFieldBound=NULL;   Marker_InterfaceBound=NULL;
  Marker_Dirichlet=NULL;      Marker_Dirichlet_Elec=NULL;   Marker_Inlet=NULL;
  Marker_Supersonic_Inlet=NULL;    Marker_Outlet=NULL;      Marker_Out_1D=NULL;
  Marker_Isothermal=NULL;     Marker_HeatFlux=NULL;         Marker_EngineInflow=NULL;
  Marker_EngineBleed=NULL;  Marker_Supersonic_Outlet=NULL;
  Marker_IsothermalCatalytic=NULL; Marker_IsothermalNonCatalytic=NULL;
  Marker_HeatFluxNonCatalytic=NULL; Marker_HeatFluxCatalytic=NULL;
  Marker_EngineExhaust=NULL; Marker_Displacement=NULL;     Marker_Load=NULL;
  Marker_Load_Dir=NULL;   	  Marker_Load_Sine=NULL; 		Marker_Clamped=NULL;
  Marker_FlowLoad=NULL;       Marker_Neumann=NULL;          Marker_Neumann_Elec=NULL;
<<<<<<< HEAD
  Marker_All_TagBound=NULL;        Marker_CfgFile_TagBound=NULL;           Marker_All_SendRecv=NULL;
=======
  Marker_All_TagBound=NULL;        Marker_CfgFile_TagBound=NULL;       Marker_All_KindBC=NULL;
  Marker_CfgFile_KindBC=NULL;    Marker_All_SendRecv=NULL; Marker_All_PerBound=NULL;
  Marker_FSIinterface=NULL;
>>>>>>> d1bfabc3

  /*--- Boundary Condition settings ---*/

  Heat_FluxNonCatalytic=NULL;  Heat_FluxCatalytic=NULL;
  Dirichlet_Value=NULL;       Exhaust_Temperature_Target=NULL;
  Exhaust_Pressure_Target=NULL;         Inlet_Ttotal=NULL;            Inlet_Ptotal=NULL;
  Inlet_FlowDir=NULL;         Inlet_Temperature=NULL;       Inlet_Pressure=NULL;
  Inlet_Velocity=NULL;        Inflow_Mach_Target=NULL;     Inflow_Mach=NULL;
  Inflow_Pressure=NULL;       Bleed_Temperature_Target=NULL;       Bleed_Temperature=NULL;
  Bleed_MassFlow_Target=NULL; Bleed_MassFlow=NULL;          Exhaust_Pressure=NULL; Exhaust_Temperature=NULL;
  Bleed_Pressure=NULL;        Outlet_Pressure=NULL;         Isothermal_Temperature=NULL;
  Heat_Flux=NULL;             Displ_Value=NULL;             Load_Value=NULL;
  FlowLoad_Value=NULL;        Wall_Catalycity=NULL;

  Load_Dir=NULL;	          Load_Dir_Value=NULL;          Load_Dir_Multiplier=NULL;
  Load_Sine_Dir=NULL;	      Load_Sine_Amplitude=NULL;     Load_Sine_Frequency=NULL;

  /*--- Miscellaneous/unsorted ---*/

  Aeroelastic_plunge=NULL;    Aeroelastic_pitch=NULL;
  MassFrac_FreeStream=NULL;
  Velocity_FreeStream=NULL;
  RefOriginMoment=NULL;     RefOriginMoment_X=NULL;  RefOriginMoment_Y=NULL;
  RefOriginMoment_Z=NULL;   CFL_AdaptParam=NULL;            CFL=NULL;
  PlaneTag=NULL;
  Kappa_Flow=NULL;    Kappa_AdjFlow=NULL;  Kappa_TNE2=NULL;
  Kappa_AdjTNE2=NULL;  Kappa_LinFlow=NULL;
  Section_Location=NULL;
  U_FreeStreamND=NULL;
  EA_IntLimit=NULL;
  Hold_GridFixed_Coord=NULL;
  MG_CorrecSmooth=NULL;
  ParamDV=NULL; DV_Value=NULL; Design_Variable=NULL;
  Subsonic_Engine_Box=NULL;


  /*--- Moving mesh pointers ---*/

  Kind_GridMovement = NULL;
  Motion_Origin_X = NULL;     Motion_Origin_Y = NULL;     Motion_Origin_Z = NULL;
  Translation_Rate_X = NULL;  Translation_Rate_Y = NULL;  Translation_Rate_Z = NULL;
  Rotation_Rate_X = NULL;     Rotation_Rate_Y = NULL;     Rotation_Rate_Z = NULL;
  Pitching_Omega_X = NULL;    Pitching_Omega_Y = NULL;    Pitching_Omega_Z = NULL;
  Pitching_Ampl_X = NULL;     Pitching_Ampl_Y = NULL;     Pitching_Ampl_Z = NULL;
  Pitching_Phase_X = NULL;    Pitching_Phase_Y = NULL;    Pitching_Phase_Z = NULL;
  Plunging_Omega_X = NULL;    Plunging_Omega_Y = NULL;    Plunging_Omega_Z = NULL;
  Plunging_Ampl_X = NULL;     Plunging_Ampl_Y = NULL;     Plunging_Ampl_Z = NULL;
  RefOriginMoment_X = NULL;   RefOriginMoment_Y = NULL;   RefOriginMoment_Z = NULL;
  MoveMotion_Origin = NULL;
  Periodic_Translate=NULL;    Periodic_Rotation=NULL;    Periodic_Center=NULL;
  Periodic_Translation=NULL;   Periodic_RotAngles=NULL;   Periodic_RotCenter=NULL;

  /*--- Variable initialization ---*/
  
  ExtIter = 0;
  IntIter = 0;
  
  /*--- Reacting chemistry, collisions, plasma ---*/

  Reactions=NULL;                 Omega00=NULL;               Omega11=NULL;
  Gas_Composition=NULL;           Enthalpy_Formation=NULL;    Blottner=NULL;
  Species_Ref_Temperature=NULL;   Species_Ref_Viscosity=NULL; nElStates=NULL;
  CharElTemp=NULL;                degen=NULL;
  Molar_Mass=NULL;                Particle_Mass=NULL;
  ArrheniusCoefficient=NULL;    ArrheniusEta=NULL;    ArrheniusTheta=NULL;
  CharVibTemp=NULL;             RotationModes=NULL;   Ref_Temperature=NULL;
  Tcf_a=NULL;    Tcf_b=NULL;    Tcb_a=NULL;    Tcb_b=NULL;
  Diss=NULL;
  
}

void CConfig::SetRunTime_Options(void) {
  
  /* DESCRIPTION: Number of external iterations */
  
  addUnsignedLongOption("EXT_ITER", nExtIter, 999999);

}

void CConfig::SetConfig_Options(unsigned short val_iZone, unsigned short val_nZone) {
  
  double default_vec_3d[3];
  double default_vec_4d[4];
  double default_vec_2d[2];
  double default_vec_6d[6];
  
  nZone = val_nZone;
  iZone = val_iZone;


  // This config file is parsed by a number of programs to make it easy to write SU2
  // wrapper scripts (in python, go, etc.) so please do
  // the best you can to follow the established format. It's very hard to parse c++ code
  // and none of us that write the parsers want to write a full c++ interpreter. Please
  // play nice with the existing format so that you don't break the existing scripts.


  /* BEGIN_CONFIG_OPTIONS */

  /*!\par CONFIG_CATEGORY: Problem Definition \ingroup Config */
  /*--- Options related to problem definition and partitioning ---*/

  /*!\brief REGIME_TYPE \n  DESCRIPTION: Regime type \n OPTIONS: see \link Regime_Map \endlink \ingroup Config*/
  addEnumOption("REGIME_TYPE", Kind_Regime, Regime_Map, COMPRESSIBLE);
  
  /* DESCRIPTION: Debug mode */
  addBoolOption("DEBUG_MODE",DebugMode, false);
  
  /*!\brief PHYSICAL_PROBLEM \n DESCRIPTION: Physical governing equations \n Options: see \link Solver_Map \endlink \n Default: NO_SOLVER \ingroup Config*/
  addEnumOption("PHYSICAL_PROBLEM", Kind_Solver, Solver_Map, NO_SOLVER);
  /*!\brief MATH_PROBLEM  \n DESCRIPTION: Mathematical problem \n  Options: DIRECT, ADJOINT \ingroup Config*/
  addMathProblemOption("MATH_PROBLEM" , Adjoint, false , Linearized, false, Restart_Flow, false);
  /*!\brief KIND_TURB_MODEL \n DESCRIPTION: Specify turbulence model \n Options: see \link Turb_Model_Map \endlink \n Default: NO_TURB_MODEL \ingroup Config*/
  addEnumOption("KIND_TURB_MODEL", Kind_Turb_Model, Turb_Model_Map, NO_TURB_MODEL);

  /*!\brief KIND_TRANS_MODEL \n DESCRIPTION: Specify transition model OPTIONS: see \link Trans_Model_Map \endlink \n Default: NO_TRANS_MODEL \ingroup Config*/
  addEnumOption("KIND_TRANS_MODEL", Kind_Trans_Model, Trans_Model_Map, NO_TRANS_MODEL);

  /*\brief AXISYMMETRIC \n DESCRIPTION: Axisymmetric simulation \n DEFAULT: false \ingroup Config */
  addBoolOption("AXISYMMETRIC", Axisymmetric, false);
  /* DESCRIPTION: Add the gravity force */
  addBoolOption("GRAVITY_FORCE", GravityForce, false);
  /* DESCRIPTION: Perform a low fidelity simulation */
  addBoolOption("LOW_FIDELITY_SIMULATION", LowFidelitySim, false);
  /*!\brief RESTART_SOL \n DESCRIPTION: Restart solution from native solution file \n Options: NO, YES \ingroup Config */
  addBoolOption("RESTART_SOL", Restart, false);
  /*!\brief SYSTEM_MEASUREMENTS \n DESCRIPTION: System of measurements \n OPTIONS: see \link Measurements_Map \endlink \n Default: SI \ingroup Config*/
  addEnumOption("SYSTEM_MEASUREMENTS", SystemMeasurements, Measurements_Map, SI);

  /*!\par CONFIG_CATEGORY: FluidModel \ingroup Config*/
  /*!\brief FLUID_MODEL \n DESCRIPTION: Fluid model \n OPTIONS: See \link FluidModel_Map \endlink \n Default: STANDARD_AIR \ingroup Config*/
  addEnumOption("FLUID_MODEL", Kind_FluidModel, FluidModel_Map, STANDARD_AIR);



  /*!\par CONFIG_CATEGORY: Freestream Conditions \ingroup Config*/
  /*--- Options related to freestream specification ---*/

  /*!\brief GAS_CONSTANT \n DESCRIPTION: Specific gas constant (287.058 J/kg*K (air), only for compressible flows) \ingroup Config*/
  addDoubleOption("GAS_CONSTANT", Gas_Constant, 287.058);
  /*!\brief GAMMA_VALUE  \n DESCRIPTION: Ratio of specific heats (1.4 (air), only for compressible flows) \ingroup Config*/
  addDoubleOption("GAMMA_VALUE", Gamma, 1.4);


  /*--- Options related to VAN der WAALS MODEL and PENG ROBINSON ---*/

  /* DESCRIPTION: Critical Temperature, default value for AIR */
  addDoubleOption("CRITICAL_TEMPERATURE", Temperature_Critical, 131.00);
  /* DESCRIPTION: Critical Pressure, default value for MDM */
  addDoubleOption("CRITICAL_PRESSURE", Pressure_Critical, 3588550.0);
  /* DESCRIPTION: Critical Density, default value for MDM */
  addDoubleOption("CRITICAL_DENSITY", Density_Critical, 263.0);

  /*--- Options related to VAN der WAALS MODEL and PENG ROBINSON ---*/
  /* DESCRIPTION: Critical Density, default value for MDM */
   addDoubleOption("ACENTRIC_FACTOR", Acentric_Factor, 0.035);

   /*--- Options related to Viscosity Model ---*/
  /*!\brief VISCOSITY_MODEL \n DESCRIPTION: model of the viscosity \n OPTIONS: See \link ViscosityModel_Map \endlink \n Default: SUTHERLAND \ingroup Config*/
  addEnumOption("VISCOSITY_MODEL", Kind_ViscosityModel, ViscosityModel_Map, SUTHERLAND);

  /*--- Options related to Constant Viscosity Model ---*/

  /* DESCRIPTION: default value for AIR */
  addDoubleOption("MU_CONSTANT", Mu_ConstantND , 1.716E-5);

  /*--- Options related to Sutherland Viscosity Model ---*/

  /* DESCRIPTION: Sutherland Viscosity Ref default value for AIR SI */
  addDoubleOption("MU_REF", Mu_RefND, 1.716E-5);
  /* DESCRIPTION: Sutherland Temperature Ref, default value for AIR SI */
  addDoubleOption("MU_T_REF", Mu_Temperature_RefND, 273.15);
  /* DESCRIPTION: Sutherland constant, default value for AIR SI */
  addDoubleOption("SUTHERLAND_CONSTANT", Mu_SND, 110.4);

  /*--- Options related to Thermal Conductivity Model ---*/

  addEnumOption("CONDUCTIVITY_MODEL", Kind_ConductivityModel, ConductivityModel_Map, CONSTANT_PRANDTL);

 /*--- Options related to Constant Thermal Conductivity Model ---*/

 /* DESCRIPTION: default value for AIR */
  addDoubleOption("KT_CONSTANT", Kt_ConstantND , 0.0257);

  /*!\brief REYNOLDS_NUMBER \n DESCRIPTION: Reynolds number (non-dimensional, based on the free-stream values). Needed for viscous solvers. For incompressible solvers the Reynolds length will always be 1.0 \n DEFAULT: 0.0 \ingroup Config */
  addDoubleOption("REYNOLDS_NUMBER", Reynolds, 0.0);
  /*!\brief REYNOLDS_LENGTH \n DESCRIPTION: Reynolds length (1 m by default). Used for compressible solver: incompressible solver will use 1.0. \ingroup Config */
  addDoubleOption("REYNOLDS_LENGTH", Length_Reynolds, 1.0);
  /*!\brief PRANDTL_LAM \n DESCRIPTION: Laminar Prandtl number (0.72 (air), only for compressible flows) \n DEFAULT: 0.72 \ingroup Config*/
  addDoubleOption("PRANDTL_LAM", Prandtl_Lam, 0.72);
  /*!\brief PRANDTL_TURB \n DESCRIPTION: Turbulent Prandtl number (0.9 (air), only for compressible flows) \n DEFAULT 0.90 \ingroup Config*/
  addDoubleOption("PRANDTL_TURB", Prandtl_Turb, 0.90);
  /*!\brief BULK_MODULUS \n DESCRIPTION: Value of the Bulk Modulus  \n DEFAULT 1.42E5 \ingroup Config*/
  addDoubleOption("BULK_MODULUS", Bulk_Modulus, 1.42E5);
  /* DESCRIPTION: Artifical compressibility factor  */
  addDoubleOption("ARTCOMP_FACTOR", ArtComp_Factor, 1.0);
  /*!\brief MACH_NUMBER  \n DESCRIPTION:  Mach number (non-dimensional, based on the free-stream values). 0.0 by default \ingroup Config*/
  addDoubleOption("MACH_NUMBER", Mach, 0.0);
  /*!\brief INIT_OPTION \n DESCRIPTION: Init option to choose between Reynolds or thermodynamics quantities for initializing the solution \n OPTIONS: see \link InitOption_Map \endlink \n DEFAULT REYNOLDS \ingroup Config*/
  addEnumOption("INIT_OPTION", Kind_InitOption, InitOption_Map, REYNOLDS);
  /* DESCRIPTION: Free-stream option to choose between density and temperature for initializing the solution */
  addEnumOption("FREESTREAM_OPTION", Kind_FreeStreamOption, FreeStreamOption_Map, TEMPERATURE_FS);
  /*!\brief FREESTREAM_PRESSURE\n DESCRIPTION: Free-stream pressure (101325.0 N/m^2 by default) \ingroup Config*/
  addDoubleOption("FREESTREAM_PRESSURE", Pressure_FreeStream, 101325.0);
  /*!\brief FREESTREAM_DENSITY\n DESCRIPTION: Free-stream density (1.2886 Kg/m^3 (air), 998.2 Kg/m^3 (water)) \n DEFAULT -1.0 (calculated from others) \ingroup Config*/
  addDoubleOption("FREESTREAM_DENSITY", Density_FreeStream, -1.0);
  /*!\brief FREESTREAM_TEMPERATURE\n DESCRIPTION: Free-stream temperature (288.15 K by default) \ingroup Config*/
  addDoubleOption("FREESTREAM_TEMPERATURE", Temperature_FreeStream, 288.15);
  /*!\brief FREESTREAM_TEMPERATURE_VE\n DESCRIPTION: Free-stream vibrational-electronic temperature (288.15 K by default) \ingroup Config*/
  addDoubleOption("FREESTREAM_TEMPERATURE_VE", Temperature_ve_FreeStream, 288.15);
  default_vec_3d[0] = 1.0; default_vec_3d[1] = 0.0; default_vec_3d[2] = 0.0;
  /*!\brief FREESTREAM_VELOCITY\n DESCRIPTION: Free-stream velocity (m/s) */
  addDoubleArrayOption("FREESTREAM_VELOCITY", 3, Velocity_FreeStream, default_vec_3d);
  /* DESCRIPTION: Free-stream viscosity (1.853E-5 Ns/m^2 (air), 0.798E-3 Ns/m^2 (water)) */
  addDoubleOption("FREESTREAM_VISCOSITY", Viscosity_FreeStream, -1.0);
  /* DESCRIPTION:  */
  addDoubleOption("FREESTREAM_INTERMITTENCY", Intermittency_FreeStream, 1.0);
  /* DESCRIPTION:  */
  addDoubleOption("FREESTREAM_TURBULENCEINTENSITY", TurbulenceIntensity_FreeStream, 0.05);
  /* DESCRIPTION:  */
  addDoubleOption("FREESTREAM_NU_FACTOR", NuFactor_FreeStream, 3.0);
  /* DESCRIPTION:  */
  addDoubleOption("ENGINE_NU_FACTOR", NuFactor_Engine, 30.0);
  /* DESCRIPTION:  */
  addDoubleOption("FREESTREAM_TURB2LAMVISCRATIO", Turb2LamViscRatio_FreeStream, 10.0);
  /* DESCRIPTION: Side-slip angle (degrees, only for compressible flows) */
  addDoubleOption("SIDESLIP_ANGLE", AoS, 0.0);
  /*!\brief AOA  \n DESCRIPTION: Angle of attack (degrees, only for compressible flows) \ingroup Config*/
  addDoubleOption("AOA", AoA, 0.0);
  /* DESCRIPTION: Activate fixed CL mode (specify a CL instead of AoA). */
  addBoolOption("FIXED_CL_MODE", Fixed_CL_Mode, false);
  /* DESCRIPTION: Specify a fixed coefficient of lift instead of AoA (only for compressible flows) */
  addDoubleOption("TARGET_CL", Target_CL, 0.0);
  /* DESCRIPTION: Damping factor for fixed CL mode. */
  addDoubleOption("DAMP_FIXED_CL", Damp_Fixed_CL, 0.2);
  /* DESCRIPTION: Iterations to re-evaluate the angle of attack. */
  addUnsignedLongOption("ITER_FIXED_CL", Iter_Fixed_CL, 100);


  /*!\par CONFIG_CATEGORY: Reference Conditions \ingroup Config*/
  /*--- Options related to reference values for nondimensionalization ---*/

  Length_Ref = 1.0; //<---- NOTE: this should be given an option or set as a const

  /*!\brief REF_ORIGIN_MOMENT_X\n DESCRIPTION: X Reference origin for moment computation \ingroup Config*/
  addDoubleListOption("REF_ORIGIN_MOMENT_X", nRefOriginMoment_X, RefOriginMoment_X);
  /*!\brief REF_ORIGIN_MOMENT_Y\n DESCRIPTION: Y Reference origin for moment computation \ingroup Config*/
  addDoubleListOption("REF_ORIGIN_MOMENT_Y", nRefOriginMoment_Y, RefOriginMoment_Y);
  /*!\brief REF_ORIGIN_MOMENT_Z\n DESCRIPTION: Z Reference origin for moment computation \ingroup Config*/
  addDoubleListOption("REF_ORIGIN_MOMENT_Z", nRefOriginMoment_Z, RefOriginMoment_Z);
  /*!\brief REF_AREA\n DESCRIPTION: Reference area for force coefficients (0 implies automatic calculation) \ingroup Config*/
  addDoubleOption("REF_AREA", RefAreaCoeff, 1.0);
  /*!\brief REF_LENGTH_MOMENT\n DESCRIPTION: Reference length for pitching, rolling, and yawing non-dimensional moment \ingroup Config*/
  addDoubleOption("REF_LENGTH_MOMENT", RefLengthMoment, 1.0);
  /*!\brief REF_ELEM_LENGTH\n DESCRIPTION: Reference element length for computing the slope limiter epsilon \ingroup Config*/
  addDoubleOption("REF_ELEM_LENGTH", RefElemLength, 0.1);
  /*!\brief REF_SHARP_EDGES\n DESCRIPTION: Reference coefficient for detecting sharp edges \ingroup Config*/
  addDoubleOption("REF_SHARP_EDGES", RefSharpEdges, 3.0);
	/*!\brief REF_VELOCITY\n DESCRIPTION: Reference velocity (incompressible only)  \ingroup Config*/
  addDoubleOption("REF_VELOCITY", Velocity_Ref, -1.0);
	/* !\brief REF_VISCOSITY  \n DESCRIPTION: Reference viscosity (incompressible only)  \ingroup Config*/
  addDoubleOption("REF_VISCOSITY", Viscosity_Ref, -1.0);
  /* DESCRIPTION: Type of mesh motion */
  addEnumOption("REF_DIMENSIONALIZATION", Ref_NonDim, NonDim_Map, DIMENSIONAL);

  /*!\par CONFIG_CATEGORY: Boundary Markers \ingroup Config*/
  /*--- Options related to various boundary markers ---*/

  /*!\brief MARKER_PLOTTING\n DESCRIPTION: Marker(s) of the surface in the surface flow solution file  \ingroup Config*/
  addStringListOption("MARKER_PLOTTING", nMarker_Plotting, Marker_Plotting);
  /*!\brief MARKER_MONITORING\n DESCRIPTION: Marker(s) of the surface where evaluate the non-dimensional coefficients \ingroup Config*/
  addStringListOption("MARKER_MONITORING", nMarker_Monitoring, Marker_Monitoring);
  /*!\brief MARKER_DESIGNING\n DESCRIPTION: Marker(s) of the surface where objective function (design problem) will be evaluated \ingroup Config*/
  addStringListOption("MARKER_DESIGNING", nMarker_Designing, Marker_Designing);
  /*!\brief GEO_MARKER\n DESCRIPTION: Marker(s) of the surface where evaluate the geometrical functions \ingroup Config*/
  addStringListOption("GEO_MARKER", nMarker_GeoEval, Marker_GeoEval);
  /*!\brief MARKER_EULER\n DESCRIPTION: Euler wall boundary marker(s) \ingroup Config*/
  addStringListOption("MARKER_EULER", nMarker_Euler, Marker_Euler);
  /*!\brief MARKER_FAR\n DESCRIPTION: Far-field boundary marker(s) \ingroup Config*/
  addStringListOption("MARKER_FAR", nMarker_FarField, Marker_FarField);
  /*!\brief MARKER_SYM\n DESCRIPTION: Symmetry boundary condition \ingroup Config*/
  addStringListOption("MARKER_SYM", nMarker_SymWall, Marker_SymWall);
  /*!\brief MARKER_PRESSURE\n DESCRIPTION: Symmetry boundary condition \ingroup Config*/
  addStringListOption("MARKER_PRESSURE", nMarker_Pressure, Marker_Pressure);
  /*!\brief MARKER_NEARFIELD\n DESCRIPTION: Near-Field boundary condition \ingroup Config*/
  addStringListOption("MARKER_NEARFIELD", nMarker_NearFieldBound, Marker_NearFieldBound);
  /*!\brief MARKER_INTERFACE\n DESCRIPTION: Zone interface boundary marker(s) \ingroup Config*/
  addStringListOption("MARKER_INTERFACE", nMarker_InterfaceBound, Marker_InterfaceBound);
  /*!\brief MARKER_FSI_INTERFACE \n DESCRIPTION: FSI interface boundary marker(s) \ingroup Config*/
  addStringListOption("MARKER_FSI_INTERFACE", nMarker_FSIinterface, Marker_FSIinterface);
  /*!\brief MARKER_DIRICHLET  \n DESCRIPTION: Dirichlet boundary marker(s) \ingroup Config*/
  addStringListOption("MARKER_DIRICHLET", nMarker_Dirichlet, Marker_Dirichlet);
  /* DESCRIPTION: Neumann boundary marker(s) */
  addStringListOption("MARKER_NEUMANN", nMarker_Neumann, Marker_Neumann);
  /* DESCRIPTION: poisson dirichlet boundary marker(s) */
  addStringDoubleListOption("ELEC_DIRICHLET", nMarker_Dirichlet_Elec, Marker_Dirichlet_Elec, Dirichlet_Value );
  /* DESCRIPTION: poisson neumann boundary marker(s) */
  addStringListOption("ELEC_NEUMANN", nMarker_Neumann_Elec, Marker_Neumann_Elec);
  /* DESCRIPTION: Custom boundary marker(s) */
  addStringListOption("MARKER_CUSTOM", nMarker_Custom, Marker_Custom);
  /* DESCRIPTION: Periodic boundary marker(s) for use with SU2_MSH
   Format: ( periodic marker, donor marker, rotation_center_x, rotation_center_y,
   rotation_center_z, rotation_angle_x-axis, rotation_angle_y-axis,
   rotation_angle_z-axis, translation_x, translation_y, translation_z, ... ) */
  addPeriodicOption("MARKER_PERIODIC", nMarker_PerBound, Marker_PerBound, Marker_PerDonor,
                    Periodic_RotCenter, Periodic_RotAngles, Periodic_Translation);

  /*!\brief MARKER_ACTDISK\n DESCRIPTION: Periodic boundary marker(s) for use with SU2_MSH
   Format: ( periodic marker, donor marker, rotation_center_x, rotation_center_y,
   rotation_center_z, rotation_angle_x-axis, rotation_angle_y-axis,
   rotation_angle_z-axis, translation_x, translation_y, translation_z, ... ) \ingroup Config*/
  addActuatorDiskOption("MARKER_ACTDISK", nMarker_ActDisk_Inlet, nMarker_ActDisk_Outlet,
                        Marker_ActDisk_Inlet, Marker_ActDisk_Outlet,
                        ActDisk_Origin, ActDisk_RootRadius, ActDisk_TipRadius,
                        ActDisk_PressJump, ActDisk_TempJump, ActDisk_Omega, ActDisk_Distribution);

  /*!\brief INLET_TYPE  \n DESCRIPTION: Inlet boundary type \n OPTIONS: see \link Inlet_Map \endlink \n Default: TOTAL_CONDITIONS \ingroup Config*/
  addEnumOption("INLET_TYPE", Kind_Inlet, Inlet_Map, TOTAL_CONDITIONS);

  /*!\brief MARKER_INLET  \n DESCRIPTION: Inlet boundary marker(s) with the following formats,
   Total Conditions: (inlet marker, total temp, total pressure, flow_direction_x,
   flow_direction_y, flow_direction_z, ... ) where flow_direction is
   a unit vector.
   Mass Flow: (inlet marker, density, velocity magnitude, flow_direction_x,
   flow_direction_y, flow_direction_z, ... ) where flow_direction is
   a unit vector. \ingroup Config*/
  addInletOption("MARKER_INLET", nMarker_Inlet, Marker_Inlet, Inlet_Ttotal, Inlet_Ptotal, Inlet_FlowDir);

  /* DESCRIPTION: Riemann boundary marker(s) with the following formats, a unit vector. */
  addRiemannOption("MARKER_RIEMANN", nMarker_Riemann, Marker_Riemann, Kind_Data_Riemann, Riemann_Map, Riemann_Var1, Riemann_Var2, Riemann_FlowDir);
  /*!\brief MARKER_SUPERSONIC_INLET  \n DESCRIPTION: Supersonic inlet boundary marker(s) \n   Format: (inlet marker, temperature, static pressure, velocity_x,   velocity_y, velocity_z, ... ), i.e. primitive variables specified. \ingroup Config*/
  addInletOption("MARKER_SUPERSONIC_INLET", nMarker_Supersonic_Inlet, Marker_Supersonic_Inlet,
                 Inlet_Temperature, Inlet_Pressure, Inlet_Velocity);
  /*!\brief MARKER_SUPERSONIC_OUTLET \n DESCRIPTION: Supersonic outlet boundary marker(s) \ingroup Config*/
  addStringListOption("MARKER_SUPERSONIC_OUTLET", nMarker_Supersonic_Outlet, Marker_Supersonic_Outlet);
  /*!\brief MARKER_OUTLET  \n DESCRIPTION: Outlet boundary marker(s)\n
   Format: ( outlet marker, back pressure (static), ... ) \ingroup Config*/
  addStringDoubleListOption("MARKER_OUTLET", nMarker_Outlet, Marker_Outlet, Outlet_Pressure);
  /*!\brief MARKER_ISOTHERMAL DESCRIPTION: Isothermal wall boundary marker(s)\n
   * Format: ( isothermal marker, wall temperature (static), ... ) \ingroup Config  */
  addStringDoubleListOption("MARKER_ISOTHERMAL", nMarker_Isothermal, Marker_Isothermal, Isothermal_Temperature);
  /*!\brief MARKER_ISOTHERMAL_NONCATALYTIC  \n DESCRIPTION: Isothermal wall boundary marker(s)\n
   Format: ( isothermal marker, wall temperature (static), ... ) \ingroup Config */
  addStringDoubleListOption("MARKER_ISOTHERMAL_NONCATALYTIC", nMarker_IsothermalNonCatalytic, Marker_IsothermalNonCatalytic, Isothermal_Temperature);
  /*!\brief MARKER_ISOTHERMAL_CATALYTIC  \n DESCRIPTION: Isothermal wall boundary marker(s)
   Format: ( isothermal marker, wall temperature (static), ... ) \ingroup Config */
  addStringDoubleListOption("MARKER_ISOTHERMAL_CATALYTIC", nMarker_IsothermalCatalytic, Marker_IsothermalCatalytic, Isothermal_Temperature);
  /*!\brief MARKER_HEATFLUX  \n DESCRIPTION: Specified heat flux wall boundary marker(s)
   Format: ( Heat flux marker, wall heat flux (static), ... ) \ingroup Config*/
  addStringDoubleListOption("MARKER_HEATFLUX", nMarker_HeatFlux, Marker_HeatFlux, Heat_Flux);
  /*!\brief MARKER_HEATFLUX_NONCATALYTIC \n DESCRIPTION: Specified heat flux wall boundary marker(s)
   Format: ( Heat flux marker, wall heat flux (static), ... ) \ingroup Config*/
  addStringDoubleListOption("MARKER_HEATFLUX_NONCATALYTIC", nMarker_HeatFluxNonCatalytic, Marker_HeatFluxNonCatalytic, Heat_Flux);
  /*!\brief MARKER_HEATFLUX_CATALYTIC \n DESCRIPTION: Specified heat flux wall boundary marker(s)
   Format: ( Heat flux marker, wall heat flux (static), ... ) \ingroup Config*/
  addStringDoubleListOption("MARKER_HEATFLUX_CATALYTIC", nMarker_HeatFluxCatalytic, Marker_HeatFluxCatalytic, Heat_Flux);
  /*!\brief MARKER_ENGINE_INFLOW  \n DESCRIPTION: Engine inflow boundary marker(s)
   Format: ( nacelle inflow marker, fan face Mach, ... ) \ingroup Config*/
  addStringDoubleListOption("MARKER_ENGINE_INFLOW", nMarker_EngineInflow, Marker_EngineInflow, Inflow_Mach_Target);
  /*!\brief MARKER_ENGINE_BLEED  \n DESCRIPTION: Engine bleed boundary marker(s)
   Format: ( nacelle inflow marker, flux, ... ) \ingroup Config*/
  addBleedOption("MARKER_ENGINE_BLEED", nMarker_EngineBleed, Marker_EngineBleed, Bleed_MassFlow_Target, Bleed_Temperature_Target);
  /* DESCRIPTION: Engine subsonic intake region */
  addBoolOption("SUBSONIC_ENGINE", Engine_Intake, false);
  default_vec_6d[0] = -1E15; default_vec_6d[1] = -1E15; default_vec_6d[2] = -1E15;
  default_vec_6d[3] =  1E15; default_vec_6d[4] =  1E15; default_vec_6d[5] =  1E15;
  /* DESCRIPTION: Coordinates of the box to impose a subsonic nacellle (Xmin, Ymin, Zmin, Xmax, Ymax, Zmax) */
  addDoubleArrayOption("SUBSONIC_ENGINE_BOX", 6, Subsonic_Engine_Box, default_vec_6d);
  /* DESCRIPTION: Engine exhaust boundary marker(s)
   Format: (nacelle exhaust marker, total nozzle temp, total nozzle pressure, ... )*/
  addExhaustOption("MARKER_ENGINE_EXHAUST", nMarker_EngineExhaust, Marker_EngineExhaust, Exhaust_Temperature_Target, Exhaust_Pressure_Target);
  /* DESCRIPTION: Clamped boundary marker(s) */
  addStringListOption("MARKER_CLAMPED", nMarker_Clamped, Marker_Clamped);
  /* DESCRIPTION: Displacement boundary marker(s) */
  addStringDoubleListOption("MARKER_NORMAL_DISPL", nMarker_Displacement, Marker_Displacement, Displ_Value);
  /* DESCRIPTION: Load boundary marker(s) */
  addStringDoubleListOption("MARKER_NORMAL_LOAD", nMarker_Load, Marker_Load, Load_Value);
  /* DESCRIPTION: Load boundary marker(s)
   Format: (inlet marker, load, multiplier, dir_x, dir_y, dir_z, ... ), i.e. primitive variables specified. */
  addInletOption("MARKER_LOAD", nMarker_Load_Dir, Marker_Load_Dir, Load_Dir_Value, Load_Dir_Multiplier, Load_Dir);
  /* DESCRIPTION: Sine load boundary marker(s)
   Format: (inlet marker, load, multiplier, dir_x, dir_y, dir_z, ... ), i.e. primitive variables specified. */
  addInletOption("MARKER_SINE_LOAD", nMarker_Load_Sine, Marker_Load_Sine, Load_Sine_Amplitude, Load_Sine_Frequency, Load_Sine_Dir);

  /* DESCRIPTION: Flow load boundary marker(s) */
  addStringDoubleListOption("MARKER_FLOWLOAD", nMarker_FlowLoad, Marker_FlowLoad, FlowLoad_Value);
  /* DESCRIPTION: Damping factor for engine inlet condition */
  addDoubleOption("DAMP_ENGINE_INFLOW", Damp_Engine_Inflow, 0.95);
  /* DESCRIPTION: Damping factor for engine bleed condition */
  addDoubleOption("DAMP_ENGINE_BLEED", Damp_Engine_Bleed, 0.95);
  /* DESCRIPTION: Damping factor for engine exhaust condition */
  addDoubleOption("DAMP_ENGINE_EXHAUST", Damp_Engine_Exhaust, 0.95);
  /*!\brief MARKER_OUT_1D \n DESCRIPTION: Outlet boundary marker(s) over which to calculate 1-D flow properties
   Format: ( outlet marker) \ingroup Config*/
  addStringListOption("MARKER_OUT_1D", nMarker_Out_1D, Marker_Out_1D);


  /*!\par CONFIG_CATEGORY: Time-marching \ingroup Config*/
  /*--- Options related to time-marching ---*/

  /* DESCRIPTION: Unsteady simulation  */
  addEnumOption("UNSTEADY_SIMULATION", Unsteady_Simulation, Unsteady_Map, STEADY);
  /* DESCRIPTION:  Courant-Friedrichs-Lewy condition of the finest grid */
  addDoubleOption("CFL_NUMBER", CFLFineGrid, 1.25);
  /* DESCRIPTION:  Max time step in local time stepping simulations */
  addDoubleOption("MAX_DELTA_TIME", Max_DeltaTime, 1000000);
  /* DESCRIPTION: Activate The adaptive CFL number. */
  addBoolOption("CFL_ADAPT", CFL_Adapt, false);
  /* !\brief CFL_ADAPT_PARAM
   * DESCRIPTION: Parameters of the adaptive CFL number (factor down, factor up, CFL limit (min and max) )
   * Factor down generally >1.0, factor up generally < 1.0 to cause the CFL to increase when residual is decreasing,
   * and decrease when the residual is increasing or stalled. \ingroup Config*/
  default_vec_4d[0] = 0.0; default_vec_4d[1] = 0.0; default_vec_4d[2] = 1.0; default_vec_4d[3] = 100.0;
  addDoubleArrayOption("CFL_ADAPT_PARAM", 4, CFL_AdaptParam, default_vec_4d);
  /* DESCRIPTION: Reduction factor of the CFL coefficient in the adjoint problem */
  addDoubleOption("CFL_REDUCTION_ADJFLOW", CFLRedCoeff_AdjFlow, 0.8);
  /* DESCRIPTION: Reduction factor of the CFL coefficient in the level set problem */
  addDoubleOption("CFL_REDUCTION_TURB", CFLRedCoeff_Turb, 1.0);
  /* DESCRIPTION: Reduction factor of the CFL coefficient in the turbulent adjoint problem */
  addDoubleOption("CFL_REDUCTION_ADJTURB", CFLRedCoeff_AdjTurb, 1.0);
  /* DESCRIPTION: Number of total iterations */
  addUnsignedLongOption("EXT_ITER", nExtIter, 999999);
  // these options share nRKStep as their size, which is not a good idea in general
  /* DESCRIPTION: Runge-Kutta alpha coefficients */
  addDoubleListOption("RK_ALPHA_COEFF", nRKStep, RK_Alpha_Step);
  /* DESCRIPTION: Time Step for dual time stepping simulations (s) */
  addDoubleOption("UNST_TIMESTEP", Delta_UnstTime, 0.0);
  /* DESCRIPTION: Total Physical Time for dual time stepping simulations (s) */
  addDoubleOption("UNST_TIME", Total_UnstTime, 1.0);
  /* DESCRIPTION: Unsteady Courant-Friedrichs-Lewy number of the finest grid */
  addDoubleOption("UNST_CFL_NUMBER", Unst_CFL, 0.0);
  /* DESCRIPTION: Number of internal iterations (dual time method) */
  addUnsignedLongOption("UNST_INT_ITER", Unst_nIntIter, 100);
  /* DESCRIPTION: Integer number of periodic time instances for Time Spectral */
  addUnsignedShortOption("TIME_INSTANCES", nTimeInstances, 1);
  /* DESCRIPTION: Iteration number to begin unsteady restarts (dual time method) */
  addLongOption("UNST_RESTART_ITER", Unst_RestartIter, 0);
  /* DESCRIPTION: Starting direct solver iteration for the unsteady adjoint */
  addLongOption("UNST_ADJOINT_ITER", Unst_AdjointIter, 0);
  /* DESCRIPTION: Time discretization */
  addEnumOption("TIME_DISCRE_FLOW", Kind_TimeIntScheme_Flow, Time_Int_Map, EULER_IMPLICIT);
  /* DESCRIPTION: Time discretization */
  addEnumOption("TIME_DISCRE_TNE2", Kind_TimeIntScheme_TNE2, Time_Int_Map, EULER_IMPLICIT);
  /* DESCRIPTION: Time discretization */
  addEnumOption("TIME_DISCRE_ADJTNE2", Kind_TimeIntScheme_AdjTNE2, Time_Int_Map, EULER_IMPLICIT);
  /* DESCRIPTION: Time discretization */
  addEnumOption("TIME_DISCRE_ADJLEVELSET", Kind_TimeIntScheme_AdjLevelSet, Time_Int_Map, EULER_IMPLICIT);
  /* DESCRIPTION: Time discretization */
  addEnumOption("TIME_DISCRE_ADJFLOW", Kind_TimeIntScheme_AdjFlow, Time_Int_Map, EULER_IMPLICIT);
  /* DESCRIPTION: Time discretization */
  addEnumOption("TIME_DISCRE_LIN", Kind_TimeIntScheme_LinFlow, Time_Int_Map, EULER_IMPLICIT);
  /* DESCRIPTION: Time discretization */
  addEnumOption("TIME_DISCRE_TURB", Kind_TimeIntScheme_Turb, Time_Int_Map, EULER_IMPLICIT);
  /* DESCRIPTION: Time discretization */
  addEnumOption("TIME_DISCRE_ADJTURB", Kind_TimeIntScheme_AdjTurb, Time_Int_Map, EULER_IMPLICIT);
  /* DESCRIPTION: Time discretization */
  addEnumOption("TIME_DISCRE_WAVE", Kind_TimeIntScheme_Wave, Time_Int_Map, EULER_IMPLICIT);
  /* DESCRIPTION: Time discretization */
  addEnumOption("TIME_DISCRE_FEA", Kind_TimeIntScheme_FEA, Time_Int_Map_FEA, NEWMARK_IMPLICIT);
  /* DESCRIPTION: Time discretization */
  addEnumOption("TIME_DISCRE_HEAT", Kind_TimeIntScheme_Heat, Time_Int_Map, EULER_IMPLICIT);
  /* DESCRIPTION: Time discretization */
  addEnumOption("TIME_DISCRE_POISSON", Kind_TimeIntScheme_Poisson, Time_Int_Map, EULER_IMPLICIT);

  /*!\par CONFIG_CATEGORY: Linear solver definition \ingroup Config*/
  /*--- Options related to the linear solvers ---*/

  /*!\brief LINEAR_SOLVER
   *  \n DESCRIPTION: Linear solver for the implicit, mesh deformation, or discrete adjoint systems \n OPTIONS: see \link Linear_Solver_Map \endlink \n Default: FGMRES \ingroup Config*/
  addEnumOption("LINEAR_SOLVER", Kind_Linear_Solver, Linear_Solver_Map, FGMRES);
  /*!\brief LINEAR_SOLVER_PREC
   *  \n DESCRIPTION: Preconditioner for the Krylov linear solvers \n OPTIONS: see \link Linear_Solver_Prec_Map \endlink \n Default: LU_SGS \ingroup Config*/
  addEnumOption("LINEAR_SOLVER_PREC", Kind_Linear_Solver_Prec, Linear_Solver_Prec_Map, LU_SGS);
  /* DESCRIPTION: Minimum error threshold for the linear solver for the implicit formulation */
  addDoubleOption("LINEAR_SOLVER_ERROR", Linear_Solver_Error, 1E-5);
  /* DESCRIPTION: Maximum number of iterations of the linear solver for the implicit formulation */
  addUnsignedLongOption("LINEAR_SOLVER_ITER", Linear_Solver_Iter, 10);
  /* DESCRIPTION: Maximum number of iterations of the linear solver for the implicit formulation */
  addUnsignedLongOption("LINEAR_SOLVER_RESTART_FREQUENCY", Linear_Solver_Restart_Frequency, 10);
  /* DESCRIPTION: Relaxation of the flow equations solver for the implicit formulation */
  addDoubleOption("RELAXATION_FACTOR_FLOW", Relaxation_Factor_Flow, 1.0);
  /* DESCRIPTION: Relaxation of the turb equations solver for the implicit formulation */
  addDoubleOption("RELAXATION_FACTOR_TURB", Relaxation_Factor_Turb, 1.0);
  /* DESCRIPTION: Relaxation of the adjoint flow equations solver for the implicit formulation */
  addDoubleOption("RELAXATION_FACTOR_ADJFLOW", Relaxation_Factor_AdjFlow, 1.0);
  /* DESCRIPTION: Roe coefficient */
  addDoubleOption("ROE_KAPPA", Roe_Kappa, 0.5);
  /* DESCRIPTION: Roe-Turkel preconditioning for low Mach number flows */
  addBoolOption("ROE_TURKEL_PREC", Low_Mach_Precon, false);
  /* DESCRIPTION: Time Step for dual time stepping simulations (s) */
  addDoubleOption("MIN_ROE_TURKEL_PREC", Min_Beta_RoeTurkel, 0.01);
  /* DESCRIPTION: Time Step for dual time stepping simulations (s) */
  addDoubleOption("MAX_ROE_TURKEL_PREC", Max_Beta_RoeTurkel, 0.2);
  /* DESCRIPTION: Linear solver for the turbulent adjoint systems */
  addEnumOption("ADJTURB_LIN_SOLVER", Kind_AdjTurb_Linear_Solver, Linear_Solver_Map, FGMRES);
  /* DESCRIPTION: Preconditioner for the turbulent adjoint Krylov linear solvers */
  addEnumOption("ADJTURB_LIN_PREC", Kind_AdjTurb_Linear_Prec, Linear_Solver_Prec_Map, LU_SGS);
  /* DESCRIPTION: Minimum error threshold for the turbulent adjoint linear solver for the implicit formulation */
  addDoubleOption("ADJTURB_LIN_ERROR", AdjTurb_Linear_Error, 1E-5);
  /* DESCRIPTION: Maximum number of iterations of the turbulent adjoint linear solver for the implicit formulation */
  addUnsignedShortOption("ADJTURB_LIN_ITER", AdjTurb_Linear_Iter, 10);
  /* DESCRIPTION: Entropy fix factor */
  addDoubleOption("ENTROPY_FIX_COEFF", EntropyFix_Coeff, 0.001);
  
  /*!\par CONFIG_CATEGORY: Convergence\ingroup Config*/
  /*--- Options related to convergence ---*/
  
  /*!\brief CONV_CRITERIA
   *  \n DESCRIPTION: Convergence criteria \n OPTIONS: see \link Converge_Crit_Map \endlink \n Default: RESIDUAL \ingroup Config*/
  addEnumOption("CONV_CRITERIA", ConvCriteria, Converge_Crit_Map, RESIDUAL);
  /* DESCRIPTION: Residual reduction (order of magnitude with respect to the initial value) */
  addDoubleOption("RESIDUAL_REDUCTION", OrderMagResidual, 3.0);
  /* DESCRIPTION: Min value of the residual (log10 of the residual) */
  addDoubleOption("RESIDUAL_MINVAL", MinLogResidual, -8.0);
  /* DESCRIPTION: Residual reduction (order of magnitude with respect to the initial value) */
  addDoubleOption("RESIDUAL_REDUCTION_FSI", OrderMagResidualFSI, 3.0);
  /* DESCRIPTION: Min value of the residual (log10 of the residual) */
  addDoubleOption("RESIDUAL_MINVAL_FSI", MinLogResidualFSI, -5.0);
  /* DESCRIPTION: Flow functional for the Residual criteria */
  addEnumOption("RESIDUAL_FUNC_FLOW", Residual_Func_Flow, Residual_Map, RHO_RESIDUAL);
  /* DESCRIPTION: Iteration number to begin convergence monitoring */
  addUnsignedLongOption("STARTCONV_ITER", StartConv_Iter, 5);
  /* DESCRIPTION: Number of elements to apply the criteria */
  addUnsignedShortOption("CAUCHY_ELEMS", Cauchy_Elems, 100);
  /* DESCRIPTION: Epsilon to control the series convergence */
  addDoubleOption("CAUCHY_EPS", Cauchy_Eps, 1E-10);
  /*!\brief CAUCHY_FUNC_FLOW
   *  \n DESCRIPTION: Flow functional for the Cauchy criteria \n OPTIONS: see \link Objective_Map \endlink \n Default: DRAG_COEFFICIENT \ingroup Config*/
  addEnumOption("CAUCHY_FUNC_FLOW", Cauchy_Func_Flow, Objective_Map, DRAG_COEFFICIENT);
  /* DESCRIPTION: Adjoint functional for the Cauchy criteria */
  addEnumOption("CAUCHY_FUNC_ADJFLOW", Cauchy_Func_AdjFlow, Sens_Map, SENS_GEOMETRY);
  /* DESCRIPTION: Linearized functional for the Cauchy criteria */
  addEnumOption("CAUCHY_FUNC_LIN", Cauchy_Func_LinFlow, Linear_Obj_Map, DELTA_DRAG_COEFFICIENT);

  /*!\par CONFIG_CATEGORY: Multi-grid \ingroup Config*/
  /*--- Options related to Multi-grid ---*/

  /* DESCRIPTION: Start up iterations using the fine grid only */
  addUnsignedShortOption("START_UP_ITER", nStartUpIter, 0);
  /* DESCRIPTION: Multi-grid Levels */
  addUnsignedShortOption("MGLEVEL", nMGLevels, 0);
  /* DESCRIPTION: Multi-grid cycle */
  addEnumOption("MGCYCLE", MGCycle, MG_Cycle_Map, V_CYCLE);
  /* DESCRIPTION: Multi-grid pre-smoothing level */
  addUShortListOption("MG_PRE_SMOOTH", nMG_PreSmooth, MG_PreSmooth);
  /* DESCRIPTION: Multi-grid post-smoothing level */
  addUShortListOption("MG_POST_SMOOTH", nMG_PostSmooth, MG_PostSmooth);
  /* DESCRIPTION: Jacobi implicit smoothing of the correction */
  addUShortListOption("MG_CORRECTION_SMOOTH", nMG_CorrecSmooth, MG_CorrecSmooth);
  /* DESCRIPTION: Damping factor for the residual restriction */
  addDoubleOption("MG_DAMP_RESTRICTION", Damp_Res_Restric, 0.75);
  /* DESCRIPTION: Damping factor for the correction prolongation */
  addDoubleOption("MG_DAMP_PROLONGATION", Damp_Correc_Prolong, 0.75);

  /*!\par CONFIG_CATEGORY: Spatial Discretization \ingroup Config*/
  /*--- Options related to the spatial discretization ---*/

  /*!\brief NUM_METHOD_GRAD
   *  \n DESCRIPTION: Numerical method for spatial gradients \n OPTIONS: See \link Gradient_Map \endlink. \n DEFAULT: WEIGHTED_LEAST_SQUARES. \ingroup Config*/
  addEnumOption("NUM_METHOD_GRAD", Kind_Gradient_Method, Gradient_Map, WEIGHTED_LEAST_SQUARES);
  /*!\brief LIMITER_COEFF
   *  \n DESCRIPTION: Coefficient for the limiter. Default value 0.5. Larger values decrease the extent of limiting, values approaching zero cause lower-order approximation to the solution. \ingroup Config */
  addDoubleOption("LIMITER_COEFF", LimiterCoeff, 0.5);
  /*!\brief LIMITER_ITER
   *  \n DESCRIPTION: Freeze the value of the limiter after a number of iterations. Default value 999999. \ingroup Config*/
  addUnsignedLongOption("LIMITER_ITER", LimiterIter, 999999);
  /*!\brief SHARP_EDGES_COEFF
   *  \n DESCRIPTION: Coefficient for detecting the limit of the sharp edges. Default value 3.0.  Use with sharp edges limiter. \ingroup Config*/
  addDoubleOption("SHARP_EDGES_COEFF", SharpEdgesCoeff, 3.0);

  /*!\brief CONV_NUM_METHOD_FLOW
   *  \n DESCRIPTION: Convective numerical method \n OPTIONS: See \link Upwind_Map \endlink , \link Centered_Map \endlink. \ingroup Config*/
  addConvectOption("CONV_NUM_METHOD_FLOW", Kind_ConvNumScheme_Flow, Kind_Centered_Flow, Kind_Upwind_Flow);
  /*!\brief SPATIAL_ORDER_FLOW
   *  \n DESCRIPTION: Spatial numerical order integration \n OPTIONS: See \link SpatialOrder_Map \endlink \n Default: SECOND_ORDER \ingroup Config*/
  addEnumOption("SPATIAL_ORDER_FLOW", SpatialOrder_Flow, SpatialOrder_Map, SECOND_ORDER);
  /*!\brief SLOPE_LIMITER_FLOW
   * DESCRIPTION: Slope limiter for the direct solution. \n OPTIONS: See \link Limiter_Map \endlink \n Default VENKATAKRISHNAN \ingroup Config*/
  addEnumOption("SLOPE_LIMITER_FLOW", Kind_SlopeLimit_Flow, Limiter_Map, VENKATAKRISHNAN);
  default_vec_3d[0] = 0.15; default_vec_3d[1] = 0.5; default_vec_3d[2] = 0.02;
  /* DESCRIPTION: 1st, 2nd and 4th order artificial dissipation coefficients */
  addDoubleArrayOption("AD_COEFF_FLOW", 3, Kappa_Flow, default_vec_3d);

  /*!\brief CONV_NUM_METHOD_ADJFLOW
   *  \n DESCRIPTION: Convective numerical method for the adjoint solver.
   *  \n OPTIONS:  See \link Upwind_Map \endlink , \link Centered_Map \endlink. Note: not all methods are guaranteed to be implemented for the adjoint solver. \ingroup Config */
  addConvectOption("CONV_NUM_METHOD_ADJFLOW", Kind_ConvNumScheme_AdjFlow, Kind_Centered_AdjFlow, Kind_Upwind_AdjFlow);
  /*!\brief SPATIAL_ORDER_ADJFLOW
   *  \n DESCRIPTION: Spatial numerical order integration \n OPTIONS: See \link SpatialOrder_Map \endlink \n Default: SECOND_ORDER \ingroup Config*/
  addEnumOption("SPATIAL_ORDER_ADJFLOW", SpatialOrder_AdjFlow, SpatialOrder_Map, SECOND_ORDER);
  /*!\brief SLOPE_LIMITER_ADJFLOW
     * DESCRIPTION: Slope limiter for the adjoint solution. \n OPTIONS: See \link Limiter_Map \endlink \n Default VENKATAKRISHNAN \ingroup Config*/
  addEnumOption("SLOPE_LIMITER_ADJFLOW", Kind_SlopeLimit_AdjFlow, Limiter_Map, VENKATAKRISHNAN);
  default_vec_3d[0] = 0.15; default_vec_3d[1] = 0.5; default_vec_3d[2] = 0.02;
  /*!\brief AD_COEFF_ADJFLOW
   *  \n DESCRIPTION: 1st, 2nd and 4th order artificial dissipation coefficients for the adjoint solver.
   *  \n FORMAT and default values: AD_COEFF_ADJFLOW = (0.15, 0.5, 0.02) \ingroup Config*/
  addDoubleArrayOption("AD_COEFF_ADJFLOW", 3, Kappa_AdjFlow, default_vec_3d);

  /*!\brief SPATIAL_ORDER_TURB
   *  \n DESCRIPTION: Spatial numerical order integration.\n OPTIONS: See \link SpatialOrder_Map \endlink \n Default: FIRST_ORDER \ingroup Config*/
  addEnumOption("SPATIAL_ORDER_TURB", SpatialOrder_Turb, SpatialOrder_Map, FIRST_ORDER);
  /*!\brief SLOPE_LIMITER_TURB
   *  \n DESCRIPTION: Slope limiter  \n OPTIONS: See \link Limiter_Map \endlink \n Default VENKATAKRISHNAN \ingroup Config*/
  addEnumOption("SLOPE_LIMITER_TURB", Kind_SlopeLimit_Turb, Limiter_Map, VENKATAKRISHNAN);
  /*!\brief CONV_NUM_METHOD_TURB
   *  \n DESCRIPTION: Convective numerical method \ingroup Config*/
  addConvectOption("CONV_NUM_METHOD_TURB", Kind_ConvNumScheme_Turb, Kind_Centered_Turb, Kind_Upwind_Turb);
  
  /*!\brief SPATIAL_ORDER_ADJTURB
   *  \n DESCRIPTION: Spatial numerical order integration \n OPTIONS: See \link SpatialOrder_Map \endlink \n Default: FIRST_ORDER \ingroup Config*/
  addEnumOption("SPATIAL_ORDER_ADJTURB", SpatialOrder_AdjTurb, SpatialOrder_Map, FIRST_ORDER);
  /*!\brief SLOPE_LIMITER_ADJTURB
   *  \n DESCRIPTION: Slope limiter \n OPTIONS: See \link Limiter_Map \endlink \n Default VENKATAKRISHNAN \ingroup Config */
  addEnumOption("SLOPE_LIMITER_ADJTURB", Kind_SlopeLimit_AdjTurb, Limiter_Map, VENKATAKRISHNAN);
  /*!\brief CONV_NUM_METHOD_ADJTURB\n DESCRIPTION: Convective numerical method for the adjoint/turbulent problem \ingroup Config*/
  addConvectOption("CONV_NUM_METHOD_ADJTURB", Kind_ConvNumScheme_AdjTurb, Kind_Centered_AdjTurb, Kind_Upwind_AdjTurb);

  /* DESCRIPTION: Convective numerical method */
  addConvectOption("CONV_NUM_METHOD_LIN", Kind_ConvNumScheme_LinFlow, Kind_Centered_LinFlow, Kind_Upwind_LinFlow);
  default_vec_2d[0] = 0.15; default_vec_2d[1] = 0.02;
  /* DESCRIPTION: 1st, 2nd and 4th order artificial dissipation coefficients */
  addDoubleArrayOption("AD_COEFF_LIN", 2, Kappa_LinFlow, default_vec_2d);

  /*!\brief SPATIAL_ORDER_ADJLEVELSET
   *  \n DESCRIPTION: Spatial numerical order integration \n OPTIONS: See \link SpatialOrder_Map \endlink \n Default: 2ND_ORDER \ingroup Config*/
  addEnumOption("SPATIAL_ORDER_ADJLEVELSET", SpatialOrder_AdjLevelSet, SpatialOrder_Map, SECOND_ORDER);
  /*!\brief SLOPE_LIMITER_ADJLEVELTSET
   *  \n DESCRIPTION: Slope limiter\n OPTIONS: See \link Limiter_Map \endlink \n Default VENKATAKRISHNAN \ingroup Config */
  addEnumOption("SLOPE_LIMITER_ADJLEVELSET", Kind_SlopeLimit_AdjLevelSet, Limiter_Map, VENKATAKRISHNAN);
  /*!\brief CONV_NUM_METHOD_ADJLEVELSET
   *  \n DESCRIPTION: Convective numerical method for the adjoint levelset problem. \ingroup Config*/
  addConvectOption("CONV_NUM_METHOD_ADJLEVELSET", Kind_ConvNumScheme_AdjLevelSet, Kind_Centered_AdjLevelSet, Kind_Upwind_AdjLevelSet);

  /*!\brief CONV_NUM_METHOD_TNE2
   *  \n DESCRIPTION: Convective numerical method for the TNE2 problem \ingroup Config*/
  addConvectOption("CONV_NUM_METHOD_TNE2", Kind_ConvNumScheme_TNE2, Kind_Centered_TNE2, Kind_Upwind_TNE2);
  /*!\brief SPATIAL_ORDER_TNE2
   *  \n DESCRIPTION: Spatial numerical order integration \n OPTIONS: See \link SpatialOrder_Map \endlink \n Default: SECOND_ORDER \ingroup Config*/
  addEnumOption("SPATIAL_ORDER_TNE2", SpatialOrder_TNE2, SpatialOrder_Map, SECOND_ORDER);
  /*!\brief SLOPE_LIMITER_TNE2
   *  \n DESCRIPTION: Slope limiter for the TNE2 problem
   *  \n OPTIONS: see \link Limiter_Map \endlink. DEFAULT: VENKATAKRISHNAN \ingroup Config  */
  addEnumOption("SLOPE_LIMITER_TNE2", Kind_SlopeLimit_TNE2, Limiter_Map, VENKATAKRISHNAN);
  default_vec_3d[0] = 0.15; default_vec_3d[1] = 0.5; default_vec_3d[2] = 0.02;
  /*!\brief AD_COEFF_TNE2 \n DESCRIPTION: 1st, 2nd and 4th order artificial dissipation coefficients */
  addDoubleArrayOption("AD_COEFF_TNE2", 3, Kappa_TNE2, default_vec_3d);

  /* DESCRIPTION: Convective numerical method */
  addConvectOption("CONV_NUM_METHOD_ADJTNE2", Kind_ConvNumScheme_AdjTNE2, Kind_Centered_AdjTNE2, Kind_Upwind_AdjTNE2);
  /*!\brief SPATIAL_ORDER_ADJTNE2
   *  \n DESCRIPTION: Spatial numerical order integration \n OPTIONS: See \link SpatialOrder_Map \endlink \n Default: SECOND_ORDER \ingroup Config*/
  addEnumOption("SPATIAL_ORDER_ADJTNE2", SpatialOrder_AdjTNE2, SpatialOrder_Map, SECOND_ORDER);
  /* DESCRIPTION: Slope limiter */
  addEnumOption("SLOPE_LIMITER_ADJTNE2", Kind_SlopeLimit_AdjTNE2, Limiter_Map, VENKATAKRISHNAN);
  default_vec_3d[0] = 0.15; default_vec_3d[1] = 0.5; default_vec_3d[2] = 0.02;
  /*!\brief AD_COEFF_ADJTNE2
   *  \n DESCRIPTION: 1st, 2nd and 4th order artificial dissipation coefficients
   *  \n FORMAT and default values: AD_COEFF_ADJFLOW = (0.15, 0.5, 0.02) \ingroup Config*/
  addDoubleArrayOption("AD_COEFF_ADJTNE2", 3, Kappa_AdjTNE2, default_vec_3d);

  /* DESCRIPTION: Viscous limiter mean flow equations */
  addBoolOption("VISCOUS_LIMITER_FLOW", Viscous_Limiter_Flow, false);
  /* DESCRIPTION: Viscous limiter turbulent equations */
  addBoolOption("VISCOUS_LIMITER_TURB", Viscous_Limiter_Turb, false);
  
  /*!\par CONFIG_CATEGORY: Adjoint and Gradient \ingroup Config*/
  /*--- Options related to the adjoint and gradient ---*/

  /* DESCRIPTION: Limit value for the adjoint variable */
  addDoubleOption("LIMIT_ADJFLOW", AdjointLimit, 1E6);
  /* DESCRIPTION: Multigrid with the adjoint problem */
  addBoolOption("MG_ADJFLOW", MG_AdjointFlow, true);
  /*!\brief OBJECTIVE_FUNCTION
   *  \n DESCRIPTION: Adjoint problem boundary condition \n OPTIONS: see \link Objective_Map \endlink \n Default: DRAG_COEFFICIENT \ingroup Config*/
  addEnumOption("OBJECTIVE_FUNCTION", Kind_ObjFunc, Objective_Map, DRAG_COEFFICIENT);

  default_vec_2d[0] = 0.0; default_vec_2d[1] = 1.0;
  /* DESCRIPTION: Definition of the airfoil section */
  addDoubleArrayOption("GEO_LOCATION_SECTIONS", 2, Section_Location, default_vec_2d);
  /* DESCRIPTION: Identify the axis of the section */
  addEnumOption("GEO_ORIENTATION_SECTIONS", Axis_Orientation, Axis_Orientation_Map, Y_AXIS);
  /* DESCRIPTION: Percentage of new elements (% of the original number of elements) */
  addUnsignedShortOption("GEO_NUMBER_SECTIONS", nSections, 5);
  /* DESCRIPTION: Number of section cuts to make when calculating internal volume */
  addUnsignedShortOption("GEO_VOLUME_SECTIONS", nVolSections, 101);
  /* DESCRIPTION: Output sectional forces for specified markers. */
  addBoolOption("GEO_PLOT_SECTIONS", Plot_Section_Forces, false);
  /* DESCRIPTION: Mode of the GDC code (analysis, or gradient) */
  addEnumOption("GEO_MODE", GeometryMode, GeometryMode_Map, FUNCTION);

  /* DESCRIPTION: Drag weight in sonic boom Objective Function (from 0.0 to 1.0) */
  addDoubleOption("DRAG_IN_SONICBOOM", WeightCd, 0.0);
  /* DESCRIPTION: Sensitivity smoothing  */
  addEnumOption("SENS_SMOOTHING", Kind_SensSmooth, Sens_Smoothing_Map, NO_SMOOTH);
  /* DESCRIPTION: Adjoint frozen viscosity */
  addBoolOption("FROZEN_VISC", Frozen_Visc, true);
   /* DESCRIPTION:  */
  addDoubleOption("FIX_AZIMUTHAL_LINE", FixAzimuthalLine, 90.0);
  /*!\brief SENS_REMOVE_SHARP
   * DESCRIPTION: Remove sharp edges from the sensitivity evaluation  \n Format: SENS_REMOVE_SHARP = YES \n Default: NO \ingroup Config*/
  addBoolOption("SENS_REMOVE_SHARP", Sens_Remove_Sharp, false);
  /* DESCRIPTION: P-norm for heat-flux based objective functions. */
	addDoubleOption("PNORM_HEATFLUX", pnorm_heat, 1.0);

  /*!\par CONFIG_CATEGORY: Input/output files and formats \ingroup Config */
  /*--- Options related to input/output files and formats ---*/

  /*!\brief OUTPUT_FORMAT \n DESCRIPTION: I/O format for output plots. \n OPTIONS: see \link Output_Map \endlink \n Default: TECPLOT \ingroup Config */
  addEnumOption("OUTPUT_FORMAT", Output_FileFormat, Output_Map, TECPLOT);
  /*!\brief MESH_FORMAT \n DESCRIPTION: Mesh input file format \n OPTIONS: see \link Input_Map \endlink \n Default: SU2 \ingroup Config*/
  addEnumOption("MESH_FORMAT", Mesh_FileFormat, Input_Map, SU2);
  /* DESCRIPTION:  Mesh input file */
  addStringOption("MESH_FILENAME", Mesh_FileName, string("mesh.su2"));
  /*!\brief MESH_OUT_FILENAME \n DESCRIPTION: Mesh output file name. Used when converting, scaling, or deforming a mesh. \n Default: mesh_out.su2 \ingroup Config*/
  addStringOption("MESH_OUT_FILENAME", Mesh_Out_FileName, string("mesh_out.su2"));

  /*!\brief CONV_FILENAME \n DESCRIPTION: Output file convergence history (w/o extension) \n Default: history \ingroup Config*/
  addStringOption("CONV_FILENAME", Conv_FileName, string("history"));
  /*!\brief BREAKDOWN_FILENAME \n DESCRIPTION: Output file forces breakdown \ingroup Config*/
  addStringOption("BREAKDOWN_FILENAME", Breakdown_FileName, string("forces_breakdown.dat"));
  /*!\brief CONV_FILENAME \n DESCRIPTION: Output file convergence history (w/o extension) \n Default: history \ingroup Config*/
  addStringOption("CONV_FILENAME_FSI", Conv_FileName_FSI, string("historyFSI.csv"));
  /* DESCRIPTION: Viscous limiter turbulent equations */
  addBoolOption("WRITE_CONV_FILENAME_FSI", Write_Conv_FSI, false);
  /*!\brief SOLUTION_FLOW_FILENAME \n DESCRIPTION: Restart flow input file (the file output under the filename set by RESTART_FLOW_FILENAME) \n Default: solution_flow.dat \ingroup Config */
  addStringOption("SOLUTION_FLOW_FILENAME", Solution_FlowFileName, string("solution_flow.dat"));
  /*!\brief SOLUTION_LIN_FILENAME  \n DESCRIPTION: Restart linear flow input file \ingroup Config*/
  addStringOption("SOLUTION_LIN_FILENAME", Solution_LinFileName, string("solution_lin.dat"));
  /*!\brief SOLUTION_ADJ_FILENAME\n DESCRIPTION: Restart adjoint input file. Objective function abbreviation is expected. \ingroup Config*/
  addStringOption("SOLUTION_ADJ_FILENAME", Solution_AdjFileName, string("solution_adj.dat"));
  /*!\brief RESTART_FLOW_FILENAME \n DESCRIPTION: Output file restart flow \ingroup Config*/
  addStringOption("RESTART_FLOW_FILENAME", Restart_FlowFileName, string("restart_flow.dat"));
  /*!\brief RESTART_LIN_FILENAME \n DESCRIPTION: Output file linear flow \ingroup Config*/
  addStringOption("RESTART_LIN_FILENAME",Restart_LinFileName, string("restart_lin.dat"));
  /*!\brief RESTART_ADJ_FILENAME  \n DESCRIPTION: Output file restart adjoint. Objective function abbreviation will be appended. \ingroup Config*/
  addStringOption("RESTART_ADJ_FILENAME", Restart_AdjFileName, string("restart_adj.dat"));
  /*!\brief RESTART_WAVE_FILENAME \n DESCRIPTION: Output file restart wave \ingroup Config*/
  addStringOption("RESTART_WAVE_FILENAME", Restart_WaveFileName, string("restart_wave.dat"));
  /*!\brief VOLUME_FLOW_FILENAME  \n DESCRIPTION: Output file flow (w/o extension) variables \ingroup Config */
  addStringOption("VOLUME_FLOW_FILENAME", Flow_FileName, string("flow"));
  /*!\brief VOLUME_STRUCTURE_FILENAME
   * \n  DESCRIPTION: Output file structure (w/o extension) variables \ingroup Config*/
  addStringOption("VOLUME_STRUCTURE_FILENAME", Structure_FileName, string("structure"));
  /*!\brief SURFACE_STRUCTURE_FILENAME
   *  \n DESCRIPTION: Output file structure (w/o extension) variables \ingroup Config*/
  addStringOption("SURFACE_STRUCTURE_FILENAME", SurfStructure_FileName, string("surface_structure"));
  /*!\brief SURFACE_WAVE_FILENAME
   *  \n DESCRIPTION: Output file structure (w/o extension) variables \ingroup Config*/
  addStringOption("SURFACE_WAVE_FILENAME", SurfWave_FileName, string("surface_wave"));
  /*!\brief SURFACE_HEAT_FILENAME
   *  \n DESCRIPTION: Output file structure (w/o extension) variables \ingroup Config */
  addStringOption("SURFACE_HEAT_FILENAME", SurfHeat_FileName, string("surface_heat"));
  /*!\brief VOLUME_WAVE_FILENAME
   *  \n DESCRIPTION: Output file wave (w/o extension) variables  \ingroup Config*/
  addStringOption("VOLUME_WAVE_FILENAME", Wave_FileName, string("wave"));
  /*!\brief VOLUME_HEAT_FILENAME
   *  \n DESCRIPTION: Output file wave (w/o extension) variables  \ingroup Config*/
  addStringOption("VOLUME_HEAT_FILENAME", Heat_FileName, string("heat"));
  /*!\brief VOLUME_ADJWAVE_FILENAME
   *  \n DESCRIPTION: Output file adj. wave (w/o extension) variables  \ingroup Config*/
  addStringOption("VOLUME_ADJWAVE_FILENAME", AdjWave_FileName, string("adjoint_wave"));
  /*!\brief VOLUME_ADJ_FILENAME
   *  \n DESCRIPTION: Output file adjoint (w/o extension) variables  \ingroup Config*/
  addStringOption("VOLUME_ADJ_FILENAME", Adj_FileName, string("adjoint"));
  /*!\brief VOLUME_LIN_FILENAME
   *  \n DESCRIPTION: Output file linear (w/o extension) variables  \ingroup Config*/
  addStringOption("VOLUME_LIN_FILENAME", Lin_FileName, string("linearized"));
  /*!\brief GRAD_OBJFUNC_FILENAME
   *  \n DESCRIPTION: Output objective function gradient  \ingroup Config*/
  addStringOption("GRAD_OBJFUNC_FILENAME", ObjFunc_Grad_FileName, string("of_grad.dat"));
  /*!\brief VALUE_OBJFUNC_FILENAME
   *  \n DESCRIPTION: Output objective function  \ingroup Config*/
  addStringOption("VALUE_OBJFUNC_FILENAME", ObjFunc_Value_FileName, string("of_func.dat"));
  /*!\brief SURFACE_FLOW_FILENAME
   *  \n DESCRIPTION: Output file surface flow coefficient (w/o extension)  \ingroup Config*/
  addStringOption("SURFACE_FLOW_FILENAME", SurfFlowCoeff_FileName, string("surface_flow"));
  /*!\brief SURFACE_ADJ_FILENAME
   *  \n DESCRIPTION: Output file surface adjoint coefficient (w/o extension)  \ingroup Config*/
  addStringOption("SURFACE_ADJ_FILENAME", SurfAdjCoeff_FileName, string("surface_adjoint"));
  /*!\brief SURFACE_LIN_FILENAME
   *  \n DESCRIPTION: Output file surface linear coefficient (w/o extension)  \ingroup Config*/
  addStringOption("SURFACE_LIN_FILENAME", SurfLinCoeff_FileName, string("surface_linear"));
  /*!\brief WRT_SOL_FREQ
   *  \n DESCRIPTION: Writing solution file frequency  \ingroup Config*/
  addUnsignedLongOption("WRT_SOL_FREQ", Wrt_Sol_Freq, 1000);
  /*!\brief WRT_SOL_FREQ_DUALTIME
   *  \n DESCRIPTION: Writing solution file frequency for dual time  \ingroup Config*/
  addUnsignedLongOption("WRT_SOL_FREQ_DUALTIME", Wrt_Sol_Freq_DualTime, 1);
  /*!\brief WRT_CON_FREQ
   *  \n DESCRIPTION: Writing convergence history frequency  \ingroup Config*/
  addUnsignedLongOption("WRT_CON_FREQ",  Wrt_Con_Freq, 1);
  /*!\brief WRT_CON_FREQ_DUALTIME
   *  \n DESCRIPTION: Writing convergence history frequency for the dual time  \ingroup Config*/
  addUnsignedLongOption("WRT_CON_FREQ_DUALTIME",  Wrt_Con_Freq_DualTime, 10);
  /*!\brief LOW_MEMORY_OUTPUT
   *  \n DESCRIPTION: Output less information for lower memory use.  \ingroup Config*/
  addBoolOption("LOW_MEMORY_OUTPUT", Low_MemoryOutput, false);
  /*!\brief WRT_VOL_SOL
   *  \n DESCRIPTION: Write a volume solution file  \ingroup Config*/
  addBoolOption("WRT_VOL_SOL", Wrt_Vol_Sol, true);
  /*!\brief WRT_SRF_SOL
   *  \n DESCRIPTION: Write a surface solution file  \ingroup Config*/
  addBoolOption("WRT_SRF_SOL", Wrt_Srf_Sol, true);
  /*!\brief WRT_CSV_SOL
   *  \n DESCRIPTION: Write a surface CSV solution file  \ingroup Config*/
  addBoolOption("WRT_CSV_SOL", Wrt_Csv_Sol, true);
  /*!\brief WRT_RESIDUALS
   *  \n DESCRIPTION: Output residual info to solution/restart file  \ingroup Config*/
  addBoolOption("WRT_RESIDUALS", Wrt_Residuals, false);
  /*!\brief WRT_LIMITERS
   *  \n DESCRIPTION: Output limiter value information to solution/restart file  \ingroup Config*/
  addBoolOption("WRT_LIMITERS", Wrt_Limiters, false);
  /*!\brief WRT_SHARPEDGES
   *  \n DESCRIPTION: Output sharp edge limiter information to solution/restart file  \ingroup Config*/
  addBoolOption("WRT_SHARPEDGES", Wrt_SharpEdges, false);
  /* DESCRIPTION: Output the rind layers in the solution files  \ingroup Config*/
  addBoolOption("WRT_HALO", Wrt_Halo, false);
  /*!\brief ONE_D_OUTPUT
   *  \n DESCRIPTION: Output averaged outlet flow values on specified exit marker. \n Use with MARKER_OUT_1D. \ingroup Config*/
  addBoolOption("ONE_D_OUTPUT", Wrt_1D_Output, false);
  /*!\brief CONSOLE_OUTPUT_VERBOSITY
   *  \n DESCRIPTION: Verbosity level for console output  \ingroup Config*/
  addEnumOption("CONSOLE_OUTPUT_VERBOSITY", Console_Output_Verb, Verb_Map, VERB_HIGH);


  /*!\par CONFIG_CATEGORY: Dynamic mesh definition \ingroup Config*/
  /*--- Options related to dynamic meshes ---*/

  /* DESCRIPTION: Mesh motion for unsteady simulations */
  addBoolOption("GRID_MOVEMENT", Grid_Movement, false);
  /* DESCRIPTION: Type of mesh motion */
  addEnumListOption("GRID_MOVEMENT_KIND", nGridMovement, Kind_GridMovement, GridMovement_Map);
  /* DESCRIPTION: Marker(s) of moving surfaces (MOVING_WALL or DEFORMING grid motion). */
  addStringListOption("MARKER_MOVING", nMarker_Moving, Marker_Moving);
  /* DESCRIPTION: Mach number (non-dimensional, based on the mesh velocity and freestream vals.) */
  addDoubleOption("MACH_MOTION", Mach_Motion, 0.0);
  /* DESCRIPTION: Coordinates of the rigid motion origin */
  addDoubleListOption("MOTION_ORIGIN_X", nMotion_Origin_X, Motion_Origin_X);
  /* DESCRIPTION: Coordinates of the rigid motion origin */
  addDoubleListOption("MOTION_ORIGIN_Y", nMotion_Origin_Y, Motion_Origin_Y);
  /* DESCRIPTION: Coordinates of the rigid motion origin */
  addDoubleListOption("MOTION_ORIGIN_Z", nMotion_Origin_Z, Motion_Origin_Z);
  /* DESCRIPTION: Translational velocity vector (m/s) in the x, y, & z directions (RIGID_MOTION only) */
  addDoubleListOption("TRANSLATION_RATE_X", nTranslation_Rate_X, Translation_Rate_X);
  /* DESCRIPTION: Translational velocity vector (m/s) in the x, y, & z directions (RIGID_MOTION only) */
  addDoubleListOption("TRANSLATION_RATE_Y", nTranslation_Rate_Y, Translation_Rate_Y);
  /* DESCRIPTION: Translational velocity vector (m/s) in the x, y, & z directions (RIGID_MOTION only) */
  addDoubleListOption("TRANSLATION_RATE_Z", nTranslation_Rate_Z, Translation_Rate_Z);
  /* DESCRIPTION: Angular velocity vector (rad/s) about x, y, & z axes (RIGID_MOTION only) */
  addDoubleListOption("ROTATION_RATE_X", nRotation_Rate_X, Rotation_Rate_X);
  /* DESCRIPTION: Angular velocity vector (rad/s) about x, y, & z axes (RIGID_MOTION only) */
  addDoubleListOption("ROTATION_RATE_Y", nRotation_Rate_Y, Rotation_Rate_Y);
  /* DESCRIPTION: Angular velocity vector (rad/s) about x, y, & z axes (RIGID_MOTION only) */
  addDoubleListOption("ROTATION_RATE_Z", nRotation_Rate_Z, Rotation_Rate_Z);
  /* DESCRIPTION: Pitching angular freq. (rad/s) about x, y, & z axes (RIGID_MOTION only) */
  addDoubleListOption("PITCHING_OMEGA_X", nPitching_Omega_X, Pitching_Omega_X);
  /* DESCRIPTION: Pitching angular freq. (rad/s) about x, y, & z axes (RIGID_MOTION only) */
  addDoubleListOption("PITCHING_OMEGA_Y", nPitching_Omega_Y, Pitching_Omega_Y);
  /* DESCRIPTION: Pitching angular freq. (rad/s) about x, y, & z axes (RIGID_MOTION only) */
  addDoubleListOption("PITCHING_OMEGA_Z", nPitching_Omega_Z, Pitching_Omega_Z);
  /* DESCRIPTION: Pitching amplitude (degrees) about x, y, & z axes (RIGID_MOTION only) */
  addDoubleListOption("PITCHING_AMPL_X", nPitching_Ampl_X, Pitching_Ampl_X);
  /* DESCRIPTION: Pitching amplitude (degrees) about x, y, & z axes (RIGID_MOTION only) */
  addDoubleListOption("PITCHING_AMPL_Y", nPitching_Ampl_Y, Pitching_Ampl_Y);
  /* DESCRIPTION: Pitching amplitude (degrees) about x, y, & z axes (RIGID_MOTION only) */
  addDoubleListOption("PITCHING_AMPL_Z", nPitching_Ampl_Z, Pitching_Ampl_Z);
  /* DESCRIPTION: Pitching phase offset (degrees) about x, y, & z axes (RIGID_MOTION only) */
  addDoubleListOption("PITCHING_PHASE_X", nPitching_Phase_X, Pitching_Phase_X);
  /* DESCRIPTION: Pitching phase offset (degrees) about x, y, & z axes (RIGID_MOTION only) */
  addDoubleListOption("PITCHING_PHASE_Y", nPitching_Phase_Y, Pitching_Phase_Y);
  /* DESCRIPTION: Pitching phase offset (degrees) about x, y, & z axes (RIGID_MOTION only) */
  addDoubleListOption("PITCHING_PHASE_Z", nPitching_Phase_Z, Pitching_Phase_Z);
  /* DESCRIPTION: Plunging angular freq. (rad/s) in x, y, & z directions (RIGID_MOTION only) */
  addDoubleListOption("PLUNGING_OMEGA_X", nPlunging_Omega_X, Plunging_Omega_X);
  /* DESCRIPTION: Plunging angular freq. (rad/s) in x, y, & z directions (RIGID_MOTION only) */
  addDoubleListOption("PLUNGING_OMEGA_Y", nPlunging_Omega_Y, Plunging_Omega_Y);
  /* DESCRIPTION: Plunging angular freq. (rad/s) in x, y, & z directions (RIGID_MOTION only) */
  addDoubleListOption("PLUNGING_OMEGA_Z", nPlunging_Omega_Z, Plunging_Omega_Z);
  /* DESCRIPTION: Plunging amplitude (m) in x, y, & z directions (RIGID_MOTION only) */
  addDoubleListOption("PLUNGING_AMPL_X", nPlunging_Ampl_X, Plunging_Ampl_X);
  /* DESCRIPTION: Plunging amplitude (m) in x, y, & z directions (RIGID_MOTION only) */
  addDoubleListOption("PLUNGING_AMPL_Y", nPlunging_Ampl_Y, Plunging_Ampl_Y);
  /* DESCRIPTION: Plunging amplitude (m) in x, y, & z directions (RIGID_MOTION only) */
  addDoubleListOption("PLUNGING_AMPL_Z", nPlunging_Ampl_Z, Plunging_Ampl_Z);
  /* DESCRIPTION: Value to move motion origins (1 or 0) */
  addUShortListOption("MOVE_MOTION_ORIGIN", nMoveMotion_Origin, MoveMotion_Origin);
  /* DESCRIPTION:  */
  addStringOption("MOTION_FILENAME", Motion_Filename, string("mesh_motion.dat"));
  /* DESCRIPTION: Uncoupled Aeroelastic Frequency Plunge. */
  addDoubleOption("FREQ_PLUNGE_AEROELASTIC", FreqPlungeAeroelastic, 100);
  /* DESCRIPTION: Uncoupled Aeroelastic Frequency Pitch. */
  addDoubleOption("FREQ_PITCH_AEROELASTIC", FreqPitchAeroelastic, 100);

  /*!\par CONFIG_CATEGORY: Grid adaptation \ingroup Config*/
  /*--- Options related to grid adaptation ---*/

  /* DESCRIPTION: Kind of grid adaptation */
  addEnumOption("KIND_ADAPT", Kind_Adaptation, Adapt_Map, NO_ADAPT);
  /* DESCRIPTION: Percentage of new elements (% of the original number of elements) */
  addDoubleOption("NEW_ELEMS", New_Elem_Adapt, -1.0);
  /* DESCRIPTION: Scale factor for the dual volume */
  addDoubleOption("DUALVOL_POWER", DualVol_Power, 0.5);
  /* DESCRIPTION: Use analytical definition for surfaces */
  addEnumOption("ANALYTICAL_SURFDEF", Analytical_Surface, Geo_Analytic_Map, NO_GEO_ANALYTIC);
  /* DESCRIPTION: Before each computation, implicitly smooth the nodal coordinates */
  addBoolOption("SMOOTH_GEOMETRY", SmoothNumGrid, false);
  /* DESCRIPTION: Adapt the boundary elements */
  addBoolOption("ADAPT_BOUNDARY", AdaptBoundary, true);

  /*!\par CONFIG_CATEGORY: Wind Gust \ingroup Config*/
  /*--- Options related to wind gust simulations ---*/

  /* DESCRIPTION: Apply a wind gust */
  addBoolOption("WIND_GUST", Wind_Gust, false);
  /* DESCRIPTION: Type of gust */
  addEnumOption("GUST_TYPE", Gust_Type, Gust_Type_Map, NO_GUST);
  /* DESCRIPTION: Gust wavelenght (meters) */
  addDoubleOption("GUST_WAVELENGTH", Gust_WaveLength, 0.0);
  /* DESCRIPTION: Number of gust periods */
  addDoubleOption("GUST_PERIODS", Gust_Periods, 1.0);
  /* DESCRIPTION: Gust amplitude (m/s) */
  addDoubleOption("GUST_AMPL", Gust_Ampl, 0.0);
  /* DESCRIPTION: Time at which to begin the gust (sec) */
  addDoubleOption("GUST_BEGIN_TIME", Gust_Begin_Time, 0.0);
  /* DESCRIPTION: Location at which the gust begins (meters) */
  addDoubleOption("GUST_BEGIN_LOC", Gust_Begin_Loc, 0.0);
  /* DESCRIPTION: Direction of the gust X or Y dir */
  addEnumOption("GUST_DIR", Gust_Dir, Gust_Dir_Map, Y_DIR);


  /*!\par CONFIG_CATEGORY: Equivalent Area \ingroup Config*/
  /*--- Options related to the equivalent area ---*/

  /* DESCRIPTION: Evaluate equivalent area on the Near-Field  */
  addBoolOption("EQUIV_AREA", EquivArea, false);
  default_vec_3d[0] = 0.0; default_vec_3d[1] = 1.0; default_vec_3d[2] = 1.0;
  /* DESCRIPTION: Integration limits of the equivalent area ( xmin, xmax, Dist_NearField ) */
  addDoubleArrayOption("EA_INT_LIMIT", 3, EA_IntLimit, default_vec_3d);
  /* DESCRIPTION: Equivalent area scaling factor */
  addDoubleOption("EA_SCALE_FACTOR", EA_ScaleFactor, 1.0);

	/*!\par CONFIG_CATEGORY: Reacting Flow \ingroup Config*/
  /*--- Options related to the reacting gas mixtures ---*/

	/* DESCRIPTION: Specify chemical model for multi-species simulations */
	addEnumOption("GAS_MODEL", Kind_GasModel, GasModel_Map, ARGON);
	/* DESCRIPTION:  */
	addDoubleListOption("GAS_COMPOSITION", nTemp, Gas_Composition);

	/*!\par CONFIG_CATEGORY: Free surface simulation \ingroup Config*/
	/*--- Options related to free surface simulation ---*/

	/* DESCRIPTION: Ratio of density for two phase problems */
  addDoubleOption("RATIO_DENSITY", RatioDensity, 0.1);
	/* DESCRIPTION: Ratio of viscosity for two phase problems */
  addDoubleOption("RATIO_VISCOSITY", RatioViscosity, 0.1);
	/* DESCRIPTION: Location of the freesurface (y or z coordinate) */
  addDoubleOption("FREESURFACE_ZERO", FreeSurface_Zero, 0.0);
	/* DESCRIPTION: Free surface depth surface (x or y coordinate) */
  addDoubleOption("FREESURFACE_DEPTH", FreeSurface_Depth, 1.0);
	/* DESCRIPTION: Thickness of the interface in a free surface problem */
  addDoubleOption("FREESURFACE_THICKNESS", FreeSurface_Thickness, 0.1);
	/* DESCRIPTION: Free surface damping coefficient */
  addDoubleOption("FREESURFACE_DAMPING_COEFF", FreeSurface_Damping_Coeff, 0.0);
	/* DESCRIPTION: Free surface damping length (times the baseline wave) */
  addDoubleOption("FREESURFACE_DAMPING_LENGTH", FreeSurface_Damping_Length, 1.0);
	/* DESCRIPTION: Location of the free surface outlet surface (x or y coordinate) */
  addDoubleOption("FREESURFACE_OUTLET", FreeSurface_Outlet, 0.0);

	// these options share nDV as their size in the option references; not a good idea
	/*!\par CONFIG_CATEGORY: Grid deformation \ingroup Config*/
  /*--- Options related to the grid deformation ---*/

	/* DESCRIPTION: Kind of deformation */
	addEnumListOption("DV_KIND", nDV, Design_Variable, Param_Map);
	/* DESCRIPTION: Marker of the surface to which we are going apply the shape deformation */
  addStringListOption("DV_MARKER", nMarker_DV, Marker_DV);
	/* DESCRIPTION: New value of the shape deformation */
	addDoubleListOption("DV_VALUE", nDV, DV_Value);
	/* DESCRIPTION: Parameters of the shape deformation
   - FFD_CONTROL_POINT_2D ( FFDBox ID, i_Ind, j_Ind, x_Disp, y_Disp )
   - FFD_RADIUS_2D ( FFDBox ID )
   - FFD_CAMBER_2D ( FFDBox ID, i_Ind )
   - FFD_THICKNESS_2D ( FFDBox ID, i_Ind )
   - HICKS_HENNE ( Lower Surface (0)/Upper Surface (1)/Only one Surface (2), x_Loc )
   - COSINE_BUMP ( Lower Surface (0)/Upper Surface (1)/Only one Surface (2), x_Loc, Thickness )
   - FOURIER ( Lower Surface (0)/Upper Surface (1)/Only one Surface (2), index, cos(0)/sin(1) )
   - NACA_4DIGITS ( 1st digit, 2nd digit, 3rd and 4th digit )
   - PARABOLIC ( Center, Thickness )
   - DISPLACEMENT ( x_Disp, y_Disp, z_Disp )
   - ROTATION ( x_Orig, y_Orig, z_Orig, x_End, y_End, z_End )
   - OBSTACLE ( Center, Bump size )
   - SPHERICAL ( ControlPoint_Index, Theta_Disp, R_Disp )
   - FFD_CONTROL_POINT ( FFDBox ID, i_Ind, j_Ind, k_Ind, x_Disp, y_Disp, z_Disp )
   - FFD_DIHEDRAL_ANGLE ( FFDBox ID, x_Orig, y_Orig, z_Orig, x_End, y_End, z_End )
   - FFD_TWIST_ANGLE ( FFDBox ID, x_Orig, y_Orig, z_Orig, x_End, y_End, z_End )
   - FFD_ROTATION ( FFDBox ID, x_Orig, y_Orig, z_Orig, x_End, y_End, z_End )
   - FFD_CONTROL_SURFACE ( FFDBox ID, x_Orig, y_Orig, z_Orig, x_End, y_End, z_End )
   - FFD_CAMBER ( FFDBox ID, i_Ind, j_Ind )
   - FFD_THICKNESS ( FFDBox ID, i_Ind, j_Ind ) */
	addDVParamOption("DV_PARAM", nDV, ParamDV, FFDTag, Design_Variable);
	/* DESCRIPTION: Hold the grid fixed in a region */
  addBoolOption("HOLD_GRID_FIXED", Hold_GridFixed, false);
	default_vec_6d[0] = -1E15; default_vec_6d[1] = -1E15; default_vec_6d[2] = -1E15;
	default_vec_6d[3] =  1E15; default_vec_6d[4] =  1E15; default_vec_6d[5] =  1E15;
	/* DESCRIPTION: Coordinates of the box where the grid will be deformed (Xmin, Ymin, Zmin, Xmax, Ymax, Zmax) */
	addDoubleArrayOption("HOLD_GRID_FIXED_COORD", 6, Hold_GridFixed_Coord, default_vec_6d);
	/* DESCRIPTION: Visualize the deformation */
  addBoolOption("VISUALIZE_DEFORMATION", Visualize_Deformation, false);
  /* DESCRIPTION: Print the residuals during mesh deformation to the console */
  addBoolOption("DEFORM_CONSOLE_OUTPUT", Deform_Output, false);
  /* DESCRIPTION: Number of nonlinear deformation iterations (surface deformation increments) */
  addUnsignedLongOption("DEFORM_NONLINEAR_ITER", GridDef_Nonlinear_Iter, 2);
  /* DESCRIPTION: Number of smoothing iterations for FEA mesh deformation */
  addUnsignedLongOption("DEFORM_LINEAR_ITER", GridDef_Linear_Iter, 500);
  /* DESCRIPTION: Factor to multiply smallest volume for deform tolerance (0.001 default) */
  addDoubleOption("DEFORM_TOL_FACTOR", Deform_Tol_Factor, 0.001);
  /* DESCRIPTION: Type of element stiffness imposed for FEA mesh deformation (INVERSE_VOLUME, WALL_DISTANCE, CONSTANT_STIFFNESS) */
  addEnumOption("DEFORM_STIFFNESS_TYPE", Deform_Stiffness_Type, Deform_Stiffness_Map, INVERSE_VOLUME);
  /* DESCRIPTION: Poisson's ratio for constant stiffness FEA method of grid deformation*/
  addDoubleOption("DEFORM_ELASTICITY_MODULUS", Deform_ElasticityMod, 2E11);
  /* DESCRIPTION: Young's modulus and Poisson's ratio for constant stiffness FEA method of grid deformation*/
  addDoubleOption("DEFORM_POISSONS_RATIO", Deform_PoissonRatio, 0.3);
  /*  DESCRIPTION: Linear solver for the mesh deformation\n OPTIONS: see \link Linear_Solver_Map \endlink \n Default: FGMRES \ingroup Config*/
  addEnumOption("DEFORM_LINEAR_SOLVER", Deform_Linear_Solver, Linear_Solver_Map, FGMRES);

  /*!\par CONFIG_CATEGORY: Rotorcraft problem \ingroup Config*/
  /*--- option related to rotorcraft problems ---*/

  /* DESCRIPTION: MISSING --- */
  addDoubleOption("CYCLIC_PITCH", Cyclic_Pitch, 0.0);
  /* DESCRIPTION: MISSING --- */
  addDoubleOption("COLLECTIVE_PITCH", Collective_Pitch, 0.0);


  /*!\par CONFIG_CATEGORY: FEA solver \ingroup Config*/
  /*--- Options related to the FEA solver ---*/

  /* DESCRIPTION: Modulus of elasticity */
  addDoubleOption("ELASTICITY_MODULUS", ElasticyMod, 2E11);
  /* DESCRIPTION: Poisson ratio */
  addDoubleOption("POISSON_RATIO", PoissonRatio, 0.30);
  /* DESCRIPTION: Material density */
  addDoubleOption("MATERIAL_DENSITY", MaterialDensity, 7854);
  /* DESCRIPTION: Formulation for bidimensional elasticity solver */
  addEnumOption("FORMULATION_ELASTICITY_2D", Kind_2DElasForm, ElasForm_2D, PLANE_STRESS);
  /*  DESCRIPTION: Apply dead loads
  *  Options: NO, YES \ingroup Config */
  addBoolOption("DEAD_LOAD", DeadLoad, false);
  /* DESCRIPTION: Dynamic or static structural analysis */
  addEnumOption("DYNAMIC_ANALYSYS", Dynamic_Analysis, Dynamic_Map, STATIC);
  /* DESCRIPTION: Time Step for dynamic analysis (s) */
  addDoubleOption("DYN_TIMESTEP", Delta_DynTime, 0.0);
  /* DESCRIPTION: Total Physical Time for dual time stepping simulations (s) */
  addDoubleOption("DYN_TIME", Total_DynTime, 1.0);
  /* DESCRIPTION: Parameter alpha for Newmark scheme (s) */
  addDoubleOption("NEWMARK_ALPHA", Newmark_alpha, 0.25);
  /* DESCRIPTION: Parameter delta for Newmark scheme (s) */
  addDoubleOption("NEWMARK_DELTA", Newmark_delta, 0.5);
  /* DESCRIPTION: Apply the load slowly or suddenly */
  addBoolOption("SIGMOID_LOADING", Gradual_Load, false);
  /* DESCRIPTION: Apply the load as a ramp */
  addBoolOption("RAMP_LOADING", Ramp_Load, false);
  /* DESCRIPTION: Time while the load is to be increased linearly */
  addDoubleOption("RAMP_TIME", Ramp_Time, 1.0);

  /* DESCRIPTION: Time while the structure is static */
  addDoubleOption("STATIC_TIME", Static_Time, 1.0);

  /* DESCRIPTION: Order of the predictor */
  addUnsignedShortOption("PREDICTOR_ORDER", Pred_Order, 0);

  /*!\par PHYSICAL_PROBLEM_FLUID_FSI
   *  DESCRIPTION: Physical governing equations \n
   *  Options: NONE (default),EULER, NAVIER_STOKES, RANS,
   *  \ingroup Config*/
  addEnumOption("FSI_FLUID_PROBLEM", Kind_Solver_Fluid_FSI, FSI_Fluid_Solver_Map, NO_SOLVER_FFSI);
  /*!\par PHYSICAL_PROBLEM_STRUCTURAL_FSI
   *  DESCRIPTION: Physical governing equations \n
   *  Options: NONE (default), LINEAR_ELASTICITY, NONLINEAR_ELASTICITY
   *  \ingroup Config*/
  addEnumOption("FSI_STRUCTURAL_PROBLEM", Kind_Solver_Struc_FSI, FSI_Struc_Solver_Map, NO_SOLVER_SFSI);

  /* DESCRIPTION: Preconditioner for the Krylov linear solvers */
  addEnumOption("FSI_LINEAR_SOLVER_PREC_STRUC", Kind_Linear_Solver_Prec_FSI_Struc, Linear_Solver_Prec_Map, ILU);

  /* DESCRIPTION: Maximum number of iterations of the linear solver for the implicit formulation */
  addUnsignedLongOption("FSI_LINEAR_SOLVER_ITER_STRUC", Linear_Solver_Iter_FSI_Struc, 500);


  /* CONFIG_CATEGORY: FSI solver */
  /*--- Options related to the FSI solver ---*/
  /* DESCRIPTION: Maximum number of FSI iterations */
  addUnsignedShortOption("FSI_ITER", nIterFSI, 1);
  /* DESCRIPTION: Aitken's static relaxation factor */
  addDoubleOption("STAT_RELAX_PARAMETER", AitkenStatRelax, 0.4);
  /* DESCRIPTION: Aitken's dynamic maximum relaxation factor for the first iteration */
  addDoubleOption("AITKEN_DYN_MAX_INITIAL", AitkenDynMaxInit, 0.4);
  /* DESCRIPTION: Type of gust */
  addEnumOption("BGS_RELAXATION", Kind_BGS_RelaxMethod, AitkenForm_Map, NO_RELAXATION);


  /*!\par CONFIG_CATEGORY: Wave solver \ingroup Config*/
  /*--- options related to the wave solver ---*/

  /* DESCRIPTION: Constant wave speed */
  addDoubleOption("WAVE_SPEED", Wave_Speed, 331.79);

  /*!\par CONFIG_CATEGORY: Heat solver \ingroup Config*/
  /*--- options related to the heat solver ---*/

  /* DESCRIPTION: Thermal diffusivity constant */
  addDoubleOption("THERMAL_DIFFUSIVITY", Thermal_Diffusivity, 1.172E-5);

  /*!\par CONFIG_CATEGORY: Visualize Control Volumes \ingroup Config*/
  /*--- options related to visualizing control volumes ---*/

  /* DESCRIPTION: Node number for the CV to be visualized */
  addLongOption("VISUALIZE_CV", Visualize_CV, -1);

  /*!\par CONFIG_CATEGORY: Inverse design problem \ingroup Config*/
  /*--- options related to inverse design problem ---*/

  /* DESCRIPTION: Evaluate inverse design on the surface  */
  addBoolOption("INV_DESIGN_CP", InvDesign_Cp, false);

  /* DESCRIPTION: Evaluate inverse design on the surface  */
  addBoolOption("INV_DESIGN_HEATFLUX", InvDesign_HeatFlux, false);

  /*!\par CONFIG_CATEGORY: Unsupported options \ingroup Config*/
  /*--- Options that are experimental and not intended for general use ---*/

  /* DESCRIPTION: Write extra output */
  addBoolOption("EXTRA_OUTPUT", ExtraOutput, false);

  /* DESCRIPTION: Location of the turb model itself */
  addStringOption("ML_TURB_MODEL_FILE", ML_Turb_Model_File, string("model.json"));

  /* DESCRIPTION: what kind of input/output feature map is there */
  addStringOption("ML_TURB_MODEL_FEATURESET", ML_Turb_Model_FeatureSet, string("none"));

  /* DESCRIPTION: Extra values for ML Turb model */
  addStringListOption("ML_TURB_MODEL_EXTRA", nML_Turb_Model_Extra, ML_Turb_Model_Extra);

  /*--- options related to the FFD problem ---*/
  /*!\par CONFIG_CATEGORY:FFD point inversion \ingroup Config*/

  /* DESCRIPTION: Number of total iterations in the FFD point inversion */
  addUnsignedShortOption("FFD_ITERATIONS", nFFD_Iter, 500);

  /* DESCRIPTION: Free surface damping coefficient */
	addDoubleOption("FFD_TOLERANCE", FFD_Tol, 1E-10);

  /* DESCRIPTION: Definition of the FFD boxes */
  addFFDDefOption("FFD_DEFINITION", nFFDBox, CoordFFDBox, TagFFDBox);
  
  /* DESCRIPTION: Definition of the FFD boxes */
  addFFDDegreeOption("FFD_DEGREE", nFFDBox, DegreeFFDBox);
  
  /* DESCRIPTION: Surface continuity at the intersection with the FFD */
  addEnumOption("FFD_CONTINUITY", FFD_Continuity, Continuity_Map, DERIVATIVE_2ND);

  /*--- options that are used in the python optimization scripts. These have no effect on the c++ toolsuite ---*/
  /*!\par CONFIG_CATEGORY:Python Options\ingroup Config*/

  /* DESCRIPTION: Gradient method */
  addPythonOption("GRADIENT_METHOD");

  /* DESCRIPTION: Geometrical Parameter */
  addPythonOption("GEO_PARAM");

  /* DESCRIPTION: Setup for design variables */
  addPythonOption("DEFINITION_DV");

  /* DESCRIPTION: Maximum number of iterations */
  addPythonOption("OPT_ITERATIONS");
  
  /* DESCRIPTION: Requested accuracy */
  addPythonOption("OPT_ACCURACY");
  
  /* DESCRIPTION: Setup for design variables */
  addPythonOption("BOUND_DV");
  
  /* DESCRIPTION: Current value of the design variables */
  addPythonOption("DV_VALUE_NEW");

  /* DESCRIPTION: Previous value of the design variables */
  addPythonOption("DV_VALUE_OLD");

  /* DESCRIPTION: Number of partitions of the mesh */
  addPythonOption("NUMBER_PART");

  /* DESCRIPTION: Optimization objective function with optional scaling factor*/
  addPythonOption("OPT_OBJECTIVE");

  /* DESCRIPTION: Optimization constraint functions with optional scaling factor */
  addPythonOption("OPT_CONSTRAINT");

  /* DESCRIPTION: Finite different step for gradient estimation */
  addPythonOption("FIN_DIFF_STEP");

  /* DESCRIPTION: Verbosity of the python scripts to Stdout */
  addPythonOption("CONSOLE");

  /* DESCRIPTION: Flag specifying if the mesh was decomposed */
  addPythonOption("DECOMPOSED");

  /* DESCRIPTION: Activate ParMETIS mode for testing */
  addBoolOption("PARMETIS", ParMETIS, false);
  
  /* END_CONFIG_OPTIONS */

}

void CConfig::SetConfig_Parsing(char case_filename[MAX_STRING_SIZE]) {
  string text_line, option_name;
  ifstream case_file;
  vector<string> option_value;
  int rank = MASTER_NODE;
  
#ifdef HAVE_MPI
  MPI_Comm_rank(MPI_COMM_WORLD, &rank);
#endif
  
  /*--- Read the configuration file ---*/
  
  case_file.open(case_filename, ios::in);

  if (case_file.fail()) {
    if (rank == MASTER_NODE) cout << endl << "The configuration file (.cfg) is missing!!" << endl << endl;
    exit(EXIT_FAILURE);
  }

  string errorString;

  int  err_count = 0;  // How many errors have we found in the config file
  int max_err_count = 30; // Maximum number of errors to print before stopping

  map<string, bool> included_options;

  /*--- Parse the configuration file and set the options ---*/
  
  while (getline (case_file, text_line)) {
    
    if (err_count >= max_err_count) {
      errorString.append("too many errors. Stopping parse");

      cout << errorString << endl;
      throw(1);
    }
    
    if (TokenizeString(text_line, option_name, option_value)) {
      
      /*--- See if it's a python option ---*/

      if (option_map.find(option_name) == option_map.end()) {
          string newString;
          newString.append(option_name);
          newString.append(": invalid option name");
          newString.append(". Check current SU2 options in config_template.cfg.");
          newString.append("\n");
          errorString.append(newString);
          err_count++;
        continue;
      }

      /*--- Option exists, check if the option has already been in the config file ---*/
      
      if (included_options.find(option_name) != included_options.end()) {
        string newString;
        newString.append(option_name);
        newString.append(": option appears twice");
        newString.append("\n");
        errorString.append(newString);
        err_count++;
        continue;
      }


      /*--- New found option. Add it to the map, and delete from all options ---*/
      
      included_options.insert(pair<string, bool>(option_name, true));
      all_options.erase(option_name);

      /*--- Set the value and check error ---*/
      
      string out = option_map[option_name]->SetValue(option_value);
      if (out.compare("") != 0) {
        errorString.append(out);
        errorString.append("\n");
        err_count++;
      }
    }
  }

  /*--- See if there were any errors parsing the config file ---*/
      
  if (errorString.size() != 0) {
    if (rank == MASTER_NODE) cout << errorString << endl;
    exit(EXIT_FAILURE);
  }

  /*--- Set the default values for all of the options that weren't set ---*/
      
  for (map<string, bool>::iterator iter = all_options.begin(); iter != all_options.end(); ++iter) {
    option_map[iter->first]->SetDefault();
  }

  case_file.close();
  
}

bool CConfig::SetRunTime_Parsing(char case_filename[MAX_STRING_SIZE]) {
  string text_line, option_name;
  ifstream case_file;
  vector<string> option_value;
  int rank = MASTER_NODE;
  
#ifdef HAVE_MPI
  MPI_Comm_rank(MPI_COMM_WORLD, &rank);
#endif
  
  /*--- Read the configuration file ---*/
  
  case_file.open(case_filename, ios::in);
  
  if (case_file.fail()) { return false; }
  
  string errorString;
  
  int err_count = 0;  // How many errors have we found in the config file
  int max_err_count = 30; // Maximum number of errors to print before stopping
  
  map<string, bool> included_options;
  
  /*--- Parse the configuration file and set the options ---*/
  
  while (getline (case_file, text_line)) {
    
    if (err_count >= max_err_count) {
      errorString.append("too many errors. Stopping parse");
      
      cout << errorString << endl;
      throw(1);
    }
    
    if (TokenizeString(text_line, option_name, option_value)) {
      
      if (option_map.find(option_name) == option_map.end()) {
        
        /*--- See if it's a python option ---*/
        
        string newString;
        newString.append(option_name);
        newString.append(": invalid option name");
        newString.append("\n");
        errorString.append(newString);
        err_count++;
        continue;
      }
      
      /*--- Option exists, check if the option has already been in the config file ---*/
      
      if (included_options.find(option_name) != included_options.end()) {
        string newString;
        newString.append(option_name);
        newString.append(": option appears twice");
        newString.append("\n");
        errorString.append(newString);
        err_count++;
        continue;
      }
      
      /*--- New found option. Add it to the map, and delete from all options ---*/
      
      included_options.insert(pair<string, bool>(option_name, true));
      all_options.erase(option_name);
      
      /*--- Set the value and check error ---*/
      
      string out = option_map[option_name]->SetValue(option_value);
      if (out.compare("") != 0) {
        errorString.append(out);
        errorString.append("\n");
        err_count++;
      }
      
    }
  }
  
  /*--- See if there were any errors parsing the runtime file ---*/
  
  if (errorString.size() != 0) {
    if (rank == MASTER_NODE) cout << errorString << endl;
    exit(EXIT_FAILURE);
  }
  
  case_file.close();
  
  return true;
  
}

void CConfig::SetPostprocessing(unsigned short val_software, unsigned short val_izone, unsigned short val_nDim) {
  
  unsigned short iZone, iCFL, iDim;
  bool ideal_gas       = (Kind_FluidModel == STANDARD_AIR || Kind_FluidModel == IDEAL_GAS );
  bool standard_air       = (Kind_FluidModel == STANDARD_AIR);
  
#ifdef HAVE_MPI
  int size = SINGLE_NODE;
  MPI_Comm_size(MPI_COMM_WORLD, &size);
#endif
  
#ifndef HAVE_TECIO
  if (Output_FileFormat == TECPLOT_BINARY) {
    cout << "Tecplot binary file requested but SU2 was built without TecIO support." << "\n";
    Output_FileFormat = TECPLOT;
  }
#endif
  
  /*--- Store the SU2 module that we are executing. ---*/
  
  Kind_SU2 = val_software;
  
  /*--- Make sure that 1D outputs are written when objective function requires ---*/
  
  if (Kind_ObjFunc== AVG_OUTLET_PRESSURE || Kind_ObjFunc == AVG_TOTAL_PRESSURE) {
    Wrt_1D_Output = YES;
    Marker_Out_1D = Marker_Monitoring;
    nMarker_Out_1D = nMarker_Monitoring;
  }
  
  /*--- Low memory only for ASCII Tecplot ---*/

  if (Output_FileFormat != TECPLOT) Low_MemoryOutput = NO;
  
  /*--- Deactivate the multigrid in the adjoint problem ---*/
  
  if ((Adjoint && !MG_AdjointFlow) ||
      (Unsteady_Simulation == TIME_STEPPING)) { nMGLevels = 0; }

  /*--- If Fluid Structure Interaction, set the solver for each zone.
   *--- ZONE_0 is the zone of the fluid.
   *--- All the other zones are structure.
   *--- This will allow us to define multiple physics structural problems */

  if (Kind_Solver == FLUID_STRUCTURE_INTERACTION){
	  if (val_izone==0) {	Kind_Solver = Kind_Solver_Fluid_FSI; 		FSI_Problem = true;}

	  else {			 	Kind_Solver = Kind_Solver_Struc_FSI;	  	FSI_Problem = true;
	  	  	  	  	  	  	Kind_Linear_Solver_Prec = Kind_Linear_Solver_Prec_FSI_Struc;
	  	  	  	  	  	  	Linear_Solver_Iter = Linear_Solver_Iter_FSI_Struc;}
  }
  else{ FSI_Problem = false; }

  
  /*--- Initialize non-physical points/reconstructions to zero ---*/
  
  Nonphys_Points   = 0;
  Nonphys_Reconstr = 0;
  
  /*--- Don't do any deformation if there is no Design variable information ---*/
  
  if (Design_Variable == NULL) {
    Design_Variable = new unsigned short [1];
    nDV = 1; Design_Variable[0] = NONE;
  }
  
  /*--- Identification of free-surface problem, this problems are always 
   unsteady and incompressible. ---*/
  
  if (Kind_Regime == FREESURFACE) {
    if (Unsteady_Simulation != DT_STEPPING_2ND) Unsteady_Simulation = DT_STEPPING_1ST;
  }
  
  if (Kind_Solver == POISSON_EQUATION) {
    Unsteady_Simulation = STEADY;
  }
  
  /*--- Set the number of external iterations to 1 for the steady state problem ---*/

  if ((Kind_Solver == HEAT_EQUATION) ||
      (Kind_Solver == WAVE_EQUATION) || (Kind_Solver == POISSON_EQUATION)) {
    nMGLevels = 0;
    if (Unsteady_Simulation == STEADY) nExtIter = 1;
    else Unst_nIntIter = 2;
  }
  
  if (Kind_Solver == LINEAR_ELASTICITY) {
    nMGLevels = 0;
    if (Dynamic_Analysis == STATIC) 
	nExtIter = 1;
  }

  /*--- Decide whether we should be writing unsteady solution files. ---*/
  
  if (Unsteady_Simulation == STEADY ||
      Unsteady_Simulation == TIME_STEPPING ||
      Unsteady_Simulation == TIME_SPECTRAL  ||
      Kind_Regime == FREESURFACE) { Wrt_Unsteady = false; }
  else { Wrt_Unsteady = true; }

  if (Kind_Solver == LINEAR_ELASTICITY) {

	  if (Dynamic_Analysis == STATIC) { Wrt_Dynamic = false; }
	  else { Wrt_Dynamic = true; }

  }

  
  
  /*--- Check for Measurement System ---*/
  
  if (SystemMeasurements == US && !standard_air) {
    cout << "Only STANDARD_AIR fluid model can be used with US Measurement System" << endl;
    exit(EXIT_FAILURE);
  }
  
  /*--- Check for Convective scheme available for NICF ---*/
  
  if (!ideal_gas) {
    if (Kind_ConvNumScheme_Flow != SPACE_UPWIND) {
      cout << "Only ROE Upwind scheme can be used for Not Ideal Compressible Fluids" << endl;
      exit(EXIT_FAILURE);
    }
    else {
      if (Kind_Upwind_Flow != ROE) {
        cout << "Only ROE Upwind scheme can be used for Not Ideal Compressible Fluids" << endl;
        exit(EXIT_FAILURE);
      }
    }
  }
  
  /*--- Check for Boundary condition available for NICF ---*/
  
  if (!ideal_gas) {
    if (nMarker_Inlet != 0) {
      cout << "Riemann Boundary conditions must be used for inlet and outlet with Not Ideal Compressible Fluids " << endl;
      exit(EXIT_FAILURE);
    }
    if (nMarker_Outlet != 0) {
      cout << "Riemann Boundary conditions must be used outlet with Not Ideal Compressible Fluids " << endl;
      exit(EXIT_FAILURE);
    }
    
    if (nMarker_FarField != 0) {
      cout << "Far Field BC is not generalized for Not Ideal Compressible Fluids " << endl;
      exit(EXIT_FAILURE);
    }
    
  }
  
  /*--- Check for Boundary condition available for NICF ---*/
  
  if (ideal_gas) {
    if (SystemMeasurements == US && standard_air) {
      if (Kind_ViscosityModel != SUTHERLAND) {
        cout << "Only SUTHERLAND viscosity model can be used with US Measurement  " << endl;
        exit(EXIT_FAILURE);
      }
    }
    if (Kind_ConductivityModel != CONSTANT_PRANDTL ) {
      cout << "Only CONSTANT_PRANDTL thermal conductivity model can be used with STANDARD_AIR and IDEAL_GAS" << endl;
      exit(EXIT_FAILURE);
    }
    
  }
  
  /*--- Set grid movement kind to NO_MOVEMENT if not specified, which means
   that we also set the Grid_Movement flag to false. We initialize to the
   number of zones here, because we are guaranteed to at least have one. ---*/
  
  if (Kind_GridMovement == NULL) {
    Kind_GridMovement = new unsigned short[nZone];
    for (unsigned short iZone = 0; iZone < nZone; iZone++ )
      Kind_GridMovement[iZone] = NO_MOVEMENT;
    if (Grid_Movement == true) {
      cout << "GRID_MOVEMENT = YES but no type provided in GRID_MOVEMENT_KIND!!" << endl;
      exit(EXIT_FAILURE);
    }
  }
  
  /*--- If we're solving a purely steady problem with no prescribed grid
   movement (both rotating frame and moving walls can be steady), make sure that
   there is no grid motion ---*/
  
  if ((Kind_SU2 == SU2_CFD || Kind_SU2 == SU2_SOL) &&
      (Unsteady_Simulation == STEADY) &&
      ((Kind_GridMovement[ZONE_0] != MOVING_WALL) &&
       (Kind_GridMovement[ZONE_0] != ROTATING_FRAME)))
    Grid_Movement = false;
  
  /*--- If it is not specified, set the mesh motion mach number
   equal to the freestream value. ---*/
  
  if (Grid_Movement && Mach_Motion == 0.0)
    Mach_Motion = Mach;
  
  /*--- Set the boolean flag if we are in a rotating frame (source term). ---*/
  
  if (Grid_Movement && Kind_GridMovement[ZONE_0] == ROTATING_FRAME)
    Rotating_Frame = true;
  else
    Rotating_Frame = false;
  
  /*--- Check the number of moving markers against the number of grid movement
   types provided (should be equal, except that rigid motion and rotating frame
   do not depend on surface specification). ---*/
  
  if (Grid_Movement && (Kind_GridMovement[ZONE_0] != RIGID_MOTION) &&
      (Kind_GridMovement[ZONE_0] != ROTATING_FRAME) &&
      (nGridMovement != nMarker_Moving)) {
    cout << "Number of GRID_MOVEMENT_KIND must match number of MARKER_MOVING!!" << endl;
    exit(EXIT_FAILURE);
  }
  
  /*--- Make sure that there aren't more than one rigid motion or
   rotating frame specified in GRID_MOVEMENT_KIND. ---*/
  
  if (Grid_Movement && (Kind_GridMovement[ZONE_0] == RIGID_MOTION) &&
      (nGridMovement > 1)) {
    cout << "Can not support more than one type of rigid motion in GRID_MOVEMENT_KIND!!" << endl;
    exit(EXIT_FAILURE);
  }
  if (Grid_Movement && (Kind_GridMovement[ZONE_0] == ROTATING_FRAME) &&
      (nGridMovement > 1)) {
    cout << "Can not support more than one rotating frame in GRID_MOVEMENT_KIND!!" << endl;
    exit(EXIT_FAILURE);
  }
  
  /*--- In case the grid movement parameters have not been declared in the
   config file, set them equal to zero for safety. Also check to make sure
   that for each option, a value has been declared for each moving marker. ---*/
  
  unsigned short nMoving;
  if (nGridMovement > nZone) nMoving = nGridMovement;
  else nMoving = nZone;
  
  /*--- Motion Origin: ---*/
  
  if (Motion_Origin_X == NULL) {
    Motion_Origin_X = new double[nMoving];
    for (iZone = 0; iZone < nMoving; iZone++ )
      Motion_Origin_X[iZone] = 0.0;
  } else {
    if (Grid_Movement && (nMotion_Origin_X != nGridMovement)) {
      cout << "Length of MOTION_ORIGIN_X must match GRID_MOVEMENT_KIND!!" << endl;
      exit(EXIT_FAILURE);
    }
  }
  
  if (Motion_Origin_Y == NULL) {
    Motion_Origin_Y = new double[nMoving];
    for (iZone = 0; iZone < nMoving; iZone++ )
      Motion_Origin_Y[iZone] = 0.0;
  } else {
    if (Grid_Movement && (nMotion_Origin_Y != nGridMovement)) {
      cout << "Length of MOTION_ORIGIN_Y must match GRID_MOVEMENT_KIND!!" << endl;
      exit(EXIT_FAILURE);
    }
  }
  
  if (Motion_Origin_Z == NULL) {
    Motion_Origin_Z = new double[nMoving];
    for (iZone = 0; iZone < nMoving; iZone++ )
      Motion_Origin_Z[iZone] = 0.0;
  } else {
    if (Grid_Movement && (nMotion_Origin_Z != nGridMovement)) {
      cout << "Length of MOTION_ORIGIN_Z must match GRID_MOVEMENT_KIND!!" << endl;
      exit(EXIT_FAILURE);
    }
  }
  
  if (MoveMotion_Origin == NULL) {
    MoveMotion_Origin = new unsigned short[nMoving];
    for (iZone = 0; iZone < nMoving; iZone++ )
      MoveMotion_Origin[iZone] = 0;
  } else {
    if (Grid_Movement && (nMoveMotion_Origin != nGridMovement)) {
      cout << "Length of MOVE_MOTION_ORIGIN must match GRID_MOVEMENT_KIND!!" << endl;
      exit(EXIT_FAILURE);
    }
  }
  
  /*--- Translation: ---*/
  
  if (Translation_Rate_X == NULL) {
    Translation_Rate_X = new double[nMoving];
    for (iZone = 0; iZone < nMoving; iZone++ )
      Translation_Rate_X[iZone] = 0.0;
  } else {
    if (Grid_Movement && (nTranslation_Rate_X != nGridMovement)) {
      cout << "Length of TRANSLATION_RATE_X must match GRID_MOVEMENT_KIND!!" << endl;
      exit(EXIT_FAILURE);
    }
  }
  
  if (Translation_Rate_Y == NULL) {
    Translation_Rate_Y = new double[nMoving];
    for (iZone = 0; iZone < nMoving; iZone++ )
      Translation_Rate_Y[iZone] = 0.0;
  } else {
    if (Grid_Movement && (nTranslation_Rate_Y != nGridMovement)) {
      cout << "Length of TRANSLATION_RATE_Y must match GRID_MOVEMENT_KIND!!" << endl;
      exit(EXIT_FAILURE);
    }
  }
  
  if (Translation_Rate_Z == NULL) {
    Translation_Rate_Z = new double[nMoving];
    for (iZone = 0; iZone < nMoving; iZone++ )
      Translation_Rate_Z[iZone] = 0.0;
  } else {
    if (Grid_Movement && (nTranslation_Rate_Z != nGridMovement)) {
      cout << "Length of TRANSLATION_RATE_Z must match GRID_MOVEMENT_KIND!!" << endl;
      exit(EXIT_FAILURE);
    }
  }
  
  /*--- Rotation: ---*/
  
  if (Rotation_Rate_X == NULL) {
    Rotation_Rate_X = new double[nMoving];
    for (iZone = 0; iZone < nMoving; iZone++ )
      Rotation_Rate_X[iZone] = 0.0;
  } else {
    if (Grid_Movement && (nRotation_Rate_X != nGridMovement)) {
      cout << "Length of ROTATION_RATE_X must match GRID_MOVEMENT_KIND!!" << endl;
      exit(EXIT_FAILURE);
    }
  }
  
  if (Rotation_Rate_Y == NULL) {
    Rotation_Rate_Y = new double[nMoving];
    for (iZone = 0; iZone < nMoving; iZone++ )
      Rotation_Rate_Y[iZone] = 0.0;
  } else {
    if (Grid_Movement && (nRotation_Rate_Y != nGridMovement)) {
      cout << "Length of ROTATION_RATE_Y must match GRID_MOVEMENT_KIND!!" << endl;
      exit(EXIT_FAILURE);
    }
  }
  
  if (Rotation_Rate_Z == NULL) {
    Rotation_Rate_Z = new double[nMoving];
    for (iZone = 0; iZone < nMoving; iZone++ )
      Rotation_Rate_Z[iZone] = 0.0;
  } else {
    if (Grid_Movement && (nRotation_Rate_Z != nGridMovement)) {
      cout << "Length of ROTATION_RATE_Z must match GRID_MOVEMENT_KIND!!" << endl;
      exit(EXIT_FAILURE);
    }
  }
  
  /*--- Pitching: ---*/
  
  if (Pitching_Omega_X == NULL) {
    Pitching_Omega_X = new double[nMoving];
    for (iZone = 0; iZone < nMoving; iZone++ )
      Pitching_Omega_X[iZone] = 0.0;
  } else {
    if (Grid_Movement && (nPitching_Omega_X != nGridMovement)) {
      cout << "Length of PITCHING_OMEGA_X must match GRID_MOVEMENT_KIND!!" << endl;
      exit(EXIT_FAILURE);
    }
  }
  
  if (Pitching_Omega_Y == NULL) {
    Pitching_Omega_Y = new double[nMoving];
    for (iZone = 0; iZone < nMoving; iZone++ )
      Pitching_Omega_Y[iZone] = 0.0;
  } else {
    if (Grid_Movement && (nPitching_Omega_Y != nGridMovement)) {
      cout << "Length of PITCHING_OMEGA_Y must match GRID_MOVEMENT_KIND!!" << endl;
      exit(EXIT_FAILURE);
    }
  }
  
  if (Pitching_Omega_Z == NULL) {
    Pitching_Omega_Z = new double[nMoving];
    for (iZone = 0; iZone < nMoving; iZone++ )
      Pitching_Omega_Z[iZone] = 0.0;
  } else {
    if (Grid_Movement && (nPitching_Omega_Z != nGridMovement)) {
      cout << "Length of PITCHING_OMEGA_Z must match GRID_MOVEMENT_KIND!!" << endl;
      exit(EXIT_FAILURE);
    }
  }
  
  /*--- Pitching Amplitude: ---*/
  
  if (Pitching_Ampl_X == NULL) {
    Pitching_Ampl_X = new double[nMoving];
    for (iZone = 0; iZone < nMoving; iZone++ )
      Pitching_Ampl_X[iZone] = 0.0;
  } else {
    if (Grid_Movement && (nPitching_Ampl_X != nGridMovement)) {
      cout << "Length of PITCHING_AMPL_X must match GRID_MOVEMENT_KIND!!" << endl;
      exit(EXIT_FAILURE);
    }
  }
  
  if (Pitching_Ampl_Y == NULL) {
    Pitching_Ampl_Y = new double[nMoving];
    for (iZone = 0; iZone < nMoving; iZone++ )
      Pitching_Ampl_Y[iZone] = 0.0;
  } else {
    if (Grid_Movement && (nPitching_Ampl_Y != nGridMovement)) {
      cout << "Length of PITCHING_AMPL_Y must match GRID_MOVEMENT_KIND!!" << endl;
      exit(EXIT_FAILURE);
    }
  }
  
  if (Pitching_Ampl_Z == NULL) {
    Pitching_Ampl_Z = new double[nMoving];
    for (iZone = 0; iZone < nMoving; iZone++ )
      Pitching_Ampl_Z[iZone] = 0.0;
  } else {
    if (Grid_Movement && (nPitching_Ampl_Z != nGridMovement)) {
      cout << "Length of PITCHING_AMPL_Z must match GRID_MOVEMENT_KIND!!" << endl;
      exit(EXIT_FAILURE);
    }
  }
  
  /*--- Pitching Phase: ---*/
  
  if (Pitching_Phase_X == NULL) {
    Pitching_Phase_X = new double[nMoving];
    for (iZone = 0; iZone < nMoving; iZone++ )
      Pitching_Phase_X[iZone] = 0.0;
  } else {
    if (Grid_Movement && (nPitching_Phase_X != nGridMovement)) {
      cout << "Length of PITCHING_PHASE_X must match GRID_MOVEMENT_KIND!!" << endl;
      exit(EXIT_FAILURE);
    }
  }
  
  if (Pitching_Phase_Y == NULL) {
    Pitching_Phase_Y = new double[nMoving];
    for (iZone = 0; iZone < nMoving; iZone++ )
      Pitching_Phase_Y[iZone] = 0.0;
  } else {
    if (Grid_Movement && (nPitching_Phase_Y != nGridMovement)) {
      cout << "Length of PITCHING_PHASE_Y must match GRID_MOVEMENT_KIND!!" << endl;
      exit(EXIT_FAILURE);
    }
  }
  
  if (Pitching_Phase_Z == NULL) {
    Pitching_Phase_Z = new double[nMoving];
    for (iZone = 0; iZone < nMoving; iZone++ )
      Pitching_Phase_Z[iZone] = 0.0;
  } else {
    if (Grid_Movement && (nPitching_Phase_Z != nGridMovement)) {
      cout << "Length of PITCHING_PHASE_Z must match GRID_MOVEMENT_KIND!!" << endl;
      exit(EXIT_FAILURE);
    }
  }
  
  /*--- Plunging: ---*/
  
  if (Plunging_Omega_X == NULL) {
    Plunging_Omega_X = new double[nMoving];
    for (iZone = 0; iZone < nMoving; iZone++ )
      Plunging_Omega_X[iZone] = 0.0;
  } else {
    if (Grid_Movement && (nPlunging_Omega_X != nGridMovement)) {
      cout << "Length of PLUNGING_OMEGA_X must match GRID_MOVEMENT_KIND!!" << endl;
      exit(EXIT_FAILURE);
    }
  }
  
  if (Plunging_Omega_Y == NULL) {
    Plunging_Omega_Y = new double[nMoving];
    for (iZone = 0; iZone < nMoving; iZone++ )
      Plunging_Omega_Y[iZone] = 0.0;
  } else {
    if (Grid_Movement && (nPlunging_Omega_Y != nGridMovement)) {
      cout << "Length of PLUNGING_OMEGA_Y must match GRID_MOVEMENT_KIND!!" << endl;
      exit(EXIT_FAILURE);
    }
  }
  
  if (Plunging_Omega_Z == NULL) {
    Plunging_Omega_Z = new double[nMoving];
    for (iZone = 0; iZone < nMoving; iZone++ )
      Plunging_Omega_Z[iZone] = 0.0;
  } else {
    if (Grid_Movement && (nPlunging_Omega_Z != nGridMovement)) {
      cout << "Length of PLUNGING_OMEGA_Z must match GRID_MOVEMENT_KIND!!" << endl;
      exit(EXIT_FAILURE);
    }
  }
  
  /*--- Plunging Amplitude: ---*/
  
  if (Plunging_Ampl_X == NULL) {
    Plunging_Ampl_X = new double[nMoving];
    for (iZone = 0; iZone < nMoving; iZone++ )
      Plunging_Ampl_X[iZone] = 0.0;
  } else {
    if (Grid_Movement && (nPlunging_Ampl_X != nGridMovement)) {
      cout << "Length of PLUNGING_AMPL_X must match GRID_MOVEMENT_KIND!!" << endl;
      exit(EXIT_FAILURE);
    }
  }
  
  if (Plunging_Ampl_Y == NULL) {
    Plunging_Ampl_Y = new double[nMoving];
    for (iZone = 0; iZone < nMoving; iZone++ )
      Plunging_Ampl_Y[iZone] = 0.0;
  } else {
    if (Grid_Movement && (nPlunging_Ampl_Y != nGridMovement)) {
      cout << "Length of PLUNGING_AMPL_Y must match GRID_MOVEMENT_KIND!!" << endl;
      exit(EXIT_FAILURE);
    }
  }
  
  if (Plunging_Ampl_Z == NULL) {
    Plunging_Ampl_Z = new double[nMoving];
    for (iZone = 0; iZone < nMoving; iZone++ )
      Plunging_Ampl_Z[iZone] = 0.0;
  } else {
    if (Grid_Movement && (nPlunging_Ampl_Z != nGridMovement)) {
      cout << "Length of PLUNGING_AMPL_Z must match GRID_MOVEMENT_KIND!!" << endl;
      exit(EXIT_FAILURE);
    }
  }
  
  /*--- Use the various rigid-motion input frequencies to determine the period to be used with time-spectral cases.
   There are THREE types of motion to consider, namely: rotation, pitching, and plunging.
   The largest period of motion is the one to be used for time-spectral calculations. ---*/
  
  if (Unsteady_Simulation == TIME_SPECTRAL) {
    
    unsigned short N_MOTION_TYPES = 3;
    double *periods;
    periods = new double[N_MOTION_TYPES];
    
    /*--- rotation: ---*/
    
    double Omega_mag_rot = sqrt(pow(Rotation_Rate_X[ZONE_0],2)+pow(Rotation_Rate_Y[ZONE_0],2)+pow(Rotation_Rate_Z[ZONE_0],2));
    if (Omega_mag_rot > 0)
      periods[0] = 2*PI_NUMBER/Omega_mag_rot;
    else
      periods[0] = 0.0;
    
    /*--- pitching: ---*/
    
    double Omega_mag_pitch = sqrt(pow(Pitching_Omega_X[ZONE_0],2)+pow(Pitching_Omega_Y[ZONE_0],2)+pow(Pitching_Omega_Z[ZONE_0],2));
    if (Omega_mag_pitch > 0)
      periods[1] = 2*PI_NUMBER/Omega_mag_pitch;
    else
      periods[1] = 0.0;
    
    /*--- plunging: ---*/
    
    double Omega_mag_plunge = sqrt(pow(Plunging_Omega_X[ZONE_0],2)+pow(Plunging_Omega_Y[ZONE_0],2)+pow(Plunging_Omega_Z[ZONE_0],2));
    if (Omega_mag_plunge > 0)
      periods[2] = 2*PI_NUMBER/Omega_mag_plunge;
    else
      periods[2] = 0.0;
    
    /*--- determine which period is largest ---*/
    
    unsigned short iVar;
    TimeSpectral_Period = 0.0;
    for (iVar = 0; iVar < N_MOTION_TYPES; iVar++) {
      if (periods[iVar] > TimeSpectral_Period)
        TimeSpectral_Period = periods[iVar];
    }
    
    delete periods;
    
  }
  
  /*--- Initialize the RefOriginMoment Pointer ---*/
  
  RefOriginMoment = NULL;
  RefOriginMoment = new double[3];
  RefOriginMoment[0] = 0.0; RefOriginMoment[1] = 0.0; RefOriginMoment[2] = 0.0;
  
  /*--- In case the moment origin coordinates have not been declared in the
   config file, set them equal to zero for safety. Also check to make sure
   that for each marker, a value has been declared for the moment origin.
   Unless only one value was specified, then set this value for all the markers
   being monitored. ---*/
  
  unsigned short iMarker;
  
  if ((nRefOriginMoment_X != nRefOriginMoment_Y) || (nRefOriginMoment_X != nRefOriginMoment_Z) ) {
    cout << "ERROR: Length of REF_ORIGIN_MOMENT_X, REF_ORIGIN_MOMENT_Y and REF_ORIGIN_MOMENT_Z must be the same!!" << endl;
    exit(EXIT_FAILURE);
  }
  
  if (RefOriginMoment_X == NULL) {
    RefOriginMoment_X = new double[nMarker_Monitoring];
    for (iMarker = 0; iMarker < nMarker_Monitoring; iMarker++ )
      RefOriginMoment_X[iMarker] = 0.0;
  } else {
    if (nRefOriginMoment_X == 1) {
      
      double aux_RefOriginMoment_X = RefOriginMoment_X[0];
      delete [] RefOriginMoment_X;
      RefOriginMoment_X = new double[nMarker_Monitoring];
      nRefOriginMoment_X = nMarker_Monitoring;
      
      for (iMarker = 0; iMarker < nMarker_Monitoring; iMarker++ )
        RefOriginMoment_X[iMarker] = aux_RefOriginMoment_X;
    }
    else if (nRefOriginMoment_X != nMarker_Monitoring) {
      cout << "ERROR: Length of REF_ORIGIN_MOMENT_X must match number of Monitoring Markers!!" << endl;
      exit(EXIT_FAILURE);
    }
  }
  
  if (RefOriginMoment_Y == NULL) {
    RefOriginMoment_Y = new double[nMarker_Monitoring];
    for (iMarker = 0; iMarker < nMarker_Monitoring; iMarker++ )
      RefOriginMoment_Y[iMarker] = 0.0;
  } else {
    if (nRefOriginMoment_Y == 1) {
      
      double aux_RefOriginMoment_Y = RefOriginMoment_Y[0];
      delete [] RefOriginMoment_Y;
      RefOriginMoment_Y = new double[nMarker_Monitoring];
      nRefOriginMoment_Y = nMarker_Monitoring;
      
      for (iMarker = 0; iMarker < nMarker_Monitoring; iMarker++ )
        RefOriginMoment_Y[iMarker] = aux_RefOriginMoment_Y;
    }
    else if (nRefOriginMoment_Y != nMarker_Monitoring) {
      cout << "ERROR: Length of REF_ORIGIN_MOMENT_Y must match number of Monitoring Markers!!" << endl;
      exit(EXIT_FAILURE);
    }
  }
  
  if (RefOriginMoment_Z == NULL) {
    RefOriginMoment_Z = new double[nMarker_Monitoring];
    for (iMarker = 0; iMarker < nMarker_Monitoring; iMarker++ )
      RefOriginMoment_Z[iMarker] = 0.0;
  } else {
    if (nRefOriginMoment_Z == 1) {
      
      double aux_RefOriginMoment_Z = RefOriginMoment_Z[0];
      delete [] RefOriginMoment_Z;
      RefOriginMoment_Z = new double[nMarker_Monitoring];
      nRefOriginMoment_Z = nMarker_Monitoring;
      
      for (iMarker = 0; iMarker < nMarker_Monitoring; iMarker++ )
        RefOriginMoment_Z[iMarker] = aux_RefOriginMoment_Z;
    }
    else if (nRefOriginMoment_Z != nMarker_Monitoring) {
      cout << "ERROR: Length of REF_ORIGIN_MOMENT_Z must match number of Monitoring Markers!!" << endl;
      exit(EXIT_FAILURE);
    }
  }
  
  /*--- Set the boolean flag if we are carrying out an aeroelastic simulation. ---*/
  
  if (Grid_Movement && (Kind_GridMovement[ZONE_0] == AEROELASTIC || Kind_GridMovement[ZONE_0] == AEROELASTIC_RIGID_MOTION)) Aeroelastic_Simulation = true;
  else Aeroelastic_Simulation = false;
  
  /*--- Initializing the size for the solutions of the Aeroelastic problem. ---*/
  
  
  if (Grid_Movement && Aeroelastic_Simulation) {
    Aeroelastic_np1.resize(nMarker_Monitoring);
    Aeroelastic_n.resize(nMarker_Monitoring);
    Aeroelastic_n1.resize(nMarker_Monitoring);
    for (iMarker = 0; iMarker < nMarker_Monitoring; iMarker++) {
      Aeroelastic_np1[iMarker].resize(2);
      Aeroelastic_n[iMarker].resize(2);
      Aeroelastic_n1[iMarker].resize(2);
      for (int i =0; i<2; i++) {
        Aeroelastic_np1[iMarker][i].resize(2);
        Aeroelastic_n[iMarker][i].resize(2);
        Aeroelastic_n1[iMarker][i].resize(2);
        for (int j=0; j<2; j++) {
          Aeroelastic_np1[iMarker][i][j] = 0.0;
          Aeroelastic_n[iMarker][i][j] = 0.0;
          Aeroelastic_n1[iMarker][i][j] = 0.0;
        }
      }
    }
  }
  
  /*--- Allocate memory for the plunge and pitch and initialized them to zero ---*/
  
  if (Grid_Movement && Aeroelastic_Simulation) {
    Aeroelastic_pitch = new double[nMarker_Monitoring];
    Aeroelastic_plunge = new double[nMarker_Monitoring];
    for (iMarker = 0; iMarker < nMarker_Monitoring; iMarker++ ) {
      Aeroelastic_pitch[iMarker] = 0.0;
      Aeroelastic_plunge[iMarker] = 0.0;
    }
  }

  /*--- Fluid-Structure Interaction problems ---*/

  if (FSI_Problem) {
	  Kind_GridMovement[val_izone] = FLUID_STRUCTURE;
	  Grid_Movement = true;
  }
  
  if (MGCycle == FULLMG_CYCLE) FinestMesh = nMGLevels;
  else FinestMesh = MESH_0;
  
  if ((Kind_Solver == NAVIER_STOKES) &&
      (Kind_Turb_Model != NONE))
    Kind_Solver = RANS;
  
  if (Kind_Regime == FREESURFACE) GravityForce = true;
  
  Kappa_1st_Flow = Kappa_Flow[0];
  Kappa_2nd_Flow = Kappa_Flow[1];
  Kappa_4th_Flow = Kappa_Flow[2];
  Kappa_1st_AdjFlow = Kappa_AdjFlow[0];
  Kappa_2nd_AdjFlow = Kappa_AdjFlow[1];
  Kappa_4th_AdjFlow = Kappa_AdjFlow[2];
  Kappa_1st_LinFlow = Kappa_AdjFlow[0];
  Kappa_4th_LinFlow = Kappa_AdjFlow[1];
  
  /*--- Make the MG_PreSmooth, MG_PostSmooth, and MG_CorrecSmooth
   arrays consistent with nMGLevels ---*/
  
  unsigned short * tmp_smooth = new unsigned short[nMGLevels+1];
  
  if ((nMG_PreSmooth != nMGLevels+1) && (nMG_PreSmooth != 0)) {
    if (nMG_PreSmooth > nMGLevels+1) {
      
      /*--- Truncate by removing unnecessary elements at the end ---*/
      
      for (unsigned int i = 0; i <= nMGLevels; i++)
        tmp_smooth[i] = MG_PreSmooth[i];
      delete [] MG_PreSmooth;
    } else {
      
      /*--- Add additional elements equal to last element ---*/
      
      for (unsigned int i = 0; i < nMG_PreSmooth; i++)
        tmp_smooth[i] = MG_PreSmooth[i];
      for (unsigned int i = nMG_PreSmooth; i <= nMGLevels; i++)
        tmp_smooth[i] = MG_PreSmooth[nMG_PreSmooth-1];
      delete [] MG_PreSmooth;
    }
    
    nMG_PreSmooth = nMGLevels+1;
    MG_PreSmooth = new unsigned short[nMG_PreSmooth];
    for (unsigned int i = 0; i < nMG_PreSmooth; i++)
      MG_PreSmooth[i] = tmp_smooth[i];
  }
  if ((nMGLevels != 0) && (nMG_PreSmooth == 0)) {
    delete [] MG_PreSmooth;
    nMG_PreSmooth = nMGLevels+1;
    MG_PreSmooth = new unsigned short[nMG_PreSmooth];
    for (unsigned int i = 0; i < nMG_PreSmooth; i++)
      MG_PreSmooth[i] = i+1;
  }
  
  if ((nMG_PostSmooth != nMGLevels+1) && (nMG_PostSmooth != 0)) {
    if (nMG_PostSmooth > nMGLevels+1) {
      
      /*--- Truncate by removing unnecessary elements at the end ---*/
      
      for (unsigned int i = 0; i <= nMGLevels; i++)
        tmp_smooth[i] = MG_PostSmooth[i];
      delete [] MG_PostSmooth;
    } else {
      
      /*--- Add additional elements equal to last element ---*/
       
      for (unsigned int i = 0; i < nMG_PostSmooth; i++)
        tmp_smooth[i] = MG_PostSmooth[i];
      for (unsigned int i = nMG_PostSmooth; i <= nMGLevels; i++)
        tmp_smooth[i] = MG_PostSmooth[nMG_PostSmooth-1];
      delete [] MG_PostSmooth;
      
    }
    
    nMG_PostSmooth = nMGLevels+1;
    MG_PostSmooth = new unsigned short[nMG_PostSmooth];
    for (unsigned int i = 0; i < nMG_PostSmooth; i++)
      MG_PostSmooth[i] = tmp_smooth[i];
    
  }
  
  if ((nMGLevels != 0) && (nMG_PostSmooth == 0)) {
    delete [] MG_PostSmooth;
    nMG_PostSmooth = nMGLevels+1;
    MG_PostSmooth = new unsigned short[nMG_PostSmooth];
    for (unsigned int i = 0; i < nMG_PostSmooth; i++)
      MG_PostSmooth[i] = 0;
  }
  
  if ((nMG_CorrecSmooth != nMGLevels+1) && (nMG_CorrecSmooth != 0)) {
    if (nMG_CorrecSmooth > nMGLevels+1) {
      
      /*--- Truncate by removing unnecessary elements at the end ---*/
      
      for (unsigned int i = 0; i <= nMGLevels; i++)
        tmp_smooth[i] = MG_CorrecSmooth[i];
      delete [] MG_CorrecSmooth;
    } else {
      
      /*--- Add additional elements equal to last element ---*/
      
      for (unsigned int i = 0; i < nMG_CorrecSmooth; i++)
        tmp_smooth[i] = MG_CorrecSmooth[i];
      for (unsigned int i = nMG_CorrecSmooth; i <= nMGLevels; i++)
        tmp_smooth[i] = MG_CorrecSmooth[nMG_CorrecSmooth-1];
      delete [] MG_CorrecSmooth;
    }
    nMG_CorrecSmooth = nMGLevels+1;
    MG_CorrecSmooth = new unsigned short[nMG_CorrecSmooth];
    for (unsigned int i = 0; i < nMG_CorrecSmooth; i++)
      MG_CorrecSmooth[i] = tmp_smooth[i];
  }
  
  if ((nMGLevels != 0) && (nMG_CorrecSmooth == 0)) {
    delete [] MG_CorrecSmooth;
    nMG_CorrecSmooth = nMGLevels+1;
    MG_CorrecSmooth = new unsigned short[nMG_CorrecSmooth];
    for (unsigned int i = 0; i < nMG_CorrecSmooth; i++)
      MG_CorrecSmooth[i] = 0;
  }
  
  /*--- Override MG Smooth parameters ---*/
  
  if (nMG_PreSmooth != 0) MG_PreSmooth[MESH_0] = 1;
  if (nMG_PostSmooth != 0) {
    MG_PostSmooth[MESH_0] = 0;
    MG_PostSmooth[nMGLevels] = 0;
  }
  if (nMG_CorrecSmooth != 0) MG_CorrecSmooth[nMGLevels] = 0;
  
  if (Restart) MGCycle = V_CYCLE;
  
  if (Adjoint) {
    if (Kind_Solver == EULER) Kind_Solver = ADJ_EULER;
    if (Kind_Solver == NAVIER_STOKES) Kind_Solver = ADJ_NAVIER_STOKES;
    if (Kind_Solver == RANS) Kind_Solver = ADJ_RANS;
    if (Kind_Solver == TNE2_EULER) Kind_Solver = ADJ_TNE2_EULER;
    if (Kind_Solver == TNE2_NAVIER_STOKES) Kind_Solver = ADJ_TNE2_NAVIER_STOKES;
  }
  
  if (Linearized) {
    if (Kind_Solver == EULER) Kind_Solver = LIN_EULER;
  }
  
  nCFL = nMGLevels+1;
  CFL = new double[nCFL];
  CFL[0] = CFLFineGrid;
  if (Adjoint){
    CFL[0] = CFL[0] * CFLRedCoeff_AdjFlow;
    CFL_AdaptParam[2]*=CFLRedCoeff_AdjFlow;
    CFL_AdaptParam[3]*=CFLRedCoeff_AdjFlow;
  }
  
  for (iCFL = 1; iCFL < nCFL; iCFL++)
    CFL[iCFL] = CFL[iCFL-1];
  
  if (nRKStep == 0) {
    nRKStep = 1;
    RK_Alpha_Step = new double[1]; RK_Alpha_Step[0] = 1.0;
  }
  
  if ((Kind_SU2 == SU2_CFD) && (Kind_Solver == NO_SOLVER)) {
    cout << "PHYSICAL_PROBLEM must be set in the configuration file" << endl;
    exit(EXIT_FAILURE);
  }
  
  /*--- Set a flag for viscous simulations ---*/
  
  Viscous = (( Kind_Solver == NAVIER_STOKES          ) ||
             ( Kind_Solver == ADJ_NAVIER_STOKES      ) ||
             ( Kind_Solver == RANS                   ) ||
             ( Kind_Solver == ADJ_RANS               ) ||
             ( Kind_Solver == TNE2_NAVIER_STOKES     ) ||
             ( Kind_Solver == ADJ_TNE2_NAVIER_STOKES )   );
  
  
  /*--- Re-scale the length based parameters. The US system uses feet,
   but SU2 assumes that the grid is in inches ---*/
  
  if ((SystemMeasurements == US) && (Kind_SU2 == SU2_CFD)) {
    
    for (iMarker = 0; iMarker < nMarker_Monitoring; iMarker++) {
      RefOriginMoment_X[iMarker] = RefOriginMoment_X[iMarker]/12.0;
      RefOriginMoment_Y[iMarker] = RefOriginMoment_Y[iMarker]/12.0;
      RefOriginMoment_Z[iMarker] = RefOriginMoment_Z[iMarker]/12.0;
    }
    
    for (iMarker = 0; iMarker < nGridMovement; iMarker++) {
      Motion_Origin_X[iMarker] = Motion_Origin_X[iMarker]/12.0;
      Motion_Origin_Y[iMarker] = Motion_Origin_Y[iMarker]/12.0;
      Motion_Origin_Z[iMarker] = Motion_Origin_Z[iMarker]/12.0;
    }
    
    RefLengthMoment = RefLengthMoment/12.0;
    if (val_nDim == 2) RefAreaCoeff = RefAreaCoeff/12.0;
    else RefAreaCoeff = RefAreaCoeff/144.0;
    Length_Reynolds = Length_Reynolds/12.0;
    RefElemLength = RefElemLength/12.0;
    
    EA_IntLimit[0] = EA_IntLimit[0]/12.0;
    EA_IntLimit[1] = EA_IntLimit[1]/12.0;
    EA_IntLimit[2] = EA_IntLimit[2]/12.0;
    
    Section_Location[0] = Section_Location[0]/12.0;
    Section_Location[1] = Section_Location[1]/12.0;
    
    Subsonic_Engine_Box[0] = Subsonic_Engine_Box[0]/12.0;
    Subsonic_Engine_Box[1] = Subsonic_Engine_Box[1]/12.0;
    Subsonic_Engine_Box[2] = Subsonic_Engine_Box[2]/12.0;
    Subsonic_Engine_Box[3] = Subsonic_Engine_Box[3]/12.0;
    Subsonic_Engine_Box[4] = Subsonic_Engine_Box[4]/12.0;
    Subsonic_Engine_Box[5] = Subsonic_Engine_Box[5]/12.0;
    
    for (iMarker = 0; iMarker < nMarker_ActDisk_Inlet; iMarker++) {
      for (iDim = 0; iDim < val_nDim; iDim++)
        ActDisk_Origin[iMarker][iDim] = ActDisk_Origin[iMarker][iDim]/12.0;
      ActDisk_RootRadius[iMarker] = ActDisk_RootRadius[iMarker]/12.0;
      ActDisk_TipRadius[iMarker] = ActDisk_TipRadius[iMarker]/12.0;
    }
    
  }
  
  /*--- Reacting flows initialization ---*/
  
  if (( Kind_Solver == TNE2_EULER             ) ||
      ( Kind_Solver == TNE2_NAVIER_STOKES     ) ||
      ( Kind_Solver == ADJ_TNE2_EULER         ) ||
      ( Kind_Solver == ADJ_TNE2_NAVIER_STOKES )   ) {
    
    Kappa_1st_TNE2    = Kappa_TNE2[0];
    Kappa_2nd_TNE2    = Kappa_TNE2[1];
    Kappa_4th_TNE2    = Kappa_TNE2[2];
    Kappa_1st_AdjTNE2 = Kappa_AdjTNE2[0];
    Kappa_2nd_AdjTNE2 = Kappa_AdjTNE2[1];
    Kappa_4th_AdjTNE2 = Kappa_AdjTNE2[2];
    
    
    unsigned short maxEl = 0;
    unsigned short iSpecies, jSpecies, iEl;
    
    switch (Kind_GasModel) {
      case ONESPECIES:
        /*--- Define parameters of the gas model ---*/
        nSpecies    = 1;
        ionization  = false;
        
        /*--- Allocate vectors for gas properties ---*/
        Molar_Mass         = new double[nSpecies];
        CharVibTemp        = new double[nSpecies];
        RotationModes      = new double[nSpecies];
        Enthalpy_Formation = new double[nSpecies];
        Wall_Catalycity    = new double[nSpecies];
        Ref_Temperature    = new double[nSpecies];
        nElStates          = new unsigned short[nSpecies];
        
        
        
        MassFrac_FreeStream = new double[nSpecies];
        MassFrac_FreeStream[0] = 1.0;
        
        /*--- Assign gas properties ---*/
        // Rotational modes of energy storage
        RotationModes[0] = 2.0;
        // Molar mass [kg/kmol]
        Molar_Mass[0] = 14.0067+15.9994;
        // Characteristic vibrational temperatures for calculating e_vib [K]
        //CharVibTemp[0] = 3395.0;
        CharVibTemp[0] = 1000.0;
        // Formation enthalpy: (JANAF values, [KJ/Kmol])
        Enthalpy_Formation[0] = 0.0;					//N2
        // Reference temperature (JANAF values, [K])
        Ref_Temperature[0] = 0.0;
        
        /*        nElStates[0] = 0;
         CharElTemp   = new double *[nSpecies];
         degen        = new double *[nSpecies];
         
         OSPthetae    = new double[nElStates[0]];
         OSPthetae[0] = 1.0;
         OSPg         = new double[nElStates[0]];
         OSPg[0]      = 1.0;
         
         CharElTemp[0] = OSPthetae;
         degen[0] = OSPg;*/
        
        break;
        
      case N2:
        
        /*--- Define parameters of the gas model ---*/
        nSpecies    = 2;
        nReactions  = 2;
        ionization  = false;
        
        /*--- Allocate vectors for gas properties ---*/
        Wall_Catalycity      = new double[nSpecies];
        Molar_Mass           = new double[nSpecies];
        CharVibTemp          = new double[nSpecies];
        RotationModes        = new double[nSpecies];
        Enthalpy_Formation   = new double[nSpecies];
        Ref_Temperature      = new double[nSpecies];
        Diss                 = new double[nSpecies];
        ArrheniusCoefficient = new double[nReactions];
        ArrheniusEta         = new double[nReactions];
        ArrheniusTheta       = new double[nReactions];
        Tcf_a                = new double[nReactions];
        Tcf_b                = new double[nReactions];
        Tcb_a                = new double[nReactions];
        Tcb_b                = new double[nReactions];
        nElStates            = new unsigned short[nSpecies];
        Reactions = new int**[nReactions];
        for (unsigned short iRxn = 0; iRxn < nReactions; iRxn++) {
          Reactions[iRxn] = new int*[2];
          for (unsigned short ii = 0; ii < 2; ii++)
            Reactions[iRxn][ii] = new int[6];
        }
        
        // Omega[iSpecies][jSpecies][iCoeff]
        Omega00 = new double**[nSpecies];
        Omega11 = new double**[nSpecies];
        for (iSpecies = 0; iSpecies < nSpecies; iSpecies++) {
          Omega00[iSpecies] = new double*[nSpecies];
          Omega11[iSpecies] = new double*[nSpecies];
          for (jSpecies = 0; jSpecies < nSpecies; jSpecies++) {
            Omega00[iSpecies][jSpecies] = new double[4];
            Omega11[iSpecies][jSpecies] = new double[4];
          }
        }
        
        MassFrac_FreeStream = new double[nSpecies];
        MassFrac_FreeStream[0] = 0.99;
        MassFrac_FreeStream[1] = 0.01;
        
        /*--- Assign gas properties ---*/
        
        // Wall mass fractions for catalytic boundaries
        Wall_Catalycity[0] = 0.7;
        Wall_Catalycity[1] = 0.3;
        
        // Rotational modes of energy storage
        RotationModes[0] = 2.0;
        RotationModes[1] = 0.0;
        
        // Molar mass [kg/kmol]
        Molar_Mass[0] = 2.0*14.0067;
        Molar_Mass[1] = 14.0067;
        
        // Characteristic vibrational temperatures
        CharVibTemp[0] = 3395.0;
        CharVibTemp[1] = 0.0;
        
        // Formation enthalpy: (JANAF values [KJ/Kmol])
        Enthalpy_Formation[0] = 0.0;					//N2
        Enthalpy_Formation[1] = 472.683E3;		//N
        
        // Reference temperature (JANAF values, [K])
        Ref_Temperature[0] = 0.0;
        Ref_Temperature[1] = 298.15;
        
        // Number of electron states
        nElStates[0] = 15;                    // N2
        nElStates[1] = 3;                     // N
        for (iSpecies = 0; iSpecies < nSpecies; iSpecies++)
          maxEl = max(maxEl, nElStates[iSpecies]);
        
        /*--- Allocate electron data arrays ---*/
        CharElTemp = new double*[nSpecies];
        degen      = new double*[nSpecies];
        for (iSpecies = 0; iSpecies < nSpecies; iSpecies++) {
          CharElTemp[iSpecies] = new double[maxEl];
          degen[iSpecies]      = new double[maxEl];
        }
        
        /*--- Initialize the arrays ---*/
        for (iSpecies = 0; iSpecies < nSpecies; iSpecies++) {
          for (iEl = 0; iEl < maxEl; iEl++) {
            CharElTemp[iSpecies][iEl] = 0.0;
            degen[iSpecies][iEl] = 0.0;
          }
        }
        
        /*--- Assign values to data structures ---*/
        // N2: 15 states
        CharElTemp[0][0]  = 0.000000000000000E+00;
        CharElTemp[0][1]  = 7.223156514095200E+04;
        CharElTemp[0][2]  = 8.577862640384000E+04;
        CharElTemp[0][3]  = 8.605026716160000E+04;
        CharElTemp[0][4]  = 9.535118627874400E+04;
        CharElTemp[0][5]  = 9.805635702203200E+04;
        CharElTemp[0][6]  = 9.968267656935200E+04;
        CharElTemp[0][7]  = 1.048976467715200E+05;
        CharElTemp[0][8]  = 1.116489555200000E+05;
        CharElTemp[0][9]  = 1.225836470400000E+05;
        CharElTemp[0][10] = 1.248856873600000E+05;
        CharElTemp[0][11] = 1.282476158188320E+05;
        CharElTemp[0][12] = 1.338060936000000E+05;
        CharElTemp[0][13] = 1.404296391107200E+05;
        CharElTemp[0][14] = 1.504958859200000E+05;
        degen[0][0]  = 1;
        degen[0][1]  = 3;
        degen[0][2]  = 6;
        degen[0][3]  = 6;
        degen[0][4]  = 3;
        degen[0][5]  = 1;
        degen[0][6]  = 2;
        degen[0][7]  = 2;
        degen[0][8]  = 5;
        degen[0][9]  = 1;
        degen[0][10] = 6;
        degen[0][11] = 6;
        degen[0][12] = 10;
        degen[0][13] = 6;
        degen[0][14] = 6;
        // N: 3 states
        CharElTemp[1][0] = 0.000000000000000E+00;
        CharElTemp[1][1] = 2.766469645581980E+04;
        CharElTemp[1][2] = 4.149309313560210E+04;
        degen[1][0] = 4;
        degen[1][1] = 10;
        degen[1][2] = 6;
        
        /*--- Set Arrhenius coefficients for chemical reactions ---*/
        // Pre-exponential factor
        ArrheniusCoefficient[0]  = 7.0E21;
        ArrheniusCoefficient[1]  = 3.0E22;
        // Rate-controlling temperature exponent
        ArrheniusEta[0]  = -1.60;
        ArrheniusEta[1]  = -1.60;
        // Characteristic temperature
        ArrheniusTheta[0] = 113200.0;
        ArrheniusTheta[1] = 113200.0;
        
        /*--- Set reaction maps ---*/
        // N2 + N2 -> 2N + N2
        Reactions[0][0][0]=0;		Reactions[0][0][1]=0;		Reactions[0][0][2]=nSpecies;
        Reactions[0][1][0]=1;		Reactions[0][1][1]=1;		Reactions[0][1][2] =0;
        // N2 + N -> 2N + N
        Reactions[1][0][0]=0;		Reactions[1][0][1]=1;		Reactions[1][0][2]=nSpecies;
        Reactions[1][1][0]=1;		Reactions[1][1][1]=1;		Reactions[1][1][2]=1;
        
        /*--- Set rate-controlling temperature exponents ---*/
        //  -----------  Tc = Ttr^a * Tve^b  -----------
        //
        // Forward Reactions
        //   Dissociation:      a = 0.5, b = 0.5  (OR a = 0.7, b =0.3)
        //   Exchange:          a = 1,   b = 0
        //   Impact ionization: a = 0,   b = 1
        //
        // Backward Reactions
        //   Recomb ionization:      a = 0, b = 1
        //   Impact ionization:      a = 0, b = 1
        //   N2 impact dissociation: a = 0, b = 1
        //   Others:                 a = 1, b = 0
        Tcf_a[0] = 0.5; Tcf_b[0] = 0.5; Tcb_a[0] = 1;  Tcb_b[0] = 0;
        Tcf_a[1] = 0.5; Tcf_b[1] = 0.5; Tcb_a[1] = 1;  Tcb_b[1] = 0;
        
        /*--- Dissociation potential [KJ/kg] ---*/
        Diss[0] = 3.36E4;
        Diss[1] = 0.0;
        
        /*--- Collision integral data ---*/
        Omega00[0][0][0] = -6.0614558E-03;  Omega00[0][0][1] = 1.2689102E-01;   Omega00[0][0][2] = -1.0616948E+00;  Omega00[0][0][3] = 8.0955466E+02;
        Omega00[0][1][0] = -1.0796249E-02;  Omega00[0][1][1] = 2.2656509E-01;   Omega00[0][1][2] = -1.7910602E+00;  Omega00[0][1][3] = 4.0455218E+03;
        Omega00[1][0][0] = -1.0796249E-02;  Omega00[1][0][1] = 2.2656509E-01;   Omega00[1][0][2] = -1.7910602E+00;  Omega00[1][0][3] = 4.0455218E+03;
        Omega00[1][1][0] = -9.6083779E-03;  Omega00[1][1][1] = 2.0938971E-01;   Omega00[1][1][2] = -1.7386904E+00;  Omega00[1][1][3] = 3.3587983E+03;
        
        Omega11[0][0][0] = -7.6303990E-03;  Omega11[0][0][1] = 1.6878089E-01;   Omega11[0][0][2] = -1.4004234E+00;  Omega11[0][0][3] = 2.1427708E+03;
        Omega11[0][1][0] = -8.3493693E-03;  Omega11[0][1][1] = 1.7808911E-01;   Omega11[0][1][2] = -1.4466155E+00;  Omega11[0][1][3] = 1.9324210E+03;
        Omega11[1][0][0] = -8.3493693E-03;  Omega11[1][0][1] = 1.7808911E-01;   Omega11[1][0][2] = -1.4466155E+00;  Omega11[1][0][3] = 1.9324210E+03;
        Omega11[1][1][0] = -7.7439615E-03;  Omega11[1][1][1] = 1.7129007E-01;   Omega11[1][1][2] = -1.4809088E+00;  Omega11[1][1][3] = 2.1284951E+03;
        
        break;
        
      case AIR5:
        /*--- Define parameters of the gas model ---*/
        nSpecies    = 5;
        nReactions  = 17;
        ionization  = false;
        
        /*--- Allocate vectors for gas properties ---*/
        Wall_Catalycity      = new double[nSpecies];
        Molar_Mass           = new double[nSpecies];
        CharVibTemp          = new double[nSpecies];
        RotationModes        = new double[nSpecies];
        Enthalpy_Formation   = new double[nSpecies];
        Ref_Temperature      = new double[nSpecies];
        ArrheniusCoefficient = new double[nReactions];
        ArrheniusEta         = new double[nReactions];
        ArrheniusTheta       = new double[nReactions];
        Tcf_a                = new double[nReactions];
        Tcf_b                = new double[nReactions];
        Tcb_a                = new double[nReactions];
        Tcb_b                = new double[nReactions];
        nElStates            = new unsigned short[nSpecies];
        Reactions            = new int**[nReactions];
        for (unsigned short iRxn = 0; iRxn < nReactions; iRxn++) {
          Reactions[iRxn] = new int*[2];
          for (unsigned short ii = 0; ii < 2; ii++)
            Reactions[iRxn][ii] = new int[6];
        }
        
        // Omega[iSpecies][jSpecies][iCoeff]
        Omega00 = new double**[nSpecies];
        Omega11 = new double**[nSpecies];
        for (iSpecies = 0; iSpecies < nSpecies; iSpecies++) {
          Omega00[iSpecies] = new double*[nSpecies];
          Omega11[iSpecies] = new double*[nSpecies];
          for (jSpecies = 0; jSpecies < nSpecies; jSpecies++) {
            Omega00[iSpecies][jSpecies] = new double[4];
            Omega11[iSpecies][jSpecies] = new double[4];
          }
        }
        
        // Wall mass fractions for catalytic boundaries
        Wall_Catalycity[0] = 0.4;
        Wall_Catalycity[1] = 0.4;
        Wall_Catalycity[2] = 0.1;
        Wall_Catalycity[3] = 0.05;
        Wall_Catalycity[4] = 0.05;
        
        // Free stream mass fractions
        MassFrac_FreeStream = new double[nSpecies];
        MassFrac_FreeStream[0] = 0.78;
        MassFrac_FreeStream[1] = 0.19;
        MassFrac_FreeStream[2] = 0.01;
        MassFrac_FreeStream[3] = 0.01;
        MassFrac_FreeStream[4] = 0.01;
        
        /*--- Assign gas properties ---*/
        // Rotational modes of energy storage
        RotationModes[0] = 2.0;
        RotationModes[1] = 2.0;
        RotationModes[2] = 2.0;
        RotationModes[3] = 0.0;
        RotationModes[4] = 0.0;
        
        // Molar mass [kg/kmol]
        Molar_Mass[0] = 2.0*14.0067;
        Molar_Mass[1] = 2.0*15.9994;
        Molar_Mass[2] = 14.0067+15.9994;
        Molar_Mass[3] = 14.0067;
        Molar_Mass[4] = 15.9994;
        
        //Characteristic vibrational temperatures
        CharVibTemp[0] = 3395.0;
        CharVibTemp[1] = 2239.0;
        CharVibTemp[2] = 2817.0;
        CharVibTemp[3] = 0.0;
        CharVibTemp[4] = 0.0;
        
        // Formation enthalpy: (JANAF values [KJ/Kmol])
        Enthalpy_Formation[0] = 0.0;					//N2
        Enthalpy_Formation[1] = 0.0;					//O2
        Enthalpy_Formation[2] = 90.291E3;			//NO
        Enthalpy_Formation[3] = 472.683E3;		//N
        Enthalpy_Formation[4] = 249.173E3;		//O
        
        // Reference temperature (JANAF values, [K])
        Ref_Temperature[0] = 0.0;
        Ref_Temperature[1] = 0.0;
        Ref_Temperature[2] = 298.15;
        Ref_Temperature[3] = 298.15;
        Ref_Temperature[4] = 298.15;
        
        // Number of electron states
        nElStates[0] = 15;                    // N2
        nElStates[1] = 7;                     // O2
        nElStates[2] = 16;                    // NO
        nElStates[3] = 3;                     // N
        nElStates[4] = 5;                     // O
        /////
        
        for (iSpecies = 0; iSpecies < nSpecies; iSpecies++)
          maxEl = max(maxEl, nElStates[iSpecies]);
        
        /*--- Allocate electron data arrays ---*/
        CharElTemp = new double*[nSpecies];
        degen      = new double*[nSpecies];
        for (iSpecies = 0; iSpecies < nSpecies; iSpecies++) {
          CharElTemp[iSpecies] = new double[maxEl];
          degen[iSpecies]      = new double[maxEl];
        }
        
        /*--- Initialize the arrays ---*/
        for (iSpecies = 0; iSpecies < nSpecies; iSpecies++) {
          for (iEl = 0; iEl < maxEl; iEl++) {
            CharElTemp[iSpecies][iEl] = 0.0;
            degen[iSpecies][iEl] = 0.0;
          }
        }
        
        //N2: 15 states
        CharElTemp[0][0]  = 0.000000000000000E+00;
        CharElTemp[0][1]  = 7.223156514095200E+04;
        CharElTemp[0][2]  = 8.577862640384000E+04;
        CharElTemp[0][3]  = 8.605026716160000E+04;
        CharElTemp[0][4]  = 9.535118627874400E+04;
        CharElTemp[0][5]  = 9.805635702203200E+04;
        CharElTemp[0][6]  = 9.968267656935200E+04;
        CharElTemp[0][7]  = 1.048976467715200E+05;
        CharElTemp[0][8]  = 1.116489555200000E+05;
        CharElTemp[0][9]  = 1.225836470400000E+05;
        CharElTemp[0][10] = 1.248856873600000E+05;
        CharElTemp[0][11] = 1.282476158188320E+05;
        CharElTemp[0][12] = 1.338060936000000E+05;
        CharElTemp[0][13] = 1.404296391107200E+05;
        CharElTemp[0][14] = 1.504958859200000E+05;
        degen[0][0]  = 1;
        degen[0][1]  = 3;
        degen[0][2]  = 6;
        degen[0][3]  = 6;
        degen[0][4]  = 3;
        degen[0][5]  = 1;
        degen[0][6]  = 2;
        degen[0][7]  = 2;
        degen[0][8]  = 5;
        degen[0][9]  = 1;
        degen[0][10] = 6;
        degen[0][11] = 6;
        degen[0][12] = 10;
        degen[0][13] = 6;
        degen[0][14] = 6;
        
        // O2: 7 states
        CharElTemp[1][0] = 0.000000000000000E+00;
        CharElTemp[1][1] = 1.139156019700800E+04;
        CharElTemp[1][2] = 1.898473947826400E+04;
        CharElTemp[1][3] = 4.755973576639200E+04;
        CharElTemp[1][4] = 4.991242097343200E+04;
        CharElTemp[1][5] = 5.092268575561600E+04;
        CharElTemp[1][6] = 7.189863255967200E+04;
        degen[1][0] = 3;
        degen[1][1] = 2;
        degen[1][2] = 1;
        degen[1][3] = 1;
        degen[1][4] = 6;
        degen[1][5] = 3;
        degen[1][6] = 3;
        
        // NO: 16 states
        CharElTemp[2][0]  = 0.000000000000000E+00;
        CharElTemp[2][1]  = 5.467345760000000E+04;
        CharElTemp[2][2]  = 6.317139627802400E+04;
        CharElTemp[2][3]  = 6.599450342445600E+04;
        CharElTemp[2][4]  = 6.906120960000000E+04;
        CharElTemp[2][5]  = 7.049998480000000E+04;
        CharElTemp[2][6]  = 7.491055017560000E+04;
        CharElTemp[2][7]  = 7.628875293968000E+04;
        CharElTemp[2][8]  = 8.676188537552000E+04;
        CharElTemp[2][9]  = 8.714431182368000E+04;
        CharElTemp[2][10] = 8.886077063728000E+04;
        CharElTemp[2][11] = 8.981755614528000E+04;
        CharElTemp[2][12] = 8.988445919208000E+04;
        CharElTemp[2][13] = 9.042702132000000E+04;
        CharElTemp[2][14] = 9.064283760000000E+04;
        CharElTemp[2][15] = 9.111763341600000E+04;
        degen[2][0]  = 4;
        degen[2][1]  = 8;
        degen[2][2]  = 2;
        degen[2][3]  = 4;
        degen[2][4]  = 4;
        degen[2][5]  = 4;
        degen[2][6]  = 4;
        degen[2][7]  = 2;
        degen[2][8]  = 4;
        degen[2][9]  = 2;
        degen[2][10] = 4;
        degen[2][11] = 4;
        degen[2][12] = 2;
        degen[2][13] = 2;
        degen[2][14] = 2;
        degen[2][15] = 4;
        
        // N: 3 states
        CharElTemp[3][0] = 0.000000000000000E+00;
        CharElTemp[3][1] = 2.766469645581980E+04;
        CharElTemp[3][2] = 4.149309313560210E+04;
        degen[3][0] = 4;
        degen[3][1] = 10;
        degen[3][2] = 6;
        
        // O: 5 states
        CharElTemp[4][0] = 0.000000000000000E+00;
        CharElTemp[4][1] = 2.277077570280000E+02;
        CharElTemp[4][2] = 3.265688785704000E+02;
        CharElTemp[4][3] = 2.283028632262240E+04;
        CharElTemp[4][4] = 4.861993036434160E+04;
        degen[4][0] = 5;
        degen[4][1] = 3;
        degen[4][2] = 1;
        degen[4][3] = 5;
        degen[4][4] = 1;
        
        /*--- Set reaction maps ---*/
        // N2 dissociation
        Reactions[0][0][0]=0;		Reactions[0][0][1]=0;		Reactions[0][0][2]=nSpecies;		Reactions[0][1][0]=3;		Reactions[0][1][1]=3;		Reactions[0][1][2] =0;
        Reactions[1][0][0]=0;		Reactions[1][0][1]=1;		Reactions[1][0][2]=nSpecies;		Reactions[1][1][0]=3;		Reactions[1][1][1]=3;		Reactions[1][1][2] =1;
        Reactions[2][0][0]=0;		Reactions[2][0][1]=2;		Reactions[2][0][2]=nSpecies;		Reactions[2][1][0]=3;		Reactions[2][1][1]=3;		Reactions[2][1][2] =2;
        Reactions[3][0][0]=0;		Reactions[3][0][1]=3;		Reactions[3][0][2]=nSpecies;		Reactions[3][1][0]=3;		Reactions[3][1][1]=3;		Reactions[3][1][2] =3;
        Reactions[4][0][0]=0;		Reactions[4][0][1]=4;		Reactions[4][0][2]=nSpecies;		Reactions[4][1][0]=3;		Reactions[4][1][1]=3;		Reactions[4][1][2] =4;
        // O2 dissociation
        Reactions[5][0][0]=1;		Reactions[5][0][1]=0;		Reactions[5][0][2]=nSpecies;		Reactions[5][1][0]=4;		Reactions[5][1][1]=4;		Reactions[5][1][2] =0;
        Reactions[6][0][0]=1;		Reactions[6][0][1]=1;		Reactions[6][0][2]=nSpecies;		Reactions[6][1][0]=4;		Reactions[6][1][1]=4;		Reactions[6][1][2] =1;
        Reactions[7][0][0]=1;		Reactions[7][0][1]=2;		Reactions[7][0][2]=nSpecies;		Reactions[7][1][0]=4;		Reactions[7][1][1]=4;		Reactions[7][1][2] =2;
        Reactions[8][0][0]=1;		Reactions[8][0][1]=3;		Reactions[8][0][2]=nSpecies;		Reactions[8][1][0]=4;		Reactions[8][1][1]=4;		Reactions[8][1][2] =3;
        Reactions[9][0][0]=1;		Reactions[9][0][1]=4;		Reactions[9][0][2]=nSpecies;		Reactions[9][1][0]=4;		Reactions[9][1][1]=4;		Reactions[9][1][2] =4;
        // NO dissociation
        Reactions[10][0][0]=2;		Reactions[10][0][1]=0;		Reactions[10][0][2]=nSpecies;		Reactions[10][1][0]=3;		Reactions[10][1][1]=4;		Reactions[10][1][2] =0;
        Reactions[11][0][0]=2;		Reactions[11][0][1]=1;		Reactions[11][0][2]=nSpecies;		Reactions[11][1][0]=3;		Reactions[11][1][1]=4;		Reactions[11][1][2] =1;
        Reactions[12][0][0]=2;		Reactions[12][0][1]=2;		Reactions[12][0][2]=nSpecies;		Reactions[12][1][0]=3;		Reactions[12][1][1]=4;		Reactions[12][1][2] =2;
        Reactions[13][0][0]=2;		Reactions[13][0][1]=3;		Reactions[13][0][2]=nSpecies;		Reactions[13][1][0]=3;		Reactions[13][1][1]=4;		Reactions[13][1][2] =3;
        Reactions[14][0][0]=2;		Reactions[14][0][1]=4;		Reactions[14][0][2]=nSpecies;		Reactions[14][1][0]=3;		Reactions[14][1][1]=4;		Reactions[14][1][2] =4;
        // N2 + O -> NO + N
        Reactions[15][0][0]=0;		Reactions[15][0][1]=4;		Reactions[15][0][2]=nSpecies;		Reactions[15][1][0]=2;		Reactions[15][1][1]=3;		Reactions[15][1][2]= nSpecies;
        // NO + O -> O2 + N
        Reactions[16][0][0]=2;		Reactions[16][0][1]=4;		Reactions[16][0][2]=nSpecies;		Reactions[16][1][0]=1;		Reactions[16][1][1]=3;		Reactions[16][1][2]= nSpecies;
        
        /*--- Set Arrhenius coefficients for reactions ---*/
        // Pre-exponential factor
        ArrheniusCoefficient[0]  = 7.0E21;
        ArrheniusCoefficient[1]  = 7.0E21;
        ArrheniusCoefficient[2]  = 7.0E21;
        ArrheniusCoefficient[3]  = 3.0E22;
        ArrheniusCoefficient[4]  = 3.0E22;
        ArrheniusCoefficient[5]  = 2.0E21;
        ArrheniusCoefficient[6]  = 2.0E21;
        ArrheniusCoefficient[7]  = 2.0E21;
        ArrheniusCoefficient[8]  = 1.0E22;
        ArrheniusCoefficient[9]  = 1.0E22;
        ArrheniusCoefficient[10] = 5.0E15;
        ArrheniusCoefficient[11] = 5.0E15;
        ArrheniusCoefficient[12] = 5.0E15;
        ArrheniusCoefficient[13] = 1.1E17;
        ArrheniusCoefficient[14] = 1.1E17;
        ArrheniusCoefficient[15] = 6.4E17;
        ArrheniusCoefficient[16] = 8.4E12;
        
        // Rate-controlling temperature exponent
        ArrheniusEta[0]  = -1.60;
        ArrheniusEta[1]  = -1.60;
        ArrheniusEta[2]  = -1.60;
        ArrheniusEta[3]  = -1.60;
        ArrheniusEta[4]  = -1.60;
        ArrheniusEta[5]  = -1.50;
        ArrheniusEta[6]  = -1.50;
        ArrheniusEta[7]  = -1.50;
        ArrheniusEta[8]  = -1.50;
        ArrheniusEta[9]  = -1.50;
        ArrheniusEta[10] = 0.0;
        ArrheniusEta[11] = 0.0;
        ArrheniusEta[12] = 0.0;
        ArrheniusEta[13] = 0.0;
        ArrheniusEta[14] = 0.0;
        ArrheniusEta[15] = -1.0;
        ArrheniusEta[16] = 0.0;
        
        // Characteristic temperature
        ArrheniusTheta[0]  = 113200.0;
        ArrheniusTheta[1]  = 113200.0;
        ArrheniusTheta[2]  = 113200.0;
        ArrheniusTheta[3]  = 113200.0;
        ArrheniusTheta[4]  = 113200.0;
        ArrheniusTheta[5]  = 59500.0;
        ArrheniusTheta[6]  = 59500.0;
        ArrheniusTheta[7]  = 59500.0;
        ArrheniusTheta[8]  = 59500.0;
        ArrheniusTheta[9]  = 59500.0;
        ArrheniusTheta[10] = 75500.0;
        ArrheniusTheta[11] = 75500.0;
        ArrheniusTheta[12] = 75500.0;
        ArrheniusTheta[13] = 75500.0;
        ArrheniusTheta[14] = 75500.0;
        ArrheniusTheta[15] = 38400.0;
        ArrheniusTheta[16] = 19450.0;
        
        /*--- Set rate-controlling temperature exponents ---*/
        //  -----------  Tc = Ttr^a * Tve^b  -----------
        //
        // Forward Reactions
        //   Dissociation:      a = 0.5, b = 0.5  (OR a = 0.7, b =0.3)
        //   Exchange:          a = 1,   b = 0
        //   Impact ionization: a = 0,   b = 1
        //
        // Backward Reactions
        //   Recomb ionization:      a = 0, b = 1
        //   Impact ionization:      a = 0, b = 1
        //   N2 impact dissociation: a = 0, b = 1
        //   Others:                 a = 1, b = 0
        Tcf_a[0]  = 0.5; Tcf_b[0]  = 0.5; Tcb_a[0]  = 1;  Tcb_b[0] = 0;
        Tcf_a[1]  = 0.5; Tcf_b[1]  = 0.5; Tcb_a[1]  = 1;  Tcb_b[1] = 0;
        Tcf_a[2]  = 0.5; Tcf_b[2]  = 0.5; Tcb_a[2]  = 1;  Tcb_b[2] = 0;
        Tcf_a[3]  = 0.5; Tcf_b[3]  = 0.5; Tcb_a[3]  = 1;  Tcb_b[3] = 0;
        Tcf_a[4]  = 0.5; Tcf_b[4]  = 0.5; Tcb_a[4]  = 1;  Tcb_b[4] = 0;
        
        Tcf_a[5]  = 0.5; Tcf_b[5]  = 0.5; Tcb_a[5]  = 1;  Tcb_b[5] = 0;
        Tcf_a[6]  = 0.5; Tcf_b[6]  = 0.5; Tcb_a[6]  = 1;  Tcb_b[6] = 0;
        Tcf_a[7]  = 0.5; Tcf_b[7]  = 0.5; Tcb_a[7]  = 1;  Tcb_b[7] = 0;
        Tcf_a[8]  = 0.5; Tcf_b[8]  = 0.5; Tcb_a[8]  = 1;  Tcb_b[8] = 0;
        Tcf_a[9]  = 0.5; Tcf_b[9]  = 0.5; Tcb_a[9]  = 1;  Tcb_b[9] = 0;
        
        Tcf_a[10] = 0.5; Tcf_b[10] = 0.5; Tcb_a[10] = 1;  Tcb_b[10] = 0;
        Tcf_a[11] = 0.5; Tcf_b[11] = 0.5; Tcb_a[11] = 1;  Tcb_b[11] = 0;
        Tcf_a[12] = 0.5; Tcf_b[12] = 0.5; Tcb_a[12] = 1;  Tcb_b[12] = 0;
        Tcf_a[13] = 0.5; Tcf_b[13] = 0.5; Tcb_a[13] = 1;  Tcb_b[13] = 0;
        Tcf_a[14] = 0.5; Tcf_b[14] = 0.5; Tcb_a[14] = 1;  Tcb_b[14] = 0;
        
        Tcf_a[15] = 1.0; Tcf_b[15] = 0.0; Tcb_a[15] = 1;  Tcb_b[15] = 0;
        Tcf_a[16] = 1.0; Tcf_b[16] = 0.0; Tcb_a[16] = 1;  Tcb_b[16] = 0;
        
        /*--- Collision integral data ---*/
        // Omega(0,0) ----------------------
        //N2
        Omega00[0][0][0] = -6.0614558E-03;  Omega00[0][0][1] = 1.2689102E-01;   Omega00[0][0][2] = -1.0616948E+00;  Omega00[0][0][3] = 8.0955466E+02;
        Omega00[0][1][0] = -3.7959091E-03;  Omega00[0][1][1] = 9.5708295E-02;   Omega00[0][1][2] = -1.0070611E+00;  Omega00[0][1][3] = 8.9392313E+02;
        Omega00[0][2][0] = -1.9295666E-03;  Omega00[0][2][1] = 2.7995735E-02;   Omega00[0][2][2] = -3.1588514E-01;  Omega00[0][2][3] = 1.2880734E+02;
        Omega00[0][3][0] = -1.0796249E-02;  Omega00[0][3][1] = 2.2656509E-01;   Omega00[0][3][2] = -1.7910602E+00;  Omega00[0][3][3] = 4.0455218E+03;
        Omega00[0][4][0] = -2.7244269E-03;  Omega00[0][4][1] = 6.9587171E-02;   Omega00[0][4][2] = -7.9538667E-01;  Omega00[0][4][3] = 4.0673730E+02;
        //O2
        Omega00[1][0][0] = -3.7959091E-03;  Omega00[1][0][1] = 9.5708295E-02;   Omega00[1][0][2] = -1.0070611E+00;  Omega00[1][0][3] = 8.9392313E+02;
        Omega00[1][1][0] = -8.0682650E-04;  Omega00[1][1][1] = 1.6602480E-02;   Omega00[1][1][2] = -3.1472774E-01;  Omega00[1][1][3] = 1.4116458E+02;
        Omega00[1][2][0] = -6.4433840E-04;  Omega00[1][2][1] = 8.5378580E-03;   Omega00[1][2][2] = -2.3225102E-01;  Omega00[1][2][3] = 1.1371608E+02;
        Omega00[1][3][0] = -1.1453028E-03;  Omega00[1][3][1] = 1.2654140E-02;   Omega00[1][3][2] = -2.2435218E-01;  Omega00[1][3][3] = 7.7201588E+01;
        Omega00[1][4][0] = -4.8405803E-03;  Omega00[1][4][1] = 1.0297688E-01;   Omega00[1][4][2] = -9.6876576E-01;  Omega00[1][4][3] = 6.1629812E+02;
        //NO
        Omega00[2][0][0] = -1.9295666E-03;  Omega00[2][0][1] = 2.7995735E-02;   Omega00[2][0][2] = -3.1588514E-01;  Omega00[2][0][3] = 1.2880734E+02;
        Omega00[2][1][0] = -6.4433840E-04;  Omega00[2][1][1] = 8.5378580E-03;   Omega00[2][1][2] = -2.3225102E-01;  Omega00[2][1][3] = 1.1371608E+02;
        Omega00[2][2][0] = -0.0000000E+00;  Omega00[2][2][1] = -1.1056066E-02;  Omega00[2][2][2] = -5.9216250E-02;  Omega00[2][2][3] = 7.2542367E+01;
        Omega00[2][3][0] = -1.5770918E-03;  Omega00[2][3][1] = 1.9578381E-02;   Omega00[2][3][2] = -2.7873624E-01;  Omega00[2][3][3] = 9.9547944E+01;
        Omega00[2][4][0] = -1.0885815E-03;  Omega00[2][4][1] = 1.1883688E-02;   Omega00[2][4][2] = -2.1844909E-01;  Omega00[2][4][3] = 7.5512560E+01;
        //N
        Omega00[3][0][0] = -1.0796249E-02;  Omega00[3][0][1] = 2.2656509E-01;   Omega00[3][0][2] = -1.7910602E+00;  Omega00[3][0][3] = 4.0455218E+03;
        Omega00[3][1][0] = -1.1453028E-03;  Omega00[3][1][1] = 1.2654140E-02;   Omega00[3][1][2] = -2.2435218E-01;  Omega00[3][1][3] = 7.7201588E+01;
        Omega00[3][2][0] = -1.5770918E-03;  Omega00[3][2][1] = 1.9578381E-02;   Omega00[3][2][2] = -2.7873624E-01;  Omega00[3][2][3] = 9.9547944E+01;
        Omega00[3][3][0] = -9.6083779E-03;  Omega00[3][3][1] = 2.0938971E-01;   Omega00[3][3][2] = -1.7386904E+00;  Omega00[3][3][3] = 3.3587983E+03;
        Omega00[3][4][0] = -7.8147689E-03;  Omega00[3][4][1] = 1.6792705E-01;   Omega00[3][4][2] = -1.4308628E+00;  Omega00[3][4][3] = 1.6628859E+03;
        //O
        Omega00[4][0][0] = -2.7244269E-03;  Omega00[4][0][1] = 6.9587171E-02;   Omega00[4][0][2] = -7.9538667E-01;  Omega00[4][0][3] = 4.0673730E+02;
        Omega00[4][1][0] = -4.8405803E-03;  Omega00[4][1][1] = 1.0297688E-01;   Omega00[4][1][2] = -9.6876576E-01;  Omega00[4][1][3] = 6.1629812E+02;
        Omega00[4][2][0] = -1.0885815E-03;  Omega00[4][2][1] = 1.1883688E-02;   Omega00[4][2][2] = -2.1844909E-01;  Omega00[4][2][3] = 7.5512560E+01;
        Omega00[4][3][0] = -7.8147689E-03;  Omega00[4][3][1] = 1.6792705E-01;   Omega00[4][3][2] = -1.4308628E+00;  Omega00[4][3][3] = 1.6628859E+03;
        Omega00[4][4][0] = -6.4040535E-03;  Omega00[4][4][1] = 1.4629949E-01;   Omega00[4][4][2] = -1.3892121E+00;  Omega00[4][4][3] = 2.0903441E+03;
        
        // Omega(1,1) ----------------------
        //N2
        Omega11[0][0][0] = -7.6303990E-03;  Omega11[0][0][1] = 1.6878089E-01;   Omega11[0][0][2] = -1.4004234E+00;  Omega11[0][0][3] = 2.1427708E+03;
        Omega11[0][1][0] = -8.0457321E-03;  Omega11[0][1][1] = 1.9228905E-01;   Omega11[0][1][2] = -1.7102854E+00;  Omega11[0][1][3] = 5.2213857E+03;
        Omega11[0][2][0] = -6.8237776E-03;  Omega11[0][2][1] = 1.4360616E-01;   Omega11[0][2][2] = -1.1922240E+00;  Omega11[0][2][3] = 1.2433086E+03;
        Omega11[0][3][0] = -8.3493693E-03;  Omega11[0][3][1] = 1.7808911E-01;   Omega11[0][3][2] = -1.4466155E+00;  Omega11[0][3][3] = 1.9324210E+03;
        Omega11[0][4][0] = -8.3110691E-03;  Omega11[0][4][1] = 1.9617877E-01;   Omega11[0][4][2] = -1.7205427E+00;  Omega11[0][4][3] = 4.0812829E+03;
        //O2
        Omega11[1][0][0] = -8.0457321E-03;  Omega11[1][0][1] = 1.9228905E-01;   Omega11[1][0][2] = -1.7102854E+00;  Omega11[1][0][3] = 5.2213857E+03;
        Omega11[1][1][0] = -6.2931612E-03;  Omega11[1][1][1] = 1.4624645E-01;   Omega11[1][1][2] = -1.3006927E+00;  Omega11[1][1][3] = 1.8066892E+03;
        Omega11[1][2][0] = -6.8508672E-03;  Omega11[1][2][1] = 1.5524564E-01;   Omega11[1][2][2] = -1.3479583E+00;  Omega11[1][2][3] = 2.0037890E+03;
        Omega11[1][3][0] = -1.0608832E-03;  Omega11[1][3][1] = 1.1782595E-02;   Omega11[1][3][2] = -2.1246301E-01;  Omega11[1][3][3] = 8.4561598E+01;
        Omega11[1][4][0] = -3.7969686E-03;  Omega11[1][4][1] = 7.6789981E-02;   Omega11[1][4][2] = -7.3056809E-01;  Omega11[1][4][3] = 3.3958171E+02;
        //NO
        Omega11[2][0][0] = -6.8237776E-03;  Omega11[2][0][1] = 1.4360616E-01;   Omega11[2][0][2] = -1.1922240E+00;  Omega11[2][0][3] = 1.2433086E+03;
        Omega11[2][1][0] = -6.8508672E-03;  Omega11[2][1][1] = 1.5524564E-01;   Omega11[2][1][2] = -1.3479583E+00;  Omega11[2][1][3] = 2.0037890E+03;
        Omega11[2][2][0] = -7.4942466E-03;  Omega11[2][2][1] = 1.6626193E-01;   Omega11[2][2][2] = -1.4107027E+00;  Omega11[2][2][3] = 2.3097604E+03;
        Omega11[2][3][0] = -1.4719259E-03;  Omega11[2][3][1] = 1.8446968E-02;   Omega11[2][3][2] = -2.6460411E-01;  Omega11[2][3][3] = 1.0911124E+02;
        Omega11[2][4][0] = -1.0066279E-03;  Omega11[2][4][1] = 1.1029264E-02;   Omega11[2][4][2] = -2.0671266E-01;  Omega11[2][4][3] = 8.2644384E+01;
        //N
        Omega11[3][0][0] = -8.3493693E-03;  Omega11[3][0][1] = 1.7808911E-01;   Omega11[3][0][2] = -1.4466155E+00;  Omega11[3][0][3] = 1.9324210E+03;
        Omega11[3][1][0] = -1.0608832E-03;  Omega11[3][1][1] = 1.1782595E-02;   Omega11[3][1][2] = -2.1246301E-01;  Omega11[3][1][3] = 8.4561598E+01;
        Omega11[3][2][0] = -1.4719259E-03;  Omega11[3][2][1] = 1.8446968E-02;   Omega11[3][2][2] = -2.6460411E-01;  Omega11[3][2][3] = 1.0911124E+02;
        Omega11[3][3][0] = -7.7439615E-03;  Omega11[3][3][1] = 1.7129007E-01;   Omega11[3][3][2] = -1.4809088E+00;  Omega11[3][3][3] = 2.1284951E+03;
        Omega11[3][4][0] = -5.0478143E-03;  Omega11[3][4][1] = 1.0236186E-01;   Omega11[3][4][2] = -9.0058935E-01;  Omega11[3][4][3] = 4.4472565E+02;
        //O
        Omega11[4][0][0] = -8.3110691E-03;  Omega11[4][0][1] = 1.9617877E-01;   Omega11[4][0][2] = -1.7205427E+00;  Omega11[4][0][3] = 4.0812829E+03;
        Omega11[4][1][0] = -3.7969686E-03;  Omega11[4][1][1] = 7.6789981E-02;   Omega11[4][1][2] = -7.3056809E-01;  Omega11[4][1][3] = 3.3958171E+02;
        Omega11[4][2][0] = -1.0066279E-03;  Omega11[4][2][1] = 1.1029264E-02;   Omega11[4][2][2] = -2.0671266E-01;  Omega11[4][2][3] = 8.2644384E+01;
        Omega11[4][3][0] = -5.0478143E-03;  Omega11[4][3][1] = 1.0236186E-01;   Omega11[4][3][2] = -9.0058935E-01;  Omega11[4][3][3] = 4.4472565E+02;
        Omega11[4][4][0] = -4.2451096E-03;  Omega11[4][4][1] = 9.6820337E-02;   Omega11[4][4][2] = -9.9770795E-01;  Omega11[4][4][3] = 8.3320644E+02;
        
        break;
    }
  }
  
  /*--- Check for constant lift mode  ---*/
  if (Fixed_CL_Mode) {
    
    /*--- The initial AoA will be taken as the value input in the
     config file (the default is zero). ---*/
    
    /*--- We will force the use of the cauchy convergence criteria for
     constant lift mode. ---*/
    
    ConvCriteria = CAUCHY;
    Cauchy_Func_Flow = LIFT_COEFFICIENT;
    
    /*--- Initialize the update flag for the AoA with each iteration to false ---*/
    
    Update_AoA = false;
    
  }
  
  /*--- Check for 2nd order w/ limiting for JST and correct ---*/
  
  if ((Kind_ConvNumScheme_Flow == SPACE_CENTERED) && (Kind_Centered_Flow == JST) && (SpatialOrder_Flow == SECOND_ORDER_LIMITER))
    SpatialOrder_Flow = SECOND_ORDER;
  
  if ((Kind_ConvNumScheme_AdjFlow == SPACE_CENTERED) && (Kind_Centered_AdjFlow == JST) && (SpatialOrder_AdjFlow == SECOND_ORDER_LIMITER))
    SpatialOrder_AdjFlow = SECOND_ORDER;
  
  delete [] tmp_smooth;
  
}

void CConfig::SetMarkers(unsigned short val_software) {

  unsigned short iMarker_All, iMarker_Config, iMarker_Euler, iMarker_Custom,
  iMarker_FarField, iMarker_SymWall, iMarker_Pressure, iMarker_PerBound,
  iMarker_NearFieldBound, iMarker_InterfaceBound, iMarker_Dirichlet,
  iMarker_Inlet, iMarker_Riemann, iMarker_Outlet, iMarker_Isothermal, iMarker_IsothermalCatalytic,
  iMarker_IsothermalNonCatalytic, iMarker_HeatFlux, iMarker_HeatFluxNoncatalytic,
  iMarker_HeatFluxCatalytic, iMarker_EngineInflow, iMarker_EngineBleed, iMarker_EngineExhaust,
  iMarker_Displacement, iMarker_Load, iMarker_FlowLoad, iMarker_Neumann,
  iMarker_Monitoring, iMarker_Designing, iMarker_GeoEval, iMarker_Plotting,
  iMarker_DV, iMarker_Moving, iMarker_Supersonic_Inlet, iMarker_Supersonic_Outlet,
  iMarker_Clamped, iMarker_FSIinterface, iMarker_Load_Dir, iMarker_Load_Sine,
  iMarker_ActDisk_Inlet, iMarker_ActDisk_Outlet, iMarker_Out_1D;

  int size = SINGLE_NODE;
  
#ifdef HAVE_MPI
  if (val_software != SU2_MSH)
    MPI_Comm_size(MPI_COMM_WORLD, &size);
#endif

  /*--- Compute the total number of markers in the config file ---*/
  
  nMarker_Config = nMarker_Euler + nMarker_FarField + nMarker_SymWall +
  nMarker_Pressure + nMarker_PerBound + nMarker_NearFieldBound +
  nMarker_InterfaceBound + nMarker_Dirichlet + nMarker_Neumann + nMarker_Inlet + nMarker_Riemann +
  nMarker_Outlet + nMarker_Isothermal + nMarker_IsothermalNonCatalytic +
  nMarker_IsothermalCatalytic + nMarker_HeatFlux + nMarker_HeatFluxNonCatalytic +
  nMarker_HeatFluxCatalytic + nMarker_EngineInflow + nMarker_EngineBleed + nMarker_EngineExhaust +
  nMarker_Supersonic_Inlet + nMarker_Supersonic_Outlet + nMarker_Displacement + nMarker_Load +
  nMarker_FlowLoad + nMarker_Custom +
  nMarker_Clamped + nMarker_Load_Sine + nMarker_Load_Dir +
  nMarker_ActDisk_Inlet + nMarker_ActDisk_Outlet + nMarker_Out_1D;
  
  /*--- Add the possible send/receive domains ---*/

  nMarker_Max = nMarker_Config + 2*size;
  
  /*--- Basic dimensionalization of the markers (worst scenario) ---*/

  nMarker_All = nMarker_Max;

  /*--- Allocate the memory (markers in each domain) ---*/
  
  Marker_All_TagBound   = new string[nMarker_All];			    // Store the tag that correspond with each marker.
  Marker_All_SendRecv   = new short[nMarker_All];						// +#domain (send), -#domain (receive).
  Marker_All_KindBC     = new unsigned short[nMarker_All];	// Store the kind of boundary condition.
  Marker_All_Monitoring = new unsigned short[nMarker_All];	// Store whether the boundary should be monitored.
  Marker_All_Designing  = new unsigned short[nMarker_All];  // Store whether the boundary should be designed.
  Marker_All_Plotting   = new unsigned short[nMarker_All];	// Store whether the boundary should be plotted.
  Marker_All_FSIinterface   = new unsigned short[nMarker_All];	// Store whether the boundary is in the FSI interface.
  Marker_All_GeoEval    = new unsigned short[nMarker_All];	// Store whether the boundary should be geometry evaluation.
  Marker_All_DV         = new unsigned short[nMarker_All];	// Store whether the boundary should be affected by design variables.
  Marker_All_Moving     = new unsigned short[nMarker_All];	// Store whether the boundary should be in motion.
  Marker_All_PerBound   = new short[nMarker_All];						// Store whether the boundary belongs to a periodic boundary.
  Marker_All_Out_1D     = new unsigned short[nMarker_All];  // Store whether the boundary belongs to a 1-d output boundary.

  for (iMarker_All = 0; iMarker_All < nMarker_All; iMarker_All++) {
    Marker_All_TagBound[iMarker_All]   = "SEND_RECEIVE";
    Marker_All_SendRecv[iMarker_All]   = 0;
    Marker_All_KindBC[iMarker_All]     = 0;
    Marker_All_Monitoring[iMarker_All] = 0;
    Marker_All_GeoEval[iMarker_All]    = 0;
    Marker_All_Designing[iMarker_All]  = 0;
    Marker_All_Plotting[iMarker_All]   = 0;
    Marker_All_FSIinterface[iMarker_All]   = 0;
    Marker_All_DV[iMarker_All]         = 0;
    Marker_All_Moving[iMarker_All]     = 0;
    Marker_All_PerBound[iMarker_All]   = 0;
    Marker_All_Out_1D[iMarker_All]     = 0;
  }

  /*--- Allocate the memory (markers in the config file) ---*/

  Marker_CfgFile_TagBound   = new string[nMarker_Config];
  Marker_CfgFile_KindBC     = new unsigned short[nMarker_Config];
  Marker_CfgFile_Monitoring = new unsigned short[nMarker_Config];
  Marker_CfgFile_Designing  = new unsigned short[nMarker_Config];
  Marker_CfgFile_Plotting   = new unsigned short[nMarker_Config];
  Marker_CfgFile_GeoEval    = new unsigned short[nMarker_Config];
  Marker_CfgFile_FSIinterface	= new unsigned short[nMarker_Config];
  Marker_CfgFile_DV         = new unsigned short[nMarker_Config];
  Marker_CfgFile_Moving     = new unsigned short[nMarker_Config];
  Marker_CfgFile_PerBound   = new unsigned short[nMarker_Config];
  Marker_CfgFile_Out_1D     = new unsigned short[nMarker_Config];

  for (iMarker_Config = 0; iMarker_Config < nMarker_Config; iMarker_Config++) {
    Marker_CfgFile_TagBound[iMarker_Config]   = "SEND_RECEIVE";
    Marker_CfgFile_KindBC[iMarker_Config]     = 0;
    Marker_CfgFile_Monitoring[iMarker_Config] = 0;
    Marker_CfgFile_GeoEval[iMarker_Config]    = 0;
    Marker_CfgFile_Designing[iMarker_Config]  = 0;
    Marker_CfgFile_Plotting[iMarker_Config]   = 0;
    Marker_CfgFile_FSIinterface[iMarker_Config]   = 0;
    Marker_CfgFile_DV[iMarker_Config]         = 0;
    Marker_CfgFile_Moving[iMarker_Config]     = 0;
    Marker_CfgFile_PerBound[iMarker_Config]   = 0;
    Marker_CfgFile_Out_1D[iMarker_Config]     = 0;
  }

  /*--- Populate the marker information in the config file (all domains) ---*/

  iMarker_Config = 0;
  for (iMarker_Euler = 0; iMarker_Euler < nMarker_Euler; iMarker_Euler++) {
    Marker_CfgFile_TagBound[iMarker_Config] = Marker_Euler[iMarker_Euler];
    Marker_CfgFile_KindBC[iMarker_Config] = EULER_WALL;
    iMarker_Config++;
  }

  for (iMarker_FarField = 0; iMarker_FarField < nMarker_FarField; iMarker_FarField++) {
    Marker_CfgFile_TagBound[iMarker_Config] = Marker_FarField[iMarker_FarField];
    Marker_CfgFile_KindBC[iMarker_Config] = FAR_FIELD;
    iMarker_Config++;
  }

  for (iMarker_SymWall = 0; iMarker_SymWall < nMarker_SymWall; iMarker_SymWall++) {
    Marker_CfgFile_TagBound[iMarker_Config] = Marker_SymWall[iMarker_SymWall];
    Marker_CfgFile_KindBC[iMarker_Config] = SYMMETRY_PLANE;
    iMarker_Config++;
  }

  for (iMarker_Pressure = 0; iMarker_Pressure < nMarker_Pressure; iMarker_Pressure++) {
    Marker_CfgFile_TagBound[iMarker_Config] = Marker_Pressure[iMarker_Pressure];
    Marker_CfgFile_KindBC[iMarker_Config] = PRESSURE_BOUNDARY;
    iMarker_Config++;
  }

  for (iMarker_PerBound = 0; iMarker_PerBound < nMarker_PerBound; iMarker_PerBound++) {
    Marker_CfgFile_TagBound[iMarker_Config] = Marker_PerBound[iMarker_PerBound];
    Marker_CfgFile_KindBC[iMarker_Config] = PERIODIC_BOUNDARY;
    Marker_CfgFile_PerBound[iMarker_Config] = iMarker_PerBound + 1;
    iMarker_Config++;
  }

  for (iMarker_ActDisk_Inlet = 0; iMarker_ActDisk_Inlet < nMarker_ActDisk_Inlet; iMarker_ActDisk_Inlet++) {
		Marker_CfgFile_TagBound[iMarker_Config] = Marker_ActDisk_Inlet[iMarker_ActDisk_Inlet];
		Marker_CfgFile_KindBC[iMarker_Config] = ACTDISK_INLET;
		iMarker_Config++;
	}

  for (iMarker_ActDisk_Outlet = 0; iMarker_ActDisk_Outlet < nMarker_ActDisk_Outlet; iMarker_ActDisk_Outlet++) {
		Marker_CfgFile_TagBound[iMarker_Config] = Marker_ActDisk_Outlet[iMarker_ActDisk_Outlet];
		Marker_CfgFile_KindBC[iMarker_Config] = ACTDISK_OUTLET;
		iMarker_Config++;
	}

  for (iMarker_NearFieldBound = 0; iMarker_NearFieldBound < nMarker_NearFieldBound; iMarker_NearFieldBound++) {
    Marker_CfgFile_TagBound[iMarker_Config] = Marker_NearFieldBound[iMarker_NearFieldBound];
    Marker_CfgFile_KindBC[iMarker_Config] = NEARFIELD_BOUNDARY;
    iMarker_Config++;
  }

  for (iMarker_InterfaceBound = 0; iMarker_InterfaceBound < nMarker_InterfaceBound; iMarker_InterfaceBound++) {
    Marker_CfgFile_TagBound[iMarker_Config] = Marker_InterfaceBound[iMarker_InterfaceBound];
    Marker_CfgFile_KindBC[iMarker_Config] = INTERFACE_BOUNDARY;
    iMarker_Config++;
  }

  for (iMarker_Dirichlet = 0; iMarker_Dirichlet < nMarker_Dirichlet; iMarker_Dirichlet++) {
    Marker_CfgFile_TagBound[iMarker_Config] = Marker_Dirichlet[iMarker_Dirichlet];
    Marker_CfgFile_KindBC[iMarker_Config] = DIRICHLET;
    iMarker_Config++;
  }

  for (iMarker_Inlet = 0; iMarker_Inlet < nMarker_Inlet; iMarker_Inlet++) {
    Marker_CfgFile_TagBound[iMarker_Config] = Marker_Inlet[iMarker_Inlet];
    Marker_CfgFile_KindBC[iMarker_Config] = INLET_FLOW;
    iMarker_Config++;
  }

  for (iMarker_Riemann = 0; iMarker_Riemann < nMarker_Riemann; iMarker_Riemann++) {
    Marker_CfgFile_TagBound[iMarker_Config] = Marker_Riemann[iMarker_Riemann];
    Marker_CfgFile_KindBC[iMarker_Config] = RIEMANN_BOUNDARY;
    iMarker_Config++;
  }

  Inflow_Mach = new double[nMarker_EngineInflow];
  Inflow_Pressure = new double[nMarker_EngineInflow];

  for (iMarker_EngineInflow = 0; iMarker_EngineInflow < nMarker_EngineInflow; iMarker_EngineInflow++) {
    Marker_CfgFile_TagBound[iMarker_Config] = Marker_EngineInflow[iMarker_EngineInflow];
    Marker_CfgFile_KindBC[iMarker_Config] = ENGINE_INFLOW;
    Inflow_Mach[iMarker_EngineInflow] = 0.0;
    Inflow_Pressure[iMarker_EngineInflow] = 0.0;
    iMarker_Config++;
  }
  
  Bleed_MassFlow = new double[nMarker_EngineBleed];
  Bleed_Temperature = new double[nMarker_EngineBleed];
  Bleed_Pressure = new double[nMarker_EngineBleed];

  for (iMarker_EngineBleed = 0; iMarker_EngineBleed < nMarker_EngineBleed; iMarker_EngineBleed++) {
    Marker_CfgFile_TagBound[iMarker_Config] = Marker_EngineBleed[iMarker_EngineBleed];
    Marker_CfgFile_KindBC[iMarker_Config] = ENGINE_BLEED;
    Bleed_MassFlow[iMarker_EngineBleed] = 0.0;
    Bleed_Temperature[iMarker_EngineBleed] = 0.0;
    Bleed_Pressure[iMarker_EngineBleed] = 0.0;
    iMarker_Config++;
  }

  Exhaust_Pressure = new double[nMarker_EngineExhaust];
  Exhaust_Temperature = new double[nMarker_EngineExhaust];

  for (iMarker_EngineExhaust = 0; iMarker_EngineExhaust < nMarker_EngineExhaust; iMarker_EngineExhaust++) {
    Marker_CfgFile_TagBound[iMarker_Config] = Marker_EngineExhaust[iMarker_EngineExhaust];
    Marker_CfgFile_KindBC[iMarker_Config] = ENGINE_EXHAUST;
    Exhaust_Pressure[iMarker_EngineExhaust] = 0.0;
    Exhaust_Temperature[iMarker_EngineExhaust] = 0.0;
    iMarker_Config++;
  }

  for (iMarker_Supersonic_Inlet = 0; iMarker_Supersonic_Inlet < nMarker_Supersonic_Inlet; iMarker_Supersonic_Inlet++) {
    Marker_CfgFile_TagBound[iMarker_Config] = Marker_Supersonic_Inlet[iMarker_Supersonic_Inlet];
    Marker_CfgFile_KindBC[iMarker_Config] = SUPERSONIC_INLET;
    iMarker_Config++;
  }
  
  for (iMarker_Supersonic_Outlet = 0; iMarker_Supersonic_Outlet < nMarker_Supersonic_Outlet; iMarker_Supersonic_Outlet++) {
    Marker_CfgFile_TagBound[iMarker_Config] = Marker_Supersonic_Outlet[iMarker_Supersonic_Outlet];
    Marker_CfgFile_KindBC[iMarker_Config] = SUPERSONIC_OUTLET;
    iMarker_Config++;
  }

  for (iMarker_Neumann = 0; iMarker_Neumann < nMarker_Neumann; iMarker_Neumann++) {
    Marker_CfgFile_TagBound[iMarker_Config] = Marker_Neumann[iMarker_Neumann];
    Marker_CfgFile_KindBC[iMarker_Config] = NEUMANN;
    iMarker_Config++;
  }

  for (iMarker_Custom = 0; iMarker_Custom < nMarker_Custom; iMarker_Custom++) {
    Marker_CfgFile_TagBound[iMarker_Config] = Marker_Custom[iMarker_Custom];
    Marker_CfgFile_KindBC[iMarker_Config] = CUSTOM_BOUNDARY;
    iMarker_Config++;
  }

  for (iMarker_Outlet = 0; iMarker_Outlet < nMarker_Outlet; iMarker_Outlet++) {
    Marker_CfgFile_TagBound[iMarker_Config] = Marker_Outlet[iMarker_Outlet];
    Marker_CfgFile_KindBC[iMarker_Config] = OUTLET_FLOW;
    iMarker_Config++;
  }

  for (iMarker_Isothermal = 0; iMarker_Isothermal < nMarker_Isothermal; iMarker_Isothermal++) {
    Marker_CfgFile_TagBound[iMarker_Config] = Marker_Isothermal[iMarker_Isothermal];
    Marker_CfgFile_KindBC[iMarker_Config] = ISOTHERMAL;
    iMarker_Config++;
  }

  for (iMarker_IsothermalCatalytic = 0; iMarker_IsothermalCatalytic < nMarker_IsothermalCatalytic; iMarker_IsothermalCatalytic++) {
    Marker_CfgFile_TagBound[iMarker_Config] = Marker_IsothermalCatalytic[iMarker_IsothermalCatalytic];
    Marker_CfgFile_KindBC[iMarker_Config] = ISOTHERMAL_CATALYTIC;
    iMarker_Config++;
  }

  for (iMarker_IsothermalNonCatalytic = 0; iMarker_IsothermalNonCatalytic < nMarker_IsothermalNonCatalytic; iMarker_IsothermalNonCatalytic++) {
    Marker_CfgFile_TagBound[iMarker_Config] = Marker_IsothermalNonCatalytic[iMarker_IsothermalNonCatalytic];
    Marker_CfgFile_KindBC[iMarker_Config] = ISOTHERMAL_NONCATALYTIC;
    iMarker_Config++;
  }

  for (iMarker_HeatFlux = 0; iMarker_HeatFlux < nMarker_HeatFlux; iMarker_HeatFlux++) {
    Marker_CfgFile_TagBound[iMarker_Config] = Marker_HeatFlux[iMarker_HeatFlux];
    Marker_CfgFile_KindBC[iMarker_Config] = HEAT_FLUX;
    iMarker_Config++;
  }

  for (iMarker_HeatFluxCatalytic = 0; iMarker_HeatFluxCatalytic < nMarker_HeatFluxCatalytic; iMarker_HeatFluxCatalytic++) {
    Marker_CfgFile_TagBound[iMarker_Config] = Marker_HeatFluxCatalytic[iMarker_HeatFluxCatalytic];
    Marker_CfgFile_KindBC[iMarker_Config] = HEAT_FLUX_CATALYTIC;
    iMarker_Config++;
  }

  for (iMarker_HeatFluxNoncatalytic = 0; iMarker_HeatFluxNoncatalytic < nMarker_HeatFluxNonCatalytic; iMarker_HeatFluxNoncatalytic++) {
    Marker_CfgFile_TagBound[iMarker_Config] = Marker_HeatFluxNonCatalytic[iMarker_HeatFluxNoncatalytic];
    Marker_CfgFile_KindBC[iMarker_Config] = HEAT_FLUX_NONCATALYTIC;
    iMarker_Config++;
  }

  for (iMarker_Clamped = 0; iMarker_Clamped < nMarker_Clamped; iMarker_Clamped++) {
    Marker_CfgFile_TagBound[iMarker_Config] = Marker_Clamped[iMarker_Clamped];
    Marker_CfgFile_KindBC[iMarker_Config] = CLAMPED_BOUNDARY;
    iMarker_Config++;
  }

  for (iMarker_Displacement = 0; iMarker_Displacement < nMarker_Displacement; iMarker_Displacement++) {
    Marker_CfgFile_TagBound[iMarker_Config] = Marker_Displacement[iMarker_Displacement];
    Marker_CfgFile_KindBC[iMarker_Config] = DISPLACEMENT_BOUNDARY;
    iMarker_Config++;
  }

  for (iMarker_Load = 0; iMarker_Load < nMarker_Load; iMarker_Load++) {
    Marker_CfgFile_TagBound[iMarker_Config] = Marker_Load[iMarker_Load];
    Marker_CfgFile_KindBC[iMarker_Config] = LOAD_BOUNDARY;
    iMarker_Config++;
  }

  for (iMarker_Load_Dir = 0; iMarker_Load_Dir < nMarker_Load_Dir; iMarker_Load_Dir++) {
    Marker_CfgFile_TagBound[iMarker_Config] = Marker_Load_Dir[iMarker_Load_Dir];
    Marker_CfgFile_KindBC[iMarker_Config] = LOAD_DIR_BOUNDARY;
    iMarker_Config++;
  }

  for (iMarker_Load_Sine = 0; iMarker_Load_Sine < nMarker_Load_Sine; iMarker_Load_Sine++) {
    Marker_CfgFile_TagBound[iMarker_Config] = Marker_Load_Sine[iMarker_Load_Sine];
    Marker_CfgFile_KindBC[iMarker_Config] = LOAD_SINE_BOUNDARY;
    iMarker_Config++;
  }


  for (iMarker_FlowLoad = 0; iMarker_FlowLoad < nMarker_FlowLoad; iMarker_FlowLoad++) {
    Marker_CfgFile_TagBound[iMarker_Config] = Marker_FlowLoad[iMarker_FlowLoad];
    Marker_CfgFile_KindBC[iMarker_Config] = FLOWLOAD_BOUNDARY;
    iMarker_Config++;
  }

  for (iMarker_Config = 0; iMarker_Config < nMarker_Config; iMarker_Config++) {
    Marker_CfgFile_Monitoring[iMarker_Config] = NO;
    for (iMarker_Monitoring = 0; iMarker_Monitoring < nMarker_Monitoring; iMarker_Monitoring++)
      if (Marker_CfgFile_TagBound[iMarker_Config] == Marker_Monitoring[iMarker_Monitoring])
        Marker_CfgFile_Monitoring[iMarker_Config] = YES;
  }

  for (iMarker_Config = 0; iMarker_Config < nMarker_Config; iMarker_Config++) {
    Marker_CfgFile_GeoEval[iMarker_Config] = NO;
    for (iMarker_GeoEval = 0; iMarker_GeoEval < nMarker_GeoEval; iMarker_GeoEval++)
      if (Marker_CfgFile_TagBound[iMarker_Config] == Marker_GeoEval[iMarker_GeoEval])
        Marker_CfgFile_GeoEval[iMarker_Config] = YES;
  }

  for (iMarker_Config = 0; iMarker_Config < nMarker_Config; iMarker_Config++) {
    Marker_CfgFile_Designing[iMarker_Config] = NO;
    for (iMarker_Designing = 0; iMarker_Designing < nMarker_Designing; iMarker_Designing++)
      if (Marker_CfgFile_TagBound[iMarker_Config] == Marker_Designing[iMarker_Designing])
        Marker_CfgFile_Designing[iMarker_Config] = YES;
  }

  for (iMarker_Config = 0; iMarker_Config < nMarker_Config; iMarker_Config++) {
    Marker_CfgFile_Plotting[iMarker_Config] = NO;
    for (iMarker_Plotting = 0; iMarker_Plotting < nMarker_Plotting; iMarker_Plotting++)
      if (Marker_CfgFile_TagBound[iMarker_Config] == Marker_Plotting[iMarker_Plotting])
        Marker_CfgFile_Plotting[iMarker_Config] = YES;
  }

  /*--- Identification of Fluid-Structure interface markers ---*/

  for (iMarker_Config = 0; iMarker_Config < nMarker_Config; iMarker_Config++) {
	unsigned short indexMarker=0;
    Marker_CfgFile_FSIinterface[iMarker_Config] = NO;
    for (iMarker_FSIinterface = 0; iMarker_FSIinterface < nMarker_FSIinterface; iMarker_FSIinterface++)
      if (Marker_CfgFile_TagBound[iMarker_Config] == Marker_FSIinterface[iMarker_FSIinterface])
      	indexMarker=(int)(iMarker_FSIinterface/2+1);
        Marker_CfgFile_FSIinterface[iMarker_Config] = indexMarker;
  }

  for (iMarker_Config = 0; iMarker_Config < nMarker_Config; iMarker_Config++) {
    Marker_CfgFile_DV[iMarker_Config] = NO;
    for (iMarker_DV = 0; iMarker_DV < nMarker_DV; iMarker_DV++)
      if (Marker_CfgFile_TagBound[iMarker_Config] == Marker_DV[iMarker_DV])
        Marker_CfgFile_DV[iMarker_Config] = YES;
  }

  for (iMarker_Config = 0; iMarker_Config < nMarker_Config; iMarker_Config++) {
    Marker_CfgFile_Moving[iMarker_Config] = NO;
    for (iMarker_Moving = 0; iMarker_Moving < nMarker_Moving; iMarker_Moving++)
      if (Marker_CfgFile_TagBound[iMarker_Config] == Marker_Moving[iMarker_Moving])
        Marker_CfgFile_Moving[iMarker_Config] = YES;
  }

  for (iMarker_Config = 0; iMarker_Config < nMarker_Config; iMarker_Config++) {
    Marker_CfgFile_Out_1D[iMarker_Config] = NO;
    for (iMarker_Out_1D = 0; iMarker_Out_1D < nMarker_Out_1D; iMarker_Out_1D++)
      if (Marker_CfgFile_TagBound[iMarker_Config] == Marker_Out_1D[iMarker_Out_1D])
        Marker_CfgFile_Out_1D[iMarker_Config] = YES;
  }

}

void CConfig::SetOutput(unsigned short val_software, unsigned short val_izone) {

  unsigned short iMarker_Euler, iMarker_Custom, iMarker_FarField,
  iMarker_SymWall, iMarker_PerBound, iMarker_Pressure, iMarker_NearFieldBound,
  iMarker_InterfaceBound, iMarker_Dirichlet, iMarker_Inlet, iMarker_Riemann, iMarker_Outlet,
  iMarker_Isothermal, iMarker_IsothermalNonCatalytic, iMarker_IsothermalCatalytic,
  iMarker_HeatFlux, iMarker_HeatFluxNonCatalytic, iMarker_HeatFluxCatalytic,
  iMarker_EngineInflow, iMarker_EngineBleed, iMarker_EngineExhaust, iMarker_Displacement,
  iMarker_Load, iMarker_FlowLoad,  iMarker_Neumann, iMarker_Monitoring,
  iMarker_Designing, iMarker_GeoEval, iMarker_Plotting, iMarker_DV,
  iMarker_FSIinterface, iMarker_Load_Dir, iMarker_Load_Sine, iMarker_Clamped,
  iMarker_Moving, iMarker_Supersonic_Inlet, iMarker_Supersonic_Outlet, iMarker_ActDisk_Inlet,
  iMarker_ActDisk_Outlet;
  
  time_t now = time(0);
  string dt = ctime(&now); dt[24] = '.';

  cout << endl << "-------------------------------------------------------------------------" << endl;
  cout << "|    ___ _   _ ___                                                      |" << endl;
  cout << "|   / __| | | |_  )   Release 4.0.0  \"Cardinal\"                         |" << endl;
  cout << "|   \\__ \\ |_| |/ /                                                      |" << endl;
  switch (val_software) {
    case SU2_CFD: cout << "|   |___/\\___//___|   Suite (Computational Fluid Dynamics Code)         |" << endl; break;
    case SU2_DEF: cout << "|   |___/\\___//___|   Suite (Mesh Deformation Code)                     |" << endl; break;
    case SU2_DOT: cout << "|   |___/\\___//___|   Suite (Gradient Projection Code)                  |" << endl; break;
    case SU2_MSH: cout << "|   |___/\\___//___|   Suite (Mesh Adaptation Code)                      |" << endl; break;
    case SU2_GEO: cout << "|   |___/\\___//___|   Suite (Geometry Definition Code)                  |" << endl; break;
    case SU2_SOL: cout << "|   |___/\\___//___|   Suite (Solution Exporting Code)                   |" << endl; break;
  }

  cout << "|                                                                       |" << endl;
  cout << "|   Local date and time: " << dt << "                      |" << endl;
  cout <<"-------------------------------------------------------------------------" << endl;
  cout << "| SU2 Lead Dev.: Dr. Francisco Palacios, Francisco.D.Palacios@boeing.com|" << endl;
  cout << "|                Dr. Thomas D. Economon, economon@stanford.edu          |" << endl;
  cout <<"-------------------------------------------------------------------------" << endl;
  cout << "| SU2 Developers:                                                       |" << endl;
  cout << "| - Prof. Juan J. Alonso's group at Stanford University.                |" << endl;
  cout << "| - Prof. Piero Colonna's group at Delft University of Technology.      |" << endl;
  cout << "| - Prof. Nicolas R. Gauger's group at Kaiserslautern U. of Technology. |" << endl;
  cout << "| - Prof. Alberto Guardone's group at Polytechnic University of Milan.  |" << endl;
  cout << "| - Prof. Rafael Palacios' group at Imperial College London.            |" << endl;
  cout <<"-------------------------------------------------------------------------" << endl;
  cout << "| Copyright (C) 2012-2015 SU2, the open-source CFD code.                |" << endl;
  cout << "|                                                                       |" << endl;
  cout << "| SU2 is free software; you can redistribute it and/or                  |" << endl;
  cout << "| modify it under the terms of the GNU Lesser General Public            |" << endl;
  cout << "| License as published by the Free Software Foundation; either          |" << endl;
  cout << "| version 2.1 of the License, or (at your option) any later version.    |" << endl;
  cout << "|                                                                       |" << endl;
  cout << "| SU2 is distributed in the hope that it will be useful,                |" << endl;
  cout << "| but WITHOUT ANY WARRANTY; without even the implied warranty of        |" << endl;
  cout << "| MERCHANTABILITY or FITNESS FOR A PARTICULAR PURPOSE. See the GNU      |" << endl;
  cout << "| Lesser General Public License for more details.                       |" << endl;
  cout << "|                                                                       |" << endl;
  cout << "| You should have received a copy of the GNU Lesser General Public      |" << endl;
  cout << "| License along with SU2. If not, see <http://www.gnu.org/licenses/>.   |" << endl;
  cout <<"-------------------------------------------------------------------------" << endl;

  cout << endl <<"------------------------ Physical Case Definition -----------------------" << endl;
  if (val_software == SU2_CFD) {
	if (FSI_Problem){
	   cout << "Fluid-Structure Interaction." << endl;
	}
    switch (Kind_Solver) {
      case EULER:
        if (Kind_Regime == COMPRESSIBLE) cout << "Compressible Euler equations." << endl;
        if (Kind_Regime == INCOMPRESSIBLE) cout << "Incompressible Euler equations." << endl;
        if (Kind_Regime == FREESURFACE) {
          cout << "Incompressible Euler equations with FreeSurface." << endl;
          cout << "Free surface flow equation. Density ratio: " << RatioDensity << "." << endl;
          cout << "The free surface is located at: " << FreeSurface_Zero <<", and its thickness is: " << FreeSurface_Thickness << "." << endl;
        }
        break;
      case NAVIER_STOKES:
        if (Kind_Regime == COMPRESSIBLE) cout << "Compressible Laminar Navier-Stokes' equations." << endl;
        if (Kind_Regime == INCOMPRESSIBLE) cout << "Incompressible Laminar Navier-Stokes' equations." << endl;
        if (Kind_Regime == FREESURFACE) {
          cout << "Incompressible Laminar Navier-Stokes' equations with FreeSurface." << endl;
          cout << "Free surface flow equation. Density ratio: " << RatioDensity <<". Viscosity ratio: "<< RatioViscosity << "." << endl;
          cout << "The free surface is located at: " << FreeSurface_Zero <<", and its thickness is: " << FreeSurface_Thickness << "." << endl;
        }
        break;
      case RANS:
        if (Kind_Regime == COMPRESSIBLE) cout << "Compressible RANS equations." << endl;
        if (Kind_Regime == INCOMPRESSIBLE) cout << "Incompressible RANS equations." << endl;
        if (Kind_Regime == FREESURFACE) {
          cout << "Incompressible RANS equations with FreeSurface." << endl;
          cout << "Free surface flow equation. Density ratio: " << RatioDensity <<". Viscosity ratio: "<< RatioViscosity << "." << endl;
          cout << "The free surface is located at: " << FreeSurface_Zero <<", and its thickness is: " << FreeSurface_Thickness << "." << endl;
        }
        cout << "Turbulence model: ";
        switch (Kind_Turb_Model) {
          case SA:     cout << "Spalart Allmaras" << endl; break;
          case SA_NEG: cout << "Negative Spalart Allmaras" << endl; break;
          case SST:    cout << "Menter's SST"     << endl; break;
          case ML:     cout << "Machine Learning" << endl;break;
        }
        break;
      case TNE2_EULER:
        cout << "Compressible TNE2 Euler equations." << endl;
        break;
      case TNE2_NAVIER_STOKES:
        cout << "Compressible TNE2 Laminar Navier-Stokes' equations." << endl;
        break;
      case POISSON_EQUATION: cout << "Poisson equation." << endl; break;
      case WAVE_EQUATION: cout << "Wave equation." << endl; break;
      case HEAT_EQUATION: cout << "Heat equation." << endl; break;
      case LINEAR_ELASTICITY: cout << "Linear elasticity solver." << endl; break;
      case ADJ_EULER: cout << "Continuous Euler adjoint equations." << endl; break;
      case ADJ_NAVIER_STOKES:
        if (Frozen_Visc)
          cout << "Continuous Navier-Stokes adjoint equations with frozen (laminar) viscosity." << endl;
        else
          cout << "Continuous Navier-Stokes adjoint equations." << endl;
        break;
      case ADJ_TNE2_EULER: cout << "Continuous TNE2 Euler adjoint equations." << endl; break;
      case ADJ_TNE2_NAVIER_STOKES:
        cout << "Continuous TNE2 Navier-Stokes adjoint equations with frozen (laminar) viscosity." << endl;
        break;
      case ADJ_RANS:
        if (Frozen_Visc)
          cout << "Continuous RANS adjoint equations with frozen (laminar and eddy) viscosity." << endl;
        else
          cout << "Continuous RANS adjoint equations." << endl;

        break;
      case LIN_EULER: cout << "Linearized Euler equations." << endl; break;

    }

    if ((Kind_Regime == COMPRESSIBLE) && (Kind_Solver != LINEAR_ELASTICITY) &&
        (Kind_Solver != HEAT_EQUATION) && (Kind_Solver != WAVE_EQUATION)) {
      cout << "Mach number: " << Mach <<"."<< endl;
      cout << "Angle of attack (AoA): " << AoA <<" deg, and angle of sideslip (AoS): " << AoS <<" deg."<< endl;
      if ((Kind_Solver == NAVIER_STOKES) || (Kind_Solver == ADJ_NAVIER_STOKES) ||
          (Kind_Solver == RANS) || (Kind_Solver == ADJ_RANS))
        cout << "Reynolds number: " << Reynolds <<"."<< endl;
    }

    if (EquivArea) {
      cout <<"The equivalent area is going to be evaluated on the near-field."<< endl;
      cout <<"The lower integration limit is "<<EA_IntLimit[0]<<", and the upper is "<<EA_IntLimit[1]<<"."<< endl;
      cout <<"The near-field is situated at "<<EA_IntLimit[2]<<"."<< endl;
    }

    if (Grid_Movement) {
      cout << "Performing a dynamic mesh simulation: ";
      switch (Kind_GridMovement[ZONE_0]) {
        case NO_MOVEMENT:     cout << "no movement." << endl; break;
        case DEFORMING:       cout << "deforming mesh motion." << endl; break;
        case RIGID_MOTION:    cout << "rigid mesh motion." << endl; break;
        case MOVING_WALL:     cout << "moving walls." << endl; break;
        case ROTATING_FRAME:  cout << "rotating reference frame." << endl; break;
        case AEROELASTIC:     cout << "aeroelastic motion." << endl; break;
        case FLUID_STRUCTURE: cout << "fluid-structure motion." << endl; break;
        case EXTERNAL:        cout << "externally prescribed motion." << endl; break;
        case AEROELASTIC_RIGID_MOTION:  cout << "rigid mesh motion plus aeroelastic motion." << endl; break;
      }
    }

    if (Restart) {
      if (!Adjoint && !Linearized) cout << "Read flow solution from: " << Solution_FlowFileName << "." << endl;
      if (Adjoint) cout << "Read adjoint solution from: " << Solution_AdjFileName << "." << endl;
      if (Linearized) cout << "Read linearized solution from: " << Solution_LinFileName << "." << endl;
    }
    else {
      cout << "No restart solution, use the values at infinity (freestream)." << endl;
    }

    if (Adjoint || Linearized)
      cout << "Read flow solution from: " << Solution_FlowFileName << "." << endl;

    
    if (Ref_NonDim == DIMENSIONAL) { cout << "Dimensional simulation." << endl; }
    else if (Ref_NonDim == FREESTREAM_PRESS_EQ_ONE) { cout << "Non-Dimensional simulation (P=1.0, Rho=1.0, T=1.0 at the farfield)." << endl; }
    else if (Ref_NonDim == FREESTREAM_VEL_EQ_MACH) { cout << "Non-Dimensional simulation (V=Mach, Rho=1.0, T=1.0 at the farfield)." << endl; }
    else if (Ref_NonDim == FREESTREAM_VEL_EQ_ONE) { cout << "Non-Dimensional simulation (V=1.0, Rho=1.0, T=1.0 at the farfield)." << endl; }
    
    if (RefAreaCoeff == 0) cout << "The reference length/area will be computed using y(2D) or z(3D) projection." << endl;
    else cout << "The reference length/area (force coefficient) is " << RefAreaCoeff << "." << endl;
    cout << "The reference length (moment computation) is " << RefLengthMoment << "." << endl;

    if ((nRefOriginMoment_X > 1) || (nRefOriginMoment_Y > 1) || (nRefOriginMoment_Z > 1)) {
      cout << "Surface(s) where the force coefficients are evaluated and \n";
      cout << "their reference origin for moment computation: \n";

      for (iMarker_Monitoring = 0; iMarker_Monitoring < nMarker_Monitoring; iMarker_Monitoring++) {
        cout << "   - " << Marker_Monitoring[iMarker_Monitoring] << " (" << RefOriginMoment_X[iMarker_Monitoring] <<", "<<RefOriginMoment_Y[iMarker_Monitoring] <<", "<< RefOriginMoment_Z[iMarker_Monitoring] << ")";
        if (iMarker_Monitoring < nMarker_Monitoring-1) cout << ".\n";
        else cout <<"."<< endl;
      }
    }
    else {
      cout << "Reference origin (moment computation) is (" << RefOriginMoment_X[0] << ", " << RefOriginMoment_Y[0] << ", " << RefOriginMoment_Z[0] << ")." << endl;
      cout << "Surface(s) where the force coefficients are evaluated: ";
      for (iMarker_Monitoring = 0; iMarker_Monitoring < nMarker_Monitoring; iMarker_Monitoring++) {
        cout << Marker_Monitoring[iMarker_Monitoring];
        if (iMarker_Monitoring < nMarker_Monitoring-1) cout << ", ";
        else cout <<"."<< endl;
      }
    }

    if (nMarker_Designing != 0) {
      cout << "Surface(s) where the objective function is evaluated: ";
      for (iMarker_Designing = 0; iMarker_Designing < nMarker_Designing; iMarker_Designing++) {
        cout << Marker_Designing[iMarker_Designing];
        if (iMarker_Designing < nMarker_Designing-1) cout << ", ";
        else cout <<".";
      }
      cout<< endl;
    }

    cout << "Surface(s) plotted in the output file: ";
    for (iMarker_Plotting = 0; iMarker_Plotting < nMarker_Plotting; iMarker_Plotting++) {
      cout << Marker_Plotting[iMarker_Plotting];
      if (iMarker_Plotting < nMarker_Plotting-1) cout << ", ";
      else cout <<".";
    }
    cout<< endl;

    cout << "Surface(s) belonging to the Fluid-Structure Interaction problem: ";
    for (iMarker_FSIinterface = 0; iMarker_FSIinterface < nMarker_FSIinterface; iMarker_FSIinterface++) {
      cout << Marker_FSIinterface[iMarker_FSIinterface];
      if (iMarker_FSIinterface < nMarker_FSIinterface-1) cout << ", ";
      else cout <<".";
    }
    cout<<endl;

    if (nMarker_DV != 0) {
      cout << "Surface(s) affected by the design variables: ";
      for (iMarker_DV = 0; iMarker_DV < nMarker_DV; iMarker_DV++) {
        cout << Marker_DV[iMarker_DV];
        if (iMarker_DV < nMarker_DV-1) cout << ", ";
        else cout <<".";
      }
      cout<< endl;
    }

    if ((Kind_GridMovement[ZONE_0] == DEFORMING) || (Kind_GridMovement[ZONE_0] == MOVING_WALL)) {
      cout << "Surface(s) in motion: ";
      for (iMarker_Moving = 0; iMarker_Moving < nMarker_Moving; iMarker_Moving++) {
        cout << Marker_Moving[iMarker_Moving];
        if (iMarker_Moving < nMarker_Moving-1) cout << ", ";
        else cout <<".";
      }
      cout<< endl;
    }

  }

  if (val_software == SU2_GEO) {
    if (nMarker_GeoEval != 0) {
      cout << "Surface(s) where the geometrical based functions is evaluated: ";
      for (iMarker_GeoEval = 0; iMarker_GeoEval < nMarker_GeoEval; iMarker_GeoEval++) {
        cout << Marker_GeoEval[iMarker_GeoEval];
        if (iMarker_GeoEval < nMarker_GeoEval-1) cout << ", ";
        else cout <<".";
      }
      cout<< endl;
    }
  }

  cout << "Input mesh file name: " << Mesh_FileName << endl;

	if (val_software == SU2_DOT) {
		cout << "Input sensitivity file name: " << SurfAdjCoeff_FileName << "." << endl;
	}

	if (val_software == SU2_MSH) {
		switch (Kind_Adaptation) {
		case FULL: case WAKE: case FULL_FLOW: case FULL_ADJOINT: case FULL_LINEAR: case SMOOTHING: case SUPERSONIC_SHOCK:
			break;
		case GRAD_FLOW:
			cout << "Read flow solution from: " << Solution_FlowFileName << "." << endl;
			break;
		case GRAD_ADJOINT:
			cout << "Read adjoint flow solution from: " << Solution_AdjFileName << "." << endl;
			break;
		case GRAD_FLOW_ADJ: case ROBUST: case COMPUTABLE_ROBUST: case COMPUTABLE: case REMAINING:
			cout << "Read flow solution from: " << Solution_FlowFileName << "." << endl;
			cout << "Read adjoint flow solution from: " << Solution_AdjFileName << "." << endl;
			break;
		}
	}

	if (val_software == SU2_DEF) {
		cout << endl <<"---------------------- Grid deformation parameters ----------------------" << endl;
		cout << "Grid deformation using a linear elasticity method." << endl;

    if (Hold_GridFixed == YES) cout << "Hold some regions of the mesh fixed (hardcode implementation)." << endl;
  }

  if (val_software == SU2_DOT) {
  cout << endl <<"-------------------- Surface deformation parameters ---------------------" << endl;
  }

  if ((val_software == SU2_DEF) || (val_software == SU2_DOT)) {


    for (unsigned short iDV = 0; iDV < nDV; iDV++) {

      
      if ((Design_Variable[iDV] != FFD_SETTING) &&
          (Design_Variable[iDV] != SURFACE_FILE)) {
        
        if (iDV == 0)
          cout << "Design variables definition (markers <-> value <-> param):" << endl;
        
        switch (Design_Variable[iDV]) {
          case FFD_CONTROL_POINT_2D:  cout << "FFD 2D (control point) <-> "; break;
          case FFD_CAMBER_2D:         cout << "FFD 2D (camber) <-> "; break;
          case FFD_THICKNESS_2D:      cout << "FFD 2D (thickness) <-> "; break;
          case HICKS_HENNE:           cout << "Hicks Henne <-> " ; break;
          case TRANSLATION:           cout << "Translation design variable."; break;
          case SCALE:                 cout << "Scale design variable."; break;
          case NACA_4DIGITS:          cout << "NACA four digits <-> "; break;
          case PARABOLIC:             cout << "Parabolic <-> "; break;
          case AIRFOIL:               cout << "Airfoil <-> "; break;
          case ROTATION:              cout << "Rotation <-> "; break;
          case FFD_CONTROL_POINT:     cout << "FFD (control point) <-> "; break;
          case FFD_DIHEDRAL_ANGLE:    cout << "FFD (dihedral angle) <-> "; break;
          case FFD_TWIST_ANGLE:       cout << "FFD (twist angle) <-> "; break;
          case FFD_ROTATION:          cout << "FFD (rotation) <-> "; break;
          case FFD_CONTROL_SURFACE:   cout << "FFD (control surface) <-> "; break;
          case FFD_CAMBER:            cout << "FFD (camber) <-> "; break;
          case FFD_THICKNESS:         cout << "FFD (thickness) <-> "; break;
        }
        
        for (iMarker_DV = 0; iMarker_DV < nMarker_DV; iMarker_DV++) {
          cout << Marker_DV[iMarker_DV];
          if (iMarker_DV < nMarker_DV-1) cout << ", ";
          else cout << " <-> ";
        }
        cout << DV_Value[iDV] << " <-> ";

        if (Design_Variable[iDV] == FFD_SETTING) nParamDV = 0;
        if (Design_Variable[iDV] == SCALE) nParamDV = 0;
        if ((Design_Variable[iDV] == FFD_CAMBER_2D) ||
            (Design_Variable[iDV] == FFD_THICKNESS_2D) ||
            (Design_Variable[iDV] == HICKS_HENNE) ||
            (Design_Variable[iDV] == PARABOLIC) ||
            (Design_Variable[iDV] == AIRFOIL) ) nParamDV = 2;
        if ((Design_Variable[iDV] ==  TRANSLATION) ||
            (Design_Variable[iDV] ==  NACA_4DIGITS) ||
            (Design_Variable[iDV] ==  FFD_CAMBER) ||
            (Design_Variable[iDV] ==  FFD_THICKNESS) ) nParamDV = 3;
        if (Design_Variable[iDV] == FFD_CONTROL_POINT_2D) nParamDV = 5;
        if (Design_Variable[iDV] == ROTATION) nParamDV = 6;
        if ((Design_Variable[iDV] ==  FFD_CONTROL_POINT) ||
            (Design_Variable[iDV] ==  FFD_DIHEDRAL_ANGLE) ||
            (Design_Variable[iDV] ==  FFD_TWIST_ANGLE) ||
            (Design_Variable[iDV] ==  FFD_ROTATION) ||
            (Design_Variable[iDV] ==  FFD_CONTROL_SURFACE) ) nParamDV = 7;

        for (unsigned short iParamDV = 0; iParamDV < nParamDV; iParamDV++) {

          if (iParamDV == 0) cout << "( ";

          if ((iParamDV == 0) &&
              ((Design_Variable[iDV] == FFD_SETTING) ||
               (Design_Variable[iDV] == FFD_CONTROL_POINT_2D) ||
               (Design_Variable[iDV] == FFD_CAMBER_2D) ||
               (Design_Variable[iDV] == FFD_THICKNESS_2D) ||
               (Design_Variable[iDV] == FFD_CONTROL_POINT) ||
               (Design_Variable[iDV] == FFD_DIHEDRAL_ANGLE) ||
               (Design_Variable[iDV] == FFD_TWIST_ANGLE) ||
               (Design_Variable[iDV] == FFD_ROTATION) ||
               (Design_Variable[iDV] == FFD_CONTROL_SURFACE) ||
               (Design_Variable[iDV] == FFD_CAMBER) ||
               (Design_Variable[iDV] == FFD_THICKNESS))) cout << FFDTag[iDV];
          else cout << ParamDV[iDV][iParamDV];

          if (iParamDV < nParamDV-1) cout << ", ";
          else cout <<" )"<< endl;
          
        }

      }
      
      else if (Design_Variable[iDV] == FFD_SETTING) {
        
        cout << "Setting the FFD box structure." << endl;
        cout << "FFD boxes definition (FFD tag <-> degree <-> coord):" << endl;
        
        for (unsigned short iFFDBox = 0; iFFDBox < nFFDBox; iFFDBox++) {
          
          cout << TagFFDBox[iFFDBox] << " <-> ";
          
          for (unsigned short iDegreeFFD = 0; iDegreeFFD < 3; iDegreeFFD++) {
            if (iDegreeFFD == 0) cout << "( ";
            cout << DegreeFFDBox[iFFDBox][iDegreeFFD];
            if (iDegreeFFD < 2) cout << ", ";
            else cout <<" )";
          }
          
          cout << " <-> ";

          for (unsigned short iCoordFFD = 0; iCoordFFD < 24; iCoordFFD++) {
            if (iCoordFFD == 0) cout << "( ";
            cout << CoordFFDBox[iFFDBox][iCoordFFD];
            if (iCoordFFD < 23) cout << ", ";
            else cout <<" )"<< endl;
          }
          
        }
        
      }
      
      else cout << endl;

		}
	}

	if (((val_software == SU2_CFD) && ( Adjoint )) || (val_software == SU2_DOT)) {

		cout << endl <<"----------------------- Design problem definition -----------------------" << endl;
		switch (Kind_ObjFunc) {
      case DRAG_COEFFICIENT:        cout << "CD objective function." << endl; break;
      case LIFT_COEFFICIENT:        cout << "CL objective function." << endl; break;
      case MOMENT_X_COEFFICIENT:    cout << "CMx objective function." << endl; break;
      case MOMENT_Y_COEFFICIENT:    cout << "CMy objective function." << endl; break;
      case MOMENT_Z_COEFFICIENT:    cout << "CMz objective function." << endl; break;
      case INVERSE_DESIGN_PRESSURE: cout << "Inverse design (Cp) objective function." << endl; break;
      case INVERSE_DESIGN_HEATFLUX: cout << "Inverse design (Heat Flux) objective function." << endl; break;
      case SIDEFORCE_COEFFICIENT:   cout << "Side force objective function." << endl; break;
      case EFFICIENCY:              cout << "CL/CD objective function." << endl; break;
      case EQUIVALENT_AREA:         cout << "Equivalent area objective function. CD weight: " << WeightCd <<"."<< endl;  break;
      case NEARFIELD_PRESSURE:      cout << "Nearfield pressure objective function. CD weight: " << WeightCd <<"."<< endl;  break;
      case FORCE_X_COEFFICIENT:     cout << "X-force objective function." << endl; break;
      case FORCE_Y_COEFFICIENT:     cout << "Y-force objective function." << endl; break;
      case FORCE_Z_COEFFICIENT:     cout << "Z-force objective function." << endl; break;
      case THRUST_COEFFICIENT:      cout << "Thrust objective function." << endl; break;
      case TORQUE_COEFFICIENT:      cout << "Torque efficiency objective function." << endl; break;
      case TOTAL_HEATFLUX:          cout << "Total heat flux objective function." << endl; break;
      case MAXIMUM_HEATFLUX:        cout << "Maximum heat flux objective function." << endl; break;
      case FIGURE_OF_MERIT:         cout << "Rotor Figure of Merit objective function." << endl; break;
      case FREE_SURFACE:            cout << "Free-Surface objective function." << endl; break;
      case AVG_TOTAL_PRESSURE:      cout << "Average total objective pressure." << endl; break;
      case AVG_OUTLET_PRESSURE:     cout << "Average static objective pressure." << endl; break;
      case MASS_FLOW_RATE:          cout << "Mass flow rate objective function." << endl; break;
		}

	}

	if (val_software == SU2_CFD) {
		cout << endl <<"---------------------- Space Numerical Integration ----------------------" << endl;

		if (SmoothNumGrid) cout << "There are some smoothing iterations on the grid coordinates." << endl;

		if ((Kind_Solver == EULER) || (Kind_Solver == NAVIER_STOKES) || (Kind_Solver == RANS)) {

      if (Kind_ConvNumScheme_Flow == SPACE_CENTERED) {
        if (Kind_Centered_Flow == JST) {
          cout << "Jameson-Schmidt-Turkel scheme for the flow inviscid terms."<< endl;
          cout << "JST viscous coefficients (1st, 2nd & 4th): " << Kappa_1st_Flow
          << ", " << Kappa_2nd_Flow << ", " << Kappa_4th_Flow <<"."<< endl;
          cout << "The method includes a grid stretching correction (p = 0.3)."<< endl;
          cout << "Second order integration." << endl;
        }
        if (Kind_Centered_Flow == JST_KE) {
          cout << "Jameson-Schmidt-Turkel scheme for the flow inviscid terms."<< endl;
          cout << "JST viscous coefficients (1st, 2nd): " << Kappa_1st_Flow
          << ", " << Kappa_2nd_Flow << "."<< endl;
          cout << "The method includes a grid stretching correction (p = 0.3)."<< endl;
          cout << "Second order integration." << endl;
        }
        if (Kind_Centered_Flow == LAX) {
          cout << "Lax-Friedrich scheme for the flow inviscid terms."<< endl;
          cout << "First order integration." << endl;
        }
      }

			if (Kind_ConvNumScheme_Flow == SPACE_UPWIND) {
				if (Kind_Upwind_Flow == ROE) cout << "Roe (with entropy fix) solver for the flow inviscid terms."<< endl;
				if (Kind_Upwind_Flow == TURKEL) cout << "Roe-Turkel solver for the flow inviscid terms."<< endl;
				if (Kind_Upwind_Flow == AUSM)	cout << "AUSM solver for the flow inviscid terms."<< endl;
				if (Kind_Upwind_Flow == HLLC)	cout << "HLLC solver for the flow inviscid terms."<< endl;
				if (Kind_Upwind_Flow == SW)	cout << "Steger-Warming solver for the flow inviscid terms."<< endl;
				if (Kind_Upwind_Flow == MSW)	cout << "Modified Steger-Warming solver for the flow inviscid terms."<< endl;
        if (Kind_Upwind_Flow == CUSP)	cout << "CUSP solver for the flow inviscid terms."<< endl;
        switch (SpatialOrder_Flow) {
          case FIRST_ORDER: cout << "First order integration." << endl; break;
          case SECOND_ORDER: cout << "Second order integration." << endl; break;
          case SECOND_ORDER_LIMITER: cout << "Second order integration with slope limiter." << endl;
            switch (Kind_SlopeLimit_Flow) {
              case VENKATAKRISHNAN:
                cout << "Venkatakrishnan slope-limiting method, with constant: " << LimiterCoeff <<". "<< endl;
                cout << "The reference element size is: " << RefElemLength <<". "<< endl;
                break;
              case BARTH_JESPERSEN:
                cout << "Barth-Jespersen slope-limiting method." << endl;
                break;
            }
            break;
        }
			}

		}

    if (Kind_Solver == RANS) {
      if (Kind_ConvNumScheme_Turb == SPACE_UPWIND) {
        if (Kind_Upwind_Turb == SCALAR_UPWIND) cout << "Scalar upwind solver (first order) for the turbulence model."<< endl;
        switch (SpatialOrder_Turb) {
          case FIRST_ORDER: cout << "First order integration." << endl; break;
          case SECOND_ORDER: cout << "Second order integration." << endl; break;
          case SECOND_ORDER_LIMITER: cout << "Second order integration with slope limiter." << endl;
            switch (Kind_SlopeLimit_Turb) {
              case VENKATAKRISHNAN:
                cout << "Venkatakrishnan slope-limiting method, with constant: " << LimiterCoeff <<". "<< endl;
                cout << "The reference element size is: " << RefElemLength <<". "<< endl;
                break;
              case BARTH_JESPERSEN:
                cout << "Barth-Jespersen slope-limiting method." << endl;
                break;
            }
            break;
        }
      }
    }

    if ((Kind_Solver == TNE2_EULER) || (Kind_Solver == TNE2_NAVIER_STOKES)) {

      if (Kind_ConvNumScheme_TNE2 == SPACE_CENTERED) {
        if (Kind_ConvNumScheme_TNE2 == LAX) {
          cout << "Lax-Friedrich convective scheme for the inviscid terms of the two-temperature model." << endl;
          cout << "First order integration." << endl;
        }
      }
      if (Kind_ConvNumScheme_TNE2 == SPACE_UPWIND) {
        if (Kind_Upwind_TNE2 == ROE) cout << "Roe (with entropy fix) solver for the inviscid terms of the two-temperature model."<< endl;
        if (Kind_Upwind_TNE2 == TURKEL) cout << "Roe-Turkel solver for the inviscid terms of the two-temperature model."<< endl;
        if (Kind_Upwind_TNE2 == AUSM)	cout << "AUSM solver for the inviscid terms of the two-temperature model."<< endl;
        if (Kind_Upwind_TNE2 == HLLC)	cout << "HLLC solver for the inviscid terms of the two-temperature model."<< endl;
        if (Kind_Upwind_TNE2 == SW)	cout << "Steger-Warming solver for the inviscid terms of the two-temperature model."<< endl;
        if (Kind_Upwind_TNE2 == MSW)	cout << "Modified Steger-Warming solver for the inviscid terms of the two-temperature model."<< endl;
        switch (SpatialOrder_TNE2) {
          case FIRST_ORDER: cout << "First order integration." << endl; break;
          case SECOND_ORDER: cout << "Second order integration." << endl; break;
          case SECOND_ORDER_LIMITER: cout << "Second order integration with slope limiter." << endl;
            switch (Kind_SlopeLimit_TNE2) {
              case VENKATAKRISHNAN:
                cout << "Venkatakrishnan slope-limiting method, with constant: " << LimiterCoeff <<". "<< endl;
                cout << "The reference element size is: " << RefElemLength <<". "<< endl;
                break;
              case BARTH_JESPERSEN:
                cout << "Barth-Jespersen slope-limiting method." << endl;
                break;
            }
            break;
        }
      }

    }

    if ((Kind_Solver == ADJ_EULER) || (Kind_Solver == ADJ_NAVIER_STOKES) || (Kind_Solver == ADJ_RANS)) {

      if (Kind_ConvNumScheme_AdjFlow == SPACE_CENTERED) {
        if (Kind_Centered_AdjFlow == JST) {
          cout << "Jameson-Schmidt-Turkel scheme for the adjoint inviscid terms."<< endl;
          cout << "JST viscous coefficients (1st, 2nd, & 4th): " << Kappa_1st_AdjFlow
          << ", " << Kappa_2nd_AdjFlow << ", " << Kappa_4th_AdjFlow <<"."<< endl;
          cout << "The method includes a grid stretching correction (p = 0.3)."<< endl;
          cout << "Second order integration." << endl;
        }
        if (Kind_Centered_AdjFlow == LAX) {
          cout << "Lax-Friedrich scheme for the adjoint inviscid terms."<< endl;
          cout << "First order integration." << endl;
        }
      }

      if (Kind_ConvNumScheme_AdjFlow == SPACE_UPWIND) {
        if (Kind_Upwind_AdjFlow == ROE) cout << "Roe (with entropy fix) solver for the adjoint inviscid terms."<< endl;
        switch (SpatialOrder_AdjFlow) {
          case FIRST_ORDER: cout << "First order integration." << endl; break;
          case SECOND_ORDER: cout << "Second order integration." << endl; break;
          case SECOND_ORDER_LIMITER: cout << "Second order integration with slope limiter." << endl;
            switch (Kind_SlopeLimit_AdjFlow) {
              case VENKATAKRISHNAN:
                cout << "Venkatakrishnan slope-limiting method, with constant: " << LimiterCoeff <<". "<< endl;
                cout << "The reference element size is: " << RefElemLength <<". "<< endl;
                break;
              case SHARP_EDGES:
                cout << "Sharp edges slope-limiting method, with constant: " << LimiterCoeff <<". "<< endl;
                cout << "The reference element size is: " << RefElemLength <<". "<< endl;
                cout << "The reference sharp edge distance is: " << SharpEdgesCoeff*RefElemLength*LimiterCoeff <<". "<< endl;
                break;
              case SOLID_WALL_DISTANCE:
                cout << "Wall distance slope-limiting method, with constant: " << LimiterCoeff <<". "<< endl;
                cout << "The reference element size is: " << RefElemLength <<". "<< endl;
                cout << "The reference wall distance is: " << SharpEdgesCoeff*RefElemLength*LimiterCoeff <<". "<< endl;
                break;
              case BARTH_JESPERSEN:
                cout << "Barth-Jespersen slope-limiting method." << endl;
                break;
            }
            break;
        }
      }
      
      cout << "The reference sharp edge distance is: " << SharpEdgesCoeff*RefElemLength*LimiterCoeff <<". "<< endl;

    }

    if ((Kind_Solver == ADJ_RANS) && (!Frozen_Visc)) {
      if (Kind_ConvNumScheme_AdjTurb == SPACE_UPWIND) {
        if (Kind_Upwind_Turb == SCALAR_UPWIND) cout << "Scalar upwind solver (first order) for the adjoint turbulence model."<< endl;
        switch (SpatialOrder_AdjTurb) {
          case FIRST_ORDER: cout << "First order integration." << endl; break;
          case SECOND_ORDER: cout << "Second order integration." << endl; break;
          case SECOND_ORDER_LIMITER: cout << "Second order integration with slope limiter." << endl;
            switch (Kind_SlopeLimit_AdjTurb) {
              case VENKATAKRISHNAN:
                cout << "Venkatakrishnan slope-limiting method, with constant: " << LimiterCoeff <<". "<< endl;
                cout << "The reference element size is: " << RefElemLength <<". "<< endl;
                break;
              case SHARP_EDGES:
                cout << "Sharp edges slope-limiting method, with constant: " << LimiterCoeff <<". "<< endl;
                cout << "The reference element size is: " << RefElemLength <<". "<< endl;
                cout << "The reference sharp edge distance is: " << SharpEdgesCoeff*RefElemLength*LimiterCoeff <<". "<< endl;
                break;
              case SOLID_WALL_DISTANCE:
                cout << "Wall distance slope-limiting method, with constant: " << LimiterCoeff <<". "<< endl;
                cout << "The reference element size is: " << RefElemLength <<". "<< endl;
                cout << "The reference wall distance is: " << SharpEdgesCoeff*RefElemLength*LimiterCoeff <<". "<< endl;
                break;
              case BARTH_JESPERSEN:
                cout << "Barth-Jespersen slope-limiting method." << endl;
                break;
            }
            break;
        }
      }
    }

    if (Kind_Solver == ADJ_TNE2_EULER || Kind_Solver == ADJ_TNE2_NAVIER_STOKES) {

      if (Kind_ConvNumScheme_AdjTNE2 == SPACE_CENTERED) {
        if (Kind_Centered_AdjTNE2 == JST) {
          cout << "Jameson-Schmidt-Turkel scheme for the adjoint inviscid terms."<< endl;
          cout << "JST viscous coefficients (1st, 2nd, & 4th): " << Kappa_1st_AdjTNE2
          << ", " << Kappa_2nd_AdjTNE2 << ", " << Kappa_4th_AdjTNE2 <<"."<< endl;
          cout << "The method includes a grid stretching correction (p = 0.3)."<< endl;
          cout << "The reference sharp edge distance is: " << SharpEdgesCoeff*RefElemLength*LimiterCoeff <<". "<< endl;
          cout << "Second order integration." << endl;
        }
        if (Kind_Centered_AdjTNE2 == LAX) {
          cout << "Lax-Friedrich scheme for the adjoint inviscid terms."<< endl;
          cout << "First order integration." << endl;
        }
      }

      if (Kind_ConvNumScheme_AdjTNE2 == SPACE_UPWIND) {
        if (Kind_Upwind_AdjTNE2 == ROE) cout << "Roe (with entropy fix) solver for the adjoint inviscid terms."<< endl;

        switch (SpatialOrder_AdjTNE2) {
          case FIRST_ORDER: cout << "First order integration." << endl; break;
          case SECOND_ORDER: cout << "Second order integration." << endl; break;
          case SECOND_ORDER_LIMITER: cout << "Second order integration with slope limiter." << endl;
            switch (SpatialOrder_AdjTNE2) {
              case VENKATAKRISHNAN:
                cout << "Venkatakrishnan slope-limiting method, with constant: " << LimiterCoeff <<". "<< endl;
                cout << "The reference element size is: " << RefElemLength <<". "<< endl;
                break;
              case SHARP_EDGES:
                cout << "Sharp edges slope-limiting method, with constant: " << LimiterCoeff <<". "<< endl;
                cout << "The reference element size is: " << RefElemLength <<". "<< endl;
                cout << "The reference sharp edge distance is: " << SharpEdgesCoeff*RefElemLength*LimiterCoeff <<". "<< endl;
                break;
              case SOLID_WALL_DISTANCE:
                cout << "Wall distance slope-limiting method, with constant: " << LimiterCoeff <<". "<< endl;
                cout << "The reference element size is: " << RefElemLength <<". "<< endl;
                cout << "The reference wall distance is: " << SharpEdgesCoeff*RefElemLength*LimiterCoeff <<". "<< endl;
                break;
              case BARTH_JESPERSEN:
                cout << "Barth-Jespersen slope-limiting method." << endl;
                break;
            }
            break;
        }
      }

    }

    if (Kind_Solver == LIN_EULER) {

      if (Kind_ConvNumScheme_LinFlow == SPACE_CENTERED) {
        if (Kind_Centered_LinFlow == JST) {
          cout << "Jameson-Schmidt-Turkel scheme for the linearized inviscid terms."<< endl;
          cout << "JST viscous coefficients (1st, & 4th): " << Kappa_1st_LinFlow
          << ", " << Kappa_4th_LinFlow <<"."<< endl;
          cout << "The method includes a grid stretching correction (p = 0.3)."<< endl;
          cout << "Second order integration." << endl;
        }
        if (Kind_Centered_LinFlow == LAX) {
          cout << "Lax-Friedrich scheme for the linearized inviscid terms."<< endl;
          cout << "First order integration." << endl;
        }
      }

    }

    if ((Kind_Solver == NAVIER_STOKES) || (Kind_Solver == RANS)) {
        cout << "Average of gradients with correction (viscous flow terms)." << endl;
    }

    if (Kind_Solver == TNE2_NAVIER_STOKES) {
        cout << "Average of gradients with correction (viscous flow terms)." << endl;
    }

    if ((Kind_Solver == ADJ_NAVIER_STOKES) || (Kind_Solver == ADJ_RANS)) {
      cout << "Average of gradients with correction (viscous adjoint terms)." << endl;
    }

    if (Kind_Solver == RANS) {
      cout << "Average of gradients with correction (viscous turbulence terms)." << endl;
    }

    if (Kind_Solver == POISSON_EQUATION) {
      cout << "Galerkin method for viscous terms computation of the poisson potential equation." << endl;
    }

    if ((Kind_Solver == ADJ_RANS) && (!Frozen_Visc)) {
      cout << "Average of gradients with correction (2nd order) for computation of adjoint viscous turbulence terms." << endl;
      if (Kind_TimeIntScheme_AdjTurb == EULER_IMPLICIT) cout << "Euler implicit method for the turbulent adjoint equation." << endl;
    }

    switch (Kind_Gradient_Method) {
      case GREEN_GAUSS: cout << "Gradient computation using Green-Gauss theorem." << endl; break;
      case WEIGHTED_LEAST_SQUARES: cout << "Gradient Computation using weighted Least-Squares method." << endl; break;
    }

    if ((Kind_Regime == INCOMPRESSIBLE) || (Kind_Regime == FREESURFACE)) {
      cout << "Artificial compressibility factor: " << ArtComp_Factor << "." << endl;
    }

    cout << endl <<"---------------------- Time Numerical Integration -----------------------" << endl;

    if ((Kind_Solver != LINEAR_ELASTICITY)) {
		switch (Unsteady_Simulation) {
		  case NO:
			cout << "Local time stepping (steady state simulation)." << endl; break;
		  case TIME_STEPPING:
			cout << "Unsteady simulation using a time stepping strategy."<< endl;
			if (Unst_CFL != 0.0) cout << "Time step computed by the code. Unsteady CFL number: " << Unst_CFL <<"."<< endl;
			else cout << "Unsteady time step provided by the user (s): "<< Delta_UnstTime << "." << endl;
			break;
		  case DT_STEPPING_1ST: case DT_STEPPING_2ND:
			if (Unsteady_Simulation == DT_STEPPING_1ST) cout << "Unsteady simulation, dual time stepping strategy (first order in time)."<< endl;
			if (Unsteady_Simulation == DT_STEPPING_2ND) cout << "Unsteady simulation, dual time stepping strategy (second order in time)."<< endl;
			if (Unst_CFL != 0.0) cout << "Time step computed by the code. Unsteady CFL number: " << Unst_CFL <<"."<< endl;
			else cout << "Unsteady time step provided by the user (s): "<< Delta_UnstTime << "." << endl;
			cout << "Total number of internal Dual Time iterations: "<< Unst_nIntIter <<"." << endl;
			break;
		}
    }
	else {
		switch (Dynamic_Analysis) {
		  case NO:
			cout << "Static structural analysis." << endl; break;
		  case YES:
			cout << "Dynamic structural analysis."<< endl;
			cout << "Time step provided by the user for the dynamic analysis(s): "<< Delta_DynTime << "." << endl;
			break;
		}
	}

    if ((Kind_Solver == EULER) || (Kind_Solver == NAVIER_STOKES) || (Kind_Solver == RANS)) {
      switch (Kind_TimeIntScheme_Flow) {
        case RUNGE_KUTTA_EXPLICIT:
          cout << "Runge-Kutta explicit method for the flow equations." << endl;
          cout << "Number of steps: " << nRKStep << endl;
          cout << "Alpha coefficients: ";
          for (unsigned short iRKStep = 0; iRKStep < nRKStep; iRKStep++) {
            cout << "\t" << RK_Alpha_Step[iRKStep];
          }
          cout << endl;
          break;
        case EULER_EXPLICIT: cout << "Euler explicit method for the flow equations." << endl; break;
        case EULER_IMPLICIT:
          cout << "Euler implicit method for the flow equations." << endl;
          switch (Kind_Linear_Solver) {
            case BCGSTAB:
              cout << "BCGSTAB is used for solving the linear system." << endl;
              cout << "Convergence criteria of the linear solver: "<< Linear_Solver_Error <<"."<< endl;
              cout << "Max number of iterations: "<< Linear_Solver_Iter <<"."<< endl;
              break;
            case FGMRES || RESTARTED_FGMRES:
              cout << "FGMRES is used for solving the linear system." << endl;
              cout << "Convergence criteria of the linear solver: "<< Linear_Solver_Error <<"."<< endl;
              cout << "Max number of iterations: "<< Linear_Solver_Iter <<"."<< endl;
              break;
            case SMOOTHER_JACOBI:
              cout << "A Jacobi method is used for smoothing the linear system." << endl;
              break;
            case SMOOTHER_ILU:
              cout << "A ILU0 method is used for smoothing the linear system." << endl;
              break;
            case SMOOTHER_LUSGS:
              cout << "A LU-SGS method is used for smoothing the linear system." << endl;
              break;
            case SMOOTHER_LINELET:
              cout << "A Linelet method is used for smoothing the linear system." << endl;
              break;
          }
          break;
      }
    }

    if ((Kind_Solver == TNE2_EULER) || (Kind_Solver == TNE2_NAVIER_STOKES)) {
      switch (Kind_TimeIntScheme_TNE2) {
        case EULER_IMPLICIT:
          cout << "Euler implicit method for the flow equations." << endl;
          switch (Kind_Linear_Solver) {
            case BCGSTAB:
              cout << "BCGSTAB is used for solving the linear system." << endl;
              cout << "Convergence criteria of the linear solver: "<< Linear_Solver_Error <<"."<< endl;
              cout << "Max number of iterations: "<< Linear_Solver_Iter <<"."<< endl;
              break;
            case FGMRES || RESTARTED_FGMRES:
              cout << "FGMRES is used for solving the linear system." << endl;
              cout << "Convergence criteria of the linear solver: "<< Linear_Solver_Error <<"."<< endl;
              cout << "Max number of iterations: "<< Linear_Solver_Iter <<"."<< endl;
              break;
          }
          break;
      }
    }

    if ((Kind_Solver == ADJ_EULER) || (Kind_Solver == ADJ_NAVIER_STOKES) || (Kind_Solver == ADJ_RANS)) {
      switch (Kind_TimeIntScheme_AdjFlow) {
        case RUNGE_KUTTA_EXPLICIT:
          cout << "Runge-Kutta explicit method for the adjoint equations." << endl;
          cout << "Number of steps: " << nRKStep << endl;
          cout << "Alpha coefficients: ";
          for (unsigned short iRKStep = 0; iRKStep < nRKStep; iRKStep++) {
            cout << "\t" << RK_Alpha_Step[iRKStep];
          }
          cout << endl;
          break;
        case EULER_EXPLICIT: cout << "Euler explicit method for the adjoint equations." << endl; break;
        case EULER_IMPLICIT: cout << "Euler implicit method for the adjoint equations." << endl; break;
      }
    }

    if (Kind_Solver == LIN_EULER) {
      switch (Kind_TimeIntScheme_LinFlow) {
        case RUNGE_KUTTA_EXPLICIT:
          cout << "Runge-Kutta explicit explicit method for the linearized equations." << endl;
          cout << "Number of steps: " << nRKStep << endl;
          cout << "Alpha coefficients: ";
          for (unsigned short iRKStep = 0; iRKStep < nRKStep; iRKStep++) {
            cout << "\t" << RK_Alpha_Step[iRKStep];
          }
          cout << endl;
          break;
        case EULER_EXPLICIT: cout << "Euler explicit method for the linearized equations." << endl; break;
      }
    }

    if ((Kind_Solver == ADJ_TNE2_EULER) || (Kind_Solver == ADJ_TNE2_NAVIER_STOKES)) {
      switch (Kind_TimeIntScheme_AdjTNE2) {
        case RUNGE_KUTTA_EXPLICIT:
          cout << "Runge-Kutta explicit method for the adjoint equations." << endl;
          cout << "Number of steps: " << nRKStep << endl;
          cout << "Alpha coefficients: ";
          for (unsigned short iRKStep = 0; iRKStep < nRKStep; iRKStep++) {
            cout << "\t" << RK_Alpha_Step[iRKStep];
          }
          cout << endl;
          break;
        case EULER_EXPLICIT: cout << "Euler explicit method for the adjoint equations." << endl; break;
        case EULER_IMPLICIT: cout << "Euler implicit method for the adjoint equations." << endl; break;
      }
    }

    if (nMGLevels !=0) {
      
      if (nStartUpIter != 0) cout << "A total of " << nStartUpIter << " start up iterations on the fine grid."<< endl;
      if (MGCycle == V_CYCLE) cout << "V Multigrid Cycle, with " << nMGLevels << " multigrid levels."<< endl;
      if (MGCycle == W_CYCLE) cout << "W Multigrid Cycle, with " << nMGLevels << " multigrid levels."<< endl;
      if (MGCycle == FULLMG_CYCLE) cout << "Full Multigrid Cycle, with " << nMGLevels << " multigrid levels."<< endl;

      cout << "Damping factor for the residual restriction: " << Damp_Res_Restric <<"."<< endl;
      cout << "Damping factor for the correction prolongation: " << Damp_Correc_Prolong <<"."<< endl;
    }

    if ((Kind_Solver != LINEAR_ELASTICITY) && (Kind_Solver != HEAT_EQUATION) && (Kind_Solver != WAVE_EQUATION)) {

      if (CFL_AdaptParam[0] == 1.0) cout << "No CFL adaptation." << endl;
      else cout << "CFL adaptation. Factor down: "<< CFL_AdaptParam[0] <<", factor up: "<< CFL_AdaptParam[1]
        <<", lower limit: "<< CFL_AdaptParam[2] <<", upper limit: " << CFL_AdaptParam[3] <<"."<< endl;

      if (nMGLevels !=0) {
        cout << "Multigrid Level:                  ";
        for (unsigned short iLevel = 0; iLevel < nMGLevels+1; iLevel++) {
          cout.width(6); cout << iLevel;
        }
        cout << endl;
      }

      cout << "Courant-Friedrichs-Lewy number:   ";
      cout.precision(3);
      cout.width(6); cout << CFL[0];
      cout << endl;

      if (nMGLevels !=0) {
        cout.precision(3);
        cout << "MG PreSmooth coefficients:        ";
        for (unsigned short iMG_PreSmooth = 0; iMG_PreSmooth < nMGLevels+1; iMG_PreSmooth++) {
          cout.width(6); cout << MG_PreSmooth[iMG_PreSmooth];
        }
        cout << endl;
      }

      if (nMGLevels !=0) {
        cout.precision(3);
        cout << "MG PostSmooth coefficients:       ";
        for (unsigned short iMG_PostSmooth = 0; iMG_PostSmooth < nMGLevels+1; iMG_PostSmooth++) {
          cout.width(6); cout << MG_PostSmooth[iMG_PostSmooth];
        }
        cout << endl;
      }

      if (nMGLevels !=0) {
        cout.precision(3);
        cout << "MG CorrecSmooth coefficients:     ";
        for (unsigned short iMG_CorrecSmooth = 0; iMG_CorrecSmooth < nMGLevels+1; iMG_CorrecSmooth++) {
          cout.width(6); cout << MG_CorrecSmooth[iMG_CorrecSmooth];
        }
        cout << endl;
      }

    }

    if (Kind_Solver == RANS)
      if (Kind_TimeIntScheme_Turb == EULER_IMPLICIT)
        cout << "Euler implicit time integration for the turbulence model." << endl;
  }

  if (val_software == SU2_CFD) {

    cout << endl <<"------------------------- Convergence Criteria --------------------------" << endl;

    cout << "Maximum number of iterations: " << nExtIter <<"."<< endl;

    if (ConvCriteria == CAUCHY) {
      if (!Adjoint && !Linearized)
        switch (Cauchy_Func_Flow) {
          case LIFT_COEFFICIENT: cout << "Cauchy criteria for Lift using "
            << Cauchy_Elems << " elements and epsilon " <<Cauchy_Eps<< "."<< endl; break;
          case DRAG_COEFFICIENT: cout << "Cauchy criteria for Drag using "
            << Cauchy_Elems << " elements and epsilon " <<Cauchy_Eps<< "."<< endl; break;
        }

      if (Adjoint)
        switch (Cauchy_Func_AdjFlow) {
          case SENS_GEOMETRY: cout << "Cauchy criteria for geo. sensitivity using "
            << Cauchy_Elems << " elements and epsilon " <<Cauchy_Eps<< "."<< endl; break;
          case SENS_MACH: cout << "Cauchy criteria for Mach number sensitivity using "
            << Cauchy_Elems << " elements and epsilon " <<Cauchy_Eps<< "."<< endl; break;
        }

      if (Linearized)
        switch (Cauchy_Func_LinFlow) {
          case DELTA_LIFT_COEFFICIENT: cout << "Cauchy criteria for linearized Lift using "
            << Cauchy_Elems << " elements and epsilon " <<Cauchy_Eps<< "."<< endl; break;
          case DELTA_DRAG_COEFFICIENT: cout << "Cauchy criteria for linearized Drag using "
            << Cauchy_Elems << " elements and epsilon " <<Cauchy_Eps<< "."<< endl; break;
        }

      cout << "Start convergence criteria at iteration " << StartConv_Iter<< "."<< endl;
      
    }


    if (ConvCriteria == RESIDUAL) {
      if (!Adjoint && !Linearized) {
        cout << "Reduce the density residual " << OrderMagResidual << " orders of magnitude."<< endl;
        cout << "The minimum bound for the density residual is 10^(" << MinLogResidual<< ")."<< endl;
        cout << "Start convergence criteria at iteration " << StartConv_Iter<< "."<< endl;
      }

      if (Adjoint) {
        cout << "Reduce the adjoint density residual " << OrderMagResidual << " orders of magnitude."<< endl;
        cout << "The minimum value for the adjoint density residual is 10^(" << MinLogResidual<< ")."<< endl;
      }

      if (Linearized) {
        cout << "Reduce the linearized density residual " << OrderMagResidual << " orders of magnitude."<< endl;
        cout << "The minimum value for the linearized density residual is 10^(" << MinLogResidual<< ")."<< endl;
      }

    }

  }

  if (val_software == SU2_MSH) {
    cout << endl <<"----------------------- Grid adaptation strategy ------------------------" << endl;

    switch (Kind_Adaptation) {
      case NONE: break;
      case PERIODIC: cout << "Grid modification to run periodic bc problems." << endl; break;
      case FULL: cout << "Grid adaptation using a complete refinement." << endl; break;
      case WAKE: cout << "Grid adaptation of the wake." << endl; break;
      case FULL_FLOW: cout << "Flow grid adaptation using a complete refinement." << endl; break;
      case FULL_ADJOINT: cout << "Adjoint grid adaptation using a complete refinement." << endl; break;
      case FULL_LINEAR: cout << "Linear grid adaptation using a complete refinement." << endl; break;
      case GRAD_FLOW: cout << "Grid adaptation using gradient based strategy (density)." << endl; break;
      case GRAD_ADJOINT: cout << "Grid adaptation using gradient based strategy (adjoint density)." << endl; break;
      case GRAD_FLOW_ADJ: cout << "Grid adaptation using gradient based strategy (density and adjoint density)." << endl; break;
      case ROBUST: cout << "Grid adaptation using robust adaptation."<< endl; break;
      case COMPUTABLE: cout << "Grid adaptation using computable correction."<< endl; break;
      case COMPUTABLE_ROBUST: cout << "Grid adaptation using computable correction."<< endl; break;
      case REMAINING: cout << "Grid adaptation using remaining error."<< endl; break;
      case SMOOTHING: cout << "Grid smoothing using an implicit method."<< endl; break;
      case SUPERSONIC_SHOCK: cout << "Grid adaptation for a supersonic shock at Mach: " << Mach <<"."<< endl; break;
    }

    switch (Kind_Adaptation) {
      case GRAD_FLOW: case GRAD_ADJOINT: case GRAD_FLOW_ADJ: case ROBUST: case COMPUTABLE: case COMPUTABLE_ROBUST: case REMAINING:
        cout << "Power of the dual volume in the adaptation sensor: " << DualVol_Power << endl;
        cout << "Percentage of new elements in the adaptation process: " << New_Elem_Adapt << "."<< endl;
        break;
    }

    if (Analytical_Surface != NONE)
      cout << "Use analytical definition for including points in the surfaces." << endl;

  }

  cout << endl <<"-------------------------- Output Information ---------------------------" << endl;

  if (val_software == SU2_CFD) {

    if (Low_MemoryOutput) cout << "Writing output files with low memory RAM requirements."<< endl;
    cout << "Writing a flow solution every " << Wrt_Sol_Freq <<" iterations."<< endl;
    cout << "Writing the convergence history every " << Wrt_Con_Freq <<" iterations."<< endl;
    if ((Unsteady_Simulation == DT_STEPPING_1ST) || (Unsteady_Simulation == DT_STEPPING_2ND)) {
      cout << "Writing the dual time flow solution every " << Wrt_Sol_Freq_DualTime <<" iterations."<< endl;
      cout << "Writing the dual time convergence history every " << Wrt_Con_Freq_DualTime <<" iterations."<< endl;
    }

    switch (Output_FileFormat) {
      case PARAVIEW: cout << "The output file format is Paraview ASCII (.vtk)." << endl; break;
      case TECPLOT: cout << "The output file format is Tecplot ASCII (.dat)." << endl; break;
      case TECPLOT_BINARY: cout << "The output file format is Tecplot binary (.plt)." << endl; break;
      case FIELDVIEW: cout << "The output file format is FieldView ASCII (.uns)." << endl; break;
      case FIELDVIEW_BINARY: cout << "The output file format is FieldView binary (.uns)." << endl; break;
      case CGNS_SOL: cout << "The output file format is CGNS (.cgns)." << endl; break;
    }

    cout << "Convergence history file name: " << Conv_FileName << "." << endl;

    cout << "Forces breakdown file name: " << Breakdown_FileName << "." << endl;

    if ((Kind_Solver != LINEAR_ELASTICITY) && (Kind_Solver != HEAT_EQUATION) && (Kind_Solver != WAVE_EQUATION)) {
      if (!Linearized && !Adjoint) {
        cout << "Surface flow coefficients file name: " << SurfFlowCoeff_FileName << "." << endl;
        cout << "Flow variables file name: " << Flow_FileName << "." << endl;
        cout << "Restart flow file name: " << Restart_FlowFileName << "." << endl;
      }

      if (Linearized) {
        cout << "Linearized flow solution file name: " << Solution_LinFileName << "." << endl;
        cout << "Restart linearized flow file name: " << Restart_LinFileName << "." << endl;
        cout << "Linearized variables file name: " << Lin_FileName << "." << endl;
        cout << "Surface linearized coefficients file name: " << SurfLinCoeff_FileName << "." << endl;
      }

      if (Adjoint) {
        cout << "Adjoint solution file name: " << Solution_AdjFileName << "." << endl;
        cout << "Restart adjoint file name: " << Restart_AdjFileName << "." << endl;
        cout << "Adjoint variables file name: " << Adj_FileName << "." << endl;
        cout << "Surface adjoint coefficients file name: " << SurfAdjCoeff_FileName << "." << endl;
      }
    }
    else {
      cout << "Surface structure coefficients file name: " << SurfStructure_FileName << "." << endl;
      cout << "Structure variables file name: " << Structure_FileName << "." << endl;
      cout << "Restart structure file name: " << Restart_FlowFileName << "." << endl;
    }

  }

  if (val_software == SU2_SOL) {
    if (Low_MemoryOutput) cout << "Writing output files with low memory RAM requirements."<< endl;
    switch (Output_FileFormat) {
      case PARAVIEW: cout << "The output file format is Paraview ASCII (.dat)." << endl; break;
      case TECPLOT: cout << "The output file format is Tecplot ASCII (.dat)." << endl; break;
      case TECPLOT_BINARY: cout << "The output file format is Tecplot binary (.plt)." << endl; break;
      case FIELDVIEW: cout << "The output file format is FieldView ASCII (.dat)." << endl; break;
      case FIELDVIEW_BINARY: cout << "The output file format is FieldView ASCII (.dat)." << endl; break;
      case CGNS_SOL: cout << "The output file format is CGNS (.cgns)." << endl; break;
    }
    cout << "Flow variables file name: " << Flow_FileName << "." << endl;
  }

  if (val_software == SU2_DEF) {
    cout << "Output mesh file name: " << Mesh_Out_FileName << ". " << endl;
    if (Visualize_Deformation) cout << "A file will be created to visualize the deformation." << endl;
    else cout << "No file for visualizing the deformation." << endl;
    switch (GetDeform_Stiffness_Type()) {
      case INVERSE_VOLUME:
        cout << "Cell stiffness scaled by inverse of the cell volume." << endl;
        break;
      case WALL_DISTANCE:
        cout << "Cell stiffness scaled by distance from the deforming surface." << endl;
        break;
      case CONSTANT_STIFFNESS:
        cout << "Imposing constant cell stiffness (steel)." << endl;
        break;
    }
  }

  if (val_software == SU2_MSH) {
    cout << "Output mesh file name: " << Mesh_Out_FileName << ". " << endl;
  }

  if (val_software == SU2_DOT) {
    cout << "Output gradient file name: " << ObjFunc_Grad_FileName << ". " << endl;
  }

  if (val_software == SU2_MSH) {
    cout << "Output mesh file name: " << Mesh_Out_FileName << ". " << endl;
    cout << "Restart flow file name: " << Restart_FlowFileName << "." << endl;
    if ((Kind_Adaptation == FULL_ADJOINT) || (Kind_Adaptation == GRAD_ADJOINT) || (Kind_Adaptation == GRAD_FLOW_ADJ) ||
        (Kind_Adaptation == ROBUST) || (Kind_Adaptation == COMPUTABLE_ROBUST) || (Kind_Adaptation == COMPUTABLE) ||
        (Kind_Adaptation == REMAINING)) {
      if (Kind_ObjFunc == DRAG_COEFFICIENT) cout << "Restart adjoint file name: " << Restart_AdjFileName << "." << endl;
      if (Kind_ObjFunc == EQUIVALENT_AREA) cout << "Restart adjoint file name: " << Restart_AdjFileName << "." << endl;
      if (Kind_ObjFunc == NEARFIELD_PRESSURE) cout << "Restart adjoint file name: " << Restart_AdjFileName << "." << endl;
      if (Kind_ObjFunc == LIFT_COEFFICIENT) cout << "Restart adjoint file name: " << Restart_AdjFileName << "." << endl;
    }
  }

  cout << endl <<"------------------- Config File Boundary Information --------------------" << endl;

  if (nMarker_Euler != 0) {
    cout << "Euler wall boundary marker(s): ";
    for (iMarker_Euler = 0; iMarker_Euler < nMarker_Euler; iMarker_Euler++) {
      cout << Marker_Euler[iMarker_Euler];
      if (iMarker_Euler < nMarker_Euler-1) cout << ", ";
      else cout <<"."<< endl;
    }
  }

  if (nMarker_FarField != 0) {
    cout << "Far-field boundary marker(s): ";
    for (iMarker_FarField = 0; iMarker_FarField < nMarker_FarField; iMarker_FarField++) {
      cout << Marker_FarField[iMarker_FarField];
      if (iMarker_FarField < nMarker_FarField-1) cout << ", ";
      else cout <<"."<< endl;
    }
  }

  if (nMarker_SymWall != 0) {
    cout << "Symmetry plane boundary marker(s): ";
    for (iMarker_SymWall = 0; iMarker_SymWall < nMarker_SymWall; iMarker_SymWall++) {
      cout << Marker_SymWall[iMarker_SymWall];
      if (iMarker_SymWall < nMarker_SymWall-1) cout << ", ";
      else cout <<"."<< endl;
    }
  }

  if (nMarker_Pressure != 0) {
    cout << "Pressure boundary marker(s): ";
    for (iMarker_Pressure = 0; iMarker_Pressure < nMarker_Pressure; iMarker_Pressure++) {
      cout << Marker_Pressure[iMarker_Pressure];
      if (iMarker_Pressure < nMarker_Pressure-1) cout << ", ";
      else cout <<"."<< endl;
    }
  }

  if (nMarker_PerBound != 0) {
    cout << "Periodic boundary marker(s): ";
    for (iMarker_PerBound = 0; iMarker_PerBound < nMarker_PerBound; iMarker_PerBound++) {
      cout << Marker_PerBound[iMarker_PerBound];
      if (iMarker_PerBound < nMarker_PerBound-1) cout << ", ";
      else cout <<"."<< endl;
    }
  }

  if (nMarker_NearFieldBound != 0) {
    cout << "Near-field boundary marker(s): ";
    for (iMarker_NearFieldBound = 0; iMarker_NearFieldBound < nMarker_NearFieldBound; iMarker_NearFieldBound++) {
      cout << Marker_NearFieldBound[iMarker_NearFieldBound];
      if (iMarker_NearFieldBound < nMarker_NearFieldBound-1) cout << ", ";
      else cout <<"."<< endl;
    }
  }

  if (nMarker_InterfaceBound != 0) {
    cout << "Interface boundary marker(s): ";
    for (iMarker_InterfaceBound = 0; iMarker_InterfaceBound < nMarker_InterfaceBound; iMarker_InterfaceBound++) {
      cout << Marker_InterfaceBound[iMarker_InterfaceBound];
      if (iMarker_InterfaceBound < nMarker_InterfaceBound-1) cout << ", ";
      else cout <<"."<< endl;
    }
  }

  if (nMarker_Dirichlet != 0) {
    cout << "Dirichlet boundary marker(s): ";
    for (iMarker_Dirichlet = 0; iMarker_Dirichlet < nMarker_Dirichlet; iMarker_Dirichlet++) {
      cout << Marker_Dirichlet[iMarker_Dirichlet];
      if (iMarker_Dirichlet < nMarker_Dirichlet-1) cout << ", ";
      else cout <<"."<< endl;
    }
  }

  if (nMarker_FlowLoad != 0) {
    cout << "Flow Load boundary marker(s): ";
    for (iMarker_FlowLoad = 0; iMarker_FlowLoad < nMarker_FlowLoad; iMarker_FlowLoad++) {
      cout << Marker_FlowLoad[iMarker_FlowLoad];
      if (iMarker_FlowLoad < nMarker_FlowLoad-1) cout << ", ";
      else cout <<"."<< endl;
    }
  }

  if (nMarker_Neumann != 0) {
    cout << "Neumann boundary marker(s): ";
    for (iMarker_Neumann = 0; iMarker_Neumann < nMarker_Neumann; iMarker_Neumann++) {
      cout << Marker_Neumann[iMarker_Neumann];
      if (iMarker_Neumann < nMarker_Neumann-1) cout << ", ";
      else cout <<"."<< endl;
    }
  }

  if (nMarker_Inlet != 0) {
    cout << "Inlet boundary marker(s): ";
    for (iMarker_Inlet = 0; iMarker_Inlet < nMarker_Inlet; iMarker_Inlet++) {
      cout << Marker_Inlet[iMarker_Inlet];
      if (iMarker_Inlet < nMarker_Inlet-1) cout << ", ";
      else cout <<"."<< endl;
    }
  }

  if (nMarker_Riemann != 0) {
      cout << "Riemann boundary marker(s): ";
      for (iMarker_Riemann = 0; iMarker_Riemann < nMarker_Riemann; iMarker_Riemann++) {
        cout << Marker_Riemann[iMarker_Riemann];
        if (iMarker_Riemann < nMarker_Riemann-1) cout << ", ";
        else cout <<"."<< endl;
    }
  }
  
  if (nMarker_EngineInflow != 0) {
    cout << "Engine inflow boundary marker(s): ";
    for (iMarker_EngineInflow = 0; iMarker_EngineInflow < nMarker_EngineInflow; iMarker_EngineInflow++) {
      cout << Marker_EngineInflow[iMarker_EngineInflow];
      if (iMarker_EngineInflow < nMarker_EngineInflow-1) cout << ", ";
      else cout <<"."<< endl;
    }
  }
  
  if (nMarker_EngineBleed != 0) {
    cout << "Engine bleed boundary marker(s): ";
    for (iMarker_EngineBleed = 0; iMarker_EngineBleed < nMarker_EngineBleed; iMarker_EngineBleed++) {
      cout << Marker_EngineBleed[iMarker_EngineBleed];
      if (iMarker_EngineBleed < nMarker_EngineBleed-1) cout << ", ";
      else cout <<"."<< endl;
    }
  }

  if (nMarker_EngineExhaust != 0) {
    cout << "Engine exhaust boundary marker(s): ";
    for (iMarker_EngineExhaust = 0; iMarker_EngineExhaust < nMarker_EngineExhaust; iMarker_EngineExhaust++) {
      cout << Marker_EngineExhaust[iMarker_EngineExhaust];
      if (iMarker_EngineExhaust < nMarker_EngineExhaust-1) cout << ", ";
      else cout <<"."<< endl;
    }
  }

  if (nMarker_Supersonic_Inlet != 0) {
    cout << "Supersonic inlet boundary marker(s): ";
    for (iMarker_Supersonic_Inlet = 0; iMarker_Supersonic_Inlet < nMarker_Supersonic_Inlet; iMarker_Supersonic_Inlet++) {
      cout << Marker_Supersonic_Inlet[iMarker_Supersonic_Inlet];
      if (iMarker_Supersonic_Inlet < nMarker_Supersonic_Inlet-1) cout << ", ";
      else cout <<"."<< endl;
    }
  }
  
  if (nMarker_Supersonic_Outlet != 0) {
    cout << "Supersonic outlet boundary marker(s): ";
    for (iMarker_Supersonic_Outlet = 0; iMarker_Supersonic_Outlet < nMarker_Supersonic_Outlet; iMarker_Supersonic_Outlet++) {
      cout << Marker_Supersonic_Outlet[iMarker_Supersonic_Outlet];
      if (iMarker_Supersonic_Outlet < nMarker_Supersonic_Outlet-1) cout << ", ";
      else cout <<"."<< endl;
    }
  }

  if (nMarker_Outlet != 0) {
    cout << "Outlet boundary marker(s): ";
    for (iMarker_Outlet = 0; iMarker_Outlet < nMarker_Outlet; iMarker_Outlet++) {
      cout << Marker_Outlet[iMarker_Outlet];
      if (iMarker_Outlet < nMarker_Outlet-1) cout << ", ";
      else cout <<"."<< endl;
    }
  }

  if (nMarker_Isothermal != 0) {
    cout << "Isothermal wall boundary marker(s): ";
    for (iMarker_Isothermal = 0; iMarker_Isothermal < nMarker_Isothermal; iMarker_Isothermal++) {
      cout << Marker_Isothermal[iMarker_Isothermal];
      if (iMarker_Isothermal < nMarker_Isothermal-1) cout << ", ";
      else cout <<"."<< endl;
    }
  }

  if (nMarker_IsothermalNonCatalytic != 0) {
    cout << "Non-catalytic isothermal wall boundary marker(s): ";
    for (iMarker_IsothermalNonCatalytic = 0; iMarker_IsothermalNonCatalytic < nMarker_IsothermalNonCatalytic; iMarker_IsothermalNonCatalytic++) {
      cout << Marker_IsothermalNonCatalytic[iMarker_IsothermalNonCatalytic];
      if (iMarker_IsothermalNonCatalytic < nMarker_IsothermalNonCatalytic-1) cout << ", ";
      else cout <<"."<< endl;
    }
  }

  if (nMarker_IsothermalCatalytic != 0) {
    cout << "Catalytic isothermal wall boundary marker(s): ";
    for (iMarker_IsothermalCatalytic = 0; iMarker_IsothermalCatalytic < nMarker_IsothermalCatalytic; iMarker_IsothermalCatalytic++) {
      cout << Marker_IsothermalCatalytic[iMarker_IsothermalCatalytic];
      if (iMarker_IsothermalCatalytic < nMarker_IsothermalCatalytic-1) cout << ", ";
      else cout <<"."<< endl;
    }
  }

  if (nMarker_HeatFlux != 0) {
    cout << "Constant heat flux wall boundary marker(s): ";
    for (iMarker_HeatFlux = 0; iMarker_HeatFlux < nMarker_HeatFlux; iMarker_HeatFlux++) {
      cout << Marker_HeatFlux[iMarker_HeatFlux];
      if (iMarker_HeatFlux < nMarker_HeatFlux-1) cout << ", ";
      else cout <<"."<< endl;
    }
  }

  if (nMarker_HeatFluxNonCatalytic != 0) {
    cout << "Non-catalytic constant heat flux wall boundary marker(s): ";
    for (iMarker_HeatFluxNonCatalytic = 0; iMarker_HeatFluxNonCatalytic < nMarker_HeatFluxNonCatalytic; iMarker_HeatFluxNonCatalytic++) {
      cout << Marker_HeatFluxNonCatalytic[iMarker_HeatFluxNonCatalytic];
      if (iMarker_HeatFluxNonCatalytic < nMarker_HeatFluxNonCatalytic-1) cout << ", ";
      else cout <<"."<< endl;
    }
  }

  if (nMarker_HeatFluxCatalytic != 0) {
    cout << "Catalytic constant heat flux wall boundary marker(s): ";
    for (iMarker_HeatFluxCatalytic = 0; iMarker_HeatFluxCatalytic < nMarker_HeatFluxCatalytic; iMarker_HeatFluxCatalytic++) {
      cout << Marker_HeatFluxCatalytic[iMarker_HeatFluxCatalytic];
      if (iMarker_HeatFluxCatalytic < nMarker_HeatFluxCatalytic-1) cout << ", ";
      else cout <<"."<< endl;
    }
  }

  if (nMarker_Clamped != 0) {
    cout << "Clamped boundary marker(s): ";
    for (iMarker_Clamped = 0; iMarker_Clamped < nMarker_Clamped; iMarker_Clamped++) {
      cout << Marker_Clamped[iMarker_Clamped];
      if (iMarker_Clamped < nMarker_Clamped-1) cout << ", ";
      else cout <<"."<<endl;
    }
  }

  if (nMarker_Displacement != 0) {
    cout << "Displacement boundary marker(s): ";
    for (iMarker_Displacement = 0; iMarker_Displacement < nMarker_Displacement; iMarker_Displacement++) {
      cout << Marker_Displacement[iMarker_Displacement];
      if (iMarker_Displacement < nMarker_Displacement-1) cout << ", ";
      else cout <<"."<< endl;
    }
  }

  if (nMarker_Load != 0) {
    cout << "Normal load boundary marker(s): ";
    for (iMarker_Load = 0; iMarker_Load < nMarker_Load; iMarker_Load++) {
      cout << Marker_Load[iMarker_Load];
      if (iMarker_Load < nMarker_Load-1) cout << ", ";
      else cout <<"."<< endl;
    }
  }

  if (nMarker_Load_Dir != 0) {
    cout << "Load boundary marker(s) in cartesian coordinates: ";
    for (iMarker_Load_Dir = 0; iMarker_Load_Dir < nMarker_Load_Dir; iMarker_Load_Dir++) {
      cout << Marker_Load_Dir[iMarker_Load_Dir];
      if (iMarker_Load_Dir < nMarker_Load_Dir-1) cout << ", ";
      else cout <<"."<<endl;
    }
  }

  if (nMarker_Load_Sine != 0) {
    cout << "Sine-Wave Load boundary marker(s): ";
    for (iMarker_Load_Sine = 0; iMarker_Load_Sine < nMarker_Load_Sine; iMarker_Load_Sine++) {
      cout << Marker_Load_Sine[iMarker_Load_Sine];
      if (iMarker_Load_Sine < nMarker_Load_Sine-1) cout << ", ";
      else cout <<"."<<endl;
    }
  }

  if (nMarker_Neumann != 0) {
    cout << "Neumann boundary marker(s): ";
    for (iMarker_Neumann = 0; iMarker_Neumann < nMarker_Neumann; iMarker_Neumann++) {
      cout << Marker_Neumann[iMarker_Neumann];
      if (iMarker_Neumann < nMarker_Neumann-1) cout << ", ";
      else cout <<"."<< endl;
    }
  }

  if (nMarker_Custom != 0) {
    cout << "Custom boundary marker(s): ";
    for (iMarker_Custom = 0; iMarker_Custom < nMarker_Custom; iMarker_Custom++) {
      cout << Marker_Custom[iMarker_Custom];
      if (iMarker_Custom < nMarker_Custom-1) cout << ", ";
      else cout <<"."<< endl;
    }
  }

  if (nMarker_ActDisk_Inlet != 0) {
		cout << "Actuator disk (inlet) boundary marker(s): ";
		for (iMarker_ActDisk_Inlet = 0; iMarker_ActDisk_Inlet < nMarker_ActDisk_Inlet; iMarker_ActDisk_Inlet++) {
			cout << Marker_ActDisk_Inlet[iMarker_ActDisk_Inlet];
			if (iMarker_ActDisk_Inlet < nMarker_ActDisk_Inlet-1) cout << ", ";
			else cout <<"."<< endl;
		}
	}

  if (nMarker_ActDisk_Outlet != 0) {
		cout << "Actuator disk (outlet) boundary marker(s): ";
		for (iMarker_ActDisk_Outlet = 0; iMarker_ActDisk_Outlet < nMarker_ActDisk_Outlet; iMarker_ActDisk_Outlet++) {
			cout << Marker_ActDisk_Outlet[iMarker_ActDisk_Outlet];
			if (iMarker_ActDisk_Outlet < nMarker_ActDisk_Outlet-1) cout << ", ";
			else cout <<"."<< endl;
		}
	}

}


void CConfig::GetChemistryEquilConstants(double **RxnConstantTable, unsigned short iReaction) {
  switch (Kind_GasModel) {
    case O2:
      //O2 + M -> 2O + M
      RxnConstantTable[0][0] = 1.8103;	RxnConstantTable[0][1] = 1.9607;	RxnConstantTable[0][2] = 3.5716;	RxnConstantTable[0][3] = -7.3623;		RxnConstantTable[0][4] = 0.083861;
      RxnConstantTable[1][0] = 0.91354;	RxnConstantTable[1][1] = 2.3160;	RxnConstantTable[1][2] = 2.2885;	RxnConstantTable[1][3] = -6.7969;		RxnConstantTable[1][4] = 0.046338;
      RxnConstantTable[2][0] = 0.64183;	RxnConstantTable[2][1] = 2.4253;	RxnConstantTable[2][2] = 1.9026;	RxnConstantTable[2][3] = -6.6277;		RxnConstantTable[2][4] = 0.035151;
      RxnConstantTable[3][0] = 0.55388;	RxnConstantTable[3][1] = 2.4600;	RxnConstantTable[3][2] = 1.7763;	RxnConstantTable[3][3] = -6.5720;		RxnConstantTable[3][4] = 0.031445;
      RxnConstantTable[4][0] = 0.52455;	RxnConstantTable[4][1] = 2.4715;	RxnConstantTable[4][2] = 1.7342;	RxnConstantTable[4][3] = -6.55534;	RxnConstantTable[4][4] = 0.030209;
      RxnConstantTable[5][0] = 0.50989;	RxnConstantTable[5][1] = 2.4773;	RxnConstantTable[5][2] = 1.7132;	RxnConstantTable[5][3] = -6.5441;		RxnConstantTable[5][4] = 0.029591;
      break;
    case N2:
      //N2 + M -> 2N + M
      RxnConstantTable[0][0] = 3.4907;	RxnConstantTable[0][1] = 0.83133;	RxnConstantTable[0][2] = 4.0978;	RxnConstantTable[0][3] = -12.728;	RxnConstantTable[0][4] = 0.07487;		//n = 1E14
      RxnConstantTable[1][0] = 2.0723;	RxnConstantTable[1][1] = 1.38970;	RxnConstantTable[1][2] = 2.0617;	RxnConstantTable[1][3] = -11.828;	RxnConstantTable[1][4] = 0.015105;	//n = 1E15
      RxnConstantTable[2][0] = 1.6060;	RxnConstantTable[2][1] = 1.57320;	RxnConstantTable[2][2] = 1.3923;	RxnConstantTable[2][3] = -11.533;	RxnConstantTable[2][4] = -0.004543;	//n = 1E16
      RxnConstantTable[3][0] = 1.5351;	RxnConstantTable[3][1] = 1.60610;	RxnConstantTable[3][2] = 1.2993;	RxnConstantTable[3][3] = -11.494;	RxnConstantTable[3][4] = -0.00698;	//n = 1E17
      RxnConstantTable[4][0] = 1.4766;	RxnConstantTable[4][1] = 1.62910;	RxnConstantTable[4][2] = 1.2153;	RxnConstantTable[4][3] = -11.457;	RxnConstantTable[4][4] = -0.00944;	//n = 1E18
      RxnConstantTable[5][0] = 1.4766;	RxnConstantTable[5][1] = 1.62910;	RxnConstantTable[5][2] = 1.2153;	RxnConstantTable[5][3] = -11.457;	RxnConstantTable[5][4] = -0.00944;	//n = 1E19
      break;

    case ARGON_SID:
      //N2 + M -> 2N + M
      RxnConstantTable[0][0] = 3.4907;	RxnConstantTable[0][1] = 0.83133;	RxnConstantTable[0][2] = 4.0978;	RxnConstantTable[0][3] = -12.728;	RxnConstantTable[0][4] = 0.07487;		//n = 1E14
      RxnConstantTable[1][0] = 2.0723;	RxnConstantTable[1][1] = 1.38970;	RxnConstantTable[1][2] = 2.0617;	RxnConstantTable[1][3] = -11.828;	RxnConstantTable[1][4] = 0.015105;	//n = 1E15
      RxnConstantTable[2][0] = 1.6060;	RxnConstantTable[2][1] = 1.57320;	RxnConstantTable[2][2] = 1.3923;	RxnConstantTable[2][3] = -11.533;	RxnConstantTable[2][4] = -0.004543;	//n = 1E16
      RxnConstantTable[3][0] = 1.5351;	RxnConstantTable[3][1] = 1.60610;	RxnConstantTable[3][2] = 1.2993;	RxnConstantTable[3][3] = -11.494;	RxnConstantTable[3][4] = -0.00698;	//n = 1E17
      RxnConstantTable[4][0] = 1.4766;	RxnConstantTable[4][1] = 1.62910;	RxnConstantTable[4][2] = 1.2153;	RxnConstantTable[4][3] = -11.457;	RxnConstantTable[4][4] = -0.00944;	//n = 1E18
      RxnConstantTable[5][0] = 1.4766;	RxnConstantTable[5][1] = 1.62910;	RxnConstantTable[5][2] = 1.2153;	RxnConstantTable[5][3] = -11.457;	RxnConstantTable[5][4] = -0.00944;	//n = 1E19
      break;

    case AIR5:
      if (iReaction <= 4) {
        //N2 + M -> 2N + M
        RxnConstantTable[0][0] = 3.4907;	RxnConstantTable[0][1] = 0.83133;	RxnConstantTable[0][2] = 4.0978;	RxnConstantTable[0][3] = -12.728;	RxnConstantTable[0][4] = 0.07487;		//n = 1E14
        RxnConstantTable[1][0] = 2.0723;	RxnConstantTable[1][1] = 1.38970;	RxnConstantTable[1][2] = 2.0617;	RxnConstantTable[1][3] = -11.828;	RxnConstantTable[1][4] = 0.015105;	//n = 1E15
        RxnConstantTable[2][0] = 1.6060;	RxnConstantTable[2][1] = 1.57320;	RxnConstantTable[2][2] = 1.3923;	RxnConstantTable[2][3] = -11.533;	RxnConstantTable[2][4] = -0.004543;	//n = 1E16
        RxnConstantTable[3][0] = 1.5351;	RxnConstantTable[3][1] = 1.60610;	RxnConstantTable[3][2] = 1.2993;	RxnConstantTable[3][3] = -11.494;	RxnConstantTable[3][4] = -0.00698;	//n = 1E17
        RxnConstantTable[4][0] = 1.4766;	RxnConstantTable[4][1] = 1.62910;	RxnConstantTable[4][2] = 1.2153;	RxnConstantTable[4][3] = -11.457;	RxnConstantTable[4][4] = -0.00944;	//n = 1E18
        RxnConstantTable[5][0] = 1.4766;	RxnConstantTable[5][1] = 1.62910;	RxnConstantTable[5][2] = 1.2153;	RxnConstantTable[5][3] = -11.457;	RxnConstantTable[5][4] = -0.00944;	//n = 1E19
      } else if (iReaction > 4 && iReaction <= 9) {
        //O2 + M -> 2O + M
        RxnConstantTable[0][0] = 1.8103;	RxnConstantTable[0][1] = 1.9607;	RxnConstantTable[0][2] = 3.5716;	RxnConstantTable[0][3] = -7.3623;		RxnConstantTable[0][4] = 0.083861;
        RxnConstantTable[1][0] = 0.91354;	RxnConstantTable[1][1] = 2.3160;	RxnConstantTable[1][2] = 2.2885;	RxnConstantTable[1][3] = -6.7969;		RxnConstantTable[1][4] = 0.046338;
        RxnConstantTable[2][0] = 0.64183;	RxnConstantTable[2][1] = 2.4253;	RxnConstantTable[2][2] = 1.9026;	RxnConstantTable[2][3] = -6.6277;		RxnConstantTable[2][4] = 0.035151;
        RxnConstantTable[3][0] = 0.55388;	RxnConstantTable[3][1] = 2.4600;	RxnConstantTable[3][2] = 1.7763;	RxnConstantTable[3][3] = -6.5720;		RxnConstantTable[3][4] = 0.031445;
        RxnConstantTable[4][0] = 0.52455;	RxnConstantTable[4][1] = 2.4715;	RxnConstantTable[4][2] = 1.7342;	RxnConstantTable[4][3] = -6.55534;	RxnConstantTable[4][4] = 0.030209;
        RxnConstantTable[5][0] = 0.50989;	RxnConstantTable[5][1] = 2.4773;	RxnConstantTable[5][2] = 1.7132;	RxnConstantTable[5][3] = -6.5441;		RxnConstantTable[5][4] = 0.029591;
      } else if (iReaction > 9 && iReaction <= 14) {
        //NO + M -> N + O + M
        RxnConstantTable[0][0] = 2.1649;	RxnConstantTable[0][1] = 0.078577;	RxnConstantTable[0][2] = 2.8508;	RxnConstantTable[0][3] = -8.5422;	RxnConstantTable[0][4] = 0.053043;
        RxnConstantTable[1][0] = 1.0072;	RxnConstantTable[1][1] = 0.53545;		RxnConstantTable[1][2] = 1.1911;	RxnConstantTable[1][3] = -7.8098;	RxnConstantTable[1][4] = 0.004394;
        RxnConstantTable[2][0] = 0.63817;	RxnConstantTable[2][1] = 0.68189;		RxnConstantTable[2][2] = 0.66336;	RxnConstantTable[2][3] = -7.5773;	RxnConstantTable[2][4] = -0.011025;
        RxnConstantTable[3][0] = 0.55889;	RxnConstantTable[3][1] = 0.71558;		RxnConstantTable[3][2] = 0.55396;	RxnConstantTable[3][3] = -7.5304;	RxnConstantTable[3][4] = -0.014089;
        RxnConstantTable[4][0] = 0.5150;	RxnConstantTable[4][1] = 0.73286;		RxnConstantTable[4][2] = 0.49096;	RxnConstantTable[4][3] = -7.5025;	RxnConstantTable[4][4] = -0.015938;
        RxnConstantTable[5][0] = 0.50765;	RxnConstantTable[5][1] = 0.73575;		RxnConstantTable[5][2] = 0.48042;	RxnConstantTable[5][3] = -7.4979;	RxnConstantTable[5][4] = -0.016247;
      } else if (iReaction == 15) {
        //N2 + O -> NO + N
        RxnConstantTable[0][0] = 1.3261;	RxnConstantTable[0][1] = 0.75268;	RxnConstantTable[0][2] = 1.2474;	RxnConstantTable[0][3] = -4.1857;	RxnConstantTable[0][4] = 0.02184;
        RxnConstantTable[1][0] = 1.0653;	RxnConstantTable[1][1] = 0.85417;	RxnConstantTable[1][2] = 0.87093;	RxnConstantTable[1][3] = -4.0188;	RxnConstantTable[1][4] = 0.010721;
        RxnConstantTable[2][0] = 0.96794;	RxnConstantTable[2][1] = 0.89131;	RxnConstantTable[2][2] = 0.7291;	RxnConstantTable[2][3] = -3.9555;	RxnConstantTable[2][4] = 0.006488;
        RxnConstantTable[3][0] = 0.97646;	RxnConstantTable[3][1] = 0.89043;	RxnConstantTable[3][2] = 0.74572;	RxnConstantTable[3][3] = -3.9642;	RxnConstantTable[3][4] = 0.007123;
        RxnConstantTable[4][0] = 0.96188;	RxnConstantTable[4][1] = 0.89617;	RxnConstantTable[4][2] = 0.72479;	RxnConstantTable[4][3] = -3.955;	RxnConstantTable[4][4] = 0.006509;
        RxnConstantTable[5][0] = 0.96921;	RxnConstantTable[5][1] = 0.89329;	RxnConstantTable[5][2] = 0.73531;	RxnConstantTable[5][3] = -3.9596;	RxnConstantTable[5][4] = 0.006818;
      } else if (iReaction == 16) {
        //NO + O -> O2 + N
        RxnConstantTable[0][0] = 0.35438;		RxnConstantTable[0][1] = -1.8821;	RxnConstantTable[0][2] = -0.72111;	RxnConstantTable[0][3] = -1.1797;		RxnConstantTable[0][4] = -0.030831;
        RxnConstantTable[1][0] = 0.093613;	RxnConstantTable[1][1] = -1.7806;	RxnConstantTable[1][2] = -1.0975;		RxnConstantTable[1][3] = -1.0128;		RxnConstantTable[1][4] = -0.041949;
        RxnConstantTable[2][0] = -0.003732;	RxnConstantTable[2][1] = -1.7434;	RxnConstantTable[2][2] = -1.2394;		RxnConstantTable[2][3] = -0.94952;	RxnConstantTable[2][4] = -0.046182;
        RxnConstantTable[3][0] = 0.004815;	RxnConstantTable[3][1] = -1.7443;	RxnConstantTable[3][2] = -1.2227;		RxnConstantTable[3][3] = -0.95824;	RxnConstantTable[3][4] = -0.045545;
        RxnConstantTable[4][0] = -0.009758;	RxnConstantTable[4][1] = -1.7386;	RxnConstantTable[4][2] = -1.2436;		RxnConstantTable[4][3] = -0.949;		RxnConstantTable[4][4] = -0.046159;
        RxnConstantTable[5][0] = -0.002428;	RxnConstantTable[5][1] = -1.7415;	RxnConstantTable[5][2] = -1.2331;		RxnConstantTable[5][3] = -0.95365;	RxnConstantTable[5][4] = -0.04585;
      }
      break;
    case AIR7:
      if (iReaction <= 6) {
        //N2 + M -> 2N + M
        RxnConstantTable[0][0] = 3.4907;	RxnConstantTable[0][1] = 0.83133;	RxnConstantTable[0][2] = 4.0978;	RxnConstantTable[0][3] = -12.728;	RxnConstantTable[0][4] = 0.07487;		//n = 1E14
        RxnConstantTable[1][0] = 2.0723;	RxnConstantTable[1][1] = 1.38970;	RxnConstantTable[1][2] = 2.0617;	RxnConstantTable[1][3] = -11.828;	RxnConstantTable[1][4] = 0.015105;	//n = 1E15
        RxnConstantTable[2][0] = 1.6060;	RxnConstantTable[2][1] = 1.57320;	RxnConstantTable[2][2] = 1.3923;	RxnConstantTable[2][3] = -11.533;	RxnConstantTable[2][4] = -0.004543;	//n = 1E16
        RxnConstantTable[3][0] = 1.5351;	RxnConstantTable[3][1] = 1.60610;	RxnConstantTable[3][2] = 1.2993;	RxnConstantTable[3][3] = -11.494;	RxnConstantTable[3][4] = -0.00698;	//n = 1E17
        RxnConstantTable[4][0] = 1.4766;	RxnConstantTable[4][1] = 1.62910;	RxnConstantTable[4][2] = 1.2153;	RxnConstantTable[4][3] = -11.457;	RxnConstantTable[4][4] = -0.00944;	//n = 1E18
        RxnConstantTable[5][0] = 1.4766;	RxnConstantTable[5][1] = 1.62910;	RxnConstantTable[5][2] = 1.2153;	RxnConstantTable[5][3] = -11.457;	RxnConstantTable[5][4] = -0.00944;	//n = 1E19
      } else if (iReaction > 6 && iReaction <= 13) {
        //O2 + M -> 2O + M
        RxnConstantTable[0][0] = 1.8103;	RxnConstantTable[0][1] = 1.9607;	RxnConstantTable[0][2] = 3.5716;	RxnConstantTable[0][3] = -7.3623;		RxnConstantTable[0][4] = 0.083861;
        RxnConstantTable[1][0] = 0.91354;	RxnConstantTable[1][1] = 2.3160;	RxnConstantTable[1][2] = 2.2885;	RxnConstantTable[1][3] = -6.7969;		RxnConstantTable[1][4] = 0.046338;
        RxnConstantTable[2][0] = 0.64183;	RxnConstantTable[2][1] = 2.4253;	RxnConstantTable[2][2] = 1.9026;	RxnConstantTable[2][3] = -6.6277;		RxnConstantTable[2][4] = 0.035151;
        RxnConstantTable[3][0] = 0.55388;	RxnConstantTable[3][1] = 2.4600;	RxnConstantTable[3][2] = 1.7763;	RxnConstantTable[3][3] = -6.5720;		RxnConstantTable[3][4] = 0.031445;
        RxnConstantTable[4][0] = 0.52455;	RxnConstantTable[4][1] = 2.4715;	RxnConstantTable[4][2] = 1.7342;	RxnConstantTable[4][3] = -6.55534;	RxnConstantTable[4][4] = 0.030209;
        RxnConstantTable[5][0] = 0.50989;	RxnConstantTable[5][1] = 2.4773;	RxnConstantTable[5][2] = 1.7132;	RxnConstantTable[5][3] = -6.5441;		RxnConstantTable[5][4] = 0.029591;
      } else if (iReaction > 13 && iReaction <= 20) {
        //NO + M -> N + O + M
        RxnConstantTable[0][0] = 2.1649;	RxnConstantTable[0][1] = 0.078577;	RxnConstantTable[0][2] = 2.8508;	RxnConstantTable[0][3] = -8.5422;	RxnConstantTable[0][4] = 0.053043;
        RxnConstantTable[1][0] = 1.0072;	RxnConstantTable[1][1] = 0.53545;		RxnConstantTable[1][2] = 1.1911;	RxnConstantTable[1][3] = -7.8098;	RxnConstantTable[1][4] = 0.004394;
        RxnConstantTable[2][0] = 0.63817;	RxnConstantTable[2][1] = 0.68189;		RxnConstantTable[2][2] = 0.66336;	RxnConstantTable[2][3] = -7.5773;	RxnConstantTable[2][4] = -0.011025;
        RxnConstantTable[3][0] = 0.55889;	RxnConstantTable[3][1] = 0.71558;		RxnConstantTable[3][2] = 0.55396;	RxnConstantTable[3][3] = -7.5304;	RxnConstantTable[3][4] = -0.014089;
        RxnConstantTable[4][0] = 0.5150;	RxnConstantTable[4][1] = 0.73286;		RxnConstantTable[4][2] = 0.49096;	RxnConstantTable[4][3] = -7.5025;	RxnConstantTable[4][4] = -0.015938;
        RxnConstantTable[5][0] = 0.50765;	RxnConstantTable[5][1] = 0.73575;		RxnConstantTable[5][2] = 0.48042;	RxnConstantTable[5][3] = -7.4979;	RxnConstantTable[5][4] = -0.016247;
      } else if (iReaction == 21) {
        //N2 + O -> NO + N
        RxnConstantTable[0][0] = 1.3261;	RxnConstantTable[0][1] = 0.75268;	RxnConstantTable[0][2] = 1.2474;	RxnConstantTable[0][3] = -4.1857;	RxnConstantTable[0][4] = 0.02184;
        RxnConstantTable[1][0] = 1.0653;	RxnConstantTable[1][1] = 0.85417;	RxnConstantTable[1][2] = 0.87093;	RxnConstantTable[1][3] = -4.0188;	RxnConstantTable[1][4] = 0.010721;
        RxnConstantTable[2][0] = 0.96794;	RxnConstantTable[2][1] = 0.89131;	RxnConstantTable[2][2] = 0.7291;	RxnConstantTable[2][3] = -3.9555;	RxnConstantTable[2][4] = 0.006488;
        RxnConstantTable[3][0] = 0.97646;	RxnConstantTable[3][1] = 0.89043;	RxnConstantTable[3][2] = 0.74572;	RxnConstantTable[3][3] = -3.9642;	RxnConstantTable[3][4] = 0.007123;
        RxnConstantTable[4][0] = 0.96188;	RxnConstantTable[4][1] = 0.89617;	RxnConstantTable[4][2] = 0.72479;	RxnConstantTable[4][3] = -3.955;	RxnConstantTable[4][4] = 0.006509;
        RxnConstantTable[5][0] = 0.96921;	RxnConstantTable[5][1] = 0.89329;	RxnConstantTable[5][2] = 0.73531;	RxnConstantTable[5][3] = -3.9596;	RxnConstantTable[5][4] = 0.006818;
      } else if (iReaction == 22) {
        //NO + O -> O2 + N
        RxnConstantTable[0][0] = 0.35438;		RxnConstantTable[0][1] = -1.8821;	RxnConstantTable[0][2] = -0.72111;	RxnConstantTable[0][3] = -1.1797;		RxnConstantTable[0][4] = -0.030831;
        RxnConstantTable[1][0] = 0.093613;	RxnConstantTable[1][1] = -1.7806;	RxnConstantTable[1][2] = -1.0975;		RxnConstantTable[1][3] = -1.0128;		RxnConstantTable[1][4] = -0.041949;
        RxnConstantTable[2][0] = -0.003732;	RxnConstantTable[2][1] = -1.7434;	RxnConstantTable[2][2] = -1.2394;		RxnConstantTable[2][3] = -0.94952;	RxnConstantTable[2][4] = -0.046182;
        RxnConstantTable[3][0] = 0.004815;	RxnConstantTable[3][1] = -1.7443;	RxnConstantTable[3][2] = -1.2227;		RxnConstantTable[3][3] = -0.95824;	RxnConstantTable[3][4] = -0.045545;
        RxnConstantTable[4][0] = -0.009758;	RxnConstantTable[4][1] = -1.7386;	RxnConstantTable[4][2] = -1.2436;		RxnConstantTable[4][3] = -0.949;		RxnConstantTable[4][4] = -0.046159;
        RxnConstantTable[5][0] = -0.002428;	RxnConstantTable[5][1] = -1.7415;	RxnConstantTable[5][2] = -1.2331;		RxnConstantTable[5][3] = -0.95365;	RxnConstantTable[5][4] = -0.04585;
      } else if (iReaction == 23) {
        //N + O -> NO+ + e-
        RxnConstantTable[0][0] = -2.1852;		RxnConstantTable[0][1] = -6.6709;	RxnConstantTable[0][2] = -4.2968;	RxnConstantTable[0][3] = -2.2175;	RxnConstantTable[0][4] = -0.050748;
        RxnConstantTable[1][0] = -1.0276;		RxnConstantTable[1][1] = -7.1278;	RxnConstantTable[1][2] = -2.637;	RxnConstantTable[1][3] = -2.95;		RxnConstantTable[1][4] = -0.0021;
        RxnConstantTable[2][0] = -0.65871;	RxnConstantTable[2][1] = -7.2742;	RxnConstantTable[2][2] = -2.1096;	RxnConstantTable[2][3] = -3.1823;	RxnConstantTable[2][4] = 0.01331;
        RxnConstantTable[3][0] = -0.57924;	RxnConstantTable[3][1] = -7.3079;	RxnConstantTable[3][2] = -1.9999;	RxnConstantTable[3][3] = -3.2294;	RxnConstantTable[3][4] = 0.016382;
        RxnConstantTable[4][0] = -0.53538;	RxnConstantTable[4][1] = -7.3252;	RxnConstantTable[4][2] = -1.937;	RxnConstantTable[4][3] = -3.2572;	RxnConstantTable[4][4] = 0.01823;
        RxnConstantTable[5][0] = -0.52801;	RxnConstantTable[5][1] = -7.3281;	RxnConstantTable[5][2] = -1.9264;	RxnConstantTable[5][3] = -3.2618;	RxnConstantTable[5][4] = 0.01854;
      }
      break;
  }
}

bool CConfig::TokenizeString(string & str, string & option_name,
                             vector<string> & option_value) {
  const string delimiters(" ()[]{}:,\t\n\v\f\r");
  // check for comments or empty string
  string::size_type pos, last_pos;
  pos = str.find_first_of("%");
  if ( (str.length() == 0) || (pos == 0) ) {
    // str is empty or a comment line, so no option here
    return false;
  }
  if (pos != string::npos) {
    // remove comment at end if necessary
    str.erase(pos);
  }

  // look for line composed on only delimiters (usually whitespace)
  pos = str.find_first_not_of(delimiters);
  if (pos == string::npos) {
    return false;
  }

  // find the equals sign and split string
  string name_part, value_part;
  pos = str.find("=");
  if (pos == string::npos) {
    cerr << "Error in TokenizeString(): "
    << "line in the configuration file with no \"=\" sign."
    << endl;
    cout << "Look for: " << str << endl;
    cout << "str.length() = " << str.length() << endl;
    throw(-1);
  }
  name_part = str.substr(0, pos);
  value_part = str.substr(pos+1, string::npos);
  //cout << "name_part  = |" << name_part  << "|" << endl;
  //cout << "value_part = |" << value_part << "|" << endl;

  // the first_part should consist of one string with no interior delimiters
  last_pos = name_part.find_first_not_of(delimiters, 0);
  pos = name_part.find_first_of(delimiters, last_pos);
  if ( (name_part.length() == 0) || (last_pos == string::npos) ) {
    cerr << "Error in CConfig::TokenizeString(): "
    << "line in the configuration file with no name before the \"=\" sign."
    << endl;
    throw(-1);
  }
  if (pos == string::npos) pos = name_part.length();
  option_name = name_part.substr(last_pos, pos - last_pos);
  last_pos = name_part.find_first_not_of(delimiters, pos);
  if (last_pos != string::npos) {
    cerr << "Error in TokenizeString(): "
    << "two or more options before an \"=\" sign in the configuration file."
    << endl;
    throw(-1);
  }
  StringToUpperCase(option_name);

  //cout << "option_name = |" << option_name << "|" << endl;
  //cout << "pos = " << pos << ": last_pos = " << last_pos << endl;

  // now fill the option value vector
  option_value.clear();
  last_pos = value_part.find_first_not_of(delimiters, 0);
  pos = value_part.find_first_of(delimiters, last_pos);
  while (string::npos != pos || string::npos != last_pos) {
    // add token to the vector<string>
    option_value.push_back(value_part.substr(last_pos, pos - last_pos));
    // skip delimiters
    last_pos = value_part.find_first_not_of(delimiters, pos);
    // find next "non-delimiter"
    pos = value_part.find_first_of(delimiters, last_pos);
  }
  if (option_value.size() == 0) {
    cerr << "Error inT okenizeString(): "
    << "option " << option_name << " in configuration file with no value assigned."
    << endl;
    throw(-1);
  }

#if 0
  cout << "option value(s) = ";
  for (unsigned int i = 0; i < option_value.size(); i++)
    cout << option_value[i] << " ";
  cout << endl;
#endif

  // look for ';' DV delimiters attached to values
  vector<string>::iterator it;
  it = option_value.begin();
  while (it != option_value.end()) {
    if (it->compare(";") == 0) {
      it++;
      continue;
    }

    pos = it->find(';');
    if (pos != string::npos) {
      string before_semi = it->substr(0, pos);
      string after_semi= it->substr(pos+1, string::npos);
      if (before_semi.empty()) {
        *it = ";";
        it++;
        option_value.insert(it, after_semi);
      } else {
        *it = before_semi;
        it++;
        vector<string> to_insert;
        to_insert.push_back(";");
        if (!after_semi.empty())
          to_insert.push_back(after_semi);
        option_value.insert(it, to_insert.begin(), to_insert.end());
      }
      it = option_value.begin(); // go back to beginning; not efficient
      continue;
    } else {
      it++;
    }
  }
#if 0
  cout << "option value(s) = ";
  for (unsigned int i = 0; i < option_value.size(); i++)
    cout << option_value[i] << " ";
  cout << endl;
#endif
  // remove any consecutive ";"
  it = option_value.begin();
  bool semi_at_prev = false;
  while (it != option_value.end()) {
    if (semi_at_prev) {
      if (it->compare(";") == 0) {
        option_value.erase(it);
        it = option_value.begin();
        semi_at_prev = false;
        continue;
      }
    }
    if (it->compare(";") == 0) {
      semi_at_prev = true;
    } else {
      semi_at_prev = false;
    }
    it++;
  }

#if 0
  cout << "option value(s) = ";
  for (unsigned int i = 0; i < option_value.size(); i++)
    cout << option_value[i] << " ";
  cout << endl;
#endif
  return true;
}

unsigned short CConfig::GetMarker_CfgFile_TagBound(string val_marker) {

  unsigned short iMarker_Config;

  for (iMarker_Config = 0; iMarker_Config < nMarker_Config; iMarker_Config++)
    if (Marker_CfgFile_TagBound[iMarker_Config] == val_marker)
      return iMarker_Config;

  cout <<"The configuration file doesn't have any definition for marker "<< val_marker <<"!!" << endl;
  exit(EXIT_FAILURE);
  
}

string CConfig::GetMarker_CfgFile_TagBound(unsigned short val_marker) {
  return Marker_CfgFile_TagBound[val_marker];
}

unsigned short CConfig::GetMarker_CfgFile_KindBC(string val_marker) {
  unsigned short iMarker_Config;
  for (iMarker_Config = 0; iMarker_Config < nMarker_Config; iMarker_Config++)
    if (Marker_CfgFile_TagBound[iMarker_Config] == val_marker) break;
  return Marker_CfgFile_KindBC[iMarker_Config];
}

unsigned short CConfig::GetMarker_CfgFile_Monitoring(string val_marker) {
  unsigned short iMarker_Config;
  for (iMarker_Config = 0; iMarker_Config < nMarker_Config; iMarker_Config++)
    if (Marker_CfgFile_TagBound[iMarker_Config] == val_marker) break;
  return Marker_CfgFile_Monitoring[iMarker_Config];
}

unsigned short CConfig::GetMarker_CfgFile_GeoEval(string val_marker) {
  unsigned short iMarker_Config;
  for (iMarker_Config = 0; iMarker_Config < nMarker_Config; iMarker_Config++)
    if (Marker_CfgFile_TagBound[iMarker_Config] == val_marker) break;
  return Marker_CfgFile_GeoEval[iMarker_Config];
}

unsigned short CConfig::GetMarker_CfgFile_Designing(string val_marker) {
  unsigned short iMarker_Config;
  for (iMarker_Config = 0; iMarker_Config < nMarker_Config; iMarker_Config++)
    if (Marker_CfgFile_TagBound[iMarker_Config] == val_marker) break;
  return Marker_CfgFile_Designing[iMarker_Config];
}

unsigned short CConfig::GetMarker_CfgFile_Plotting(string val_marker) {
  unsigned short iMarker_Config;
  for (iMarker_Config = 0; iMarker_Config < nMarker_Config; iMarker_Config++)
    if (Marker_CfgFile_TagBound[iMarker_Config] == val_marker) break;
  return Marker_CfgFile_Plotting[iMarker_Config];
}


unsigned short CConfig::GetMarker_CfgFile_FSIinterface(string val_marker) {
  unsigned short iMarker_Config;
  for (iMarker_Config = 0; iMarker_Config < nMarker_Config; iMarker_Config++)
    if (Marker_CfgFile_TagBound[iMarker_Config] == val_marker) break;
  return Marker_CfgFile_FSIinterface[iMarker_Config];
}

unsigned short CConfig::GetMarker_CfgFile_Out_1D(string val_marker) {
  unsigned short iMarker_Config;
  for (iMarker_Config = 0; iMarker_Config < nMarker_Config; iMarker_Config++)
    if (Marker_CfgFile_TagBound[iMarker_Config] == val_marker) break;
  return Marker_CfgFile_Out_1D[iMarker_Config];
}

unsigned short CConfig::GetMarker_CfgFile_DV(string val_marker) {
  unsigned short iMarker_Config;
  for (iMarker_Config = 0; iMarker_Config < nMarker_Config; iMarker_Config++)
    if (Marker_CfgFile_TagBound[iMarker_Config] == val_marker) break;
  return Marker_CfgFile_DV[iMarker_Config];
}

unsigned short CConfig::GetMarker_CfgFile_Moving(string val_marker) {
  unsigned short iMarker_Config;
  for (iMarker_Config = 0; iMarker_Config < nMarker_Config; iMarker_Config++)
    if (Marker_CfgFile_TagBound[iMarker_Config] == val_marker) break;
  return Marker_CfgFile_Moving[iMarker_Config];
}

unsigned short CConfig::GetMarker_CfgFile_PerBound(string val_marker) {
  unsigned short iMarker_Config;
  for (iMarker_Config = 0; iMarker_Config < nMarker_Config; iMarker_Config++)
    if (Marker_CfgFile_TagBound[iMarker_Config] == val_marker) break;
  return Marker_CfgFile_PerBound[iMarker_Config];
}

CConfig::~CConfig(void) {
  
  if (RK_Alpha_Step!=NULL) delete [] RK_Alpha_Step;
  if (MG_PreSmooth!=NULL) delete [] MG_PreSmooth;
  if (MG_PostSmooth!=NULL) delete [] MG_PostSmooth;
  if (U_FreeStreamND!=NULL) delete [] U_FreeStreamND;

  /*--- If allocated, delete arrays for Plasma solver ---*/

  if (Molar_Mass           != NULL) delete [] Molar_Mass;
  if (Gas_Composition      != NULL) delete [] Gas_Composition;
  if (Enthalpy_Formation   != NULL) delete [] Enthalpy_Formation;
  if (ArrheniusCoefficient != NULL) delete [] ArrheniusCoefficient;
  if (ArrheniusEta         != NULL) delete [] ArrheniusEta;
  if (ArrheniusTheta       != NULL) delete [] ArrheniusTheta;
  if (CharVibTemp          != NULL) delete [] CharVibTemp;
  if (CharElTemp           != NULL) {
    for (unsigned short iSpecies = 0; iSpecies < nSpecies; iSpecies++)
      delete[] CharElTemp[iSpecies];
    delete [] CharElTemp;
  }

  if (degen != NULL) {
    for (unsigned short iSpecies = 0; iSpecies < nSpecies; iSpecies++)
      delete[] degen[iSpecies];
    delete [] degen;
  }
  unsigned short ii, iReaction;
  if (Reactions != NULL) {
    for (iReaction = 0; iReaction < nReactions; iReaction++) {
      for (ii = 0; ii < 2; ii++) {
        delete [] Reactions[iReaction][ii];
      }
      delete[] Reactions[iReaction];
    }
    delete [] Reactions;
  }

  /*--- Free memory for Aeroelastic problems. ---*/

  if (Grid_Movement && Aeroelastic_Simulation) {
    delete[] Aeroelastic_pitch;
    delete[] Aeroelastic_plunge;
  }

  /*--- Free memory for unspecified grid motion parameters ---*/

  if (Kind_GridMovement != NULL)    delete [] Kind_GridMovement;

  /*--- motion origin: ---*/
  
  if (Motion_Origin_X != NULL)    delete [] Motion_Origin_X;
  if (Motion_Origin_Y != NULL)    delete [] Motion_Origin_Y;
  if (Motion_Origin_Z != NULL)    delete [] Motion_Origin_Z;
  if (MoveMotion_Origin != NULL)    delete [] MoveMotion_Origin;

  /*--- rotation: ---*/
  
  if (Rotation_Rate_X != NULL)    delete [] Rotation_Rate_X;
  if (Rotation_Rate_Y != NULL)    delete [] Rotation_Rate_Y;
  if (Rotation_Rate_Z != NULL)    delete [] Rotation_Rate_Z;

  /*--- pitching: ---*/
  
  if (Pitching_Omega_X != NULL)    delete [] Pitching_Omega_X;
  if (Pitching_Omega_Y != NULL)    delete [] Pitching_Omega_Y;
  if (Pitching_Omega_Z != NULL)    delete [] Pitching_Omega_Z;

  /*--- pitching amplitude: ---*/
  
  if (Pitching_Ampl_X != NULL)    delete [] Pitching_Ampl_X;
  if (Pitching_Ampl_Y != NULL)    delete [] Pitching_Ampl_Y;
  if (Pitching_Ampl_Z != NULL)    delete [] Pitching_Ampl_Z;

  /*--- pitching phase: ---*/
  
  if (Pitching_Phase_X != NULL)    delete [] Pitching_Phase_X;
  if (Pitching_Phase_Y != NULL)    delete [] Pitching_Phase_Y;
  if (Pitching_Phase_Z != NULL)    delete [] Pitching_Phase_Z;

  /*--- plunging: ---*/
  
  if (Plunging_Omega_X != NULL)    delete [] Plunging_Omega_X;
  if (Plunging_Omega_Y != NULL)    delete [] Plunging_Omega_Y;
  if (Plunging_Omega_Z != NULL)    delete [] Plunging_Omega_Z;

  /*--- plunging amplitude: ---*/
  
  if (Plunging_Ampl_X != NULL)    delete [] Plunging_Ampl_X;
  if (Plunging_Ampl_Y != NULL)    delete [] Plunging_Ampl_Y;
  if (Plunging_Ampl_Z != NULL)    delete [] Plunging_Ampl_Z;

  if (RefOriginMoment != NULL)    delete [] RefOriginMoment;
  if (RefOriginMoment_X != NULL)    delete [] RefOriginMoment_X;
  if (RefOriginMoment_Y != NULL)    delete [] RefOriginMoment_Y;
  if (RefOriginMoment_Z != NULL)    delete [] RefOriginMoment_Z;

  /*--- Marker pointers ---*/

  if (Marker_CfgFile_Out_1D!=NULL)   delete[] Marker_CfgFile_Out_1D;
  if (Marker_All_Out_1D!=NULL)      delete[] Marker_All_Out_1D;
  if (Marker_CfgFile_GeoEval!=NULL)  delete[] Marker_CfgFile_GeoEval;
  if (Marker_All_GeoEval!=NULL)     delete[] Marker_All_GeoEval;
  if (Marker_CfgFile_TagBound!=NULL)      delete[] Marker_CfgFile_TagBound;
  if (Marker_All_TagBound!=NULL)         delete[] Marker_All_TagBound;
  if (Marker_CfgFile_KindBC!=NULL) delete[] Marker_CfgFile_KindBC;
  if (Marker_All_KindBC!=NULL)    delete[] Marker_All_KindBC;
  if (Marker_CfgFile_Monitoring!=NULL)    delete[] Marker_CfgFile_Monitoring;
  if (Marker_All_Monitoring!=NULL)   delete[] Marker_All_Monitoring;
  if (Marker_CfgFile_Designing!=NULL) delete[] Marker_CfgFile_Designing;
  if (Marker_All_Designing!=NULL)    delete[] Marker_All_Designing;
  if (Marker_CfgFile_Plotting!=NULL)  delete[] Marker_CfgFile_Plotting;
  if (Marker_CfgFile_FSIinterface!=NULL)  delete[] Marker_CfgFile_FSIinterface;
  if (Marker_All_Plotting!=NULL)     delete[] Marker_All_Plotting;
  if (Marker_All_FSIinterface!=NULL)     delete[] Marker_All_FSIinterface;
  if (Marker_CfgFile_DV!=NULL)        delete[] Marker_CfgFile_DV;
  if (Marker_All_DV!=NULL)           delete[] Marker_All_DV;
  if (Marker_CfgFile_Moving!=NULL)   delete[] Marker_CfgFile_Moving;
  if (Marker_All_Moving!=NULL)      delete[] Marker_All_Moving;
  if (Marker_CfgFile_PerBound!=NULL) delete[] Marker_CfgFile_PerBound;
  if (Marker_All_PerBound!=NULL)    delete[] Marker_All_PerBound;

  if (Marker_DV!=NULL)               delete[] Marker_DV;
  if (Marker_Moving!=NULL)           delete[] Marker_Moving;
  if (Marker_Monitoring!=NULL)      delete[] Marker_Monitoring;
  if (Marker_Designing!=NULL)       delete[] Marker_Designing;
  if (Marker_GeoEval!=NULL)         delete[] Marker_GeoEval;
  if (Marker_Plotting!=NULL)        delete[] Marker_Plotting;
  if (Marker_FSIinterface!=NULL)        delete[] Marker_FSIinterface;
  if (Marker_All_SendRecv!=NULL)    delete[] Marker_All_SendRecv;
  if (EA_IntLimit!=NULL)    delete[] EA_IntLimit;
  if (Hold_GridFixed_Coord!=NULL)    delete[] Hold_GridFixed_Coord ;
  if (Subsonic_Engine_Box!=NULL)    delete[] Subsonic_Engine_Box ;
  if (DV_Value!=NULL)    delete[] DV_Value;
  if (Design_Variable!=NULL)    delete[] Design_Variable;
  if (Dirichlet_Value!=NULL)    delete[] Dirichlet_Value;
  if (Exhaust_Temperature_Target!=NULL)    delete[]  Exhaust_Temperature_Target;
  if (Exhaust_Pressure_Target!=NULL)    delete[]  Exhaust_Pressure_Target;
  if (Inlet_Ttotal!=NULL)    delete[]  Inlet_Ttotal;
  if (Inlet_Ptotal!=NULL)    delete[]  Inlet_Ptotal;
  if (Inlet_FlowDir!=NULL)    delete[] Inlet_FlowDir;
  if (Inlet_Temperature!=NULL)    delete[] Inlet_Temperature;
  if (Inlet_Pressure!=NULL)    delete[] Inlet_Pressure;
  if (Inlet_Velocity!=NULL)    delete[] Inlet_Velocity ;
  if (Inflow_Mach_Target!=NULL)    delete[] Inflow_Mach_Target;
  if (Inflow_Mach!=NULL)    delete[]  Inflow_Mach;
  if (Inflow_Pressure!=NULL)    delete[] Inflow_Pressure;
  if (Bleed_MassFlow_Target!=NULL)    delete[] Bleed_MassFlow_Target;
  if (Bleed_MassFlow!=NULL)    delete[]  Bleed_MassFlow;
  if (Bleed_Temperature_Target!=NULL)    delete[] Bleed_Temperature_Target;
  if (Bleed_Temperature!=NULL)    delete[]  Bleed_Temperature;
  if (Bleed_Pressure!=NULL)    delete[] Bleed_Pressure;
  if (Exhaust_Pressure!=NULL)    delete[] Exhaust_Pressure;
  if (Exhaust_Temperature!=NULL)    delete[] Exhaust_Temperature;
  if (Outlet_Pressure!=NULL)    delete[] Outlet_Pressure;
  if (Isothermal_Temperature!=NULL)    delete[] Isothermal_Temperature;
  if (Heat_Flux!=NULL)    delete[] Heat_Flux;
  if (Heat_FluxNonCatalytic!=NULL)    delete[] Heat_FluxNonCatalytic;
  if (Heat_FluxCatalytic!=NULL)    delete[] Heat_FluxCatalytic;
  if (Displ_Value!=NULL)    delete[] Displ_Value;
  if (Load_Value!=NULL)    delete[] Load_Value;
  if (Load_Dir!=NULL)    delete[] Load_Dir;
  if (Load_Dir_Multiplier!=NULL)    delete[] Load_Dir_Multiplier;
  if (Load_Dir_Value!=NULL)    delete[] Load_Dir_Value;
  if (Load_Sine_Amplitude!=NULL)    delete[] Load_Sine_Amplitude;
  if (Load_Sine_Frequency!=NULL)    delete[] Load_Sine_Frequency;
  if (FlowLoad_Value!=NULL)    delete[] FlowLoad_Value;
  if (Periodic_RotCenter!=NULL)    delete[] Periodic_RotCenter;
  if (Periodic_RotAngles!=NULL)    delete[] Periodic_RotAngles;
  if (Periodic_Translation!=NULL)    delete[] Periodic_Translation;
  if (Periodic_Center!=NULL)    delete[] Periodic_Center;
  if (Periodic_Rotation!=NULL)    delete[] Periodic_Rotation;
  if (Periodic_Translate!=NULL)    delete[] Periodic_Translate;
  if (ParamDV!=NULL  )    delete[] ParamDV;
  if (MG_CorrecSmooth!=NULL    )    delete[] MG_CorrecSmooth;
  if (Section_Location!=NULL)    delete[] Section_Location;
  if (Kappa_Flow!=NULL      )    delete[] Kappa_Flow;
  if (Kappa_AdjFlow!=NULL             )    delete[] Kappa_AdjFlow;
  if (Kappa_TNE2!=NULL   )    delete[] Kappa_TNE2;
  if (Kappa_AdjTNE2!=NULL        )    delete[] Kappa_AdjTNE2;
  if (Kappa_LinFlow!=NULL  )    delete[] Kappa_LinFlow;
  if (PlaneTag!=NULL)    delete[] PlaneTag;
  if (CFL_AdaptParam!=NULL)    delete[] CFL_AdaptParam;
  if (CFL!=NULL)    delete[] CFL;
  /*--- String markers ---*/
  if (Marker_Euler!=NULL )              delete[] Marker_Euler;
  if (Marker_FarField!=NULL )           delete[] Marker_FarField;
  if (Marker_Custom!=NULL )             delete[] Marker_Custom;
  if (Marker_SymWall!=NULL )            delete[] Marker_SymWall;
  if (Marker_Pressure!=NULL )           delete[] Marker_Pressure;
  if (Marker_PerBound!=NULL )           delete[] Marker_PerBound;
  if (Marker_PerDonor!=NULL )           delete[] Marker_PerDonor;
  if (Marker_NearFieldBound!=NULL )     delete[] Marker_NearFieldBound;
  if (Marker_InterfaceBound!=NULL )     delete[] Marker_InterfaceBound;
  if (Marker_Dirichlet!=NULL )          delete[] Marker_Dirichlet;
  if (Marker_Dirichlet_Elec!=NULL )     delete[] Marker_Dirichlet_Elec;
  if (Marker_Inlet!=NULL )              delete[] Marker_Inlet;
  if (Marker_Supersonic_Inlet!=NULL )   delete[] Marker_Supersonic_Inlet;
  if (Marker_Supersonic_Outlet!=NULL )   delete[] Marker_Supersonic_Outlet;
  if (Marker_Outlet!=NULL )             delete[] Marker_Outlet;
  if (Marker_Out_1D!=NULL )             delete[] Marker_Out_1D;
  if (Marker_Isothermal!=NULL )         delete[] Marker_Isothermal;
  if (Marker_EngineInflow!=NULL )      delete[] Marker_EngineInflow;
  if (Marker_EngineBleed!=NULL )      delete[] Marker_EngineBleed;
  if (Marker_EngineExhaust!=NULL )     delete[] Marker_EngineExhaust;
  if (Marker_Displacement!=NULL )       delete[] Marker_Displacement;
  if (Marker_Load!=NULL )               delete[] Marker_Load;
  if (Marker_Load_Dir!=NULL )               delete[] Marker_Load_Dir;
  if (Marker_Load_Sine!=NULL )               delete[] Marker_Load_Sine;
  if (Marker_FlowLoad!=NULL )           delete[] Marker_FlowLoad;
  if (Marker_Neumann!=NULL )            delete[] Marker_Neumann;
  if (Marker_Neumann_Elec!=NULL )       delete[] Marker_Neumann_Elec;
  if (Marker_IsothermalNonCatalytic!=NULL ) delete[] Marker_IsothermalNonCatalytic;
  if (Marker_IsothermalCatalytic!=NULL )    delete[] Marker_IsothermalCatalytic;
  if (Marker_HeatFlux!=NULL )               delete[] Marker_HeatFlux;
  if (Marker_HeatFluxNonCatalytic!=NULL )   delete[] Marker_HeatFluxNonCatalytic;
  if (Marker_HeatFluxCatalytic!=NULL )      delete[] Marker_HeatFluxCatalytic;
}

string CConfig::GetUnsteady_FileName(string val_filename, int val_iter) {

  string UnstExt, UnstFilename = val_filename;
  char buffer[50];

  /*--- Check that a positive value iteration is requested (for now). ---*/
  if (val_iter < 0) {
    cout << "Requesting a negative iteration number for the restart file!!" << endl;
    exit(EXIT_FAILURE);
  }

  /*--- Append iteration number for unsteady cases ---*/
  if ((Wrt_Unsteady) || (Unsteady_Simulation == TIME_SPECTRAL)) {
    unsigned short lastindex = UnstFilename.find_last_of(".");
    UnstFilename = UnstFilename.substr(0, lastindex);
    if ((val_iter >= 0)    && (val_iter < 10))    sprintf (buffer, "_0000%d.dat", val_iter);
    if ((val_iter >= 10)   && (val_iter < 100))   sprintf (buffer, "_000%d.dat",  val_iter);
    if ((val_iter >= 100)  && (val_iter < 1000))  sprintf (buffer, "_00%d.dat",   val_iter);
    if ((val_iter >= 1000) && (val_iter < 10000)) sprintf (buffer, "_0%d.dat",    val_iter);
    if (val_iter >= 10000) sprintf (buffer, "_%d.dat", val_iter);
    string UnstExt = string(buffer);
    UnstFilename.append(UnstExt);
  }

  return UnstFilename;
}

string CConfig::GetObjFunc_Extension(string val_filename) {

  string AdjExt, Filename = val_filename;

  if (Adjoint) {

    /*--- Remove filename extension (.dat) ---*/
    unsigned short lastindex = Filename.find_last_of(".");
    Filename = Filename.substr(0, lastindex);

    switch (Kind_ObjFunc) {
      case DRAG_COEFFICIENT:        AdjExt = "_cd";       break;
      case LIFT_COEFFICIENT:        AdjExt = "_cl";       break;
      case SIDEFORCE_COEFFICIENT:   AdjExt = "_csf";      break;
      case INVERSE_DESIGN_PRESSURE: AdjExt = "_invpress"; break;
      case INVERSE_DESIGN_HEATFLUX: AdjExt = "_invheat";  break;
      case MOMENT_X_COEFFICIENT:    AdjExt = "_cmx";      break;
      case MOMENT_Y_COEFFICIENT:    AdjExt = "_cmy";      break;
      case MOMENT_Z_COEFFICIENT:    AdjExt = "_cmz";      break;
      case EFFICIENCY:              AdjExt = "_eff";      break;
      case EQUIVALENT_AREA:         AdjExt = "_ea";       break;
      case NEARFIELD_PRESSURE:      AdjExt = "_nfp";      break;
      case FORCE_X_COEFFICIENT:     AdjExt = "_cfx";      break;
      case FORCE_Y_COEFFICIENT:     AdjExt = "_cfy";      break;
      case FORCE_Z_COEFFICIENT:     AdjExt = "_cfz";      break;
      case THRUST_COEFFICIENT:      AdjExt = "_ct";       break;
      case TORQUE_COEFFICIENT:      AdjExt = "_cq";       break;
      case TOTAL_HEATFLUX:          AdjExt = "_totheat";  break;
      case MAXIMUM_HEATFLUX:        AdjExt = "_maxheat";  break;
      case FIGURE_OF_MERIT:         AdjExt = "_merit";    break;
      case FREE_SURFACE:            AdjExt = "_fs";       break;
      case AVG_TOTAL_PRESSURE:      AdjExt = "_pt";       break;
      case AVG_OUTLET_PRESSURE:      AdjExt = "_pe";       break;
      case MASS_FLOW_RATE:          AdjExt = "_mfr";       break;
    }
    Filename.append(AdjExt);

    /*--- Lastly, add the .dat extension ---*/
    Filename.append(".dat");

  }

  return Filename;
}

unsigned short CConfig::GetContainerPosition(unsigned short val_eqsystem) {

  switch (val_eqsystem) {
    case RUNTIME_FLOW_SYS:      return FLOW_SOL;
    case RUNTIME_TURB_SYS:      return TURB_SOL;
    case RUNTIME_TNE2_SYS:      return TNE2_SOL;
    case RUNTIME_TRANS_SYS:     return TRANS_SOL;
    case RUNTIME_POISSON_SYS:   return POISSON_SOL;
    case RUNTIME_WAVE_SYS:      return WAVE_SOL;
    case RUNTIME_HEAT_SYS:      return HEAT_SOL;
    case RUNTIME_FEA_SYS:       return FEA_SOL;
    case RUNTIME_ADJPOT_SYS:    return ADJFLOW_SOL;
    case RUNTIME_ADJFLOW_SYS:   return ADJFLOW_SOL;
    case RUNTIME_ADJTURB_SYS:   return ADJTURB_SOL;
    case RUNTIME_ADJTNE2_SYS:   return ADJTNE2_SOL;
    case RUNTIME_LINPOT_SYS:    return LINFLOW_SOL;
    case RUNTIME_LINFLOW_SYS:   return LINFLOW_SOL;
    case RUNTIME_MULTIGRID_SYS: return 0;
  }
  return 0;
}

void CConfig::SetKind_ConvNumScheme(unsigned short val_kind_convnumscheme,
                                    unsigned short val_kind_centered, unsigned short val_kind_upwind,
                                    unsigned short val_kind_slopelimit, unsigned short val_order_spatial_int) {

  Kind_ConvNumScheme = val_kind_convnumscheme;
  Kind_Centered = val_kind_centered;
  Kind_Upwind = val_kind_upwind;
  Kind_SlopeLimit = val_kind_slopelimit;
  SpatialOrder = val_order_spatial_int;

}

void CConfig::SetGlobalParam(unsigned short val_solver,
                             unsigned short val_system,
                             unsigned long val_extiter) {

  /*--- Set the simulation global time ---*/
  Current_UnstTime = static_cast<double>(val_extiter)*Delta_UnstTime;
  Current_UnstTimeND = static_cast<double>(val_extiter)*Delta_UnstTimeND;

  /*--- Set the solver methods ---*/
  switch (val_solver) {
    case EULER:
      if (val_system == RUNTIME_FLOW_SYS) {
        SetKind_ConvNumScheme(Kind_ConvNumScheme_Flow, Kind_Centered_Flow,
                              Kind_Upwind_Flow, Kind_SlopeLimit_Flow,
                              SpatialOrder_Flow);
        SetKind_TimeIntScheme(Kind_TimeIntScheme_Flow);
      }
      break;
    case NAVIER_STOKES:
      if (val_system == RUNTIME_FLOW_SYS) {
        SetKind_ConvNumScheme(Kind_ConvNumScheme_Flow, Kind_Centered_Flow,
                              Kind_Upwind_Flow, Kind_SlopeLimit_Flow,
                              SpatialOrder_Flow);
        SetKind_TimeIntScheme(Kind_TimeIntScheme_Flow);
      }
      break;
    case RANS:
      if (val_system == RUNTIME_FLOW_SYS) {
        SetKind_ConvNumScheme(Kind_ConvNumScheme_Flow, Kind_Centered_Flow,
                              Kind_Upwind_Flow, Kind_SlopeLimit_Flow,
                              SpatialOrder_Flow);
        SetKind_TimeIntScheme(Kind_TimeIntScheme_Flow);
      }
      if (val_system == RUNTIME_TURB_SYS) {
        SetKind_ConvNumScheme(Kind_ConvNumScheme_Turb, Kind_Centered_Turb,
                              Kind_Upwind_Turb, Kind_SlopeLimit_Turb,
                              SpatialOrder_Turb);
        SetKind_TimeIntScheme(Kind_TimeIntScheme_Turb);
      }
      if (val_system == RUNTIME_TRANS_SYS) {
        SetKind_ConvNumScheme(Kind_ConvNumScheme_Turb, Kind_Centered_Turb,
                              Kind_Upwind_Turb, Kind_SlopeLimit_Turb,
                              SpatialOrder_Turb);
        SetKind_TimeIntScheme(Kind_TimeIntScheme_Turb);
      }
      break;
    case TNE2_EULER:
      if (val_system == RUNTIME_TNE2_SYS) {
        SetKind_ConvNumScheme(Kind_ConvNumScheme_TNE2, Kind_Centered_TNE2,
                              Kind_Upwind_TNE2, Kind_SlopeLimit_TNE2,
                              SpatialOrder_TNE2);
        SetKind_TimeIntScheme(Kind_TimeIntScheme_TNE2);
      }
      break;
    case TNE2_NAVIER_STOKES:
      if (val_system == RUNTIME_TNE2_SYS) {
        SetKind_ConvNumScheme(Kind_ConvNumScheme_TNE2, Kind_Centered_TNE2,
                              Kind_Upwind_TNE2, Kind_SlopeLimit_TNE2,
                              SpatialOrder_TNE2);
        SetKind_TimeIntScheme(Kind_TimeIntScheme_TNE2);
      }
      break;
    case ADJ_EULER:
      if (val_system == RUNTIME_FLOW_SYS) {
        SetKind_ConvNumScheme(Kind_ConvNumScheme_Flow, Kind_Centered_Flow,
                              Kind_Upwind_Flow, Kind_SlopeLimit_Flow,
                              SpatialOrder_Flow);
        SetKind_TimeIntScheme(Kind_TimeIntScheme_Flow);
      }
      if (val_system == RUNTIME_ADJFLOW_SYS) {
        SetKind_ConvNumScheme(Kind_ConvNumScheme_AdjFlow, Kind_Centered_AdjFlow,
                              Kind_Upwind_AdjFlow, Kind_SlopeLimit_AdjFlow,
                              SpatialOrder_AdjFlow);
        SetKind_TimeIntScheme(Kind_TimeIntScheme_AdjFlow);
      }
      break;
    case ADJ_NAVIER_STOKES:
      if (val_system == RUNTIME_FLOW_SYS) {
        SetKind_ConvNumScheme(Kind_ConvNumScheme_Flow, Kind_Centered_Flow,
                              Kind_Upwind_Flow, Kind_SlopeLimit_Flow,
                              SpatialOrder_Flow);
        SetKind_TimeIntScheme(Kind_TimeIntScheme_Flow);
      }
      if (val_system == RUNTIME_ADJFLOW_SYS) {
        SetKind_ConvNumScheme(Kind_ConvNumScheme_AdjFlow, Kind_Centered_AdjFlow,
                              Kind_Upwind_AdjFlow, Kind_SlopeLimit_AdjFlow,
                              SpatialOrder_AdjFlow);
        SetKind_TimeIntScheme(Kind_TimeIntScheme_AdjFlow);
      }
      break;
    case ADJ_RANS:
      if (val_system == RUNTIME_FLOW_SYS) {
        SetKind_ConvNumScheme(Kind_ConvNumScheme_Flow, Kind_Centered_Flow,
                              Kind_Upwind_Flow, Kind_SlopeLimit_Flow,
                              SpatialOrder_Flow);
        SetKind_TimeIntScheme(Kind_TimeIntScheme_Flow);
      }
      if (val_system == RUNTIME_ADJFLOW_SYS) {
        SetKind_ConvNumScheme(Kind_ConvNumScheme_AdjFlow, Kind_Centered_AdjFlow,
                              Kind_Upwind_AdjFlow, Kind_SlopeLimit_AdjFlow,
                              SpatialOrder_AdjFlow);
        SetKind_TimeIntScheme(Kind_TimeIntScheme_AdjFlow);
      }
      if (val_system == RUNTIME_TURB_SYS) {
        SetKind_ConvNumScheme(Kind_ConvNumScheme_Turb, Kind_Centered_Turb,
                              Kind_Upwind_Turb, Kind_SlopeLimit_Turb,
                              SpatialOrder_Turb);
        SetKind_TimeIntScheme(Kind_TimeIntScheme_Turb);
      }
      if (val_system == RUNTIME_ADJTURB_SYS) {
        SetKind_ConvNumScheme(Kind_ConvNumScheme_AdjTurb, Kind_Centered_AdjTurb,
                              Kind_Upwind_AdjTurb, Kind_SlopeLimit_AdjTurb,
                              SpatialOrder_AdjTurb);
        SetKind_TimeIntScheme(Kind_TimeIntScheme_AdjTurb);
      }
      break;
    case ADJ_TNE2_EULER:
      if (val_system == RUNTIME_TNE2_SYS) {
        SetKind_ConvNumScheme(Kind_ConvNumScheme_TNE2, Kind_Centered_TNE2,
                              Kind_Upwind_TNE2, Kind_SlopeLimit_TNE2,
                              SpatialOrder_TNE2);
        SetKind_TimeIntScheme(Kind_TimeIntScheme_TNE2);
      }
      if (val_system == RUNTIME_ADJTNE2_SYS) {
        SetKind_ConvNumScheme(Kind_ConvNumScheme_AdjTNE2, Kind_Centered_AdjTNE2,
                              Kind_Upwind_AdjTNE2, Kind_SlopeLimit_AdjTNE2,
                              SpatialOrder_AdjTNE2);
        SetKind_TimeIntScheme(Kind_TimeIntScheme_AdjTNE2);
      }
      break;
    case ADJ_TNE2_NAVIER_STOKES:
      if (val_system == RUNTIME_TNE2_SYS) {
        SetKind_ConvNumScheme(Kind_ConvNumScheme_TNE2, Kind_Centered_TNE2,
                              Kind_Upwind_TNE2, Kind_SlopeLimit_TNE2,
                              SpatialOrder_TNE2);
        SetKind_TimeIntScheme(Kind_TimeIntScheme_TNE2);
      }
      if (val_system == RUNTIME_ADJTNE2_SYS) {
        SetKind_ConvNumScheme(Kind_ConvNumScheme_AdjTNE2, Kind_Centered_AdjTNE2,
                              Kind_Upwind_AdjTNE2, Kind_SlopeLimit_AdjTNE2,
                              SpatialOrder_AdjTNE2);
        SetKind_TimeIntScheme(Kind_TimeIntScheme_AdjTNE2);
      }
      break;
    case LIN_EULER:
      if (val_system == RUNTIME_FLOW_SYS) {
        SetKind_ConvNumScheme(Kind_ConvNumScheme_Flow, Kind_Centered_Flow,
                              Kind_Upwind_Flow, Kind_SlopeLimit_Flow,
                              SpatialOrder_Flow);
        SetKind_TimeIntScheme(Kind_TimeIntScheme_Flow);
      }
      if (val_system == RUNTIME_LINFLOW_SYS) {
        SetKind_ConvNumScheme(Kind_ConvNumScheme_LinFlow, Kind_Centered_LinFlow,
                              Kind_Upwind_LinFlow, NONE, NONE);
        SetKind_TimeIntScheme(Kind_TimeIntScheme_LinFlow);
      }
      break;
    case POISSON_EQUATION:
      if (val_system == RUNTIME_POISSON_SYS) {
        SetKind_ConvNumScheme(NONE, NONE, NONE, NONE, NONE);
        SetKind_TimeIntScheme(Kind_TimeIntScheme_Poisson);
      }
      break;
    case WAVE_EQUATION:
      if (val_system == RUNTIME_WAVE_SYS) {
        SetKind_ConvNumScheme(NONE, NONE, NONE, NONE, NONE);
        SetKind_TimeIntScheme(Kind_TimeIntScheme_Wave);
      }
      break;
    case HEAT_EQUATION:
      if (val_system == RUNTIME_HEAT_SYS) {
        SetKind_ConvNumScheme(NONE, NONE, NONE, NONE, NONE);
        SetKind_TimeIntScheme(Kind_TimeIntScheme_Heat);
      }
      break;
    case LINEAR_ELASTICITY:

      Current_DynTime = static_cast<double>(val_extiter)*Delta_DynTime;

      if (val_system == RUNTIME_FEA_SYS) {
        SetKind_ConvNumScheme(NONE, NONE, NONE, NONE, NONE);
        SetKind_TimeIntScheme(Kind_TimeIntScheme_FEA);
      }
      break;
  }
}

double* CConfig::GetPeriodicRotCenter(string val_marker) {
  unsigned short iMarker_PerBound;
  for (iMarker_PerBound = 0; iMarker_PerBound < nMarker_PerBound; iMarker_PerBound++)
    if (Marker_PerBound[iMarker_PerBound] == val_marker) break;
  return Periodic_RotCenter[iMarker_PerBound];
}

double* CConfig::GetPeriodicRotAngles(string val_marker) {
  unsigned short iMarker_PerBound;
  for (iMarker_PerBound = 0; iMarker_PerBound < nMarker_PerBound; iMarker_PerBound++)
    if (Marker_PerBound[iMarker_PerBound] == val_marker) break;
  return Periodic_RotAngles[iMarker_PerBound];
}

double* CConfig::GetPeriodicTranslation(string val_marker) {
  unsigned short iMarker_PerBound;
  for (iMarker_PerBound = 0; iMarker_PerBound < nMarker_PerBound; iMarker_PerBound++)
    if (Marker_PerBound[iMarker_PerBound] == val_marker) break;
  return Periodic_Translation[iMarker_PerBound];
}

unsigned short CConfig::GetMarker_Periodic_Donor(string val_marker) {
  unsigned short iMarker_PerBound, jMarker_PerBound, kMarker_All;

  /*--- Find the marker for this periodic boundary. ---*/
  for (iMarker_PerBound = 0; iMarker_PerBound < nMarker_PerBound; iMarker_PerBound++)
    if (Marker_PerBound[iMarker_PerBound] == val_marker) break;

  /*--- Find corresponding donor. ---*/
  for (jMarker_PerBound = 0; jMarker_PerBound < nMarker_PerBound; jMarker_PerBound++)
    if (Marker_PerBound[jMarker_PerBound] == Marker_PerDonor[iMarker_PerBound]) break;

  /*--- Find and return global marker index for donor boundary. ---*/
  for (kMarker_All = 0; kMarker_All < nMarker_Config; kMarker_All++)
    if (Marker_PerBound[jMarker_PerBound] == Marker_All_TagBound[kMarker_All]) break;

  return kMarker_All;
}

double* CConfig::GetActDisk_Origin(string val_marker) {
  unsigned short iMarker_ActDisk;
  for (iMarker_ActDisk = 0; iMarker_ActDisk < nMarker_ActDisk_Inlet; iMarker_ActDisk++)
    if ((Marker_ActDisk_Inlet[iMarker_ActDisk] == val_marker) ||
        (Marker_ActDisk_Outlet[iMarker_ActDisk] == val_marker)) break;
  return ActDisk_Origin[iMarker_ActDisk];
}

double CConfig::GetActDisk_RootRadius(string val_marker) {
  unsigned short iMarker_ActDisk;
  for (iMarker_ActDisk = 0; iMarker_ActDisk < nMarker_ActDisk_Inlet; iMarker_ActDisk++)
    if ((Marker_ActDisk_Inlet[iMarker_ActDisk] == val_marker) ||
        (Marker_ActDisk_Outlet[iMarker_ActDisk] == val_marker)) break;
  return ActDisk_RootRadius[iMarker_ActDisk];
}

double CConfig::GetActDisk_TipRadius(string val_marker) {
  unsigned short iMarker_ActDisk;
  for (iMarker_ActDisk = 0; iMarker_ActDisk < nMarker_ActDisk_Inlet; iMarker_ActDisk++)
    if ((Marker_ActDisk_Inlet[iMarker_ActDisk] == val_marker) ||
        (Marker_ActDisk_Outlet[iMarker_ActDisk] == val_marker)) break;
  return ActDisk_TipRadius[iMarker_ActDisk];
}

double CConfig::GetActDisk_PressJump(string val_marker) {
  unsigned short iMarker_ActDisk;
  for (iMarker_ActDisk = 0; iMarker_ActDisk < nMarker_ActDisk_Inlet; iMarker_ActDisk++)
    if ((Marker_ActDisk_Inlet[iMarker_ActDisk] == val_marker) ||
        (Marker_ActDisk_Outlet[iMarker_ActDisk] == val_marker)) break;
  return ActDisk_PressJump[iMarker_ActDisk];
}

double CConfig::GetActDisk_TempJump(string val_marker) {
  unsigned short iMarker_ActDisk;
  for (iMarker_ActDisk = 0; iMarker_ActDisk < nMarker_ActDisk_Inlet; iMarker_ActDisk++)
    if ((Marker_ActDisk_Inlet[iMarker_ActDisk] == val_marker) ||
        (Marker_ActDisk_Outlet[iMarker_ActDisk] == val_marker)) break;
  return ActDisk_TempJump[iMarker_ActDisk];
}

double CConfig::GetActDisk_Omega(string val_marker) {
  unsigned short iMarker_ActDisk;
  for (iMarker_ActDisk = 0; iMarker_ActDisk < nMarker_ActDisk_Inlet; iMarker_ActDisk++)
    if ((Marker_ActDisk_Inlet[iMarker_ActDisk] == val_marker) ||
        (Marker_ActDisk_Outlet[iMarker_ActDisk] == val_marker)) break;
  return ActDisk_Omega[iMarker_ActDisk];
}

unsigned short CConfig::GetActDisk_Distribution(string val_marker) {
  unsigned short iMarker_ActDisk;
  for (iMarker_ActDisk = 0; iMarker_ActDisk < nMarker_ActDisk_Inlet; iMarker_ActDisk++)
    if ((Marker_ActDisk_Inlet[iMarker_ActDisk] == val_marker) ||
        (Marker_ActDisk_Outlet[iMarker_ActDisk] == val_marker)) break;
  return ActDisk_Distribution[iMarker_ActDisk];
}

unsigned short CConfig::GetMarker_ActDisk_Outlet(string val_marker) {
  unsigned short iMarker_ActDisk, kMarker_All;

  /*--- Find the marker for this actuator disk inlet. ---*/

  for (iMarker_ActDisk = 0; iMarker_ActDisk < nMarker_ActDisk_Inlet; iMarker_ActDisk++)
    if (Marker_ActDisk_Inlet[iMarker_ActDisk] == val_marker) break;

  /*--- Find and return global marker index for the actuator disk outlet. ---*/

  for (kMarker_All = 0; kMarker_All < nMarker_Config; kMarker_All++)
    if (Marker_ActDisk_Outlet[iMarker_ActDisk] == Marker_All_TagBound[kMarker_All]) break;

  return kMarker_All;
}

void CConfig::SetnPeriodicIndex(unsigned short val_index) {

  /*--- Store total number of transformations. ---*/
  nPeriodic_Index = val_index;

  /*--- Allocate memory for centers, angles, translations. ---*/
  Periodic_Center    = new double*[nPeriodic_Index];
  Periodic_Rotation  = new double*[nPeriodic_Index];
  Periodic_Translate = new double*[nPeriodic_Index];

}

unsigned short CConfig::GetMarker_Moving(string val_marker) {
  unsigned short iMarker_Moving;

  /*--- Find the marker for this moving boundary. ---*/
  for (iMarker_Moving = 0; iMarker_Moving < nMarker_Moving; iMarker_Moving++)
    if (Marker_Moving[iMarker_Moving] == val_marker) break;

  return iMarker_Moving;
}

double CConfig::GetDirichlet_Value(string val_marker) {
  unsigned short iMarker_Dirichlet;
  for (iMarker_Dirichlet = 0; iMarker_Dirichlet < nMarker_Dirichlet_Elec; iMarker_Dirichlet++)
    if (Marker_Dirichlet_Elec[iMarker_Dirichlet] == val_marker) break;
  return Dirichlet_Value[iMarker_Dirichlet];
}

bool CConfig::GetDirichlet_Boundary(string val_marker) {
  unsigned short iMarker_Dirichlet;
  bool Dirichlet = false;
  for (iMarker_Dirichlet = 0; iMarker_Dirichlet < nMarker_Dirichlet_Elec; iMarker_Dirichlet++)
    if (Marker_Dirichlet_Elec[iMarker_Dirichlet] == val_marker) {
      Dirichlet = true;
      break;
    }
  return Dirichlet;
}

double CConfig::GetExhaust_Temperature_Target(string val_marker) {
  unsigned short iMarker_EngineExhaust;
  for (iMarker_EngineExhaust = 0; iMarker_EngineExhaust < nMarker_EngineExhaust; iMarker_EngineExhaust++)
    if (Marker_EngineExhaust[iMarker_EngineExhaust] == val_marker) break;
  return Exhaust_Temperature_Target[iMarker_EngineExhaust];
}

double CConfig::GetExhaust_Pressure_Target(string val_marker) {
  unsigned short iMarker_EngineExhaust;
  for (iMarker_EngineExhaust = 0; iMarker_EngineExhaust < nMarker_EngineExhaust; iMarker_EngineExhaust++)
    if (Marker_EngineExhaust[iMarker_EngineExhaust] == val_marker) break;
  return Exhaust_Pressure_Target[iMarker_EngineExhaust];
}

double CConfig::GetInlet_Ttotal(string val_marker) {
  unsigned short iMarker_Inlet;
  for (iMarker_Inlet = 0; iMarker_Inlet < nMarker_Inlet; iMarker_Inlet++)
    if (Marker_Inlet[iMarker_Inlet] == val_marker) break;
  return Inlet_Ttotal[iMarker_Inlet];
}

double CConfig::GetInlet_Ptotal(string val_marker) {
  unsigned short iMarker_Inlet;
  for (iMarker_Inlet = 0; iMarker_Inlet < nMarker_Inlet; iMarker_Inlet++)
    if (Marker_Inlet[iMarker_Inlet] == val_marker) break;
  return Inlet_Ptotal[iMarker_Inlet];
}

double* CConfig::GetInlet_FlowDir(string val_marker) {
  unsigned short iMarker_Inlet;
  for (iMarker_Inlet = 0; iMarker_Inlet < nMarker_Inlet; iMarker_Inlet++)
    if (Marker_Inlet[iMarker_Inlet] == val_marker) break;
  return Inlet_FlowDir[iMarker_Inlet];
}

double CConfig::GetInlet_Temperature(string val_marker) {
  unsigned short iMarker_Supersonic_Inlet;
  for (iMarker_Supersonic_Inlet = 0; iMarker_Supersonic_Inlet < nMarker_Supersonic_Inlet; iMarker_Supersonic_Inlet++)
    if (Marker_Supersonic_Inlet[iMarker_Supersonic_Inlet] == val_marker) break;
  return Inlet_Temperature[iMarker_Supersonic_Inlet];
}

double CConfig::GetInlet_Pressure(string val_marker) {
  unsigned short iMarker_Supersonic_Inlet;
  for (iMarker_Supersonic_Inlet = 0; iMarker_Supersonic_Inlet < nMarker_Supersonic_Inlet; iMarker_Supersonic_Inlet++)
    if (Marker_Supersonic_Inlet[iMarker_Supersonic_Inlet] == val_marker) break;
  return Inlet_Pressure[iMarker_Supersonic_Inlet];
}

double* CConfig::GetInlet_Velocity(string val_marker) {
  unsigned short iMarker_Supersonic_Inlet;
  for (iMarker_Supersonic_Inlet = 0; iMarker_Supersonic_Inlet < nMarker_Supersonic_Inlet; iMarker_Supersonic_Inlet++)
    if (Marker_Supersonic_Inlet[iMarker_Supersonic_Inlet] == val_marker) break;
  return Inlet_Velocity[iMarker_Supersonic_Inlet];
}

double CConfig::GetOutlet_Pressure(string val_marker) {
  unsigned short iMarker_Outlet;
  for (iMarker_Outlet = 0; iMarker_Outlet < nMarker_Outlet; iMarker_Outlet++)
    if (Marker_Outlet[iMarker_Outlet] == val_marker) break;
  return Outlet_Pressure[iMarker_Outlet];
}

double CConfig::GetRiemann_Var1(string val_marker) {
  unsigned short iMarker_Riemann;
  for (iMarker_Riemann = 0; iMarker_Riemann < nMarker_Riemann; iMarker_Riemann++)
    if (Marker_Riemann[iMarker_Riemann] == val_marker) break;
  return Riemann_Var1[iMarker_Riemann];
}

double CConfig::GetRiemann_Var2(string val_marker) {
  unsigned short iMarker_Riemann;
  for (iMarker_Riemann = 0; iMarker_Riemann < nMarker_Riemann; iMarker_Riemann++)
    if (Marker_Riemann[iMarker_Riemann] == val_marker) break;
  return Riemann_Var2[iMarker_Riemann];
}

double* CConfig::GetRiemann_FlowDir(string val_marker) {
  unsigned short iMarker_Riemann;
  for (iMarker_Riemann = 0; iMarker_Riemann < nMarker_Riemann; iMarker_Riemann++)
    if (Marker_Riemann[iMarker_Riemann] == val_marker) break;
  return Riemann_FlowDir[iMarker_Riemann];
}

unsigned short CConfig::GetKind_Data_Riemann(string val_marker) {
  unsigned short iMarker_Riemann;
  for (iMarker_Riemann = 0; iMarker_Riemann < nMarker_Riemann; iMarker_Riemann++)
    if (Marker_Riemann[iMarker_Riemann] == val_marker) break;
  return Kind_Data_Riemann[iMarker_Riemann];
}

double CConfig::GetIsothermal_Temperature(string val_marker) {
  unsigned short iMarker_Isothermal = 0;

  if ((nMarker_Isothermal*nMarker_IsothermalCatalytic             != 0) ||
      (nMarker_Isothermal*nMarker_IsothermalNonCatalytic          != 0) ||
      (nMarker_IsothermalCatalytic*nMarker_IsothermalNonCatalytic != 0)   ) {
    cout << "Mixed catalytic boundaries not supported!!" << endl;
    exit(EXIT_FAILURE);
  }

  if (nMarker_Isothermal > 0) {
    for (iMarker_Isothermal = 0; iMarker_Isothermal < nMarker_Isothermal; iMarker_Isothermal++)
      if (Marker_Isothermal[iMarker_Isothermal] == val_marker) break;
  }

  if (nMarker_IsothermalCatalytic > 0) {
    for (iMarker_Isothermal = 0; iMarker_Isothermal < nMarker_IsothermalCatalytic; iMarker_Isothermal++)
      if (Marker_IsothermalCatalytic[iMarker_Isothermal] == val_marker) break;
  }

  if (nMarker_IsothermalNonCatalytic > 0) {
    for (iMarker_Isothermal = 0; iMarker_Isothermal < nMarker_IsothermalNonCatalytic; iMarker_Isothermal++)
      if (Marker_IsothermalNonCatalytic[iMarker_Isothermal] == val_marker) break;
  }

  return Isothermal_Temperature[iMarker_Isothermal];
}

double CConfig::GetWall_HeatFlux(string val_marker) {
  unsigned short iMarker_HeatFlux = 0;

  if ((nMarker_HeatFlux*nMarker_HeatFluxCatalytic             != 0) ||
      (nMarker_HeatFlux*nMarker_HeatFluxNonCatalytic          != 0) ||
      (nMarker_HeatFluxCatalytic*nMarker_HeatFluxNonCatalytic != 0)) {
    cout << "Mixed catalytic boundaries not supported!!" << endl;
    exit(EXIT_FAILURE);
  }

  if (nMarker_HeatFlux > 0) {
  for (iMarker_HeatFlux = 0; iMarker_HeatFlux < nMarker_HeatFlux; iMarker_HeatFlux++)
    if (Marker_HeatFlux[iMarker_HeatFlux] == val_marker) break;
  }

  if (nMarker_HeatFluxCatalytic > 0) {
    for (iMarker_HeatFlux = 0; iMarker_HeatFlux < nMarker_HeatFluxCatalytic; iMarker_HeatFlux++)
      if (Marker_HeatFluxCatalytic[iMarker_HeatFlux] == val_marker) break;
  }

  if (nMarker_HeatFluxNonCatalytic > 0) {
    for (iMarker_HeatFlux = 0; iMarker_HeatFlux < nMarker_HeatFluxNonCatalytic; iMarker_HeatFlux++)
      if (Marker_HeatFluxNonCatalytic[iMarker_HeatFlux] == val_marker) break;
  }

  return Heat_Flux[iMarker_HeatFlux];
}

double CConfig::GetInflow_Mach_Target(string val_marker) {
  unsigned short iMarker_EngineInflow;
  for (iMarker_EngineInflow = 0; iMarker_EngineInflow < nMarker_EngineInflow; iMarker_EngineInflow++)
    if (Marker_EngineInflow[iMarker_EngineInflow] == val_marker) break;
  return Inflow_Mach_Target[iMarker_EngineInflow];
}

double CConfig::GetBleed_MassFlow_Target(string val_marker) {
  unsigned short iMarker_EngineBleed;
  for (iMarker_EngineBleed = 0; iMarker_EngineBleed < nMarker_EngineBleed; iMarker_EngineBleed++)
    if (Marker_EngineBleed[iMarker_EngineBleed] == val_marker) break;
  return Bleed_MassFlow_Target[iMarker_EngineBleed];
}

double CConfig::GetBleed_Temperature_Target(string val_marker) {
  unsigned short iMarker_EngineBleed;
  for (iMarker_EngineBleed = 0; iMarker_EngineBleed < nMarker_EngineBleed; iMarker_EngineBleed++)
    if (Marker_EngineBleed[iMarker_EngineBleed] == val_marker) break;
  return Bleed_Temperature_Target[iMarker_EngineBleed];
}

double CConfig::GetInflow_Pressure(string val_marker) {
  unsigned short iMarker_EngineInflow;
  for (iMarker_EngineInflow = 0; iMarker_EngineInflow < nMarker_EngineInflow; iMarker_EngineInflow++)
    if (Marker_EngineInflow[iMarker_EngineInflow] == val_marker) break;
  return Inflow_Pressure[iMarker_EngineInflow];
}

double CConfig::GetBleed_Pressure(string val_marker) {
  unsigned short iMarker_EngineBleed;
  for (iMarker_EngineBleed = 0; iMarker_EngineBleed < nMarker_EngineBleed; iMarker_EngineBleed++)
    if (Marker_EngineBleed[iMarker_EngineBleed] == val_marker) break;
  return Bleed_Pressure[iMarker_EngineBleed];
}

double CConfig::GetExhaust_Pressure(string val_marker) {
  unsigned short iMarker_EngineExhaust;
  for (iMarker_EngineExhaust = 0; iMarker_EngineExhaust < nMarker_EngineExhaust; iMarker_EngineExhaust++)
  if (Marker_EngineExhaust[iMarker_EngineExhaust] == val_marker) break;
  return Exhaust_Pressure[iMarker_EngineExhaust];
}

double CConfig::GetExhaust_Temperature(string val_marker) {
  unsigned short iMarker_EngineExhaust;
  for (iMarker_EngineExhaust = 0; iMarker_EngineExhaust < nMarker_EngineExhaust; iMarker_EngineExhaust++)
  if (Marker_EngineExhaust[iMarker_EngineExhaust] == val_marker) break;
  return Exhaust_Temperature[iMarker_EngineExhaust];
}

double CConfig::GetInflow_Mach(string val_marker) {
  unsigned short iMarker_EngineInflow;
  for (iMarker_EngineInflow = 0; iMarker_EngineInflow < nMarker_EngineInflow; iMarker_EngineInflow++)
    if (Marker_EngineInflow[iMarker_EngineInflow] == val_marker) break;
  return Inflow_Mach[iMarker_EngineInflow];
}

double CConfig::GetBleed_MassFlow(string val_marker) {
  unsigned short iMarker_EngineBleed;
  for (iMarker_EngineBleed = 0; iMarker_EngineBleed < nMarker_EngineBleed; iMarker_EngineBleed++)
    if (Marker_EngineBleed[iMarker_EngineBleed] == val_marker) break;
  return Bleed_MassFlow[iMarker_EngineBleed];
}

double CConfig::GetBleed_Temperature(string val_marker) {
  unsigned short iMarker_EngineBleed;
  for (iMarker_EngineBleed = 0; iMarker_EngineBleed < nMarker_EngineBleed; iMarker_EngineBleed++)
    if (Marker_EngineBleed[iMarker_EngineBleed] == val_marker) break;
  return Bleed_Temperature[iMarker_EngineBleed];
}

double CConfig::GetDispl_Value(string val_marker) {
  unsigned short iMarker_Displacement;
  for (iMarker_Displacement = 0; iMarker_Displacement < nMarker_Displacement; iMarker_Displacement++)
    if (Marker_Displacement[iMarker_Displacement] == val_marker) break;
  return Displ_Value[iMarker_Displacement];
}

double CConfig::GetLoad_Value(string val_marker) {
  unsigned short iMarker_Load;
  for (iMarker_Load = 0; iMarker_Load < nMarker_Load; iMarker_Load++)
    if (Marker_Load[iMarker_Load] == val_marker) break;
  return Load_Value[iMarker_Load];
}

double CConfig::GetLoad_Dir_Value(string val_marker) {
  unsigned short iMarker_Load_Dir;
  for (iMarker_Load_Dir = 0; iMarker_Load_Dir < nMarker_Load_Dir; iMarker_Load_Dir++)
    if (Marker_Load_Dir[iMarker_Load_Dir] == val_marker) break;
  return Load_Dir_Value[iMarker_Load_Dir];
}

double CConfig::GetLoad_Dir_Multiplier(string val_marker) {
  unsigned short iMarker_Load_Dir;
  for (iMarker_Load_Dir = 0; iMarker_Load_Dir < nMarker_Load_Dir; iMarker_Load_Dir++)
    if (Marker_Load_Dir[iMarker_Load_Dir] == val_marker) break;
  return Load_Dir_Multiplier[iMarker_Load_Dir];
}

double* CConfig::GetLoad_Dir(string val_marker) {
  unsigned short iMarker_Load_Dir;
  for (iMarker_Load_Dir = 0; iMarker_Load_Dir < nMarker_Load_Dir; iMarker_Load_Dir++)
    if (Marker_Load_Dir[iMarker_Load_Dir] == val_marker) break;
  return Load_Dir[iMarker_Load_Dir];
}


double CConfig::GetLoad_Sine_Amplitude(string val_marker) {
  unsigned short iMarker_Load_Sine;
  for (iMarker_Load_Sine = 0; iMarker_Load_Sine < nMarker_Load_Sine; iMarker_Load_Sine++)
    if (Marker_Load_Sine[iMarker_Load_Sine] == val_marker) break;
  return Load_Sine_Amplitude[iMarker_Load_Sine];
}

double CConfig::GetLoad_Sine_Frequency(string val_marker) {
  unsigned short iMarker_Load_Sine;
  for (iMarker_Load_Sine = 0; iMarker_Load_Sine < nMarker_Load_Sine; iMarker_Load_Sine++)
    if (Marker_Load_Sine[iMarker_Load_Sine] == val_marker) break;
  return Load_Sine_Frequency[iMarker_Load_Sine];
}

double* CConfig::GetLoad_Sine_Dir(string val_marker) {
  unsigned short iMarker_Load_Sine;
  for (iMarker_Load_Sine = 0; iMarker_Load_Sine < nMarker_Load_Sine; iMarker_Load_Sine++)
    if (Marker_Load_Sine[iMarker_Load_Sine] == val_marker) break;
  return Load_Sine_Dir[iMarker_Load_Sine];
}

double CConfig::GetFlowLoad_Value(string val_marker) {
  unsigned short iMarker_FlowLoad;
  for (iMarker_FlowLoad = 0; iMarker_FlowLoad < nMarker_FlowLoad; iMarker_FlowLoad++)
    if (Marker_FlowLoad[iMarker_FlowLoad] == val_marker) break;
  return FlowLoad_Value[iMarker_FlowLoad];
}

void CConfig::SetSpline(vector<double> &x, vector<double> &y, unsigned long n, double yp1, double ypn, vector<double> &y2) {
  unsigned long i, k;
  double p, qn, sig, un, *u;

  u = new double [n];

  if (yp1 > 0.99e30)			// The lower boundary condition is set either to be "nat
    y2[0]=u[0]=0.0;			  // -ural"
  else {									// or else to have a specified first derivative.
    y2[0] = -0.5;
    u[0]=(3.0/(x[1]-x[0]))*((y[1]-y[0])/(x[1]-x[0])-yp1);
  }

  for (i=2; i<=n-1; i++) {									//  This is the decomposition loop of the tridiagonal al-
    sig=(x[i-1]-x[i-2])/(x[i]-x[i-2]);		//	gorithm. y2 and u are used for tem-
    p=sig*y2[i-2]+2.0;										//	porary storage of the decomposed
    y2[i-1]=(sig-1.0)/p;										//	factors.
    u[i-1]=(y[i]-y[i-1])/(x[i]-x[i-1]) - (y[i-1]-y[i-2])/(x[i-1]-x[i-2]);
    u[i-1]=(6.0*u[i-1]/(x[i]-x[i-2])-sig*u[i-2])/p;
  }

  if (ypn > 0.99e30)						// The upper boundary condition is set either to be
    qn=un=0.0;									// "natural"
  else {												// or else to have a specified first derivative.
    qn=0.5;
    un=(3.0/(x[n-1]-x[n-2]))*(ypn-(y[n-1]-y[n-2])/(x[n-1]-x[n-2]));
  }
  y2[n-1]=(un-qn*u[n-2])/(qn*y2[n-2]+1.0);
  for (k=n-1; k>=1; k--)					// This is the backsubstitution loop of the tridiagonal
    y2[k-1]=y2[k-1]*y2[k]+u[k-1];	  // algorithm.

  delete[] u;

}

double CConfig::GetSpline(vector<double>&xa, vector<double>&ya, vector<double>&y2a, unsigned long n, double x) {
  unsigned long klo, khi, k;
  double h, b, a, y;

  klo=1;										// We will find the right place in the table by means of
  khi=n;										// bisection. This is optimal if sequential calls to this
  while (khi-klo > 1) {			// routine are at random values of x. If sequential calls
    k=(khi+klo) >> 1;				// are in order, and closely spaced, one would do better
    if (xa[k-1] > x) khi=k;		// to store previous values of klo and khi and test if
    else klo=k;							// they remain appropriate on the next call.
  }								// klo and khi now bracket the input value of x
  h=xa[khi-1]-xa[klo-1];
  if (h == 0.0) cout << "Bad xa input to routine splint" << endl;	// The xa’s must be dis-
  a=(xa[khi-1]-x)/h;																					      // tinct.
  b=(x-xa[klo-1])/h;				// Cubic spline polynomial is now evaluated.
  y=a*ya[klo-1]+b*ya[khi-1]+((a*a*a-a)*y2a[klo-1]+(b*b*b-b)*y2a[khi-1])*(h*h)/6.0;

  return y;
}<|MERGE_RESOLUTION|>--- conflicted
+++ resolved
@@ -130,13 +130,9 @@
   Marker_EngineExhaust=NULL; Marker_Displacement=NULL;     Marker_Load=NULL;
   Marker_Load_Dir=NULL;   	  Marker_Load_Sine=NULL; 		Marker_Clamped=NULL;
   Marker_FlowLoad=NULL;       Marker_Neumann=NULL;          Marker_Neumann_Elec=NULL;
-<<<<<<< HEAD
-  Marker_All_TagBound=NULL;        Marker_CfgFile_TagBound=NULL;           Marker_All_SendRecv=NULL;
-=======
   Marker_All_TagBound=NULL;        Marker_CfgFile_TagBound=NULL;       Marker_All_KindBC=NULL;
   Marker_CfgFile_KindBC=NULL;    Marker_All_SendRecv=NULL; Marker_All_PerBound=NULL;
   Marker_FSIinterface=NULL;
->>>>>>> d1bfabc3
 
   /*--- Boundary Condition settings ---*/
 
