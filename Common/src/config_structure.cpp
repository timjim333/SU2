--- conflicted
+++ resolved
@@ -290,7 +290,6 @@
 
       mesh_file.close();
       break;
-      
     }
       
     case CGNS: {
@@ -298,50 +297,25 @@
 #ifdef HAVE_CGNS
       
       /*--- Local variables which are needed when calling the CGNS mid-level API. ---*/
-<<<<<<< HEAD
       int fn, nbases, file_type;
-=======
-      
-      int fn, nbases = 0, nzones = 0, file_type;
-      int cell_dim = 0, phys_dim = 0;
-      char basename[CGNS_STRING_SIZE];
->>>>>>> e82f4097
       
       /*--- Check whether the supplied file is truly a CGNS file. ---*/
-      
-      if ( cg_is_cgns(val_mesh_filename.c_str(), &file_type) != CG_OK ) {
-        SU2_MPI::Error(val_mesh_filename +
-                       string(" was not found or is not a properly formatted CGNS file.\n") +
-                       string("Note that SU2 expects unstructured CGNS files in ADF data format."),
+      if ( cg_is_cgns(val_mesh_filename.c_str(), &file_type) != CG_OK )
+        SU2_MPI::Error(val_mesh_filename + string(" is not a CGNS file"),
                        CURRENT_FUNCTION);
-<<<<<<< HEAD
-=======
-      }
->>>>>>> e82f4097
       
       /*--- Open the CGNS file for reading. The value of fn returned
        is the specific index number for this file and will be
        repeatedly used in the function calls. ---*/
-<<<<<<< HEAD
       if (cg_open(val_mesh_filename.c_str(), CG_MODE_READ, &fn) != CG_OK) cg_error_exit();
       
       /*--- Get the number of databases. This is the highest node
        in the CGNS heirarchy. ---*/
       if (cg_nbases(fn, &nbases) != CG_OK) cg_error_exit();
-=======
-      
-      if (cg_open(val_mesh_filename.c_str(), CG_MODE_READ, &fn)) cg_error_exit();
-      
-      /*--- Get the number of databases. This is the highest node
-       in the CGNS heirarchy. ---*/
-      
-      if (cg_nbases(fn, &nbases)) cg_error_exit();
->>>>>>> e82f4097
       
       /*--- Check if there is more than one database. Throw an
        error if there is because this reader can currently
        only handle one database. ---*/
-<<<<<<< HEAD
       if ( nbases > 1 )
         SU2_MPI::Error("CGNS reader currently incapable of handling more than 1 database.",
                        CURRENT_FUNCTION);
@@ -351,38 +325,6 @@
             close the file again. ---*/
       if(cg_nzones(fn, 1, &nZone) != CG_OK) cg_error_exit();
       if (cg_close(fn) != CG_OK) cg_error_exit();
-=======
-      
-      if ( nbases > 1 ) {
-        SU2_MPI::Error("CGNS reader currently incapable of handling more than 1 database." ,
-                       CURRENT_FUNCTION);
-      }
-      
-      /*--- Read the databases. Note that the indexing starts at 1. ---*/
-      
-      for ( int i = 1; i <= nbases; i++ ) {
-        
-        if (cg_base_read(fn, i, basename, &cell_dim, &phys_dim)) cg_error_exit();
-        
-        /*--- Get the number of zones for this base. ---*/
-        
-        if (cg_nzones(fn, i, &nzones)) cg_error_exit();
-        
-      }
-
-      /*--- Close the CGNS file. ---*/
-
-      if ( cg_close(fn) ) cg_error_exit();
-      
-      /*--- Set the number of zones as read from the CGNS file ---*/
-      
-      nZone = nzones;
-      
-#else
-      SU2_MPI::Error(string(" SU2 built without CGNS support. \n") +
-                     string(" To use CGNS, build SU2 accordingly."),
-                     CURRENT_FUNCTION);
->>>>>>> e82f4097
 #endif
       
       break;
@@ -398,7 +340,6 @@
   }
 
   return (unsigned short) nZone;
-  
 }
 
 unsigned short CConfig::GetnDim(string val_mesh_filename, unsigned short val_format) {
@@ -459,9 +400,7 @@
 
       /*--- Check whether the supplied file is truly a CGNS file. ---*/
       if ( cg_is_cgns(val_mesh_filename.c_str(), &file_type) != CG_OK ) {
-        SU2_MPI::Error(val_mesh_filename +
-                       string(" was not found or is not a properly formatted CGNS file.\n") +
-                       string("Note that SU2 expects unstructured CGNS files in ADF data format."),
+        SU2_MPI::Error(val_mesh_filename + string(" was not found or is not a CGNS file."),
                        CURRENT_FUNCTION);
       }
 
@@ -488,11 +427,6 @@
 
       /*--- Set the problem dimension as read from the CGNS file ---*/
       nDim = cell_dim;
-      
-#else
-      SU2_MPI::Error(string(" SU2 built without CGNS support. \n") +
-                     string(" To use CGNS, build SU2 accordingly."),
-                     CURRENT_FUNCTION);
 #endif
       
       break;
@@ -684,7 +618,6 @@
   /*--- Moving mesh pointers ---*/
   
   nKind_SurfaceMovement = 0;
-  Kind_SurfaceMovement = NULL;
   LocationStations   = NULL;
   Motion_Origin     = NULL;   
   Translation_Rate       = NULL;  
@@ -805,11 +738,6 @@
 
   Wrt_InletFile = false;
  
-<<<<<<< HEAD
-=======
-  Restart_Bandwidth_Agg = 0.0;
- 
->>>>>>> e82f4097
 }
 
 void CConfig::SetRunTime_Options(void) {
@@ -1751,19 +1679,11 @@
   addShortListOption("MESH_BOX_SIZE", nMesh_Box_Size, Mesh_Box_Size);
   
   /* DESCRIPTION: List of the length of the RECTANGLE or BOX grid in the x,y,z directions. (default: (1.0,1.0,1.0) ).  */
-<<<<<<< HEAD
-  vector<su2double> default_mesh_box_length(3,1.0);
-  addDoubleArrayOption("MESH_BOX_LENGTH", 3, Mesh_Box_Length, default_mesh_box_length.data());
-  
-  /* DESCRIPTION: List of the offset from 0.0 of the RECTANGLE or BOX grid in the x,y,z directions. (default: (0.0,0.0,0.0) ). */
-  vector<su2double> default_mesh_box_offset(3,0.0);
-=======
   array<su2double, 3> default_mesh_box_length = {{1.0, 1.0, 1.0}};
   addDoubleArrayOption("MESH_BOX_LENGTH", 3, Mesh_Box_Length, default_mesh_box_length.data());
   
   /* DESCRIPTION: List of the offset from 0.0 of the RECTANGLE or BOX grid in the x,y,z directions. (default: (0.0,0.0,0.0) ). */
   array<su2double, 3> default_mesh_box_offset = {{0.0, 0.0, 0.0}};
->>>>>>> e82f4097
   addDoubleArrayOption("MESH_BOX_OFFSET", 3, Mesh_Box_Offset, default_mesh_box_offset.data());
   
   /* DESCRIPTION: Determine if the mesh file supports multizone. \n DEFAULT: true (temporarily) */
@@ -3766,8 +3686,8 @@
     }
   }
 
-  FinestMesh = MESH_0;
   if (MGCycle == FULLMG_CYCLE) FinestMesh = nMGLevels;
+  else FinestMesh = MESH_0;
   
   if ((Kind_Solver == NAVIER_STOKES) &&
       (Kind_Turb_Model != NONE))
@@ -4492,20 +4412,6 @@
                    string("is no longer necessary. Please use the original mesh file (prior to SU2_MSH)\n") +
                    string("with the same MARKER_PERIODIC definition in the configuration file.") , CURRENT_FUNCTION);
   }
-
-  /* Set a default for the size of the RECTANGLE / BOX grid sizes. */
-  
-  if (nMesh_Box_Size == 0) {
-    nMesh_Box_Size = 3;
-    Mesh_Box_Size = new short [nMesh_Box_Size];
-    Mesh_Box_Size[0] = 33;
-    Mesh_Box_Size[1] = 33;
-    Mesh_Box_Size[2] = 33;
-  } else if (nMesh_Box_Size != 3) {
-    SU2_MPI::Error(string("MESH_BOX_SIZE specified without 3 values.\n"),
-                   CURRENT_FUNCTION);
-  }
-  
 
   /* Set a default for the size of the RECTANGLE / BOX grid sizes. */
   
@@ -7165,15 +7071,10 @@
 
   /*--- Free memory for Aeroelastic problems. ---*/
 
-<<<<<<< HEAD
   if (GetGrid_Movement() && Aeroelastic_Simulation) {
   if (Aeroelastic_pitch  != NULL) delete[] Aeroelastic_pitch;
   if (Aeroelastic_plunge != NULL) delete[] Aeroelastic_plunge;
   }
-=======
-  if (Aeroelastic_pitch  != NULL) delete[] Aeroelastic_pitch;
-  if (Aeroelastic_plunge != NULL) delete[] Aeroelastic_plunge;
->>>>>>> e82f4097
   
  /*--- Free memory for airfoil sections ---*/
 
@@ -7608,7 +7509,6 @@
   if (top_optim_kernel_params != NULL) delete [] top_optim_kernel_params;
   if (top_optim_filter_radius != NULL) delete [] top_optim_filter_radius;
 
-  if (Kind_SurfaceMovement != NULL) delete [] Kind_SurfaceMovement;
 }
 
 string CConfig::GetUnsteady_FileName(string val_filename, int val_iter) {
